--- conflicted
+++ resolved
@@ -201,14 +201,10 @@
     name: API integration tests v2 - K8s with ${{ matrix.pipeline_store }} ${{ matrix.k8s_version }}
     steps:
       - name: Checkout code
-<<<<<<< HEAD
-        uses: actions/checkout@v4
+        uses: actions/checkout@v5
       
       - name: Free up disk space
         run: ./.github/resources/scripts/free-disk-space.sh
-=======
-        uses: actions/checkout@v5
->>>>>>> 1a0c52c7
 
       - name: Set up Python
         uses: actions/setup-python@v4
