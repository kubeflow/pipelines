name: Execute CI on PRs with ok-to-test label

# This workflow executes CI for fork PRs that have the 'ok-to-test' label.
# Once labeled, all subsequent commits will have their CI runs auto-approved.

on:
  pull_request_target:
    types: [labeled, synchronize]

permissions:
  actions: write
  contents: read
  pull-requests: read

jobs:
  auto-approve:
    runs-on: ubuntu-latest
    # Only run for fork PRs with ok-to-test label
    if: >
      github.event.pull_request.head.repo.full_name != github.repository &&
      contains(join(github.event.pull_request.labels.*.name, ','), 'ok-to-test')
    steps:
      - name: Approve pending workflow runs
        env:
          GH_TOKEN: ${{ secrets.GITHUB_TOKEN }}
          PR_SHA: ${{ github.event.pull_request.head.sha }}
        run: |
          echo "Looking for workflow runs requiring approval for SHA: $PR_SHA"

          # Wait a moment for workflow runs to be created
          sleep 5

          # Get all workflow runs for this commit that need approval
          # Runs awaiting first-time contributor approval have status "pending" (not "action_required")
          runs=$(curl -s -H "Authorization: Bearer $GH_TOKEN" \
            -H "Accept: application/vnd.github.v3+json" \
            "https://api.github.com/repos/${{ github.repository }}/actions/runs?head_sha=$PR_SHA" | \
<<<<<<< HEAD
            jq -r '.workflow_runs // [] | .[] | select(.status == "action_required") | .id')
=======
            jq -r '.workflow_runs[] | select(.status == "pending" or .status == "waiting") | .id')
>>>>>>> 07866308

          if [[ -z "$runs" ]]; then
            echo "No workflow runs found requiring approval."
            exit 0
          fi

          echo "Found workflow runs requiring approval: $runs"

          # Approve each workflow run
          for run_id in $runs; do
            echo "Approving workflow run: $run_id"
            curl -X POST -H "Authorization: Bearer $GH_TOKEN" \
              -H "Accept: application/vnd.github.v3+json" \
              "https://api.github.com/repos/${{ github.repository }}/actions/runs/$run_id/approve"
          done

          echo "All pending runs approved."<|MERGE_RESOLUTION|>--- conflicted
+++ resolved
@@ -35,11 +35,8 @@
           runs=$(curl -s -H "Authorization: Bearer $GH_TOKEN" \
             -H "Accept: application/vnd.github.v3+json" \
             "https://api.github.com/repos/${{ github.repository }}/actions/runs?head_sha=$PR_SHA" | \
-<<<<<<< HEAD
-            jq -r '.workflow_runs // [] | .[] | select(.status == "action_required") | .id')
-=======
-            jq -r '.workflow_runs[] | select(.status == "pending" or .status == "waiting") | .id')
->>>>>>> 07866308
+            jq -r '.workflow_runs[] // [] | select(.status == "pending" or .status == "waiting") | .id')
+
 
           if [[ -z "$runs" ]]; then
             echo "No workflow runs found requiring approval."
