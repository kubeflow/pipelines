--- conflicted
+++ resolved
@@ -2,7 +2,6 @@
 
 
 **Checklist:**
-<<<<<<< HEAD
 - [ ] PR title should follow our convention. Examples:
     * `"fix(frontend): fixes empty page. Fixes #1234"`
     * `"feat(backend): configurable service account. Fixes #1234, fixes #1235"`
@@ -11,19 +10,9 @@
 
     Read more about the format we use in [CONTRIBUTING.md](https://github.com/kubeflow/pipelines/blob/master/CONTRIBUTING.md#pull-request-title-convention).
 
-- [ ] Do you want this PR cherry picked to release branch?
-
-    If yes, please either
-    * (recommended) ask the approver to add label `cherrypick-approved`, so that release manager
-    will handle it in batch
-    * or create a cherry pick PR to the release branch after this PR is merged
-    (You can refer to [RELEASE.md](https://github.com/kubeflow/pipelines/blob/master/RELEASE.md#option---git-cherry-pick) for how to do it.)
-=======
 - [ ] Do you want this pull request (PR) cherry-picked into the current release branch?
     
     If yes, use one of the following options:
   
     * **(Recommended.)** Ask the PR approver to add the `cherrypick-approved` label to this PR. The release manager adds this PR to the release branch in a batch update.
-    *  After this PR is merged, create a cherry-pick PR to add these changes to the release branch. (For more information about creating a cherry-pick PR, see the [Kubeflow Pipelines release guide](https://github.com/kubeflow/pipelines/blob/master/RELEASE.md#option--git-cherry-pick).)
-    
->>>>>>> ea942511
+    *  After this PR is merged, create a cherry-pick PR to add these changes to the release branch. (For more information about creating a cherry-pick PR, see the [Kubeflow Pipelines release guide](https://github.com/kubeflow/pipelines/blob/master/RELEASE.md#option--git-cherry-pick).)