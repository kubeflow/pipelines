name: "Set up KFP on KinD"
description: "Step to start and configure KFP on Kind"

inputs:
  k8s_version:
    description: "The Kubernetes version to use for the Kind cluster"
    required: true
  pipeline_store:
    description: "Flag to deploy KFP with K8s Native API"
    default: 'database'
    required: false
  proxy:
    description: "If KFP should be deployed with proxy configuration"
    required: false
    default: false
  cache_enabled:
    description: "If KFP should be deployed with cache enabled globally"
    required: false
    default: 'true'
<<<<<<< HEAD
  multi_user:
    description: "If KFP should be deployed in multi-user mode"
    required: false
    default: 'false'
  storage_backend:
    description: "Storage backend to use (minio or seaweedfs)"
    required: false
    default: 'seaweedfs'

=======
  cluser_name:
    description: "Provide kind cluster name if you want to name it other than kfp"
    required: false
    default: 'kfp'
  image_tag:
    required: true
    description: "Provide the image tag your image was tagged with"
  image_path:
    required: true
    description: "Path within github artifacts where your image tarball is stored"
  image_registry:
    required: true
    description: "Image Registry address of the images"
>>>>>>> 1a0c52c7
runs:
  using: "composite"
  steps:
    - name: Create k8s Kind Cluster
      uses: container-tools/kind-action@v2
      with:
        cluster_name: ${{ inputs.cluser_name }}
        kubectl_version: ${{ inputs.k8s_version }}
        version: v0.25.0
        node_image: kindest/node:${{ inputs.k8s_version }}

    - name: Deploy Squid
      id: deploy-squid
      if: ${{ inputs.proxy == 'true' }}
      shell: bash
      run: ./.github/resources/squid/deploy-squid.sh

    - name: Download Docker Images
      uses: actions/download-artifact@v4
      with:
        path: "images_${{ github.sha }}"

    - name: Load Docker Images
      shell: bash
      run: |
        APPS=("apiserver" "driver" "launcher" "scheduledworkflow" "persistenceagent")
        for app in "${APPS[@]}"; do
          docker image load -i ${{ inputs.image_path }}/$app/$app.tar
          docker push ${{ inputs.image_registry }}/$app:${{ inputs.IMAGE_TAG }}
        done  

    - name: Deploy KFP
      shell: bash
      run: |
        ARGS=""

        if [ "${{ inputs.proxy }}" = "true" ]; then
          ARGS="${ARGS} --proxy"
        fi
        
        if [ "${{inputs.cache_enabled }}" = "false" ]; then
          ARGS="${ARGS} --cache-disabled"
        fi
        
        if [ "${{inputs.pipeline_store }}" = "kubernetes" ]; then
          ARGS="${ARGS} --deploy-k8s-native"
        fi
        
        if [ "${{ inputs.multi_user }}" = "true" ]; then
          ARGS="${ARGS} --multi-user"
        fi
        
        if [ "${{ inputs.storage_backend }}" != "seaweedfs" ]; then
          ARGS="${ARGS} --storage ${{ inputs.storage_backend }}"
        fi
        
        ./.github/resources/scripts/deploy-kfp.sh $ARGS<|MERGE_RESOLUTION|>--- conflicted
+++ resolved
@@ -17,7 +17,6 @@
     description: "If KFP should be deployed with cache enabled globally"
     required: false
     default: 'true'
-<<<<<<< HEAD
   multi_user:
     description: "If KFP should be deployed in multi-user mode"
     required: false
@@ -26,8 +25,6 @@
     description: "Storage backend to use (minio or seaweedfs)"
     required: false
     default: 'seaweedfs'
-
-=======
   cluser_name:
     description: "Provide kind cluster name if you want to name it other than kfp"
     required: false
@@ -41,7 +38,6 @@
   image_registry:
     required: true
     description: "Image Registry address of the images"
->>>>>>> 1a0c52c7
 runs:
   using: "composite"
   steps:
