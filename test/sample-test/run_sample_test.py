# Copyright 2019 Google LLC
#
# Licensed under the Apache License, Version 2.0 (the "License");
# you may not use this file except in compliance with the License.
# You may obtain a copy of the License at
#
#      http://www.apache.org/licenses/LICENSE-2.0
#
# Unless required by applicable law or agreed to in writing, software
# distributed under the License is distributed on an "AS IS" BASIS,
# WITHOUT WARRANTIES OR CONDITIONS OF ANY KIND, either express or implied.
# See the License for the specific language governing permissions and
# limitations under the License.

import kfp
import os
import tarfile
import time
import utils
import yamale
import yaml
from datetime import datetime
from kfp import Client
from constants import CONFIG_DIR, DEFAULT_CONFIG, SCHEMA_CONFIG


class PySampleChecker(object):
  def __init__(self, testname, input, output, result, experiment_name, namespace='kubeflow'):
    """Util class for checking python sample test running results.

    :param testname: test name.
    :param input: The path of a pipeline file that will be submitted.
    :param output: The path of the test output.
    :param result: The path of the test result that will be exported.
    :param namespace: namespace of the deployed pipeline system. Default: kubeflow
    :param experiment_name: Name of the experiment to monitor
    """
    self._testname = testname
    self._experiment_name = experiment_name
    self._input = input
    self._output = output
    self._result = result
    self._namespace = namespace
    self._run_pipeline = None
    self._test_timeout = None

    self._test_cases = []
    self._test_name = self._testname + ' Sample Test'

    self._client = None
    self._experiment_id = None
    self._job_name = None
    self._test_args = None
    self._run_id = None

  def run(self):
    """Run compiled KFP pipeline."""


    ###### Initialization ######
    host = 'ml-pipeline.%s.svc.cluster.local:8888' % self._namespace
    self._client = Client(host=host)

    ###### Check Input File ######
    utils.add_junit_test(self._test_cases, 'input generated yaml file',
                         os.path.exists(self._input), 'yaml file is not generated')
    if not os.path.exists(self._input):
      utils.write_junit_xml(self._test_name, self._result, self._test_cases)
      print('Error: job not found.')
      exit(1)

    ###### Create Experiment ######
    response = self._client.create_experiment(self._experiment_name)
    self._experiment_id = response.id
    utils.add_junit_test(self._test_cases, 'create experiment', True)

    ###### Create Job ######
    self._job_name = self._testname + '_sample'
    ###### Figure out arguments from associated config files. #######
    self._test_args = {}
    config_schema = yamale.make_schema(SCHEMA_CONFIG)
    try:
      with open(DEFAULT_CONFIG, 'r') as f:
        raw_args = yaml.safe_load(f)
      default_config = yamale.make_data(DEFAULT_CONFIG)
      yamale.validate(config_schema, default_config)  # If fails, a ValueError will be raised.
    except yaml.YAMLError as yamlerr:
      raise RuntimeError('Illegal default config:{}'.format(yamlerr))
    except OSError as ose:
      raise FileExistsError('Default config not found:{}'.format(ose))
    else:
      self._test_timeout = raw_args['test_timeout']
      self._run_pipeline = raw_args['run_pipeline']

    try:
      config_file = os.path.join(CONFIG_DIR, '%s.config.yaml' % self._testname)
      with open(config_file, 'r') as f:
        raw_args = yaml.safe_load(f)
      test_config = yamale.make_data(config_file)
      yamale.validate(config_schema, test_config)  # If fails, a ValueError will be raised.
    except yaml.YAMLError as yamlerr:
      print('No legit yaml config file found, use default args:{}'.format(yamlerr))
    except OSError as ose:
      print('Config file with the same name not found, use default args:{}'.format(ose))
    else:
      if 'arguments' in raw_args.keys() and raw_args['arguments']:
        self._test_args.update(raw_args['arguments'])
      if 'output' in self._test_args.keys():  # output is a special param that has to be specified dynamically.
        self._test_args['output'] = self._output
      if 'test_timeout' in raw_args.keys():
        self._test_timeout = raw_args['test_timeout']
      if 'run_pipeline' in raw_args.keys():
        self._run_pipeline = raw_args['run_pipeline']

    # TODO(numerology): Special treatment for TFX::OSS sample
    if self._testname == 'parameterized_tfx_oss':
      self._test_args['pipeline-root'] = os.path.join(
          self._test_args['output'],
          'tfx_taxi_simple_' + kfp.dsl.RUN_ID_PLACEHOLDER)
      del self._test_args['output']

    # Submit for pipeline running.
    if self._run_pipeline:
      response = self._client.run_pipeline(self._experiment_id, self._job_name, self._input, self._test_args)
      self._run_id = response.id
      utils.add_junit_test(self._test_cases, 'create pipeline run', True)


  def check(self):
    """Check pipeline run results."""
    if self._run_pipeline:
      ###### Monitor Job ######
      try:
        start_time = datetime.now()
        response = self._client.wait_for_run_completion(self._run_id, self._test_timeout)
        succ = (response.run.status.lower() == 'succeeded')
        end_time = datetime.now()
        elapsed_time = (end_time - start_time).seconds
        utils.add_junit_test(self._test_cases, 'job completion', succ,
                             'waiting for job completion failure', elapsed_time)
      finally:
        ###### Output Argo Log for Debugging ######
        workflow_json = self._client._get_workflow_json(self._run_id)
        workflow_id = workflow_json['metadata']['name']
        argo_log, _ = utils.run_bash_command('argo logs -n {} -w {}'.format(
          self._namespace, workflow_id))
        print('=========Argo Workflow Log=========')
        print(argo_log)

      if not succ:
        utils.write_junit_xml(self._test_name, self._result, self._test_cases)
        exit(1)

      ###### Validate the results for specific test cases ######
<<<<<<< HEAD
      if self._testname == 'xgboost_training_cm':
        # For xgboost sample, check its confusion matrix.
        cm_tar_path = './confusion_matrix.tar.gz'
        utils.get_artifact_in_minio(workflow_json, 'confusion-matrix', cm_tar_path,
                                    'mlpipeline-ui-metadata')
        with tarfile.open(cm_tar_path) as tar_handle:
          file_handles = tar_handle.getmembers()
          assert len(file_handles) == 1

          with tar_handle.extractfile(file_handles[0]) as f:
            cm_data = f.read()
            utils.add_junit_test(self._test_cases, 'confusion matrix format',
                                 (len(cm_data) > 0),
                                 'the confusion matrix file is empty')
=======
      #TODO: Add result check for tfx-cab-classification after launch.
      # if self._testname == 'xgboost_training_cm':
      #   # For xgboost sample, check its confusion matrix.
      #   cm_tar_path = './confusion_matrix.tar.gz'
      #   utils.get_artifact_in_minio(workflow_json, 'confusion-matrix', cm_tar_path,
      #                               'mlpipeline-ui-metadata')
      #   with tarfile.open(cm_tar_path) as tar_handle:
      #     file_handles = tar_handle.getmembers()
      #     assert len(file_handles) == 1
      #
      #     with tar_handle.extractfile(file_handles[0]) as f:
      #       cm_data = f.read()
      #       utils.add_junit_test(self._test_cases, 'confusion matrix format',
      #                            (len(cm_data) > 0),
      #                            'the confusion matrix file is empty')
>>>>>>> dbac974c

    ###### Delete Job ######
    #TODO: add deletion when the backend API offers the interface.

    ###### Write out the test result in junit xml ######
    utils.write_junit_xml(self._test_name, self._result, self._test_cases)<|MERGE_RESOLUTION|>--- conflicted
+++ resolved
@@ -152,7 +152,6 @@
         exit(1)
 
       ###### Validate the results for specific test cases ######
-<<<<<<< HEAD
       if self._testname == 'xgboost_training_cm':
         # For xgboost sample, check its confusion matrix.
         cm_tar_path = './confusion_matrix.tar.gz'
@@ -167,23 +166,6 @@
             utils.add_junit_test(self._test_cases, 'confusion matrix format',
                                  (len(cm_data) > 0),
                                  'the confusion matrix file is empty')
-=======
-      #TODO: Add result check for tfx-cab-classification after launch.
-      # if self._testname == 'xgboost_training_cm':
-      #   # For xgboost sample, check its confusion matrix.
-      #   cm_tar_path = './confusion_matrix.tar.gz'
-      #   utils.get_artifact_in_minio(workflow_json, 'confusion-matrix', cm_tar_path,
-      #                               'mlpipeline-ui-metadata')
-      #   with tarfile.open(cm_tar_path) as tar_handle:
-      #     file_handles = tar_handle.getmembers()
-      #     assert len(file_handles) == 1
-      #
-      #     with tar_handle.extractfile(file_handles[0]) as f:
-      #       cm_data = f.read()
-      #       utils.add_junit_test(self._test_cases, 'confusion matrix format',
-      #                            (len(cm_data) > 0),
-      #                            'the confusion matrix file is empty')
->>>>>>> dbac974c
 
     ###### Delete Job ######
     #TODO: add deletion when the backend API offers the interface.
