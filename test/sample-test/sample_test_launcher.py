--- conflicted
+++ resolved
@@ -128,14 +128,6 @@
         if 'run_pipeline' in raw_args.keys():
           self._run_pipeline = raw_args['run_pipeline']
 
-<<<<<<< HEAD
-      if self._run_pipeline:
-        if not raw_args['notebook_params']['experiment_name']:
-          raise ValueError('Experiment name is required if pipeline run is expected.')
-        nb_params['experiment_name'] = raw_args['notebook_params']['experiment_name']
-
-=======
->>>>>>> 0bde90d4
       pm.execute_notebook(
           input_path='%s.ipynb' % self._test_name,
           output_path='%s.ipynb' % self._test_name,
