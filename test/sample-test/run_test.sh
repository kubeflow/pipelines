--- conflicted
+++ resolved
@@ -111,6 +111,7 @@
 BASE_DIR=/python/src/github.com/${GITHUB_REPO}
 TEST_DIR=${BASE_DIR}/test/sample-test
 
+#TODO(numerology): For utility functions, check the paths after gaoning777 merges his PR.
 ################################################################################
 # Utility function to setup working dir, input and output locations.
 # Globals:
@@ -167,7 +168,6 @@
 echo "Run the sample tests..."
 
 # Run the tests
-<<<<<<< HEAD
 if [[ "${TEST_NAME}" == 'tf-training' ]]; then
   preparation ${TEST_NAME}
 
@@ -187,49 +187,29 @@
     sed -i "s|gcr.io/ml-pipeline/ml-pipeline-local-confusion-matrix\\
     :\([a-zA-Z0-9_.-]\)\+|${LOCAL_CONFUSIONMATRIX_IMAGE}|g" \
     kubeflow-training-classification.py
-=======
-if [ "$TEST_NAME" == 'tf-training' ]; then
-  SAMPLE_KUBEFLOW_TEST_RESULT=junit_SampleKubeflowOutput.xml
-  SAMPLE_KUBEFLOW_TEST_OUTPUT=${RESULTS_GCS_DIR}
-
-  #TODO: convert the sed commands to sed -e 's|gcr.io/ml-pipeline/|gcr.io/ml-pipeline-test/' and tag replacement. 
-  # Compile samples
-  cd ${BASE_DIR}/samples/core/kubeflow-tf
-
-  if [ -n "${DATAFLOW_TFT_IMAGE}" ];then
-    sed -i -e "s|gcr.io/ml-pipeline/ml-pipeline-dataflow-tft:\([a-zA-Z0-9_.-]\)\+|${DATAFLOW_TFT_IMAGE}|g" kubeflow-training-classification.py
-    sed -i -e "s|gcr.io/ml-pipeline/ml-pipeline-kubeflow-tf-trainer:\([a-zA-Z0-9_.-]\)\+|${KUBEFLOW_DNNTRAINER_IMAGE}|g" kubeflow-training-classification.py
-    sed -i -e "s|gcr.io/ml-pipeline/ml-pipeline-dataflow-tf-predict:\([a-zA-Z0-9_.-]\)\+|${DATAFLOW_PREDICT_IMAGE}|g" kubeflow-training-classification.py
-    sed -i -e "s|gcr.io/ml-pipeline/ml-pipeline-local-confusion-matrix:\([a-zA-Z0-9_.-]\)\+|${LOCAL_CONFUSIONMATRIX_IMAGE}|g" kubeflow-training-classification.py
->>>>>>> e8a6feb2
   fi
 
   dsl-compile --py kubeflow-training-classification.py --output \
   kubeflow-training-classification.zip
 
   cd "${TEST_DIR}"
-<<<<<<< HEAD
   python3 run_kubeflow_test.py --input "${BASE_DIR}/samples/kubeflow-tf/kubefl\
   ow-training-classification.zip" --result ${SAMPLE_KUBEFLOW_TEST_RESULT} \
   --output ${SAMPLE_KUBEFLOW_TEST_OUTPUT} --namespace ${NAMESPACE}
+  python3 run_kubeflow_test.py --input ${BASE_DIR}/samples/core/kubeflow-tf/kubeflow-training-classification.zip --result $SAMPLE_KUBEFLOW_TEST_RESULT --output $SAMPLE_KUBEFLOW_TEST_OUTPUT --namespace ${NAMESPACE}
 
   echo "Copy the test results to GCS ${RESULTS_GCS_DIR}/"
   gsutil cp ${SAMPLE_KUBEFLOW_TEST_RESULT} \
   ${RESULTS_GCS_DIR}/${SAMPLE_KUBEFLOW_TEST_RESULT}
 elif [[ "${TEST_NAME}" == "tfx" ]]; then
   preparation ${TEST_NAME}
-=======
-  python3 run_kubeflow_test.py --input ${BASE_DIR}/samples/core/kubeflow-tf/kubeflow-training-classification.zip --result $SAMPLE_KUBEFLOW_TEST_RESULT --output $SAMPLE_KUBEFLOW_TEST_OUTPUT --namespace ${NAMESPACE}
-
-  echo "Copy the test results to GCS ${RESULTS_GCS_DIR}/"
   gsutil cp ${SAMPLE_KUBEFLOW_TEST_RESULT} ${RESULTS_GCS_DIR}/${SAMPLE_KUBEFLOW_TEST_RESULT}
 elif [ "$TEST_NAME" == "tfx" ]; then
   SAMPLE_TFX_TEST_RESULT=junit_SampleTFXOutput.xml
   SAMPLE_TFX_TEST_OUTPUT=${RESULTS_GCS_DIR}
-  
+
   # Compile samples
   cd ${BASE_DIR}/samples/core/tfx
->>>>>>> e8a6feb2
 
   dsl-compile --py taxi-cab-classification-pipeline.py --output \
   taxi-cab-classification-pipeline.yaml
@@ -260,7 +240,6 @@
   python3 run_tfx_test.py --input ${BASE_DIR}/samples/core/tfx/taxi-cab-classification-pipeline.yaml --result $SAMPLE_TFX_TEST_RESULT --output $SAMPLE_TFX_TEST_OUTPUT --namespace ${NAMESPACE}
   echo "Copy the test results to GCS ${RESULTS_GCS_DIR}/"
   gsutil cp ${SAMPLE_TFX_TEST_RESULT} ${RESULTS_GCS_DIR}/${SAMPLE_TFX_TEST_RESULT}
-<<<<<<< HEAD
 elif [[ "${TEST_NAME}" == "sequential" ]]; then
   preparation ${TEST_NAME}
   dsl-compile --py sequential.py --output sequential.zip
@@ -283,79 +262,6 @@
   check_result ${TEST_NAME}
 elif [[ "${TEST_NAME}" == "xgboost" ]]; then
   preparation ${TEST_NAME}
-=======
-elif [ "$TEST_NAME" == "sequential" ]; then
-  SAMPLE_SEQUENTIAL_TEST_RESULT=junit_SampleSequentialOutput.xml
-  SAMPLE_SEQUENTIAL_TEST_OUTPUT=${RESULTS_GCS_DIR}
-
-  # Compile samples
-  cd ${BASE_DIR}/samples/core/sequential
-  dsl-compile --py sequential.py --output sequential.zip
-
-  cd "${TEST_DIR}"
-  python3 run_basic_test.py --input ${BASE_DIR}/samples/core/sequential/sequential.zip --result $SAMPLE_SEQUENTIAL_TEST_RESULT --output $SAMPLE_SEQUENTIAL_TEST_OUTPUT  --testname sequential --namespace ${NAMESPACE}
-
-  echo "Copy the test results to GCS ${RESULTS_GCS_DIR}/"
-  gsutil cp ${SAMPLE_SEQUENTIAL_TEST_RESULT} ${RESULTS_GCS_DIR}/${SAMPLE_SEQUENTIAL_TEST_RESULT}
-elif [ "$TEST_NAME" == "condition" ]; then
-  SAMPLE_CONDITION_TEST_RESULT=junit_SampleConditionOutput.xml
-  SAMPLE_CONDITION_TEST_OUTPUT=${RESULTS_GCS_DIR}
-
-  # Compile samples
-  cd ${BASE_DIR}/samples/core/condition
-  dsl-compile --py condition.py --output condition.zip
-
-  cd "${TEST_DIR}"
-  python3 run_basic_test.py --input ${BASE_DIR}/samples/core/condition/condition.zip --result $SAMPLE_CONDITION_TEST_RESULT --output $SAMPLE_CONDITION_TEST_OUTPUT --testname condition --namespace ${NAMESPACE}
-
-  echo "Copy the test results to GCS ${RESULTS_GCS_DIR}/"
-  gsutil cp ${SAMPLE_CONDITION_TEST_RESULT} ${RESULTS_GCS_DIR}/${SAMPLE_CONDITION_TEST_RESULT}
-elif [ "$TEST_NAME" == "exithandler" ]; then
-  SAMPLE_EXIT_HANDLER_TEST_RESULT=junit_SampleExitHandlerOutput.xml
-  SAMPLE_EXIT_HANDLER_TEST_OUTPUT=${RESULTS_GCS_DIR}
-
-  # Compile samples
-  cd ${BASE_DIR}/samples/core/exit_handler
-  dsl-compile --py exit_handler.py --output exit_handler.zip
-
-  cd "${TEST_DIR}"
-  python3 run_basic_test.py --input ${BASE_DIR}/samples/core/exit_handler/exit_handler.zip --result $SAMPLE_EXIT_HANDLER_TEST_RESULT --output $SAMPLE_EXIT_HANDLER_TEST_OUTPUT --testname exithandler --namespace ${NAMESPACE}
-
-  echo "Copy the test results to GCS ${RESULTS_GCS_DIR}/"
-  gsutil cp ${SAMPLE_EXIT_HANDLER_TEST_RESULT} ${RESULTS_GCS_DIR}/${SAMPLE_EXIT_HANDLER_TEST_RESULT}
-elif [ "$TEST_NAME" == "paralleljoin" ]; then
-  SAMPLE_PARALLEL_JOIN_TEST_RESULT=junit_SampleParallelJoinOutput.xml
-  SAMPLE_PARALLEL_JOIN_TEST_OUTPUT=${RESULTS_GCS_DIR}
-
-  # Compile samples
-  cd ${BASE_DIR}/samples/core/parallel_join
-  dsl-compile --py parallel_join.py --output parallel_join.zip
-
-  cd "${TEST_DIR}"
-  python3 run_basic_test.py --input ${BASE_DIR}/samples/core/parallel_join/parallel_join.zip --result $SAMPLE_PARALLEL_JOIN_TEST_RESULT --output $SAMPLE_PARALLEL_JOIN_TEST_OUTPUT --testname paralleljoin --namespace ${NAMESPACE}
-
-  echo "Copy the test results to GCS ${RESULTS_GCS_DIR}/"
-  gsutil cp ${SAMPLE_PARALLEL_JOIN_TEST_RESULT} ${RESULTS_GCS_DIR}/${SAMPLE_PARALLEL_JOIN_TEST_RESULT}
-elif [ "$TEST_NAME" == "recursion" ]; then
-  SAMPLE_RECURSION_TEST_RESULT=junit_SampleRecursionOutput.xml
-  SAMPLE_RECURSION_TEST_OUTPUT=${RESULTS_GCS_DIR}
-
-  # Compile samples
-  cd ${BASE_DIR}/samples/core/recursion
-  dsl-compile --py recursion.py --output recursion.tar.gz
-
-  cd "${TEST_DIR}"
-  python3 run_basic_test.py --input ${BASE_DIR}/samples/core/recursion/recursion.tar.gz --result $SAMPLE_RECURSION_TEST_RESULT --output $SAMPLE_RECURSION_TEST_OUTPUT --testname recursion --namespace ${NAMESPACE}
-
-  echo "Copy the test results to GCS ${RESULTS_GCS_DIR}/"
-  gsutil cp ${SAMPLE_RECURSION_TEST_RESULT} ${RESULTS_GCS_DIR}/${SAMPLE_RECURSION_TEST_RESULT}
-elif [ "$TEST_NAME" == "xgboost" ]; then
-  SAMPLE_XGBOOST_TEST_RESULT=junit_SampleXGBoostOutput.xml
-  SAMPLE_XGBOOST_TEST_OUTPUT=${RESULTS_GCS_DIR}
-
-  # Compile samples
-  cd ${BASE_DIR}/samples/core/xgboost-spark
->>>>>>> e8a6feb2
 
   dsl-compile --py xgboost-training-cm.py --output xgboost-training-cm.yaml
 
@@ -390,10 +296,7 @@
   DEPLOYER_MODEL=`cat /proc/sys/kernel/random/uuid`
   DEPLOYER_MODEL=Notebook_tfx_taxi_`echo ${DEPLOYER_MODEL//-/_}`
 
-<<<<<<< HEAD
-=======
   cd ${BASE_DIR}/samples/core/kubeflow_pipeline_using_TFX_OSS_components
->>>>>>> e8a6feb2
   export LC_ALL=C.UTF-8
   export LANG=C.UTF-8
   if [[ -n "${DATAFLOW_TFT_IMAGE}" ]]; then
@@ -427,10 +330,7 @@
 elif [[ "${TEST_NAME}" == "notebook-lightweight" ]]; then
   preparation ${TEST_NAME}
 
-<<<<<<< HEAD
-=======
   cd ${BASE_DIR}/samples/core/lightweight_component
->>>>>>> e8a6feb2
   export LC_ALL=C.UTF-8
   export LANG=C.UTF-8
   papermill --prepare-only -p EXPERIMENT_NAME notebook-lightweight -p PROJECT_NAME ml-pipeline-test -p KFP_PACKAGE /tmp/kfp.tar.gz  Lightweight\ Python\ components\ -\ basics.ipynb notebook-lightweight.ipynb
@@ -446,10 +346,7 @@
 elif [[ "${TEST_NAME}" == "notebook-typecheck" ]]; then
   preparation ${TEST_NAME}
 
-<<<<<<< HEAD
-=======
   cd ${BASE_DIR}/samples/core/dsl_static_type_checking
->>>>>>> e8a6feb2
   export LC_ALL=C.UTF-8
   export LANG=C.UTF-8
   papermill --prepare-only -p KFP_PACKAGE /tmp/kfp.tar.gz  DSL\ Static\ Type\ Checking.ipynb notebook-typecheck.ipynb
