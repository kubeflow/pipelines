--- conflicted
+++ resolved
@@ -69,10 +69,6 @@
             withItems:
               - tfx_cab_classification
               - xgboost_training_cm
-<<<<<<< HEAD
-              #- kubeflow_pipeline_using_TFX_OSS_components
-=======
->>>>>>> 94aa0788
               - lightweight_component
               - dsl_static_type_checking
     # Build and push image
