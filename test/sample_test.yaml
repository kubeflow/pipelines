# Copyright 2018 Google LLC
#
# Licensed under the Apache License, Version 2.0 (the "License");
# you may not use this file except in compliance with the License.
# You may obtain a copy of the License at
#
#      http://www.apache.org/licenses/LICENSE-2.0
#
# Unless required by applicable law or agreed to in writing, software
# distributed under the License is distributed on an "AS IS" BASIS,
# WITHOUT WARRANTIES OR CONDITIONS OF ANY KIND, either express or implied.
# See the License for the specific language governing permissions and
# limitations under the License.

apiVersion: argoproj.io/v1alpha1
kind: Workflow
metadata:
  generateName: sample-test-
spec:
  entrypoint: sample-test
  volumes:
    - name: gcp-credentials
      secret:
        secretName: user-gcp-sa
  arguments:
    parameters:
      - name: image-build-context-gcs-uri
      - name: image-builder-image
        value: gcr.io/ml-pipeline-test/image-builder:v20181128-0.1.3-rc.1-109-ga5a14dc-e3b0c4
      - name: target-image-prefix
      - name: test-results-gcs-dir
      - name: sample-tests-image-suffix
        value: sample-tests
      - name: namespace
        value: kubeflow
  templates:
    - name: sample-test
      inputs:
        parameters:
          - name: target-image-prefix
          - name: test-results-gcs-dir
          - name: sample-tests-image-suffix
          - name: namespace
      steps:
        - - name: build-sample-tests-image
            template: build-image-by-dockerfile
            arguments:
              parameters:
                - name: docker-path
                  value: .
                - name: docker-file
                  value: test/sample-test/Dockerfile
                - name: image-name
                  value: "{{inputs.parameters.target-image-prefix}}{{inputs.parameters.sample-tests-image-suffix}}"
        - - name: run-sample-tests-loop
            template: run-sample-tests
            arguments:
              parameters:
                - name: namespace
                  value: "{{inputs.parameters.namespace}}"
                - name: sample-tests-image
                  value: "{{inputs.parameters.target-image-prefix}}{{inputs.parameters.sample-tests-image-suffix}}"
                - name: target-image-prefix
                  value: "{{inputs.parameters.target-image-prefix}}"
                - name: test-results-gcs-dir
                  value: "{{inputs.parameters.test-results-gcs-dir}}"
                - name: test-name
                  value: "{{item}}"
            withItems:
              - xgboost_training_cm
              - lightweight_component
              - dsl_static_type_checking
              - pipeline_transformers
              - secret
              - sidecar
              - dataflow
              - execution_order
              - imagepullsecrets
              - retry
              - artifact_location
              - preemptible_tpu_gpu
              - volume_snapshot_ops
              - kubeflow_tf_serving
              - component_build
              - loop_output
              - loop_parameter
              - loop_static
<<<<<<< HEAD
              - parameterized_tfx_oss.yaml
=======
              - resource_ops
>>>>>>> 6a8d1051
    # Build and push image
    - name: build-image-by-dockerfile
      inputs:
        parameters:
          # GCS URI prefix pointing to a .tar.gz archive of Docker build context
          - name: image-build-context-gcs-uri
            value: "{{workflow.parameters.image-build-context-gcs-uri}}"
          # The relative code path to the Dockerfile
          - name: docker-path
          # Name of the Docker file to use. "Dockerfile" by default
          - name: docker-file
            value: Dockerfile
          - name: image-name
      outputs:
        parameters:
          - name: strict-image-name
            valueFrom:
              path: /outputs/strict-image-name/file
      container:
        image: "{{workflow.parameters.image-builder-image}}"
        imagePullPolicy: 'Always'
        args: [
          "--image-build-context-gcs-uri", "{{inputs.parameters.image-build-context-gcs-uri}}",
          "--docker_path", "{{inputs.parameters.docker-path}}",
          "--docker_file", "{{inputs.parameters.docker-file}}",
          "--image_name", "{{inputs.parameters.image-name}}",
        ]
        env:
          - name: DOCKER_HOST
            value: 127.0.0.1
          - name: GOOGLE_APPLICATION_CREDENTIALS
            value: /secret/gcp-credentials/user-gcp-sa.json
        volumeMounts:
          - name: gcp-credentials
            mountPath: /secret/gcp-credentials
      sidecars:
        - name: dind
          image: docker:17.10-dind
          securityContext:
            privileged: true
          mirrorVolumeMounts: true

    - name: run-sample-tests
      inputs:
        parameters:
          - name: test-results-gcs-dir
          - name: target-image-prefix
          - name: sample-tests-image
          - name: namespace
          - name: test-name
      container:
        image: "{{inputs.parameters.sample-tests-image}}"
        args: [
          "sample_test", "run_test",
          "--namespace", "{{inputs.parameters.namespace}}",
          "--results-gcs-dir", "{{inputs.parameters.test-results-gcs-dir}}",
          "--target-image-prefix", "{{inputs.parameters.target-image-prefix}}",
          "--test-name", "{{inputs.parameters.test-name}}",
        ]
        env:
          - name: GOOGLE_APPLICATION_CREDENTIALS
            value: /secret/gcp-credentials/user-gcp-sa.json
        volumeMounts:
          - name: gcp-credentials
            mountPath: /secret/gcp-credentials
<|MERGE_RESOLUTION|>--- conflicted
+++ resolved
@@ -85,11 +85,8 @@
               - loop_output
               - loop_parameter
               - loop_static
-<<<<<<< HEAD
+              - resource_ops
               - parameterized_tfx_oss.yaml
-=======
-              - resource_ops
->>>>>>> 6a8d1051
     # Build and push image
     - name: build-image-by-dockerfile
       inputs:
