--- conflicted
+++ resolved
@@ -73,11 +73,8 @@
               - dsl_static_type_checking
               - pipeline_transformers
               - secret
-<<<<<<< HEAD
               - execution_order
-=======
               - imagepullsecrets
->>>>>>> 3ec743a3
               #- sidecar
     # Build and push image
     - name: build-image-by-dockerfile
