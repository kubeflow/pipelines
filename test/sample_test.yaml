--- conflicted
+++ resolved
@@ -73,12 +73,9 @@
               - dsl_static_type_checking
               - pipeline_transformers
               - secret
-<<<<<<< HEAD
               - dataflow
-=======
               - execution_order
               - imagepullsecrets
->>>>>>> dc3c7a4d
               #- sidecar
     # Build and push image
     - name: build-image-by-dockerfile
