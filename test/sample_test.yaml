--- conflicted
+++ resolved
@@ -359,8 +359,7 @@
           - name: sample-tests-image
             value: "gcr.io/{{steps.get-project.outputs.result}}/{{inputs.parameters.commit-sha}}/{{inputs.parameters.sample-tests-image-suffix}}"
           - name: test-name
-<<<<<<< HEAD
-            value: "tfma"
+            value: "tfx"
       - name: run-xgboost-tests
         template: run-sample-tests
         arguments:
@@ -401,9 +400,6 @@
             value: "gcr.io/{{steps.get-project.outputs.result}}/{{inputs.parameters.commit-sha}}/{{inputs.parameters.sample-tests-image-suffix}}"
           - name: test-name
             value: "xgboost"
-=======
-            value: "tfx"
->>>>>>> e77a91f8
 
   - name: get-project
     script:
