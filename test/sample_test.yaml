--- conflicted
+++ resolved
@@ -73,13 +73,10 @@
               - dsl_static_type_checking
               - pipeline_transformers
               - secret
-<<<<<<< HEAD
               - sidecar
-=======
               - execution_order
               - imagepullsecrets
               #- sidecar
->>>>>>> dc3c7a4d
     # Build and push image
     - name: build-image-by-dockerfile
       inputs:
