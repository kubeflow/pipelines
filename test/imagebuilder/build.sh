--- conflicted
+++ resolved
@@ -59,23 +59,14 @@
 mkdir $BASE_DIR
 cd $BASE_DIR
 
-<<<<<<< HEAD
 if [[ ! -z "${GOOGLE_APPLICATION_CREDENTIALS}" ]]; then
   gcloud auth activate-service-account --key-file="${GOOGLE_APPLICATION_CREDENTIALS}"
 fi
 
-echo "Clone ML pipeline code in COMMIT SHA ${COMMIT_SHA}..."
-git clone https://github.com/kubeflow/pipelines ${BASE_DIR}
-cd ${BASE_DIR}
-git config --local user.name 'K8S Bootstrap'
-git config --local user.email k8s_bootstrap@localhost
-git merge --no-ff ${COMMIT_SHA} -m "Merged PR ${COMMIT_SHA}"
-=======
 echo "Downloading Docker build context from $CONTEXT_GCS_URI..."
 downloaded_code_archive_file=$(mktemp)
 gsutil cp "$CONTEXT_GCS_URI" "$downloaded_code_archive_file"
 tar -xzf "$downloaded_code_archive_file" --directory .
->>>>>>> d5341034
 
 echo "Waiting for Docker-in-Docker daemon to start..."
 until docker ps; do sleep 3; done;
