--- conflicted
+++ resolved
@@ -51,12 +51,10 @@
 kustomize edit set image gcr.io/ml-pipeline/metadata-writer=${GCR_IMAGE_BASE_DIR}/metadata-writer:${GCR_IMAGE_TAG}
 cat kustomization.yaml
 
-<<<<<<< HEAD
-for i in {1..2}; do kustomize build . | kubectl apply -f - && break || sleep 1; done
-=======
+pwd
+ls
 kustomize build . | kubectl apply -f -
 
->>>>>>> dc34a356
 # show current info
 echo "Status of pods after kubectl apply"
 kubectl get pods -n ${NAMESPACE}
