--- conflicted
+++ resolved
@@ -63,6 +63,9 @@
     shift
 done
 
+# Choose gcloud CLI project
+gcloud config set project ${PROJECT}
+
 # Variables
 PROJECT_NUMBER=$(gcloud projects describe ${PROJECT} --format='value(projectNumber)')
 # Default service account
@@ -83,19 +86,13 @@
 
 IMAGE_BUILDER_ARG=""
 # When project is not ml-pipeline-test, VMs need permission to fetch some images in gcr.io/ml-pipeline-test.
-<<<<<<< HEAD
-if [ ! "$PROJECT" == "ml-pipeline-test" ]; then
-  # If default service account doesn't have storage viewer role to
-  # ml-pipeline-test gcp project
-  if ! gcloud projects get-iam-policy ml-pipeline-test \
-    --flatten="bindings[].members" \
-    --format="value(bindings.role)" \
-    --filter="bindings.members:${VM_SERVICE_ACCOUNT}" \
-    | grep "roles/storage.objectViewer"; \
-  then
-    echo "Granting VM service account roles to access gcr.io/ml-pipeline-test"
-    gcloud projects add-iam-policy-binding ml-pipeline-test --member serviceAccount:${VM_SERVICE_ACCOUNT} --role roles/storage.objectViewer
-  fi
+if [ "$PROJECT" != "ml-pipeline-test" ]; then
+  COPIED_IMAGE_BUILDER_IMAGE=${GCR_IMAGE_BASE_DIR}/image-builder
+  echo "Copy image builder image to ${COPIED_IMAGE_BUILDER_IMAGE}"
+  yes | gcloud container images add-tag \
+    gcr.io/ml-pipeline-test/image-builder:v20181128-0.1.3-rc.1-109-ga5a14dc-e3b0c4 \
+    ${COPIED_IMAGE_BUILDER_IMAGE}:latest
+  IMAGE_BUILDER_ARG="-p image-builder-image=${COPIED_IMAGE_BUILDER_IMAGE}"
 fi
 
 BUILT_IMAGES=$(gcloud container images list --repository=${GCR_IMAGE_BASE_DIR})
@@ -113,6 +110,7 @@
   # Build Images
   ARGO_WORKFLOW=`argo submit ${DIR}/build_image.yaml \
   -p image-build-context-gcs-uri="$remote_code_archive_uri" \
+  ${IMAGE_BUILDER_ARG} \
   -p api-image="${GCR_IMAGE_BASE_DIR}/api-server" \
   -p frontend-image="${GCR_IMAGE_BASE_DIR}/frontend" \
   -p scheduledworkflow-image="${GCR_IMAGE_BASE_DIR}/scheduledworkflow" \
@@ -125,33 +123,6 @@
   source "${DIR}/check-argo-status.sh"
   echo "build docker images workflow completed"
 fi
-=======
-if [ "$PROJECT" != "ml-pipeline-test" ]; then
-  COPIED_IMAGE_BUILDER_IMAGE=${GCR_IMAGE_BASE_DIR}/image-builder
-  echo "Copy image builder image to ${COPIED_IMAGE_BUILDER_IMAGE}"
-  yes | gcloud container images add-tag \
-    gcr.io/ml-pipeline-test/image-builder:v20181128-0.1.3-rc.1-109-ga5a14dc-e3b0c4 \
-    ${COPIED_IMAGE_BUILDER_IMAGE}:latest
-  IMAGE_BUILDER_ARG="-p image-builder-image=${COPIED_IMAGE_BUILDER_IMAGE}"
-fi
-
-# Build Images
-echo "submitting argo workflow to build docker images for commit ${PULL_PULL_SHA}..."
-ARGO_WORKFLOW=`argo submit ${DIR}/build_image.yaml \
--p image-build-context-gcs-uri="$remote_code_archive_uri" \
-${IMAGE_BUILDER_ARG} \
--p api-image="${GCR_IMAGE_BASE_DIR}/api-server" \
--p frontend-image="${GCR_IMAGE_BASE_DIR}/frontend" \
--p scheduledworkflow-image="${GCR_IMAGE_BASE_DIR}/scheduledworkflow" \
--p persistenceagent-image="${GCR_IMAGE_BASE_DIR}/persistenceagent" \
--n ${NAMESPACE} \
---serviceaccount test-runner \
--o name
-`
-echo "build docker images workflow submitted successfully"
-source "${DIR}/check-argo-status.sh"
-echo "build docker images workflow completed"
->>>>>>> be7b054b
 
 # Deploy the pipeline
 source ${DIR}/deploy-pipeline-light.sh
