--- conflicted
+++ resolved
@@ -128,7 +128,6 @@
         #TODO: Uncomment to disable the test on Minikube
         #TODO: Change the cluster-type to "minikube" once https://github.com/kubeflow/pipelines/pull/1285 and related PRs are merged.
         #when: "{{workflow.parameters.cluster-type}} != none" #Do not run the test on Minikube
-<<<<<<< HEAD
     - - name: run-condition-tests
         template: run-basic-e2e-tests
         arguments:
@@ -139,6 +138,8 @@
             value: "{{inputs.parameters.test-results-gcs-dir}}"
           - name: sample-tests-image
             value: "gcr.io/{{steps.get-project.outputs.result}}/{{inputs.parameters.commit-sha}}/{{inputs.parameters.basic-e2e-tests-image-suffix}}"
+          - name: namespace
+            value: "{{inputs.parameters.namespace}}"
           - name: test-name
             value: "condition"
       - name: run-exit-handler-tests
@@ -151,6 +152,8 @@
             value: "{{inputs.parameters.test-results-gcs-dir}}"
           - name: sample-tests-image
             value: "gcr.io/{{steps.get-project.outputs.result}}/{{inputs.parameters.commit-sha}}/{{inputs.parameters.basic-e2e-tests-image-suffix}}"
+          - name: namespace
+            value: "{{inputs.parameters.namespace}}"
           - name: test-name
             value: "exithandler"
       - name: run-sequential-tests
@@ -163,6 +166,8 @@
             value: "{{inputs.parameters.test-results-gcs-dir}}"
           - name: sample-tests-image
             value: "gcr.io/{{steps.get-project.outputs.result}}/{{inputs.parameters.commit-sha}}/{{inputs.parameters.basic-e2e-tests-image-suffix}}"
+          - name: namespace
+            value: "{{inputs.parameters.namespace}}"
           - name: test-name
             value: "sequential"
       - name: run-immediate-value-tests
@@ -175,6 +180,8 @@
             value: "{{inputs.parameters.test-results-gcs-dir}}"
           - name: sample-tests-image
             value: "gcr.io/{{steps.get-project.outputs.result}}/{{inputs.parameters.commit-sha}}/{{inputs.parameters.basic-e2e-tests-image-suffix}}"
+          - name: namespace
+            value: "{{inputs.parameters.namespace}}"
           - name: test-name
             value: "immediatevalue"
       - name: run-parallel-join-tests
@@ -187,81 +194,10 @@
             value: "{{inputs.parameters.test-results-gcs-dir}}"
           - name: sample-tests-image
             value: "gcr.io/{{steps.get-project.outputs.result}}/{{inputs.parameters.commit-sha}}/{{inputs.parameters.basic-e2e-tests-image-suffix}}"
+          - name: namespace
+            value: "{{inputs.parameters.namespace}}"
           - name: test-name
             value: "paralleljoin"
-=======
-#        TODO: Re-enable when https://github.com/kubeflow/pipelines/issues/272 is clear
-#      - name: run-condition-tests
-#        template: run-basic-e2e-tests
-#        arguments:
-#          parameters:
-#          - name: commit-sha
-#            value: "{{inputs.parameters.commit-sha}}"
-#          - name: test-results-gcs-dir
-#            value: "{{inputs.parameters.test-results-gcs-dir}}"
-#          - name: sample-tests-image
-#            value: "gcr.io/{{steps.get-project.outputs.result}}/{{inputs.parameters.commit-sha}}/{{inputs.parameters.basic-e2e-tests-image-suffix}}"
-#          - name: namespace
-#            value: "{{inputs.parameters.namespace}}"
-#          - name: test-name
-#            value: "condition"
-#      - name: run-exit-handler-tests
-#        template: run-basic-e2e-tests
-#        arguments:
-#          parameters:
-#          - name: commit-sha
-#            value: "{{inputs.parameters.commit-sha}}"
-#          - name: test-results-gcs-dir
-#            value: "{{inputs.parameters.test-results-gcs-dir}}"
-#          - name: sample-tests-image
-#            value: "gcr.io/{{steps.get-project.outputs.result}}/{{inputs.parameters.commit-sha}}/{{inputs.parameters.basic-e2e-tests-image-suffix}}"
-#          - name: namespace
-#            value: "{{inputs.parameters.namespace}}"
-#          - name: test-name
-#            value: "exithandler"
-#      - name: run-sequential-tests
-#        template: run-basic-e2e-tests
-#        arguments:
-#          parameters:
-#          - name: commit-sha
-#            value: "{{inputs.parameters.commit-sha}}"
-#          - name: test-results-gcs-dir
-#            value: "{{inputs.parameters.test-results-gcs-dir}}"
-#          - name: sample-tests-image
-#            value: "gcr.io/{{steps.get-project.outputs.result}}/{{inputs.parameters.commit-sha}}/{{inputs.parameters.basic-e2e-tests-image-suffix}}"
-#          - name: namespace
-#            value: "{{inputs.parameters.namespace}}"
-#          - name: test-name
-#            value: "sequential"
-#      - name: run-immediate-value-tests
-#        template: run-basic-e2e-tests
-#        arguments:
-#          parameters:
-#          - name: commit-sha
-#            value: "{{inputs.parameters.commit-sha}}"
-#          - name: test-results-gcs-dir
-#            value: "{{inputs.parameters.test-results-gcs-dir}}"
-#          - name: sample-tests-image
-#            value: "gcr.io/{{steps.get-project.outputs.result}}/{{inputs.parameters.commit-sha}}/{{inputs.parameters.basic-e2e-tests-image-suffix}}"
-#          - name: namespace
-#            value: "{{inputs.parameters.namespace}}"
-#          - name: test-name
-#            value: "immediatevalue"
-#      - name: run-parallel-join-tests
-#        template: run-basic-e2e-tests
-#        arguments:
-#          parameters:
-#          - name: commit-sha
-#            value: "{{inputs.parameters.commit-sha}}"
-#          - name: test-results-gcs-dir
-#            value: "{{inputs.parameters.test-results-gcs-dir}}"
-#          - name: sample-tests-image
-#            value: "gcr.io/{{steps.get-project.outputs.result}}/{{inputs.parameters.commit-sha}}/{{inputs.parameters.basic-e2e-tests-image-suffix}}"
-#          - name: namespace
-#            value: "{{inputs.parameters.namespace}}"
-#          - name: test-name
-#            value: "paralleljoin"
->>>>>>> b3943576
 
   - name: get-project
     script:
