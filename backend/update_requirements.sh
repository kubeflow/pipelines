--- conflicted
+++ resolved
@@ -3,11 +3,7 @@
 # Usage: ./update_requirements.sh <requirements.in >requirements.txt
 
 set -euo pipefail
-<<<<<<< HEAD
-IMAGE=${1:-"python:3.6"}
-=======
 IMAGE=${1:-"python:3.7"}
->>>>>>> efdf80fe
 docker run --interactive --rm "$IMAGE" sh -c '
   python3 -m pip install pip setuptools --upgrade --quiet
   python3 -m pip install pip-tools==5.4.0 --quiet
