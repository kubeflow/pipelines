package integration

import (
	"bytes"
	"context"
	"fmt"
	"io/ioutil"
	"reflect"
	"sort"
	"strings"
	"testing"
	"time"

	"github.com/eapache/go-resiliency/retrier"
	"github.com/kubeflow/pipelines/backend/test"

	"github.com/go-openapi/strfmt"
	"github.com/golang/glog"
	experimentparams "github.com/kubeflow/pipelines/backend/api/go_http_client/experiment_client/experiment_service"
	"github.com/kubeflow/pipelines/backend/api/go_http_client/experiment_model"
	jobparams "github.com/kubeflow/pipelines/backend/api/go_http_client/job_client/job_service"
	"github.com/kubeflow/pipelines/backend/api/go_http_client/job_model"
	uploadParams "github.com/kubeflow/pipelines/backend/api/go_http_client/pipeline_upload_client/pipeline_upload_service"
	runParams "github.com/kubeflow/pipelines/backend/api/go_http_client/run_client/run_service"
	"github.com/kubeflow/pipelines/backend/api/go_http_client/run_model"
	"github.com/kubeflow/pipelines/backend/src/apiserver/client"
	"github.com/kubeflow/pipelines/backend/src/common/client/api_server"
	"github.com/kubeflow/pipelines/backend/src/common/util"
	"github.com/stretchr/testify/assert"
	"github.com/stretchr/testify/require"
	"github.com/stretchr/testify/suite"
	v1 "k8s.io/apimachinery/pkg/apis/meta/v1"
	"k8s.io/apimachinery/pkg/util/yaml"
)

const (
	second = 1
	minute = 60 * second
	hour   = 60 * minute
)

type JobApiTestSuite struct {
	suite.Suite
	namespace            string
	experimentClient     *api_server.ExperimentClient
	pipelineClient       *api_server.PipelineClient
	pipelineUploadClient *api_server.PipelineUploadClient
	runClient            *api_server.RunClient
	jobClient            *api_server.JobClient
	swfClient            client.SwfClientInterface
}

type JobResourceReferenceSorter []*job_model.APIResourceReference

func (r JobResourceReferenceSorter) Len() int           { return len(r) }
func (r JobResourceReferenceSorter) Less(i, j int) bool { return r[i].Name < r[j].Name }
func (r JobResourceReferenceSorter) Swap(i, j int)      { r[i], r[j] = r[j], r[i] }

// Check the namespace have ML pipeline installed and ready
func (s *JobApiTestSuite) SetupTest() {
	if !*runIntegrationTests {
		s.T().SkipNow()
		return
	}

	if !*isDevMode {
		err := test.WaitForReady(*namespace, *initializeTimeout)
		if err != nil {
			glog.Exitf("Failed to initialize test. Error: %s", err.Error())
		}
	}
	s.namespace = *namespace
	clientConfig := test.GetClientConfig(*namespace)
	var err error
	s.experimentClient, err = api_server.NewExperimentClient(clientConfig, false)
	if err != nil {
		glog.Exitf("Failed to get pipeline upload client. Error: %s", err.Error())
	}
	s.pipelineUploadClient, err = api_server.NewPipelineUploadClient(clientConfig, false)
	if err != nil {
		glog.Exitf("Failed to get pipeline upload client. Error: %s", err.Error())
	}
	s.pipelineClient, err = api_server.NewPipelineClient(clientConfig, false)
	if err != nil {
		glog.Exitf("Failed to get pipeline client. Error: %s", err.Error())
	}
	s.runClient, err = api_server.NewRunClient(clientConfig, false)
	if err != nil {
		glog.Exitf("Failed to get run client. Error: %s", err.Error())
	}
	s.jobClient, err = api_server.NewJobClient(clientConfig, false)
	if err != nil {
		glog.Exitf("Failed to get job client. Error: %s", err.Error())
	}
	s.swfClient = client.NewScheduledWorkflowClientOrFatal(time.Second*30, util.ClientParameters{QPS: 5, Burst: 10})

	s.cleanUp()
}

func (s *JobApiTestSuite) TestJobApis() {
	t := s.T()

	/* ---------- Upload pipelines YAML ---------- */
	helloWorldPipeline, err := s.pipelineUploadClient.UploadFile("../resources/hello-world.yaml", uploadParams.NewUploadPipelineParams())
	assert.Nil(t, err)

	/* ---------- Upload pipeline version YAML ---------- */
	time.Sleep(1 * time.Second)
	helloWorldPipelineVersion, err := s.pipelineUploadClient.UploadPipelineVersion(
		"../resources/hello-world.yaml", &uploadParams.UploadPipelineVersionParams{
			Name:       util.StringPointer("hello-world-version"),
			Pipelineid: util.StringPointer(helloWorldPipeline.ID),
		})
	assert.Nil(t, err)

	/* ---------- Create a new hello world experiment ---------- */
	experiment := &experiment_model.APIExperiment{Name: "hello world experiment"}
	helloWorldExperiment, err := s.experimentClient.Create(&experimentparams.CreateExperimentParams{Body: experiment})
	assert.Nil(t, err)

	/* ---------- Create a new hello world job by specifying pipeline ID ---------- */
	createJobRequest := &jobparams.CreateJobParams{Body: &job_model.APIJob{
		Name:        "hello world",
		Description: "this is hello world",
		ResourceReferences: []*job_model.APIResourceReference{
			{Key: &job_model.APIResourceKey{Type: job_model.APIResourceTypeEXPERIMENT, ID: helloWorldExperiment.ID},
				Relationship: job_model.APIRelationshipOWNER},
			{Key: &job_model.APIResourceKey{Type: job_model.APIResourceTypePIPELINEVERSION, ID: helloWorldPipelineVersion.ID},
				Relationship: job_model.APIRelationshipCREATOR},
		},
		MaxConcurrency: 10,
		Enabled:        true,
	}}
	helloWorldJob, err := s.jobClient.Create(createJobRequest)
	assert.Nil(t, err)
	s.checkHelloWorldJob(t, helloWorldJob, helloWorldExperiment.ID, helloWorldExperiment.Name, helloWorldPipelineVersion.ID, helloWorldPipelineVersion.Name)

	/* ---------- Get hello world job ---------- */
	helloWorldJob, err = s.jobClient.Get(&jobparams.GetJobParams{ID: helloWorldJob.ID})
	assert.Nil(t, err)
	s.checkHelloWorldJob(t, helloWorldJob, helloWorldExperiment.ID, helloWorldExperiment.Name, helloWorldPipelineVersion.ID, helloWorldPipelineVersion.Name)

	/* ---------- Create a new argument parameter experiment ---------- */
	experiment = &experiment_model.APIExperiment{Name: "argument parameter experiment"}
	argParamsExperiment, err := s.experimentClient.Create(&experimentparams.CreateExperimentParams{Body: experiment})
	assert.Nil(t, err)

	/* ---------- Create a new argument parameter job by uploading workflow manifest ---------- */
	// Make sure the job is created at least 1 second later than the first one,
	// because sort by created_at has precision of 1 second.
	time.Sleep(1 * time.Second)
	argParamsBytes, err := ioutil.ReadFile("../resources/arguments-parameters.yaml")
	assert.Nil(t, err)
	argParamsBytes, err = yaml.ToJSON(argParamsBytes)
	assert.Nil(t, err)
	createJobRequest = &jobparams.CreateJobParams{Body: &job_model.APIJob{
		Name:        "argument parameter",
		Description: "this is argument parameter",
		PipelineSpec: &job_model.APIPipelineSpec{
			WorkflowManifest: string(argParamsBytes),
			Parameters: []*job_model.APIParameter{
				{Name: "param1", Value: "goodbye"},
				{Name: "param2", Value: "world"},
			},
		},
		ResourceReferences: []*job_model.APIResourceReference{
			{Key: &job_model.APIResourceKey{Type: job_model.APIResourceTypeEXPERIMENT, ID: argParamsExperiment.ID},
				Relationship: job_model.APIRelationshipOWNER},
		},
		MaxConcurrency: 10,
		Enabled:        true,
	}}
	argParamsJob, err := s.jobClient.Create(createJobRequest)
	assert.Nil(t, err)
	s.checkArgParamsJob(t, argParamsJob, argParamsExperiment.ID, argParamsExperiment.Name)

	/* ---------- List all the jobs. Both jobs should be returned ---------- */
	jobs, totalSize, _, err := s.jobClient.List(&jobparams.ListJobsParams{})
	assert.Nil(t, err)
	assert.Equal(t, 2, totalSize)
	assert.Equal(t, 2, len(jobs))

	/* ---------- List the jobs, paginated, sort by creation time ---------- */
	jobs, totalSize, nextPageToken, err := s.jobClient.List(
		&jobparams.ListJobsParams{PageSize: util.Int32Pointer(1), SortBy: util.StringPointer("created_at")})
	assert.Nil(t, err)
	assert.Equal(t, 1, len(jobs))
	assert.Equal(t, 2, totalSize)
	assert.Equal(t, "hello world", jobs[0].Name)
	jobs, totalSize, _, err = s.jobClient.List(&jobparams.ListJobsParams{
		PageSize: util.Int32Pointer(1), PageToken: util.StringPointer(nextPageToken)})
	assert.Nil(t, err)
	assert.Equal(t, 1, len(jobs))
	assert.Equal(t, 2, totalSize)
	assert.Equal(t, "argument parameter", jobs[0].Name)

	/* ---------- List the jobs, paginated, sort by name ---------- */
	jobs, totalSize, nextPageToken, err = s.jobClient.List(&jobparams.ListJobsParams{
		PageSize: util.Int32Pointer(1), SortBy: util.StringPointer("name")})
	assert.Nil(t, err)
	assert.Equal(t, 2, totalSize)
	assert.Equal(t, 1, len(jobs))
	assert.Equal(t, "argument parameter", jobs[0].Name)
	jobs, totalSize, _, err = s.jobClient.List(&jobparams.ListJobsParams{
		PageSize: util.Int32Pointer(1), SortBy: util.StringPointer("name"), PageToken: util.StringPointer(nextPageToken)})
	assert.Nil(t, err)
	assert.Equal(t, 2, totalSize)
	assert.Equal(t, 1, len(jobs))
	assert.Equal(t, "hello world", jobs[0].Name)

	/* ---------- List the jobs, sort by unsupported field ---------- */
	jobs, _, _, err = s.jobClient.List(&jobparams.ListJobsParams{
		PageSize: util.Int32Pointer(2), SortBy: util.StringPointer("unknown")})
	assert.NotNil(t, err)
	assert.Equal(t, len(jobs), 0)

	/* ---------- List jobs for hello world experiment. One job should be returned ---------- */
	jobs, totalSize, _, err = s.jobClient.List(&jobparams.ListJobsParams{
		ResourceReferenceKeyType: util.StringPointer(string(run_model.APIResourceTypeEXPERIMENT)),
		ResourceReferenceKeyID:   util.StringPointer(helloWorldExperiment.ID)})
	assert.Nil(t, err)
	assert.Equal(t, 1, len(jobs))
	assert.Equal(t, 1, totalSize)
	assert.Equal(t, "hello world", jobs[0].Name)

	// The scheduledWorkflow CRD would create the run and it synced to the DB by persistent agent.
	// This could take a few seconds to finish.

	/* ---------- Check run for hello world job ---------- */
	if err := retrier.New(retrier.ConstantBackoff(8, 5*time.Second), nil).Run(func() error {
		runs, totalSize, _, err := s.runClient.List(&runParams.ListRunsParams{
			ResourceReferenceKeyType: util.StringPointer(string(run_model.APIResourceTypeEXPERIMENT)),
			ResourceReferenceKeyID:   util.StringPointer(helloWorldExperiment.ID)})
		if err != nil {
			return err
		}
		if len(runs) != 1 {
			return fmt.Errorf("expected runs to be length 1, got: %v", len(runs))
		}
		if totalSize != 1 {
			return fmt.Errorf("expected total size 1, got: %v", totalSize)
		}
		helloWorldRun := runs[0]
		return s.checkHelloWorldRun(helloWorldRun, helloWorldExperiment.ID, helloWorldExperiment.Name, helloWorldJob.ID, helloWorldJob.Name)
	}); err != nil {
		assert.Nil(t, err)
	}

	/* ---------- Check run for argument parameter job ---------- */
	if err := retrier.New(retrier.ConstantBackoff(8, 5*time.Second), nil).Run(func() error {
		runs, totalSize, _, err := s.runClient.List(&runParams.ListRunsParams{
			ResourceReferenceKeyType: util.StringPointer(string(run_model.APIResourceTypeEXPERIMENT)),
			ResourceReferenceKeyID:   util.StringPointer(argParamsExperiment.ID)})
		if err != nil {
			return err
		}
		if len(runs) != 1 {
			return fmt.Errorf("expected runs to be length 1, got: %v", len(runs))
		}
		if totalSize != 1 {
			return fmt.Errorf("expected total size 1, got: %v", totalSize)
		}
		argParamsRun := runs[0]
		return s.checkArgParamsRun(argParamsRun, argParamsExperiment.ID, argParamsExperiment.Name, argParamsJob.ID, argParamsJob.Name)
	}); err != nil {
		assert.Nil(t, err)
	}

}

func (s *JobApiTestSuite) TestJobApis_noCatchupOption() {
	t := s.T()

	/* ---------- Upload pipelines YAML ---------- */
	pipeline, err := s.pipelineUploadClient.UploadFile("../resources/hello-world.yaml", uploadParams.NewUploadPipelineParams())
	assert.Nil(t, err)

	/* ---------- Upload pipeline version YAML ---------- */
	time.Sleep(1 * time.Second)
	helloWorldPipelineVersion, err := s.pipelineUploadClient.UploadPipelineVersion(
		"../resources/hello-world.yaml", &uploadParams.UploadPipelineVersionParams{
			Name:       util.StringPointer("hello-world-version"),
			Pipelineid: util.StringPointer(pipeline.ID),
		})
	assert.Nil(t, err)

	/* ---------- Create a periodic job with start and end date in the past and catchup = true ---------- */
	experiment := &experiment_model.APIExperiment{Name: "periodic catchup true"}
	periodicCatchupTrueExperiment, err := s.experimentClient.Create(&experimentparams.CreateExperimentParams{Body: experiment})
	assert.Nil(t, err)

	job := jobInThePastForTwoMinutes(jobOptions{
		pipelineVersionId: helloWorldPipelineVersion.ID,
		experimentId:      periodicCatchupTrueExperiment.ID,
		periodic:          true,
	})
	job.Name = "periodic-catchup-true-"
	job.Description = "A job with NoCatchup=false will backfill each past interval when behind schedule."
	job.NoCatchup = false // This is the key difference.
	createJobRequest := &jobparams.CreateJobParams{Body: job}
	_, err = s.jobClient.Create(createJobRequest)
	assert.Nil(t, err)

	/* -------- Create another periodic job with start and end date in the past but catchup = false ------ */
	experiment = &experiment_model.APIExperiment{Name: "periodic catchup false"}
	periodicCatchupFalseExperiment, err := s.experimentClient.Create(&experimentparams.CreateExperimentParams{Body: experiment})
	assert.Nil(t, err)

	job = jobInThePastForTwoMinutes(jobOptions{
		pipelineVersionId: helloWorldPipelineVersion.ID,
		experimentId:      periodicCatchupFalseExperiment.ID,
		periodic:          true,
	})
	job.Name = "periodic-catchup-false-"
	job.Description = "A job with NoCatchup=true only schedules the last interval when behind schedule."
	job.NoCatchup = true // This is the key difference.
	createJobRequest = &jobparams.CreateJobParams{Body: job}
	_, err = s.jobClient.Create(createJobRequest)
	assert.Nil(t, err)

	/* ---------- Create a cron job with start and end date in the past and catchup = true ---------- */
	experiment = &experiment_model.APIExperiment{Name: "cron catchup true"}
	cronCatchupTrueExperiment, err := s.experimentClient.Create(&experimentparams.CreateExperimentParams{Body: experiment})
	assert.Nil(t, err)

	job = jobInThePastForTwoMinutes(jobOptions{
		pipelineVersionId: helloWorldPipelineVersion.ID,
		experimentId:      cronCatchupTrueExperiment.ID,
		periodic:          false,
	})
	job.Name = "cron-catchup-true-"
	job.Description = "A job with NoCatchup=false will backfill each past interval when behind schedule."
	job.NoCatchup = false // This is the key difference.
	createJobRequest = &jobparams.CreateJobParams{Body: job}
	_, err = s.jobClient.Create(createJobRequest)
	assert.Nil(t, err)

	/* -------- Create another cron job with start and end date in the past but catchup = false ------ */
	experiment = &experiment_model.APIExperiment{Name: "cron catchup false"}
	cronCatchupFalseExperiment, err := s.experimentClient.Create(&experimentparams.CreateExperimentParams{Body: experiment})
	assert.Nil(t, err)

	job = jobInThePastForTwoMinutes(jobOptions{
		pipelineVersionId: helloWorldPipelineVersion.ID,
		experimentId:      cronCatchupFalseExperiment.ID,
		periodic:          false,
	})
	job.Name = "cron-catchup-false-"
	job.Description = "A job with NoCatchup=true only schedules the last interval when behind schedule."
	job.NoCatchup = true // This is the key difference.
	createJobRequest = &jobparams.CreateJobParams{Body: job}
	_, err = s.jobClient.Create(createJobRequest)
	assert.Nil(t, err)

	// The scheduledWorkflow CRD would create the run and it synced to the DB by persistent agent.
	// This could take a few seconds to finish.

	/* ---------- Assert number of runs when catchup = true ---------- */
<<<<<<< HEAD
	if err := retrier.New(retrier.ConstantBackoff(8, 5*time.Second), nil).Run(func() error {
		_, runsWhenCatchupTrue, _, err := s.runClient.List(&runParams.ListRunsParams{
			ResourceReferenceKeyType: util.StringPointer(string(run_model.APIResourceTypeEXPERIMENT)),
			ResourceReferenceKeyID:   util.StringPointer(periodicCatchupTrueExperiment.ID)})
		if err != nil {
			return err
		}
		if runsWhenCatchupTrue != 2 {
			return fmt.Errorf("expected runsWhenCatchupTrue to be 1, got: %v", runsWhenCatchupTrue)
		}

		_, runsWhenCatchupTrue, _, err = s.runClient.List(&runParams.ListRunsParams{
			ResourceReferenceKeyType: util.StringPointer(string(run_model.APIResourceTypeEXPERIMENT)),
			ResourceReferenceKeyID:   util.StringPointer(cronCatchupTrueExperiment.ID)})
		if err != nil {
			return err
		}
		if runsWhenCatchupTrue != 2 {
			return fmt.Errorf("expected runsWhenCatchupTrue to be 1, got: %v", runsWhenCatchupTrue)
		}
		return nil
	}); err != nil {
		assert.Nil(t, err)
	}
=======
	_, runsWhenCatchupTrue, _, err := s.runClient.List(&runParams.ListRunsParams{
		ResourceReferenceKeyType: util.StringPointer(string(run_model.APIResourceTypeEXPERIMENT)),
		ResourceReferenceKeyID:   util.StringPointer(periodicCatchupTrueExperiment.ID)})
	assert.Nil(t, err)
	assert.Equal(t, 2, runsWhenCatchupTrue)
	_, runsWhenCatchupTrue, _, err = s.runClient.List(&runParams.ListRunsParams{
		ResourceReferenceKeyType: util.StringPointer(string(run_model.APIResourceTypeEXPERIMENT)),
		ResourceReferenceKeyID:   util.StringPointer(cronCatchupTrueExperiment.ID)})
	assert.Nil(t, err)
	assert.Equal(t, 2, runsWhenCatchupTrue)
>>>>>>> 77de39de

	/* ---------- Assert number of runs when catchup = false ---------- */
	if err := retrier.New(retrier.ConstantBackoff(8, 5*time.Second), nil).Run(func() error {
		_, runsWhenCatchupFalse, _, err := s.runClient.List(&runParams.ListRunsParams{
			ResourceReferenceKeyType: util.StringPointer(string(run_model.APIResourceTypeEXPERIMENT)),
			ResourceReferenceKeyID:   util.StringPointer(periodicCatchupFalseExperiment.ID)})
		if err != nil {
			return err
		}
		if runsWhenCatchupFalse != 1 {
			return fmt.Errorf("expected runsWhenCatchupFalse to be 1, got: %v", runsWhenCatchupFalse)
		}

		_, runsWhenCatchupFalse, _, err = s.runClient.List(&runParams.ListRunsParams{
			ResourceReferenceKeyType: util.StringPointer(string(run_model.APIResourceTypeEXPERIMENT)),
			ResourceReferenceKeyID:   util.StringPointer(cronCatchupFalseExperiment.ID)})
		if err != nil {
			return err
		}
		if runsWhenCatchupFalse != 1 {
			return fmt.Errorf("expected runsWhenCatchupFalse to be 1, got: %v", runsWhenCatchupFalse)
		}
		return nil
	}); err != nil {
		assert.Nil(t, err)
	}
}

func (s *JobApiTestSuite) checkHelloWorldJob(t *testing.T, job *job_model.APIJob, experimentID string, experimentName string, pipelineVersionId string, pipelineVersionName string) {
	// Check workflow manifest is not empty
	assert.Contains(t, job.PipelineSpec.WorkflowManifest, "whalesay")

	expectedJob := &job_model.APIJob{
		ID:             job.ID,
		Name:           "hello world",
		Description:    "this is hello world",
		ServiceAccount: "pipeline-runner",
		PipelineSpec: &job_model.APIPipelineSpec{
			WorkflowManifest: job.PipelineSpec.WorkflowManifest,
		},
		ResourceReferences: []*job_model.APIResourceReference{
			{Key: &job_model.APIResourceKey{Type: job_model.APIResourceTypeEXPERIMENT, ID: experimentID},
				Name: experimentName, Relationship: job_model.APIRelationshipOWNER,
			},
			{Key: &job_model.APIResourceKey{Type: job_model.APIResourceTypePIPELINEVERSION, ID: pipelineVersionId},
				Name: pipelineVersionName, Relationship: job_model.APIRelationshipCREATOR},
		},
		MaxConcurrency: 10,
		Enabled:        true,
		CreatedAt:      job.CreatedAt,
		UpdatedAt:      job.UpdatedAt,
		Status:         job.Status,
		Trigger:        &job_model.APITrigger{},
	}

	// Need to sort resource references before equality check as the order is non-deterministic
	sort.Sort(JobResourceReferenceSorter(job.ResourceReferences))
	sort.Sort(JobResourceReferenceSorter(expectedJob.ResourceReferences))
	assert.Equal(t, expectedJob, job)
}

func (s *JobApiTestSuite) checkArgParamsJob(t *testing.T, job *job_model.APIJob, experimentID string, experimentName string) {
	// Check runtime workflow manifest is not empty
	assert.Contains(t, job.PipelineSpec.WorkflowManifest, "arguments-parameters-")
	expectedJob := &job_model.APIJob{
		ID:             job.ID,
		Name:           "argument parameter",
		Description:    "this is argument parameter",
		ServiceAccount: "pipeline-runner",
		PipelineSpec: &job_model.APIPipelineSpec{
			WorkflowManifest: job.PipelineSpec.WorkflowManifest,
			Parameters: []*job_model.APIParameter{
				{Name: "param1", Value: "goodbye"},
				{Name: "param2", Value: "world"},
			},
		},
		ResourceReferences: []*job_model.APIResourceReference{
			{Key: &job_model.APIResourceKey{Type: job_model.APIResourceTypeEXPERIMENT, ID: experimentID},
				Name: experimentName, Relationship: job_model.APIRelationshipOWNER,
			},
		},
		MaxConcurrency: 10,
		Enabled:        true,
		CreatedAt:      job.CreatedAt,
		UpdatedAt:      job.UpdatedAt,
		Status:         job.Status,
		Trigger:        &job_model.APITrigger{},
	}

	assert.Equal(t, expectedJob, job)
}

func (s *JobApiTestSuite) TestJobApis_SwfNotFound() {
	t := s.T()

	/* ---------- Upload pipelines YAML ---------- */
	pipeline, err := s.pipelineUploadClient.UploadFile("../resources/hello-world.yaml", uploadParams.NewUploadPipelineParams())
	require.Nil(t, err)

	/* ---------- Create a new hello world job by specifying pipeline ID ---------- */
	createJobRequest := &jobparams.CreateJobParams{Body: &job_model.APIJob{
		Name: "test-swf-not-found",
		PipelineSpec: &job_model.APIPipelineSpec{
			PipelineID: pipeline.ID,
		},
		MaxConcurrency: 10,
		Enabled:        false,
	}}
	job, err := s.jobClient.Create(createJobRequest)
	require.Nil(t, err)

	// Delete all ScheduledWorkflow custom resources to simulate the situation
	// that after reinstalling KFP with managed storage, only KFP DB is kept,
	// but all KFP custom resources are gone.
	err = s.swfClient.ScheduledWorkflow(s.namespace).DeleteCollection(context.Background(), &v1.DeleteOptions{}, v1.ListOptions{})
	require.Nil(t, err)

	err = s.jobClient.Delete(&jobparams.DeleteJobParams{ID: job.ID})
	require.Nil(t, err)

	/* ---------- Get job ---------- */
	_, err = s.jobClient.Get(&jobparams.GetJobParams{ID: job.ID})
	require.NotNil(t, err)
	require.Contains(t, err.Error(), "not found")
}

func equal(expected, actual interface{}) bool {
	if expected == nil || actual == nil {
		return expected == actual
	}

	exp, ok := expected.([]byte)
	if !ok {
		return reflect.DeepEqual(expected, actual)
	}

	act, ok := actual.([]byte)
	if !ok {
		return false
	}
	if exp == nil || act == nil {
		return exp == nil && act == nil
	}
	return bytes.Equal(exp, act)
}

func (s *JobApiTestSuite) checkHelloWorldRun(run *run_model.APIRun, experimentID string, experimentName string, jobID string, jobName string) error {
	// Check workflow manifest is not empty
	if !strings.Contains(run.PipelineSpec.WorkflowManifest, "whalesay") {
		return fmt.Errorf("expected: %+v got: %+v", "whalesay", run.PipelineSpec.WorkflowManifest)
	}

	if !strings.Contains(run.Name, "helloworld") {
		return fmt.Errorf("expected: %+v got: %+v", "helloworld", run.Name)
	}

	// Check runtime workflow manifest is not empty
	resourceReferences := []*run_model.APIResourceReference{
		{Key: &run_model.APIResourceKey{Type: run_model.APIResourceTypeEXPERIMENT, ID: experimentID},
			Name: experimentName, Relationship: run_model.APIRelationshipOWNER,
		},
		{Key: &run_model.APIResourceKey{Type: run_model.APIResourceTypeJOB, ID: jobID},
			Name: jobName, Relationship: run_model.APIRelationshipCREATOR,
		},
	}

	if !reflect.DeepEqual(resourceReferences, run.ResourceReferences) {
		return fmt.Errorf("expected: %+v got: %+v", resourceReferences, run.ResourceReferences)
	}

	return nil
}

func (s *JobApiTestSuite) checkArgParamsRun(run *run_model.APIRun, experimentID string, experimentName string, jobID string, jobName string) error {
	if !strings.Contains(run.Name, "argumentparameter") {
		return fmt.Errorf("expected: %+v got: %+v", "argumentparameter", run.Name)
	}
	// Check runtime workflow manifest is not empty
	resourceReferences := []*run_model.APIResourceReference{
		{Key: &run_model.APIResourceKey{Type: run_model.APIResourceTypeEXPERIMENT, ID: experimentID},
			Name: experimentName, Relationship: run_model.APIRelationshipOWNER,
		},
		{Key: &run_model.APIResourceKey{Type: run_model.APIResourceTypeJOB, ID: jobID},
			Name: jobName, Relationship: run_model.APIRelationshipCREATOR,
		},
	}
	if !reflect.DeepEqual(resourceReferences, run.ResourceReferences) {
		return fmt.Errorf("expected: %+v got: %+v", resourceReferences, run.ResourceReferences)
	}
	return nil
}

func TestJobApi(t *testing.T) {
	suite.Run(t, new(JobApiTestSuite))
}

func (s *JobApiTestSuite) TearDownSuite() {
	if *runIntegrationTests {
		if !*isDevMode {
			s.cleanUp()
		}
	}
}

/** ======== the following are util functions ========= **/

func (s *JobApiTestSuite) cleanUp() {
	test.DeleteAllExperiments(s.experimentClient, s.T())
	test.DeleteAllPipelines(s.pipelineClient, s.T())
	test.DeleteAllJobs(s.jobClient, s.T())
	test.DeleteAllRuns(s.runClient, s.T())
}

func defaultApiJob(pipelineVersionId, experimentId string) *job_model.APIJob {
	return &job_model.APIJob{
		Name:        "default-pipeline-name",
		Description: "This is a default pipeline",
		ResourceReferences: []*job_model.APIResourceReference{
			{Key: &job_model.APIResourceKey{Type: job_model.APIResourceTypeEXPERIMENT, ID: experimentId},
				Relationship: job_model.APIRelationshipOWNER},
			{Key: &job_model.APIResourceKey{Type: job_model.APIResourceTypePIPELINEVERSION, ID: pipelineVersionId},
				Relationship: job_model.APIRelationshipCREATOR},
		},
		MaxConcurrency: 10,
		NoCatchup:      false,
		Trigger: &job_model.APITrigger{
			PeriodicSchedule: &job_model.APIPeriodicSchedule{
				StartTime:      strfmt.NewDateTime(),
				EndTime:        strfmt.NewDateTime(),
				IntervalSecond: 60,
			},
		},
		Enabled: true,
	}
}

type jobOptions struct {
	pipelineVersionId, experimentId string
	periodic                        bool
}

func jobInThePastForTwoMinutes(options jobOptions) *job_model.APIJob {
	startTime := strfmt.DateTime(time.Unix(10*hour, 0))
	endTime := strfmt.DateTime(time.Unix(10*hour+2*minute, 0))

	job := defaultApiJob(options.pipelineVersionId, options.experimentId)
	if options.periodic {
		job.Trigger = &job_model.APITrigger{
			PeriodicSchedule: &job_model.APIPeriodicSchedule{
				StartTime:      startTime,
				EndTime:        endTime,
				IntervalSecond: 60, // Runs every 1 minute.
			},
		}
	} else {
		job.Trigger = &job_model.APITrigger{
			CronSchedule: &job_model.APICronSchedule{
				StartTime: startTime,
				EndTime:   endTime,
				Cron:      "0 * * * * ?", // Runs every 1 minute.
			},
		}
	}
	return job
}<|MERGE_RESOLUTION|>--- conflicted
+++ resolved
@@ -356,7 +356,6 @@
 	// This could take a few seconds to finish.
 
 	/* ---------- Assert number of runs when catchup = true ---------- */
-<<<<<<< HEAD
 	if err := retrier.New(retrier.ConstantBackoff(8, 5*time.Second), nil).Run(func() error {
 		_, runsWhenCatchupTrue, _, err := s.runClient.List(&runParams.ListRunsParams{
 			ResourceReferenceKeyType: util.StringPointer(string(run_model.APIResourceTypeEXPERIMENT)),
@@ -381,18 +380,6 @@
 	}); err != nil {
 		assert.Nil(t, err)
 	}
-=======
-	_, runsWhenCatchupTrue, _, err := s.runClient.List(&runParams.ListRunsParams{
-		ResourceReferenceKeyType: util.StringPointer(string(run_model.APIResourceTypeEXPERIMENT)),
-		ResourceReferenceKeyID:   util.StringPointer(periodicCatchupTrueExperiment.ID)})
-	assert.Nil(t, err)
-	assert.Equal(t, 2, runsWhenCatchupTrue)
-	_, runsWhenCatchupTrue, _, err = s.runClient.List(&runParams.ListRunsParams{
-		ResourceReferenceKeyType: util.StringPointer(string(run_model.APIResourceTypeEXPERIMENT)),
-		ResourceReferenceKeyID:   util.StringPointer(cronCatchupTrueExperiment.ID)})
-	assert.Nil(t, err)
-	assert.Equal(t, 2, runsWhenCatchupTrue)
->>>>>>> 77de39de
 
 	/* ---------- Assert number of runs when catchup = false ---------- */
 	if err := retrier.New(retrier.ConstantBackoff(8, 5*time.Second), nil).Run(func() error {
