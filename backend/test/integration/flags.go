--- conflicted
+++ resolved
@@ -8,14 +8,11 @@
 var namespace = flag.String("namespace", "kubeflow", "The namespace ml pipeline deployed to")
 var initializeTimeout = flag.Duration("initializeTimeout", 2*time.Minute, "Duration to wait for test initialization")
 var runIntegrationTests = flag.Bool("runIntegrationTests", false, "Whether to also run integration tests that call the service")
-<<<<<<< HEAD
 var runUpgradeTests = flag.Bool("runUpgradeTests", false, "Whether to run upgrade tests")
-=======
 
 /**
  * Differences in dev mode:
  * 1. Resources are not cleaned up when a test finishes, so that developer can debug manually.
  * 2. One step that doesn't work locally is skipped.
  */
-var isDevMode = flag.Bool("isDevMode", false, "Dev mode helps local development of integration tests")
->>>>>>> b2662f2f
+var isDevMode = flag.Bool("isDevMode", false, "Dev mode helps local development of integration tests")