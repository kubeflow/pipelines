--- conflicted
+++ resolved
@@ -12,17 +12,10 @@
 # See the License for the specific language governing permissions and
 # limitations under the License.
 
-<<<<<<< HEAD
 # Build arguments
 ARG SOURCE_CODE=.
-=======
-# 1. Build api server application
-FROM golang:1.24-bookworm AS builder
-RUN apt-get update && apt-get install -y cmake clang musl-dev openssl
-WORKDIR /go/src/github.com/kubeflow/pipelines
->>>>>>> e31038da
 
-FROM registry.access.redhat.com/ubi9/go-toolset:1.23 AS builder
+FROM registry.access.redhat.com/ubi9/go-toolset:1.24 AS builder
 
 USER root
 
@@ -42,35 +35,22 @@
     dnf clean all
 
 # 2. Compile preloaded pipeline samples
-<<<<<<< HEAD
-FROM registry.access.redhat.com/ubi9/python-39:9.5 AS compiler
+FROM registry.access.redhat.com/ubi9/python-3.11 AS compiler
 
 ARG TARGETOS TARGETARCH
 
 USER root
 RUN dnf install -y python3-setuptools jq
-=======
-FROM python:3.11 AS compiler
-RUN apt-get update -y && apt-get install --no-install-recommends -y -q default-jdk python3-setuptools python3-dev jq
->>>>>>> e31038da
 RUN wget https://bootstrap.pypa.io/get-pip.py && python3 get-pip.py
 COPY backend/requirements.txt .
 RUN python3 -m pip install -r requirements.txt --no-cache-dir
 
 # Downloading Argo CLI so that the samples are validated
-<<<<<<< HEAD
-ENV ARGO_VERSION=v3.5.14
+ENV ARGO_VERSION=v3.6.7
 RUN curl -sLO https://github.com/argoproj/argo-workflows/releases/download/${ARGO_VERSION}/argo-${TARGETOS:-linux}-${TARGETARCH:-amd64}.gz && \
     gunzip argo-${TARGETOS:-linux}-${TARGETARCH:-amd64}.gz && \
     chmod +x argo-${TARGETOS:-linux}-${TARGETARCH:-amd64} && \
     mv ./argo-${TARGETOS:-linux}-${TARGETARCH:-amd64} /usr/local/bin/argo
-=======
-ENV ARGO_VERSION=v3.6.7
-RUN curl -sLO https://github.com/argoproj/argo-workflows/releases/download/${ARGO_VERSION}/argo-linux-amd64.gz && \
-    gunzip argo-linux-amd64.gz && \
-    chmod +x argo-linux-amd64 && \
-    mv ./argo-linux-amd64 /usr/local/bin/argo
->>>>>>> e31038da
 
 WORKDIR /
 COPY ./samples /samples
@@ -84,18 +64,7 @@
     echo "Compiling: \"$pipeline_py\"" && python3 "$pipeline_py" && echo -n "Output: " && ls "$pipeline_py.yaml"; \
     done
 
-<<<<<<< HEAD
 FROM registry.access.redhat.com/ubi9/ubi-minimal:9.5
-=======
-# 3. Start api web server
-FROM debian:stable
-
-ARG COMMIT_SHA=unknown
-ENV COMMIT_SHA=${COMMIT_SHA}
-ARG TAG_NAME=unknown
-ENV TAG_NAME=${TAG_NAME}
-ENV LOG_LEVEL=info
->>>>>>> e31038da
 
 WORKDIR /bin
 
