--- conflicted
+++ resolved
@@ -3,17 +3,11 @@
 WORKDIR /go/src/github.com/kubeflow/pipelines
 COPY . .
 
-<<<<<<< HEAD
-# Needed for github.com/mattn/go-sqlite3
-RUN apk add --no-cache gcc musl-dev
-RUN go build -o /bin/apiserver backend/src/apiserver/*.go
-=======
 # Needed musl-dev for github.com/mattn/go-sqlite3
 RUN apk update && apk upgrade && \
     apk add --no-cache bash git openssh gcc musl-dev
 
 RUN GO111MODULE=on go build -o /bin/apiserver backend/src/apiserver/*.go
->>>>>>> e7af1326
 
 FROM python:3.5 as compiler
 
