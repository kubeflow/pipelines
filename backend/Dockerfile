--- conflicted
+++ resolved
@@ -12,14 +12,10 @@
 # See the License for the specific language governing permissions and
 # limitations under the License.
 
-<<<<<<< HEAD
 # Build arguments
 ARG SOURCE_CODE=.
 
 FROM registry.access.redhat.com/ubi8/go-toolset:1.21 as builder
-
-## Build args to be used at this step
-ARG SOURCE_CODE
 
 USER root
 
@@ -35,56 +31,6 @@
     dnf clean all
 
 FROM registry.access.redhat.com/ubi8/ubi-minimal:latest
-=======
-# 1. Build api server application
-FROM golang:1.21.7-bookworm as builder
-RUN apt-get update && apt-get install -y cmake clang musl-dev openssl
-WORKDIR /go/src/github.com/kubeflow/pipelines
-COPY . .
-RUN GO111MODULE=on go build -o /bin/apiserver backend/src/apiserver/*.go
-# Check licenses and comply with license terms.
-RUN ./hack/install-go-licenses.sh
-# First, make sure there's no forbidden license.
-RUN go-licenses check ./backend/src/apiserver
-RUN go-licenses csv ./backend/src/apiserver > /tmp/licenses.csv && \
-  diff /tmp/licenses.csv backend/third_party_licenses/apiserver.csv && \
-  go-licenses save ./backend/src/apiserver --save_path /tmp/NOTICES
-
-# 2. Compile preloaded pipeline samples
-FROM python:3.7 as compiler
-RUN apt-get update -y && apt-get install --no-install-recommends -y -q default-jdk python3-setuptools python3-dev jq
-RUN wget https://bootstrap.pypa.io/get-pip.py && python3 get-pip.py
-COPY backend/requirements.txt .
-RUN python3 -m pip install -r requirements.txt --no-cache-dir
-
-# Downloading Argo CLI so that the samples are validated
-ENV ARGO_VERSION v3.4.16
-RUN curl -sLO https://github.com/argoproj/argo-workflows/releases/download/${ARGO_VERSION}/argo-linux-amd64.gz && \
-    gunzip argo-linux-amd64.gz && \
-    chmod +x argo-linux-amd64 && \
-    mv ./argo-linux-amd64 /usr/local/bin/argo
-
-WORKDIR /
-COPY ./samples /samples
-COPY backend/src/apiserver/config/sample_config.json /samples/
-
-# Compiling the preloaded samples.
-# The default image is replaced with the GCR-hosted python image.
-RUN set -e; \
-    < /samples/sample_config.json jq .[].file --raw-output | while read pipeline_yaml; do \
-    pipeline_py="${pipeline_yaml%.yaml}"; \
-    python3 "$pipeline_py"; \
-    done
-
-# 3. Start api web server
-FROM debian:stable
-
-ARG COMMIT_SHA=unknown
-ENV COMMIT_SHA=${COMMIT_SHA}
-ARG TAG_NAME=unknown
-ENV TAG_NAME=${TAG_NAME}
-ENV LOG_LEVEL info 
->>>>>>> dd59f48c
 
 WORKDIR /bin
 
@@ -104,11 +50,4 @@
 EXPOSE 8888
 
 # Start the apiserver
-<<<<<<< HEAD
-CMD /bin/apiserver --config=/config -logtostderr=true
-
-LABEL name="ds-pipelines-api-server" \
-      summary="DSP Server"
-=======
-CMD /bin/apiserver --config=/config --sampleconfig=/config/sample_config.json -logtostderr=true --logLevel=${LOG_LEVEL}
->>>>>>> dd59f48c
+CMD /bin/apiserver --config=/config --sampleconfig=/config/sample_config.json -logtostderr=true --logLevel=${LOG_LEVEL}