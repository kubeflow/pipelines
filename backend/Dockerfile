# Copyright 2021 The Kubeflow Authors
#
# Licensed under the Apache License, Version 2.0 (the "License");
# you may not use this file except in compliance with the License.
# You may obtain a copy of the License at
#
#      http://www.apache.org/licenses/LICENSE-2.0
#
# Unless required by applicable law or agreed to in writing, software
# distributed under the License is distributed on an "AS IS" BASIS,
# WITHOUT WARRANTIES OR CONDITIONS OF ANY KIND, either express or implied.
# See the License for the specific language governing permissions and
# limitations under the License.

# 1. Build api server application
# Use golang:1.13.1-stretch to keep GLIBC at 2.24 https://github.com/gotify/server/issues/225
FROM golang:1.13.1-stretch as builder
RUN apt-get update && apt-get install -y cmake clang musl-dev openssl
WORKDIR /go/src/github.com/kubeflow/pipelines
COPY . .
RUN GO111MODULE=on go build -o /bin/apiserver backend/src/apiserver/*.go
# Check licenses and comply with license terms.
RUN ./hack/install-go-licenses.sh
RUN go-licenses csv /bin/apiserver > /tmp/licenses.csv && \
    diff /tmp/licenses.csv backend/third_party_licenses/apiserver.csv && \
    go-licenses save /tmp/licenses.csv --save_path /tmp/NOTICES

# 2. Compile preloaded pipeline samples
FROM python:3.7 as compiler
RUN apt-get update -y && apt-get install --no-install-recommends -y -q default-jdk python3-setuptools python3-dev jq
RUN wget https://bootstrap.pypa.io/get-pip.py && python3 get-pip.py
COPY backend/requirements.txt .
RUN python3 -m pip install -r requirements.txt --no-cache-dir

# Downloading Argo CLI so that the samples are validated
<<<<<<< HEAD
ENV ARGO_VERSION v3.1.0
=======
ENV ARGO_VERSION v3.1.1
>>>>>>> fd973f71
RUN curl -sLO https://github.com/argoproj/argo-workflows/releases/download/${ARGO_VERSION}/argo-linux-amd64.gz && \
  gunzip argo-linux-amd64.gz && \
  chmod +x argo-linux-amd64 && \
  mv ./argo-linux-amd64 /usr/local/bin/argo

WORKDIR /go/src/github.com/kubeflow/pipelines
COPY sdk sdk
WORKDIR /go/src/github.com/kubeflow/pipelines/sdk/python
RUN python3 setup.py install

WORKDIR /
COPY ./samples /samples
COPY backend/src/apiserver/config/sample_config.json /samples/

# Compiling the preloaded samples.
# The default image is replaced with the GCR-hosted python image.
RUN set -e; \
    < /samples/sample_config.json jq .[].file --raw-output | while read pipeline_yaml; do \
        pipeline_py="${pipeline_yaml%.yaml}"; \
        mv "$pipeline_py" "${pipeline_py}.tmp"; \
        echo 'import kfp; kfp.components.default_base_image_or_builder="gcr.io/google-appengine/python:2020-03-31-141326"' | cat - "${pipeline_py}.tmp" > "$pipeline_py"; \
        dsl-compile --py "$pipeline_py" --output "$pipeline_yaml" || python3 "$pipeline_py"; \
    done

# 3. Start api web server
FROM debian:stretch

ARG COMMIT_SHA=unknown
ENV COMMIT_SHA=${COMMIT_SHA}
ARG TAG_NAME=unknown
ENV TAG_NAME=${TAG_NAME}

WORKDIR /bin

COPY backend/src/apiserver/config/ /config
COPY --from=builder /bin/apiserver /bin/apiserver

# Copy licenses and notices.
COPY --from=builder /tmp/licenses.csv /third_party/licenses.csv
COPY --from=builder /tmp/NOTICES /third_party/NOTICES
COPY --from=compiler /samples/ /samples/
RUN chmod +x /bin/apiserver

# Adding CA certificate so API server can download pipeline through URL and wget is used for liveness/readiness probe command
RUN apt-get update && apt-get install -y ca-certificates wget

# Pin sample doc links to the commit that built the backend image
RUN sed -E "s#/(blob|tree)/master/#/\1/${COMMIT_SHA}/#g" -i /config/sample_config.json && \
    sed -E "s/%252Fmaster/%252F${COMMIT_SHA}/#g" -i /config/sample_config.json

# Expose apiserver port
EXPOSE 8888

# Start the apiserver
CMD /bin/apiserver --config=/config --sampleconfig=/config/sample_config.json -logtostderr=true<|MERGE_RESOLUTION|>--- conflicted
+++ resolved
@@ -33,11 +33,7 @@
 RUN python3 -m pip install -r requirements.txt --no-cache-dir
 
 # Downloading Argo CLI so that the samples are validated
-<<<<<<< HEAD
-ENV ARGO_VERSION v3.1.0
-=======
 ENV ARGO_VERSION v3.1.1
->>>>>>> fd973f71
 RUN curl -sLO https://github.com/argoproj/argo-workflows/releases/download/${ARGO_VERSION}/argo-linux-amd64.gz && \
   gunzip argo-linux-amd64.gz && \
   chmod +x argo-linux-amd64 && \
