--- conflicted
+++ resolved
@@ -18,6 +18,7 @@
 
 import (
 	"context"
+	"encoding/json"
 	"errors"
 	"fmt"
 	"path"
@@ -27,6 +28,7 @@
 	"time"
 
 	"github.com/kubeflow/pipelines/api/v2alpha1/go/pipelinespec"
+	"github.com/kubeflow/pipelines/backend/src/v2/objectstore"
 
 	"github.com/golang/glog"
 	grpc_retry "github.com/grpc-ecosystem/go-grpc-middleware/retry"
@@ -77,11 +79,7 @@
 )
 
 type ClientInterface interface {
-<<<<<<< HEAD
 	GetPipeline(ctx context.Context, pipelineName, runID, namespace, runResource, pipelineRoot, bucketSessionInfo string) (*Pipeline, error)
-=======
-	GetPipeline(ctx context.Context, pipelineName, runID, namespace, runResource, pipelineRoot, storeSessionInfo string) (*Pipeline, error)
->>>>>>> dd59f48c
 	GetDAG(ctx context.Context, executionID int64) (*DAG, error)
 	PublishExecution(ctx context.Context, execution *Execution, outputParameters map[string]*structpb.Value, outputArtifacts []*OutputArtifact, state pb.Execution_State) error
 	CreateExecution(ctx context.Context, pipeline *Pipeline, config *ExecutionConfig) (*Execution, error)
@@ -96,7 +94,7 @@
 	GetContexts(ctx context.Context, maxResultSize int32, orderByAscending bool, orderByField, filterQuery, nextPageToken string) ([]*pb.Context, *string, error)
 	GetArtifactsByID(ctx context.Context, ids []int64) ([]*pb.Artifact, error)
 	GetOutputArtifactsByExecutionId(ctx context.Context, executionId int64) (map[string]*OutputArtifact, error)
-	RecordArtifact(ctx context.Context, outputName, schema string, runtimeArtifact *pipelinespec.RuntimeArtifact, state pb.Artifact_State) (*OutputArtifact, error)
+	RecordArtifact(ctx context.Context, outputName, schema string, runtimeArtifact *pipelinespec.RuntimeArtifact, state pb.Artifact_State, bucketConfig *objectstore.Config) (*OutputArtifact, error)
 	GetOrInsertArtifactType(ctx context.Context, schema string) (typeID int64, err error)
 	FindMatchedArtifact(ctx context.Context, artifactToMatch *pb.Artifact, pipelineContextId int64) (matchedArtifact *pb.Artifact, err error)
 	GetContextByArtifactID(ctx context.Context, id int64) (*pb.Context, error)
@@ -207,28 +205,16 @@
 	return p.pipelineCtx.GetId()
 }
 
-<<<<<<< HEAD
 func (p *Pipeline) GetPipelineBucketSession() string {
-=======
-func (p *Pipeline) GetStoreSessionInfo() string {
->>>>>>> dd59f48c
 	if p == nil {
 		return ""
 	}
 	props := p.pipelineRunCtx.GetCustomProperties()
-<<<<<<< HEAD
 	bucketSessionInfo, ok := props[keySessionInfoDetails]
 	if !ok {
 		return ""
 	}
 	return bucketSessionInfo.GetStringValue()
-=======
-	storeSessionInfo, ok := props[keyStoreSessionInfo]
-	if !ok {
-		return ""
-	}
-	return storeSessionInfo.GetStringValue()
->>>>>>> dd59f48c
 }
 
 func (p *Pipeline) GetPipelineRoot() string {
@@ -313,11 +299,7 @@
 
 // GetPipeline returns the current pipeline represented by the specified
 // pipeline name and run ID.
-<<<<<<< HEAD
 func (c *Client) GetPipeline(ctx context.Context, pipelineName, runID, namespace, runResource, pipelineRoot, bucketSessionInfo string) (*Pipeline, error) {
-=======
-func (c *Client) GetPipeline(ctx context.Context, pipelineName, runID, namespace, runResource, pipelineRoot, storeSessionInfo string) (*Pipeline, error) {
->>>>>>> dd59f48c
 	pipelineContext, err := c.getOrInsertContext(ctx, pipelineName, pipelineContextType, nil)
 	if err != nil {
 		return nil, err
@@ -327,13 +309,8 @@
 		keyNamespace:    stringValue(namespace),
 		keyResourceName: stringValue(runResource),
 		// pipeline root of this run
-<<<<<<< HEAD
 		keyPipelineRoot:       stringValue(strings.TrimRight(pipelineRoot, "/") + "/" + path.Join(pipelineName, runID)),
 		keySessionInfoDetails: stringValue(bucketSessionInfo),
-=======
-		keyPipelineRoot:     stringValue(GenerateOutputURI(pipelineRoot, []string{pipelineName, runID}, true)),
-		keyStoreSessionInfo: stringValue(storeSessionInfo),
->>>>>>> dd59f48c
 	}
 	runContext, err := c.getOrInsertContext(ctx, runID, pipelineRunContextType, metadata)
 	glog.Infof("Pipeline Run Context: %+v", runContext)
@@ -525,7 +502,6 @@
 
 // metadata keys
 const (
-<<<<<<< HEAD
 	keyDisplayName        = "display_name"
 	keyTaskName           = "task_name"
 	keyImage              = "image"
@@ -542,24 +518,6 @@
 	keyParentDagID        = "parent_dag_id" // Parent DAG Execution ID.
 	keyIterationIndex     = "iteration_index"
 	keyIterationCount     = "iteration_count"
-=======
-	keyDisplayName       = "display_name"
-	keyTaskName          = "task_name"
-	keyImage             = "image"
-	keyPodName           = "pod_name"
-	keyPodUID            = "pod_uid"
-	keyNamespace         = "namespace"
-	keyResourceName      = "resource_name"
-	keyPipelineRoot      = "pipeline_root"
-	keyStoreSessionInfo  = "store_session_info"
-	keyCacheFingerPrint  = "cache_fingerprint"
-	keyCachedExecutionID = "cached_execution_id"
-	keyInputs            = "inputs"
-	keyOutputs           = "outputs"
-	keyParentDagID       = "parent_dag_id" // Parent DAG Execution ID.
-	keyIterationIndex    = "iteration_index"
-	keyIterationCount    = "iteration_count"
->>>>>>> dd59f48c
 )
 
 // CreateExecution creates a new MLMD execution under the specified Pipeline.
@@ -763,18 +721,19 @@
 	// iterate through to find sub-executions.
 
 	nextPageToken := ""
+
+	res, err := c.svc.GetExecutionsByContext(ctx, &pb.GetExecutionsByContextRequest{
+		ContextId: pipeline.pipelineRunCtx.Id,
+		Options: &pb.ListOperationOptions{
+			FilterQuery:   &parentDAGFilter,
+			NextPageToken: &nextPageToken,
+		},
+	})
+	if err != nil {
+		return nil, err
+	}
+
 	for {
-		res, err := c.svc.GetExecutionsByContext(ctx, &pb.GetExecutionsByContextRequest{
-			ContextId: pipeline.pipelineRunCtx.Id,
-			Options: &pb.ListOperationOptions{
-				FilterQuery:   &parentDAGFilter,
-				NextPageToken: &nextPageToken,
-			},
-		})
-		if err != nil {
-			return nil, err
-		}
-
 		execs := res.GetExecutions()
 		for _, e := range execs {
 			execution := &Execution{execution: e}
@@ -947,7 +906,7 @@
 }
 
 // RecordArtifact ...
-func (c *Client) RecordArtifact(ctx context.Context, outputName, schema string, runtimeArtifact *pipelinespec.RuntimeArtifact, state pb.Artifact_State) (*OutputArtifact, error) {
+func (c *Client) RecordArtifact(ctx context.Context, outputName, schema string, runtimeArtifact *pipelinespec.RuntimeArtifact, state pb.Artifact_State, bucketConfig *objectstore.Config) (*OutputArtifact, error) {
 	artifact, err := toMLMDArtifact(runtimeArtifact)
 	if err != nil {
 		return nil, err
@@ -970,6 +929,19 @@
 	if _, ok := artifact.CustomProperties["display_name"]; !ok {
 		// display name default value
 		artifact.CustomProperties["display_name"] = stringValue(outputName)
+	}
+
+	// An artifact can belong to an external store specified via kfp-launcher
+	// or via executor environment (e.g. IRSA)
+	// This allows us to easily identify where to locate the artifact both
+	// in user executor environment as well as in kfp ui
+	if _, ok := artifact.CustomProperties["store_session_info"]; !ok {
+		storeSessionInfoJSON, err1 := json.Marshal(bucketConfig.SessionInfo)
+		if err1 != nil {
+			return nil, err1
+		}
+		storeSessionInfoStr := string(storeSessionInfoJSON)
+		artifact.CustomProperties["store_session_info"] = stringValue(storeSessionInfoStr)
 	}
 
 	res, err := c.svc.PutArtifacts(ctx, &pb.PutArtifactsRequest{
