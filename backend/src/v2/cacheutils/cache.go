package cacheutils

import (
	"context"
	"crypto/sha256"
	"crypto/tls"
	"encoding/hex"
	"encoding/json"
	"fmt"
	"google.golang.org/grpc/credentials"
	"google.golang.org/grpc/credentials/insecure"
	"os"

	"google.golang.org/grpc"
	"google.golang.org/protobuf/encoding/protojson"
	"google.golang.org/protobuf/types/known/structpb"

	"github.com/golang/glog"
	"github.com/kubeflow/pipelines/api/v2alpha1/go/cachekey"
	"github.com/kubeflow/pipelines/api/v2alpha1/go/pipelinespec"
	api "github.com/kubeflow/pipelines/backend/api/v1beta1/go_client"
)

const (
	// MaxGRPCMessageSize contains max grpc message size supported by the client
	MaxClientGRPCMessageSize = 100 * 1024 * 1024
	// The endpoint uses Kubernetes service DNS name with namespace:
	//https://kubernetes.io/docs/concepts/services-networking/service/#dns
	defaultKfpApiEndpoint = "ml-pipeline.kubeflow:8887"
)

type Client interface {
	GetExecutionCache(fingerPrint, pipelineName, namespace string) (string, error)
	CreateExecutionCache(ctx context.Context, task *api.Task) error
	GenerateCacheKey(
		inputs *pipelinespec.ExecutorInput_Inputs,
		outputs *pipelinespec.ExecutorInput_Outputs,
		outputParametersTypeMap map[string]string,
		cmdArgs []string, image string,
	) (*cachekey.CacheKey, error)
	GenerateFingerPrint(cacheKey *cachekey.CacheKey) (string, error)
}

type disabledCacheClient struct {
}

var _ Client = &disabledCacheClient{}

func (d disabledCacheClient) GenerateCacheKey(*pipelinespec.ExecutorInput_Inputs, *pipelinespec.ExecutorInput_Outputs, map[string]string, []string, string) (*cachekey.CacheKey, error) {
	panic("GenerateCacheKey is not supposed to be called when cache is disabled")
}

func (d disabledCacheClient) GenerateFingerPrint(*cachekey.CacheKey) (string, error) {
	panic("GenerateFingerPrint is not supposed to be called when cache is disabled")
}

func (d disabledCacheClient) GetExecutionCache(string, string, string) (string, error) {
	panic("GetExecutionCache is not supposed to be called when cache is disabled")
}

func (d disabledCacheClient) CreateExecutionCache(context.Context, *api.Task) error {
	panic("CreateExecutionCache is not supposed to be called when cache is disabled")
}

// Client is an KFP service client.
type client struct {
	svc api.TaskServiceClient
}

var _ Client = &client{}

// NewClient creates a Client.
<<<<<<< HEAD
func NewClient(cacheDisabled bool) (Client, error) {
	if cacheDisabled {
		return &disabledCacheClient{}, nil
	}

=======
func NewClient(mlPipelineServiceTLSEnabled bool) (*Client, error) {
	creds := insecure.NewCredentials()
	if mlPipelineServiceTLSEnabled {
		config := &tls.Config{
			InsecureSkipVerify: false,
		}
		creds = credentials.NewTLS(config)
	}
>>>>>>> 30d0c459
	cacheEndPoint := cacheDefaultEndpoint()
	glog.Infof("Connecting to cache endpoint %s", cacheEndPoint)
	conn, err := grpc.Dial(
		cacheEndPoint,
		grpc.WithDefaultCallOptions(grpc.MaxCallRecvMsgSize(MaxClientGRPCMessageSize)),
		grpc.WithTransportCredentials(creds),
	)
	if err != nil {
		return nil, fmt.Errorf("metadata.NewClient() failed: %w", err)
	}

	return &client{
		svc: api.NewTaskServiceClient(conn),
	}, nil
}

func cacheDefaultEndpoint() string {
	// Discover ml-pipeline in the same namespace by env var.
	// https://kubernetes.io/docs/concepts/services-networking/service/#environment-variables
	cacheHost := os.Getenv("ML_PIPELINE_SERVICE_HOST")
	cachePort := os.Getenv("ML_PIPELINE_SERVICE_PORT_GRPC")
	if cacheHost != "" && cachePort != "" {
		// If there is a ml-pipeline Kubernetes service in the same namespace,
		// ML_PIPELINE_SERVICE_HOST and ML_PIPELINE_SERVICE_PORT env vars should
		// exist by default, so we use it as default.
		return cacheHost + ":" + cachePort
	}
	// If the env vars do not exist, use default ml-pipeline grpc endpoint `ml-pipeline.kubeflow:8887`.
	glog.Infof("Cannot detect ml-pipeline in the same namespace, default to %s as KFP endpoint.", defaultKfpApiEndpoint)
	return defaultKfpApiEndpoint
}

func (c *client) GetExecutionCache(fingerPrint, pipelineName, namespace string) (string, error) {
	fingerPrintPredicate := &api.Predicate{
		Op:    api.Predicate_EQUALS,
		Key:   "fingerprint",
		Value: &api.Predicate_StringValue{StringValue: fingerPrint},
	}
	pipelineNamePredicate := &api.Predicate{
		Op:    api.Predicate_EQUALS,
		Key:   "pipelineName",
		Value: &api.Predicate_StringValue{StringValue: pipelineName},
	}
	namespacePredicate := &api.Predicate{
		Op:    api.Predicate_EQUALS,
		Key:   "namespace",
		Value: &api.Predicate_StringValue{StringValue: namespace},
	}
	filter := api.Filter{Predicates: []*api.Predicate{fingerPrintPredicate, pipelineNamePredicate, namespacePredicate}}

	taskFilterJson, err := protojson.Marshal(&filter)
	if err != nil {
		return "", fmt.Errorf("failed to convert filter into JSON: %w", err)
	}
	listTasksReuqest := &api.ListTasksRequest{Filter: string(taskFilterJson), SortBy: "created_at desc", PageSize: 1}
	listTasksResponse, err := c.svc.ListTasksV1(context.Background(), listTasksReuqest)
	if err != nil {
		return "", fmt.Errorf("failed to list tasks: %w", err)
	}
	tasks := listTasksResponse.Tasks
	if len(tasks) == 0 {
		return "", nil
	} else {
		return tasks[0].GetMlmdExecutionID(), nil
	}
}

func (c *client) CreateExecutionCache(ctx context.Context, task *api.Task) error {
	req := &api.CreateTaskRequest{
		Task: task,
	}
	_, err := c.svc.CreateTaskV1(ctx, req)
	if err != nil {
		return fmt.Errorf("failed to create task: %w", err)
	}
	return nil
}

func (c *client) GenerateFingerPrint(cacheKey *cachekey.CacheKey) (string, error) {
	cacheKeyJsonBytes, err := protojson.Marshal(cacheKey)
	if err != nil {
		return "", fmt.Errorf("failed to marshal cache key with protojson: %w", err)
	}
	// This json unmarshal and marshal is to use encoding/json formatter to format the bytes[] returned by protojson
	// Do the json formatter because of https://developers.google.com/protocol-buffers/docs/reference/go/faq#unstable-json
	var v interface{}
	if err := json.Unmarshal(cacheKeyJsonBytes, &v); err != nil {
		return "", fmt.Errorf("failed to unmarshall cache key json bytes array: %w", err)
	}
	formattedCacheKeyBytes, err := json.Marshal(v)
	if err != nil {
		return "", fmt.Errorf("failed to marshall cache key with golang encoding/json : %w", err)
	}
	hash := sha256.New()
	hash.Write(formattedCacheKeyBytes)
	md := hash.Sum(nil)
	executionHashKey := hex.EncodeToString(md)
	return executionHashKey, nil
}

func (c *client) GenerateCacheKey(
	inputs *pipelinespec.ExecutorInput_Inputs,
	outputs *pipelinespec.ExecutorInput_Outputs,
	outputParametersTypeMap map[string]string,
	cmdArgs []string, image string) (*cachekey.CacheKey, error) {

	cacheKey := cachekey.CacheKey{
		InputArtifactNames:   make(map[string]*cachekey.ArtifactNameList),
		InputParameterValues: make(map[string]*structpb.Value),
		OutputArtifactsSpec:  make(map[string]*pipelinespec.RuntimeArtifact),
		OutputParametersSpec: make(map[string]string),
	}

	for inputArtifactName, inputArtifactList := range inputs.GetArtifacts() {
		inputArtifactNameList := cachekey.ArtifactNameList{ArtifactNames: make([]string, 0)}
		for _, artifact := range inputArtifactList.Artifacts {
			inputArtifactNameList.ArtifactNames = append(inputArtifactNameList.ArtifactNames, artifact.GetName())
		}
		cacheKey.InputArtifactNames[inputArtifactName] = &inputArtifactNameList
	}

	for inputParameterName, inputParameterValue := range inputs.GetParameterValues() {
		cacheKey.InputParameterValues[inputParameterName] = inputParameterValue
	}

	for outputArtifactName, outputArtifactList := range outputs.GetArtifacts() {
		if len(outputArtifactList.Artifacts) == 0 {
			continue
		}
		// TODO: Support multiple artifacts someday, probably through the v2 engine.
		outputArtifact := outputArtifactList.Artifacts[0]
		outputArtifactWithUriWiped := pipelinespec.RuntimeArtifact{
			Name:     outputArtifact.GetName(),
			Type:     outputArtifact.GetType(),
			Metadata: outputArtifact.GetMetadata(),
		}
		cacheKey.OutputArtifactsSpec[outputArtifactName] = &outputArtifactWithUriWiped
	}

	for outputParameterName := range outputs.GetParameters() {
		outputParameterType, ok := outputParametersTypeMap[outputParameterName]
		if !ok {
			return nil, fmt.Errorf("unknown parameter %q found in ExecutorInput_Outputs", outputParameterName)
		}

		cacheKey.OutputParametersSpec[outputParameterName] = outputParameterType
	}

	cacheKey.ContainerSpec = &cachekey.ContainerSpec{
		Image:   image,
		CmdArgs: cmdArgs,
	}

	return &cacheKey, nil

}<|MERGE_RESOLUTION|>--- conflicted
+++ resolved
@@ -70,14 +70,11 @@
 var _ Client = &client{}
 
 // NewClient creates a Client.
-<<<<<<< HEAD
 func NewClient(cacheDisabled bool) (Client, error) {
 	if cacheDisabled {
 		return &disabledCacheClient{}, nil
 	}
 
-=======
-func NewClient(mlPipelineServiceTLSEnabled bool) (*Client, error) {
 	creds := insecure.NewCredentials()
 	if mlPipelineServiceTLSEnabled {
 		config := &tls.Config{
@@ -85,7 +82,6 @@
 		}
 		creds = credentials.NewTLS(config)
 	}
->>>>>>> 30d0c459
 	cacheEndPoint := cacheDefaultEndpoint()
 	glog.Infof("Connecting to cache endpoint %s", cacheEndPoint)
 	conn, err := grpc.Dial(
