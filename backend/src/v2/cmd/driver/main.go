// Copyright 2021-2023 The Kubeflow Authors
//
// Licensed under the Apache License, Version 2.0 (the "License");
// you may not use this file except in compliance with the License.
// You may obtain a copy of the License at
//
//	http://www.apache.org/licenses/LICENSE-2.0
//
// Unless required by applicable law or agreed to in writing, software
// distributed under the License is distributed on an "AS IS" BASIS,
// WITHOUT WARRANTIES OR CONDITIONS OF ANY KIND, either express or implied.
// See the License for the specific language governing permissions and
// limitations under the License.
package main

import (
	"bytes"
	"context"
	"encoding/json"
	"flag"
	"fmt"
	"github.com/kubeflow/pipelines/backend/src/common/util"

	"github.com/golang/glog"
	"github.com/golang/protobuf/jsonpb"
	"github.com/kubeflow/pipelines/api/v2alpha1/go/pipelinespec"
	"github.com/kubeflow/pipelines/backend/src/v2/cacheutils"
	"github.com/kubeflow/pipelines/backend/src/v2/config"
	"github.com/kubeflow/pipelines/backend/src/v2/driver"
	"github.com/kubeflow/pipelines/backend/src/v2/metadata"
	"github.com/kubeflow/pipelines/kubernetes_platform/go/kubernetesplatform"
	"os"
	"path/filepath"
	"strconv"
)

const (
	driverTypeArg = "type"
	ROOT_DAG      = "ROOT_DAG"
	DAG           = "DAG"
	CONTAINER     = "CONTAINER"
)

var (
	// inputs
	driverType        = flag.String(driverTypeArg, "", "task driver type, one of ROOT_DAG, DAG, CONTAINER")
	pipelineName      = flag.String("pipeline_name", "", "pipeline context name")
	runID             = flag.String("run_id", "", "pipeline run uid")
	runName           = flag.String("run_name", "", "pipeline run name (Kubernetes object name)")
	runDisplayName    = flag.String("run_display_name", "", "pipeline run display name")
	componentSpecJson = flag.String("component", "{}", "component spec")
	taskSpecJson      = flag.String("task", "", "task spec")
	runtimeConfigJson = flag.String("runtime_config", "", "jobruntime config")
	iterationIndex    = flag.Int("iteration_index", -1, "iteration index, -1 means not an interation")

	// container inputs
	dagExecutionID    = flag.Int64("dag_execution_id", 0, "DAG execution ID")
	containerSpecJson = flag.String("container", "{}", "container spec")
	k8sExecConfigJson = flag.String("kubernetes_config", "{}", "kubernetes executor config")

	// config
	mlmdServerAddress = flag.String("mlmd_server_address", "", "MLMD server address")
	mlmdServerPort    = flag.String("mlmd_server_port", "", "MLMD server port")

	// output paths
	executionIDPath    = flag.String("execution_id_path", "", "Exeucution ID output path")
	iterationCountPath = flag.String("iteration_count_path", "", "Iteration Count output path")
	podSpecPatchPath   = flag.String("pod_spec_patch_path", "", "Pod Spec Patch output path")
	// the value stored in the paths will be either 'true' or 'false'
	cachedDecisionPath = flag.String("cached_decision_path", "", "Cached Decision output path")
	conditionPath      = flag.String("condition_path", "", "Condition output path")
<<<<<<< HEAD

	mlPipelineServiceTLSEnabledStr = flag.String("mlPipelineServiceTLSEnabled", "false", "Set to 'true' if mlpipeline api server serves over TLS (default: 'false').")
	metadataTLSEnabledStr          = flag.String("metadataTLSEnabled", "false", "Set to 'true' if metadata server serves over TLS (default: 'false').")
	caCertPath                     = flag.String("ca_cert_path", "", "The path to the CA certificate.")
=======
	logLevel           = flag.String("log_level", "1", "The verbosity level to log.")
>>>>>>> eb7286d8
)

// func RootDAG(pipelineName string, runID string, component *pipelinespec.ComponentSpec, task *pipelinespec.PipelineTaskSpec, mlmd *metadata.Client) (*Execution, error) {

func main() {
	flag.Parse()

	glog.Infof("Setting log level to: '%s'", *logLevel)
	err := flag.Set("v", *logLevel)
	if err != nil {
		glog.Warningf("Failed to set log level: %s", err.Error())
	}

	err = drive()
	if err != nil {
		glog.Exitf("%v", err)
	}
}

// Use WARNING default logging level to facilitate troubleshooting.
func init() {
	flag.Set("logtostderr", "true")
	// Change the WARNING to INFO level for debugging.
	flag.Set("stderrthreshold", "WARNING")
}

func validate() error {
	if *driverType == "" {
		return fmt.Errorf("argument --%s must be specified", driverTypeArg)
	}
	// validation responsibility lives in driver itself, so we do not validate all other args
	return nil
}

func drive() (err error) {
	defer func() {
		if err != nil {
			err = fmt.Errorf("KFP driver: %w", err)
		}
	}()
	ctx := context.Background()
	if err = validate(); err != nil {
		return err
	}
	glog.Infof("input ComponentSpec:%s\n", prettyPrint(*componentSpecJson))
	componentSpec := &pipelinespec.ComponentSpec{}
	if err := util.UnmarshalString(*componentSpecJson, componentSpec); err != nil {
		return fmt.Errorf("failed to unmarshal component spec, error: %w\ncomponentSpec: %v", err, prettyPrint(*componentSpecJson))
	}
	var taskSpec *pipelinespec.PipelineTaskSpec
	if *taskSpecJson != "" {
		glog.Infof("input TaskSpec:%s\n", prettyPrint(*taskSpecJson))
		taskSpec = &pipelinespec.PipelineTaskSpec{}
		if err := util.UnmarshalString(*taskSpecJson, taskSpec); err != nil {
			return fmt.Errorf("failed to unmarshal task spec, error: %w\ntask: %v", err, taskSpecJson)
		}
	}
	glog.Infof("input ContainerSpec:%s\n", prettyPrint(*containerSpecJson))
	containerSpec := &pipelinespec.PipelineDeploymentConfig_PipelineContainerSpec{}
	if err := util.UnmarshalString(*containerSpecJson, containerSpec); err != nil {
		return fmt.Errorf("failed to unmarshal container spec, error: %w\ncontainerSpec: %v", err, containerSpecJson)
	}
	var runtimeConfig *pipelinespec.PipelineJob_RuntimeConfig
	if *runtimeConfigJson != "" {
		glog.Infof("input RuntimeConfig:%s\n", prettyPrint(*runtimeConfigJson))
		runtimeConfig = &pipelinespec.PipelineJob_RuntimeConfig{}
		if err := util.UnmarshalString(*runtimeConfigJson, runtimeConfig); err != nil {
			return fmt.Errorf("failed to unmarshal runtime config, error: %w\nruntimeConfig: %v", err, runtimeConfigJson)
		}
	}
	k8sExecCfg, err := parseExecConfigJson(k8sExecConfigJson)
	if err != nil {
		return err
	}
	namespace, err := config.InPodNamespace()
	if err != nil {
		return err
	}
	client, err := newMlmdClient()
	if err != nil {
		return err
	}
	mlPipelineServiceTLSEnabled, err := strconv.ParseBool(*mlPipelineServiceTLSEnabledStr)
	if err != nil {
		return err
	}

	metadataTLSEnabled, err := strconv.ParseBool(*metadataTLSEnabledStr)
	if err != nil {
		return err
	}

	cacheClient, err := cacheutils.NewClient(mlPipelineServiceTLSEnabled)
	if err != nil {
		return err
	}
	options := driver.Options{
<<<<<<< HEAD
		PipelineName:         *pipelineName,
		RunID:                *runID,
		RunName:              *runName,
		RunDisplayName:       *runDisplayName,
		Namespace:            namespace,
		Component:            componentSpec,
		Task:                 taskSpec,
		DAGExecutionID:       *dagExecutionID,
		IterationIndex:       *iterationIndex,
		MLPipelineTLSEnabled: mlPipelineServiceTLSEnabled,
		MLMDServerAddress:    *mlmdServerAddress,
		MLMDServerPort:       *mlmdServerPort,
		MLMDTLSEnabled:       metadataTLSEnabled,
		CaCertPath:           *caCertPath,
=======
		PipelineName:     *pipelineName,
		RunID:            *runID,
		RunName:          *runName,
		RunDisplayName:   *runDisplayName,
		Namespace:        namespace,
		Component:        componentSpec,
		Task:             taskSpec,
		DAGExecutionID:   *dagExecutionID,
		IterationIndex:   *iterationIndex,
		PipelineLogLevel: *logLevel,
>>>>>>> eb7286d8
	}
	var execution *driver.Execution
	var driverErr error
	switch *driverType {
	case ROOT_DAG:
		options.RuntimeConfig = runtimeConfig
		execution, driverErr = driver.RootDAG(ctx, options, client)
	case DAG:
		execution, driverErr = driver.DAG(ctx, options, client)
	case CONTAINER:
		options.Container = containerSpec
		options.KubernetesExecutorConfig = k8sExecCfg
		execution, driverErr = driver.Container(ctx, options, client, cacheClient)
	default:
		err = fmt.Errorf("unknown driverType %s", *driverType)
	}
	if driverErr != nil {
		if execution == nil {
			return driverErr
		}
		defer func() {
			// Override error with driver error, because driver error is more important.
			// However, we continue running, because the following code prints debug info that
			// may be helpful for figuring out why this failed.
			err = driverErr
		}()
	}

	executionPaths := &ExecutionPaths{
		ExecutionID:    *executionIDPath,
		IterationCount: *iterationCountPath,
		CachedDecision: *cachedDecisionPath,
		Condition:      *conditionPath,
		PodSpecPatch:   *podSpecPatchPath,
	}

	return handleExecution(execution, *driverType, executionPaths)
}

func parseExecConfigJson(k8sExecConfigJson *string) (*kubernetesplatform.KubernetesExecutorConfig, error) {
	var k8sExecCfg *kubernetesplatform.KubernetesExecutorConfig
	if *k8sExecConfigJson != "" {
		glog.Infof("input kubernetesConfig:%s\n", prettyPrint(*k8sExecConfigJson))
		k8sExecCfg = &kubernetesplatform.KubernetesExecutorConfig{}
		if err := util.UnmarshalString(*k8sExecConfigJson, k8sExecCfg); err != nil {
			return nil, fmt.Errorf("failed to unmarshal Kubernetes config, error: %w\nKubernetesConfig: %v", err, k8sExecConfigJson)
		}
	}
	return k8sExecCfg, nil
}

func handleExecution(execution *driver.Execution, driverType string, executionPaths *ExecutionPaths) error {
	if execution.ID != 0 {
		glog.Infof("output execution.ID=%v", execution.ID)
		if executionPaths.ExecutionID != "" {
			if err := writeFile(executionPaths.ExecutionID, []byte(fmt.Sprint(execution.ID))); err != nil {
				return fmt.Errorf("failed to write execution ID to file: %w", err)
			}
		}
	}
	if execution.IterationCount != nil {
		if err := writeFile(executionPaths.IterationCount, []byte(fmt.Sprintf("%v", *execution.IterationCount))); err != nil {
			return fmt.Errorf("failed to write iteration count to file: %w", err)
		}
	} else {
		if driverType == ROOT_DAG {
			if err := writeFile(executionPaths.IterationCount, []byte("0")); err != nil {
				return fmt.Errorf("failed to write iteration count to file: %w", err)
			}
		}
	}
	if execution.Cached != nil {
		if err := writeFile(executionPaths.CachedDecision, []byte(strconv.FormatBool(*execution.Cached))); err != nil {
			return fmt.Errorf("failed to write cached decision to file: %w", err)
		}
	}
	if execution.Condition != nil {
		if err := writeFile(executionPaths.Condition, []byte(strconv.FormatBool(*execution.Condition))); err != nil {
			return fmt.Errorf("failed to write condition to file: %w", err)
		}
	} else {
		// nil is a valid value for Condition
		if driverType == ROOT_DAG || driverType == CONTAINER {
			if err := writeFile(executionPaths.Condition, []byte("nil")); err != nil {
				return fmt.Errorf("failed to write condition to file: %w", err)
			}
		}
	}
	if execution.PodSpecPatch != "" {
		glog.Infof("output podSpecPatch=\n%s\n", execution.PodSpecPatch)
		if executionPaths.PodSpecPatch == "" {
			return fmt.Errorf("--pod_spec_patch_path is required for container executor drivers")
		}
		if err := writeFile(executionPaths.PodSpecPatch, []byte(execution.PodSpecPatch)); err != nil {
			return fmt.Errorf("failed to write pod spec patch to file: %w", err)
		}
	}
	if execution.ExecutorInput != nil {
		marshaler := jsonpb.Marshaler{}
		executorInputJSON, err := marshaler.MarshalToString(execution.ExecutorInput)
		if err != nil {
			return fmt.Errorf("failed to marshal ExecutorInput to JSON: %w", err)
		}
		glog.Infof("output ExecutorInput:%s\n", prettyPrint(executorInputJSON))
	}
	return nil
}

func prettyPrint(jsonStr string) string {
	var prettyJSON bytes.Buffer
	err := json.Indent(&prettyJSON, []byte(jsonStr), "", "  ")
	if err != nil {
		return jsonStr
	}
	return prettyJSON.String()
}

func writeFile(path string, data []byte) (err error) {
	if path == "" {
		return fmt.Errorf("path is not specified")
	}
	defer func() {
		if err != nil {
			err = fmt.Errorf("failed to write to %s: %w", path, err)
		}
	}()
	if err := os.MkdirAll(filepath.Dir(path), 0o755); err != nil {
		return err
	}
	return os.WriteFile(path, data, 0o644)
}

func newMlmdClient() (*metadata.Client, error) {
	mlmdConfig := metadata.DefaultConfig()
	if *mlmdServerAddress != "" && *mlmdServerPort != "" {
		mlmdConfig.Address = *mlmdServerAddress
		mlmdConfig.Port = *mlmdServerPort
	}

	tlsEnabled, err := strconv.ParseBool(*metadataTLSEnabledStr)
	if err != nil {
		return nil, err
	}

	return metadata.NewClient(mlmdConfig.Address, mlmdConfig.Port, tlsEnabled, *caCertPath)
}<|MERGE_RESOLUTION|>--- conflicted
+++ resolved
@@ -19,6 +19,10 @@
 	"encoding/json"
 	"flag"
 	"fmt"
+	"os"
+	"path/filepath"
+	"strconv"
+
 	"github.com/kubeflow/pipelines/backend/src/common/util"
 
 	"github.com/golang/glog"
@@ -29,9 +33,6 @@
 	"github.com/kubeflow/pipelines/backend/src/v2/driver"
 	"github.com/kubeflow/pipelines/backend/src/v2/metadata"
 	"github.com/kubeflow/pipelines/kubernetes_platform/go/kubernetesplatform"
-	"os"
-	"path/filepath"
-	"strconv"
 )
 
 const (
@@ -69,14 +70,11 @@
 	// the value stored in the paths will be either 'true' or 'false'
 	cachedDecisionPath = flag.String("cached_decision_path", "", "Cached Decision output path")
 	conditionPath      = flag.String("condition_path", "", "Condition output path")
-<<<<<<< HEAD
+	logLevel           = flag.String("log_level", "1", "The verbosity level to log.")
 
 	mlPipelineServiceTLSEnabledStr = flag.String("mlPipelineServiceTLSEnabled", "false", "Set to 'true' if mlpipeline api server serves over TLS (default: 'false').")
 	metadataTLSEnabledStr          = flag.String("metadataTLSEnabled", "false", "Set to 'true' if metadata server serves over TLS (default: 'false').")
 	caCertPath                     = flag.String("ca_cert_path", "", "The path to the CA certificate.")
-=======
-	logLevel           = flag.String("log_level", "1", "The verbosity level to log.")
->>>>>>> eb7286d8
 )
 
 // func RootDAG(pipelineName string, runID string, component *pipelinespec.ComponentSpec, task *pipelinespec.PipelineTaskSpec, mlmd *metadata.Client) (*Execution, error) {
@@ -174,7 +172,6 @@
 		return err
 	}
 	options := driver.Options{
-<<<<<<< HEAD
 		PipelineName:         *pipelineName,
 		RunID:                *runID,
 		RunName:              *runName,
@@ -184,23 +181,12 @@
 		Task:                 taskSpec,
 		DAGExecutionID:       *dagExecutionID,
 		IterationIndex:       *iterationIndex,
+		PipelineLogLevel:     *logLevel,
 		MLPipelineTLSEnabled: mlPipelineServiceTLSEnabled,
 		MLMDServerAddress:    *mlmdServerAddress,
 		MLMDServerPort:       *mlmdServerPort,
 		MLMDTLSEnabled:       metadataTLSEnabled,
 		CaCertPath:           *caCertPath,
-=======
-		PipelineName:     *pipelineName,
-		RunID:            *runID,
-		RunName:          *runName,
-		RunDisplayName:   *runDisplayName,
-		Namespace:        namespace,
-		Component:        componentSpec,
-		Task:             taskSpec,
-		DAGExecutionID:   *dagExecutionID,
-		IterationIndex:   *iterationIndex,
-		PipelineLogLevel: *logLevel,
->>>>>>> eb7286d8
 	}
 	var execution *driver.Execution
 	var driverErr error
