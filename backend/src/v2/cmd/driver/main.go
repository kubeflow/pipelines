// Copyright 2021-2023 The Kubeflow Authors
//
// Licensed under the Apache License, Version 2.0 (the "License");
// you may not use this file except in compliance with the License.
// You may obtain a copy of the License at
//
//	http://www.apache.org/licenses/LICENSE-2.0
//
// Unless required by applicable law or agreed to in writing, software
// distributed under the License is distributed on an "AS IS" BASIS,
// WITHOUT WARRANTIES OR CONDITIONS OF ANY KIND, either express or implied.
// See the License for the specific language governing permissions and
// limitations under the License.
package main

import (
	"bytes"
	"context"
	"encoding/json"
	"flag"
	"fmt"

	"github.com/kubeflow/pipelines/backend/src/apiserver/config/proxy"
	"os"
	"path/filepath"
	"strconv"

	"github.com/kubeflow/pipelines/backend/src/common/util"

	"github.com/golang/glog"
	"github.com/golang/protobuf/jsonpb"
	"github.com/kubeflow/pipelines/api/v2alpha1/go/pipelinespec"
	"github.com/kubeflow/pipelines/backend/src/v2/cacheutils"
	"github.com/kubeflow/pipelines/backend/src/v2/config"
	"github.com/kubeflow/pipelines/backend/src/v2/driver"
	"github.com/kubeflow/pipelines/backend/src/v2/metadata"
	"github.com/kubeflow/pipelines/kubernetes_platform/go/kubernetesplatform"
)

const (
	driverTypeArg      = "type"
	httpProxyArg       = "http_proxy"
	httpsProxyArg      = "https_proxy"
	noProxyArg         = "no_proxy"
	unsetProxyArgValue = "unset"
	ROOT_DAG           = "ROOT_DAG"
	DAG                = "DAG"
	CONTAINER          = "CONTAINER"
)

var (
	// inputs
	driverType        = flag.String(driverTypeArg, "", "task driver type, one of ROOT_DAG, DAG, CONTAINER")
	pipelineName      = flag.String("pipeline_name", "", "pipeline context name")
	runID             = flag.String("run_id", "", "pipeline run uid")
	runName           = flag.String("run_name", "", "pipeline run name (Kubernetes object name)")
	runDisplayName    = flag.String("run_display_name", "", "pipeline run display name")
	componentSpecJson = flag.String("component", "{}", "component spec")
	taskSpecJson      = flag.String("task", "", "task spec")
	runtimeConfigJson = flag.String("runtime_config", "", "jobruntime config")
	iterationIndex    = flag.Int("iteration_index", -1, "iteration index, -1 means not an interation")

	// container inputs
	dagExecutionID    = flag.Int64("dag_execution_id", 0, "DAG execution ID")
	containerSpecJson = flag.String("container", "{}", "container spec")
	k8sExecConfigJson = flag.String("kubernetes_config", "{}", "kubernetes executor config")

	// config
	mlmdServerAddress = flag.String("mlmd_server_address", "", "MLMD server address")
	mlmdServerPort    = flag.String("mlmd_server_port", "", "MLMD server port")

	// output paths
	executionIDPath    = flag.String("execution_id_path", "", "Exeucution ID output path")
	iterationCountPath = flag.String("iteration_count_path", "", "Iteration Count output path")
	podSpecPatchPath   = flag.String("pod_spec_patch_path", "", "Pod Spec Patch output path")
	// the value stored in the paths will be either 'true' or 'false'
	cachedDecisionPath = flag.String("cached_decision_path", "", "Cached Decision output path")
	conditionPath      = flag.String("condition_path", "", "Condition output path")
	logLevel           = flag.String("log_level", "1", "The verbosity level to log.")

	// proxy
<<<<<<< HEAD
	httpProxy         = flag.String(httpProxyArg, unsetProxyArgValue, "The proxy for HTTP connections.")
	httpsProxy        = flag.String(httpsProxyArg, unsetProxyArgValue, "The proxy for HTTPS connections.")
	noProxy           = flag.String(noProxyArg, unsetProxyArgValue, "Addresses that should ignore the proxy.")
	publishLogs       = flag.String("publish_logs", "true", "Whether to publish component logs to the object store")
	cacheDisabledFlag = flag.Bool("cache_disabled", false, "Disable cache globally.")
=======
	httpProxy   = flag.String(httpProxyArg, unsetProxyArgValue, "The proxy for HTTP connections.")
	httpsProxy  = flag.String(httpsProxyArg, unsetProxyArgValue, "The proxy for HTTPS connections.")
	noProxy     = flag.String(noProxyArg, unsetProxyArgValue, "Addresses that should ignore the proxy.")
	publishLogs = flag.String("publish_logs", "true", "Whether to publish component logs to the object store")

	mlPipelineServiceTLSEnabledStr = flag.String("mlPipelineServiceTLSEnabled", "false", "Set to 'true' if mlpipeline api server serves over TLS (default: 'false').")
	metadataTLSEnabledStr          = flag.String("metadataTLSEnabled", "false", "Set to 'true' if metadata server serves over TLS (default: 'false').")
	caCertPath                     = flag.String("ca_cert_path", "", "The path to the CA certificate.")
>>>>>>> 30d0c459
)

// func RootDAG(pipelineName string, runID string, component *pipelinespec.ComponentSpec, task *pipelinespec.PipelineTaskSpec, mlmd *metadata.Client) (*Execution, error) {

func main() {
	flag.Parse()

	glog.Infof("Setting log level to: '%s'", *logLevel)
	err := flag.Set("v", *logLevel)
	if err != nil {
		glog.Warningf("Failed to set log level: %s", err.Error())
	}

	err = drive()
	if err != nil {
		glog.Exitf("%v", err)
	}
}

// Use WARNING default logging level to facilitate troubleshooting.
func init() {
	flag.Set("logtostderr", "true")
	// Change the WARNING to INFO level for debugging.
	flag.Set("stderrthreshold", "WARNING")
}

func validate() error {
	if *driverType == "" {
		return fmt.Errorf("argument --%s must be specified", driverTypeArg)
	}
	if *httpProxy == unsetProxyArgValue {
		return fmt.Errorf("argument --%s is required but can be an empty value", httpProxyArg)
	}
	if *httpsProxy == unsetProxyArgValue {
		return fmt.Errorf("argument --%s is required but can be an empty value", httpsProxyArg)
	}
	if *noProxy == unsetProxyArgValue {
		return fmt.Errorf("argument --%s is required but can be an empty value", noProxyArg)
	}
	// validation responsibility lives in driver itself, so we do not validate all other args
	return nil
}

func drive() (err error) {
	defer func() {
		if err != nil {
			err = fmt.Errorf("KFP driver: %w", err)
		}
	}()
	ctx := context.Background()
	if err = validate(); err != nil {
		return err
	}

	proxy.InitializeConfig(*httpProxy, *httpsProxy, *noProxy)

	glog.Infof("input ComponentSpec:%s\n", prettyPrint(*componentSpecJson))
	componentSpec := &pipelinespec.ComponentSpec{}
	if err := util.UnmarshalString(*componentSpecJson, componentSpec); err != nil {
		return fmt.Errorf("failed to unmarshal component spec, error: %w\ncomponentSpec: %v", err, prettyPrint(*componentSpecJson))
	}
	var taskSpec *pipelinespec.PipelineTaskSpec
	if *taskSpecJson != "" {
		glog.Infof("input TaskSpec:%s\n", prettyPrint(*taskSpecJson))
		taskSpec = &pipelinespec.PipelineTaskSpec{}
		if err := util.UnmarshalString(*taskSpecJson, taskSpec); err != nil {
			return fmt.Errorf("failed to unmarshal task spec, error: %w\ntask: %v", err, taskSpecJson)
		}
	}
	glog.Infof("input ContainerSpec:%s\n", prettyPrint(*containerSpecJson))
	containerSpec := &pipelinespec.PipelineDeploymentConfig_PipelineContainerSpec{}
	if err := util.UnmarshalString(*containerSpecJson, containerSpec); err != nil {
		return fmt.Errorf("failed to unmarshal container spec, error: %w\ncontainerSpec: %v", err, containerSpecJson)
	}
	var runtimeConfig *pipelinespec.PipelineJob_RuntimeConfig
	if *runtimeConfigJson != "" {
		glog.Infof("input RuntimeConfig:%s\n", prettyPrint(*runtimeConfigJson))
		runtimeConfig = &pipelinespec.PipelineJob_RuntimeConfig{}
		if err := util.UnmarshalString(*runtimeConfigJson, runtimeConfig); err != nil {
			return fmt.Errorf("failed to unmarshal runtime config, error: %w\nruntimeConfig: %v", err, runtimeConfigJson)
		}
	}
	k8sExecCfg, err := parseExecConfigJson(k8sExecConfigJson)
	if err != nil {
		return err
	}
	namespace, err := config.InPodNamespace()
	if err != nil {
		return err
	}
	client, err := newMlmdClient()
	if err != nil {
		return err
	}
<<<<<<< HEAD
	cacheClient, err := cacheutils.NewClient(*cacheDisabledFlag)
=======
	mlPipelineServiceTLSEnabled, err := strconv.ParseBool(*mlPipelineServiceTLSEnabledStr)
	if err != nil {
		return err
	}

	metadataTLSEnabled, err := strconv.ParseBool(*metadataTLSEnabledStr)
	if err != nil {
		return err
	}

	cacheClient, err := cacheutils.NewClient(mlPipelineServiceTLSEnabled)
>>>>>>> 30d0c459
	if err != nil {
		return err
	}
	options := driver.Options{
<<<<<<< HEAD
		PipelineName:     *pipelineName,
		RunID:            *runID,
		RunName:          *runName,
		RunDisplayName:   *runDisplayName,
		Namespace:        namespace,
		Component:        componentSpec,
		Task:             taskSpec,
		DAGExecutionID:   *dagExecutionID,
		IterationIndex:   *iterationIndex,
		PipelineLogLevel: *logLevel,
		PublishLogs:      *publishLogs,
		CacheDisabled:    *cacheDisabledFlag,
=======
		PipelineName:         *pipelineName,
		RunID:                *runID,
		RunName:              *runName,
		RunDisplayName:       *runDisplayName,
		Namespace:            namespace,
		Component:            componentSpec,
		Task:                 taskSpec,
		DAGExecutionID:       *dagExecutionID,
		IterationIndex:       *iterationIndex,
		PipelineLogLevel:     *logLevel,
		PublishLogs:          *publishLogs,
		MLPipelineTLSEnabled: mlPipelineServiceTLSEnabled,
		MLMDServerAddress:    *mlmdServerAddress,
		MLMDServerPort:       *mlmdServerPort,
		MLMDTLSEnabled:       metadataTLSEnabled,
		CaCertPath:           *caCertPath,
>>>>>>> 30d0c459
	}
	var execution *driver.Execution
	var driverErr error
	switch *driverType {
	case ROOT_DAG:
		options.RuntimeConfig = runtimeConfig
		execution, driverErr = driver.RootDAG(ctx, options, client)
	case DAG:
		execution, driverErr = driver.DAG(ctx, options, client)
	case CONTAINER:
		options.Container = containerSpec
		options.KubernetesExecutorConfig = k8sExecCfg
		execution, driverErr = driver.Container(ctx, options, client, cacheClient)
	default:
		err = fmt.Errorf("unknown driverType %s", *driverType)
	}
	if driverErr != nil {
		if execution == nil {
			return driverErr
		}
		defer func() {
			// Override error with driver error, because driver error is more important.
			// However, we continue running, because the following code prints debug info that
			// may be helpful for figuring out why this failed.
			err = driverErr
		}()
	}

	executionPaths := &ExecutionPaths{
		ExecutionID:    *executionIDPath,
		IterationCount: *iterationCountPath,
		CachedDecision: *cachedDecisionPath,
		Condition:      *conditionPath,
		PodSpecPatch:   *podSpecPatchPath,
	}

	return handleExecution(execution, *driverType, executionPaths)
}

func parseExecConfigJson(k8sExecConfigJson *string) (*kubernetesplatform.KubernetesExecutorConfig, error) {
	var k8sExecCfg *kubernetesplatform.KubernetesExecutorConfig
	if *k8sExecConfigJson != "" {
		glog.Infof("input kubernetesConfig:%s\n", prettyPrint(*k8sExecConfigJson))
		k8sExecCfg = &kubernetesplatform.KubernetesExecutorConfig{}
		if err := util.UnmarshalString(*k8sExecConfigJson, k8sExecCfg); err != nil {
			return nil, fmt.Errorf("failed to unmarshal Kubernetes config, error: %w\nKubernetesConfig: %v", err, k8sExecConfigJson)
		}
	}
	return k8sExecCfg, nil
}

func handleExecution(execution *driver.Execution, driverType string, executionPaths *ExecutionPaths) error {
	if execution.ID != 0 {
		glog.Infof("output execution.ID=%v", execution.ID)
		if executionPaths.ExecutionID != "" {
			if err := writeFile(executionPaths.ExecutionID, []byte(fmt.Sprint(execution.ID))); err != nil {
				return fmt.Errorf("failed to write execution ID to file: %w", err)
			}
		}
	}
	if execution.IterationCount != nil {
		if err := writeFile(executionPaths.IterationCount, []byte(fmt.Sprintf("%v", *execution.IterationCount))); err != nil {
			return fmt.Errorf("failed to write iteration count to file: %w", err)
		}
	} else {
		if driverType == ROOT_DAG {
			if err := writeFile(executionPaths.IterationCount, []byte("0")); err != nil {
				return fmt.Errorf("failed to write iteration count to file: %w", err)
			}
		}
	}
	if execution.Cached != nil {
		if err := writeFile(executionPaths.CachedDecision, []byte(strconv.FormatBool(*execution.Cached))); err != nil {
			return fmt.Errorf("failed to write cached decision to file: %w", err)
		}
	}
	if execution.Condition != nil {
		if err := writeFile(executionPaths.Condition, []byte(strconv.FormatBool(*execution.Condition))); err != nil {
			return fmt.Errorf("failed to write condition to file: %w", err)
		}
	} else {
		// nil is a valid value for Condition
		if driverType == ROOT_DAG || driverType == CONTAINER {
			if err := writeFile(executionPaths.Condition, []byte("nil")); err != nil {
				return fmt.Errorf("failed to write condition to file: %w", err)
			}
		}
	}
	if execution.PodSpecPatch != "" {
		glog.Infof("output podSpecPatch=\n%s\n", execution.PodSpecPatch)
		if executionPaths.PodSpecPatch == "" {
			return fmt.Errorf("--pod_spec_patch_path is required for container executor drivers")
		}
		if err := writeFile(executionPaths.PodSpecPatch, []byte(execution.PodSpecPatch)); err != nil {
			return fmt.Errorf("failed to write pod spec patch to file: %w", err)
		}
	}
	if execution.ExecutorInput != nil {
		marshaler := jsonpb.Marshaler{}
		executorInputJSON, err := marshaler.MarshalToString(execution.ExecutorInput)
		if err != nil {
			return fmt.Errorf("failed to marshal ExecutorInput to JSON: %w", err)
		}
		glog.Infof("output ExecutorInput:%s\n", prettyPrint(executorInputJSON))
	}
	return nil
}

func prettyPrint(jsonStr string) string {
	var prettyJSON bytes.Buffer
	err := json.Indent(&prettyJSON, []byte(jsonStr), "", "  ")
	if err != nil {
		return jsonStr
	}
	return prettyJSON.String()
}

func writeFile(path string, data []byte) (err error) {
	if path == "" {
		return fmt.Errorf("path is not specified")
	}
	defer func() {
		if err != nil {
			err = fmt.Errorf("failed to write to %s: %w", path, err)
		}
	}()
	if err := os.MkdirAll(filepath.Dir(path), 0o755); err != nil {
		return err
	}
	return os.WriteFile(path, data, 0o644)
}

func newMlmdClient() (*metadata.Client, error) {
	mlmdConfig := metadata.DefaultConfig()
	if *mlmdServerAddress != "" && *mlmdServerPort != "" {
		mlmdConfig.Address = *mlmdServerAddress
		mlmdConfig.Port = *mlmdServerPort
	}

	tlsEnabled, err := strconv.ParseBool(*metadataTLSEnabledStr)
	if err != nil {
		return nil, err
	}

	return metadata.NewClient(mlmdConfig.Address, mlmdConfig.Port, tlsEnabled, *caCertPath)
}<|MERGE_RESOLUTION|>--- conflicted
+++ resolved
@@ -79,22 +79,15 @@
 	logLevel           = flag.String("log_level", "1", "The verbosity level to log.")
 
 	// proxy
-<<<<<<< HEAD
 	httpProxy         = flag.String(httpProxyArg, unsetProxyArgValue, "The proxy for HTTP connections.")
 	httpsProxy        = flag.String(httpsProxyArg, unsetProxyArgValue, "The proxy for HTTPS connections.")
 	noProxy           = flag.String(noProxyArg, unsetProxyArgValue, "Addresses that should ignore the proxy.")
 	publishLogs       = flag.String("publish_logs", "true", "Whether to publish component logs to the object store")
 	cacheDisabledFlag = flag.Bool("cache_disabled", false, "Disable cache globally.")
-=======
-	httpProxy   = flag.String(httpProxyArg, unsetProxyArgValue, "The proxy for HTTP connections.")
-	httpsProxy  = flag.String(httpsProxyArg, unsetProxyArgValue, "The proxy for HTTPS connections.")
-	noProxy     = flag.String(noProxyArg, unsetProxyArgValue, "Addresses that should ignore the proxy.")
-	publishLogs = flag.String("publish_logs", "true", "Whether to publish component logs to the object store")
 
 	mlPipelineServiceTLSEnabledStr = flag.String("mlPipelineServiceTLSEnabled", "false", "Set to 'true' if mlpipeline api server serves over TLS (default: 'false').")
 	metadataTLSEnabledStr          = flag.String("metadataTLSEnabled", "false", "Set to 'true' if metadata server serves over TLS (default: 'false').")
 	caCertPath                     = flag.String("ca_cert_path", "", "The path to the CA certificate.")
->>>>>>> 30d0c459
 )
 
 // func RootDAG(pipelineName string, runID string, component *pipelinespec.ComponentSpec, task *pipelinespec.PipelineTaskSpec, mlmd *metadata.Client) (*Execution, error) {
@@ -189,9 +182,6 @@
 	if err != nil {
 		return err
 	}
-<<<<<<< HEAD
-	cacheClient, err := cacheutils.NewClient(*cacheDisabledFlag)
-=======
 	mlPipelineServiceTLSEnabled, err := strconv.ParseBool(*mlPipelineServiceTLSEnabledStr)
 	if err != nil {
 		return err
@@ -201,27 +191,11 @@
 	if err != nil {
 		return err
 	}
-
-	cacheClient, err := cacheutils.NewClient(mlPipelineServiceTLSEnabled)
->>>>>>> 30d0c459
+	cacheClient, err := cacheutils.NewClient(*cacheDisabledFlag, mlPipelineServiceTLSEnabled)
 	if err != nil {
 		return err
 	}
 	options := driver.Options{
-<<<<<<< HEAD
-		PipelineName:     *pipelineName,
-		RunID:            *runID,
-		RunName:          *runName,
-		RunDisplayName:   *runDisplayName,
-		Namespace:        namespace,
-		Component:        componentSpec,
-		Task:             taskSpec,
-		DAGExecutionID:   *dagExecutionID,
-		IterationIndex:   *iterationIndex,
-		PipelineLogLevel: *logLevel,
-		PublishLogs:      *publishLogs,
-		CacheDisabled:    *cacheDisabledFlag,
-=======
 		PipelineName:         *pipelineName,
 		RunID:                *runID,
 		RunName:              *runName,
@@ -233,12 +207,12 @@
 		IterationIndex:       *iterationIndex,
 		PipelineLogLevel:     *logLevel,
 		PublishLogs:          *publishLogs,
+		CacheDisabled:        *cacheDisabledFlag,
 		MLPipelineTLSEnabled: mlPipelineServiceTLSEnabled,
 		MLMDServerAddress:    *mlmdServerAddress,
 		MLMDServerPort:       *mlmdServerPort,
 		MLMDTLSEnabled:       metadataTLSEnabled,
 		CaCertPath:           *caCertPath,
->>>>>>> 30d0c459
 	}
 	var execution *driver.Execution
 	var driverErr error
