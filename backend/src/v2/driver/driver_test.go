// Copyright 2023 The Kubeflow Authors
//
// Licensed under the Apache License, Version 2.0 (the "License");
// you may not use this file except in compliance with the License.
// You may obtain a copy of the License at
//
//	https://www.apache.org/licenses/LICENSE-2.0
//
// Unless required by applicable law or agreed to in writing, software
// distributed under the License is distributed on an "AS IS" BASIS,
// WITHOUT WARRANTIES OR CONDITIONS OF ANY KIND, either express or implied.
// See the License for the specific language governing permissions and
// limitations under the License.
package driver

import (
	"encoding/json"
	"testing"

	"github.com/kubeflow/pipelines/api/v2alpha1/go/pipelinespec"
	"github.com/kubeflow/pipelines/backend/src/v2/metadata"
	"github.com/kubeflow/pipelines/kubernetes_platform/go/kubernetesplatform"
	"github.com/spf13/viper"
	"github.com/stretchr/testify/assert"
	k8score "k8s.io/api/core/v1"
)

func Test_initPodSpecPatch_acceleratorConfig(t *testing.T) {
	viper.Set("KFP_POD_NAME", "MyWorkflowPod")
	viper.Set("KFP_POD_UID", "a1b2c3d4-a1b2-a1b2-a1b2-a1b2c3d4e5f6")
	type args struct {
		container     *pipelinespec.PipelineDeploymentConfig_PipelineContainerSpec
		componentSpec *pipelinespec.ComponentSpec
		executorInput *pipelinespec.ExecutorInput
		executionID   int64
		pipelineName  string
		runID         string
	}
	tests := []struct {
		name    string
		args    args
		want    string
		wantErr bool
		errMsg  string
	}{
		{
			"Valid - nvidia.com/gpu",
			args{
				&pipelinespec.PipelineDeploymentConfig_PipelineContainerSpec{
					Image:   "python:3.7",
					Args:    []string{"--function_to_execute", "add"},
					Command: []string{"sh", "-ec", "python3 -m kfp.components.executor_main"},
					Resources: &pipelinespec.PipelineDeploymentConfig_PipelineContainerSpec_ResourceSpec{
						CpuLimit:    1.0,
						MemoryLimit: 0.65,
						Accelerator: &pipelinespec.PipelineDeploymentConfig_PipelineContainerSpec_ResourceSpec_AcceleratorConfig{
							Type:  "nvidia.com/gpu",
							Count: 1,
						},
					},
				},
				&pipelinespec.ComponentSpec{
					Implementation: &pipelinespec.ComponentSpec_ExecutorLabel{ExecutorLabel: "addition"},
					InputDefinitions: &pipelinespec.ComponentInputsSpec{
						Parameters: map[string]*pipelinespec.ComponentInputsSpec_ParameterSpec{
							"a": {Type: pipelinespec.PrimitiveType_DOUBLE},
							"b": {Type: pipelinespec.PrimitiveType_DOUBLE},
						},
					},
					OutputDefinitions: &pipelinespec.ComponentOutputsSpec{
						Parameters: map[string]*pipelinespec.ComponentOutputsSpec_ParameterSpec{
							"Output": {Type: pipelinespec.PrimitiveType_DOUBLE},
						},
					},
				},
				nil,
				1,
				"MyPipeline",
				"a1b2c3d4-a1b2-a1b2-a1b2-a1b2c3d4e5f6",
			},
			`"nvidia.com/gpu":"1"`,
			false,
			"",
		},
		{
			"Valid - amd.com/gpu",
			args{
				&pipelinespec.PipelineDeploymentConfig_PipelineContainerSpec{
					Image:   "python:3.7",
					Args:    []string{"--function_to_execute", "add"},
					Command: []string{"sh", "-ec", "python3 -m kfp.components.executor_main"},
					Resources: &pipelinespec.PipelineDeploymentConfig_PipelineContainerSpec_ResourceSpec{
						CpuLimit:    1.0,
						MemoryLimit: 0.65,
						Accelerator: &pipelinespec.PipelineDeploymentConfig_PipelineContainerSpec_ResourceSpec_AcceleratorConfig{
							Type:  "amd.com/gpu",
							Count: 1,
						},
					},
				},
				&pipelinespec.ComponentSpec{
					Implementation: &pipelinespec.ComponentSpec_ExecutorLabel{ExecutorLabel: "addition"},
					InputDefinitions: &pipelinespec.ComponentInputsSpec{
						Parameters: map[string]*pipelinespec.ComponentInputsSpec_ParameterSpec{
							"a": {Type: pipelinespec.PrimitiveType_DOUBLE},
							"b": {Type: pipelinespec.PrimitiveType_DOUBLE},
						},
					},
					OutputDefinitions: &pipelinespec.ComponentOutputsSpec{
						Parameters: map[string]*pipelinespec.ComponentOutputsSpec_ParameterSpec{
							"Output": {Type: pipelinespec.PrimitiveType_DOUBLE},
						},
					},
				},
				nil,
				1,
				"MyPipeline",
				"a1b2c3d4-a1b2-a1b2-a1b2-a1b2c3d4e5f6",
			},
			`"amd.com/gpu":"1"`,
			false,
			"",
		},
		{
			"Valid - cloud-tpus.google.com/v3",
			args{
				&pipelinespec.PipelineDeploymentConfig_PipelineContainerSpec{
					Image:   "python:3.7",
					Args:    []string{"--function_to_execute", "add"},
					Command: []string{"sh", "-ec", "python3 -m kfp.components.executor_main"},
					Resources: &pipelinespec.PipelineDeploymentConfig_PipelineContainerSpec_ResourceSpec{
						CpuLimit:    1.0,
						MemoryLimit: 0.65,
						Accelerator: &pipelinespec.PipelineDeploymentConfig_PipelineContainerSpec_ResourceSpec_AcceleratorConfig{
							Type:  "cloud-tpus.google.com/v3",
							Count: 1,
						},
					},
				},
				&pipelinespec.ComponentSpec{
					Implementation: &pipelinespec.ComponentSpec_ExecutorLabel{ExecutorLabel: "addition"},
					InputDefinitions: &pipelinespec.ComponentInputsSpec{
						Parameters: map[string]*pipelinespec.ComponentInputsSpec_ParameterSpec{
							"a": {Type: pipelinespec.PrimitiveType_DOUBLE},
							"b": {Type: pipelinespec.PrimitiveType_DOUBLE},
						},
					},
					OutputDefinitions: &pipelinespec.ComponentOutputsSpec{
						Parameters: map[string]*pipelinespec.ComponentOutputsSpec_ParameterSpec{
							"Output": {Type: pipelinespec.PrimitiveType_DOUBLE},
						},
					},
				},
				nil,
				1,
				"MyPipeline",
				"a1b2c3d4-a1b2-a1b2-a1b2-a1b2c3d4e5f6",
			},
			`"cloud-tpus.google.com/v3":"1"`,
			false,
			"",
		},
		{
			"Valid - cloud-tpus.google.com/v2",
			args{
				&pipelinespec.PipelineDeploymentConfig_PipelineContainerSpec{
					Image:   "python:3.7",
					Args:    []string{"--function_to_execute", "add"},
					Command: []string{"sh", "-ec", "python3 -m kfp.components.executor_main"},
					Resources: &pipelinespec.PipelineDeploymentConfig_PipelineContainerSpec_ResourceSpec{
						CpuLimit:    1.0,
						MemoryLimit: 0.65,
						Accelerator: &pipelinespec.PipelineDeploymentConfig_PipelineContainerSpec_ResourceSpec_AcceleratorConfig{
							Type:  "cloud-tpus.google.com/v2",
							Count: 1,
						},
					},
				},
				&pipelinespec.ComponentSpec{
					Implementation: &pipelinespec.ComponentSpec_ExecutorLabel{ExecutorLabel: "addition"},
					InputDefinitions: &pipelinespec.ComponentInputsSpec{
						Parameters: map[string]*pipelinespec.ComponentInputsSpec_ParameterSpec{
							"a": {Type: pipelinespec.PrimitiveType_DOUBLE},
							"b": {Type: pipelinespec.PrimitiveType_DOUBLE},
						},
					},
					OutputDefinitions: &pipelinespec.ComponentOutputsSpec{
						Parameters: map[string]*pipelinespec.ComponentOutputsSpec_ParameterSpec{
							"Output": {Type: pipelinespec.PrimitiveType_DOUBLE},
						},
					},
				},
				nil,
				1,
				"MyPipeline",
				"a1b2c3d4-a1b2-a1b2-a1b2-a1b2c3d4e5f6",
			},
			`"cloud-tpus.google.com/v2":"1"`,
			false,
			"",
		},
		{
			"Valid - custom string",
			args{
				&pipelinespec.PipelineDeploymentConfig_PipelineContainerSpec{
					Image:   "python:3.7",
					Args:    []string{"--function_to_execute", "add"},
					Command: []string{"sh", "-ec", "python3 -m kfp.components.executor_main"},
					Resources: &pipelinespec.PipelineDeploymentConfig_PipelineContainerSpec_ResourceSpec{
						CpuLimit:    1.0,
						MemoryLimit: 0.65,
						Accelerator: &pipelinespec.PipelineDeploymentConfig_PipelineContainerSpec_ResourceSpec_AcceleratorConfig{
							Type:  "custom.example.com/accelerator-v1",
							Count: 1,
						},
					},
				},
				&pipelinespec.ComponentSpec{
					Implementation: &pipelinespec.ComponentSpec_ExecutorLabel{ExecutorLabel: "addition"},
					InputDefinitions: &pipelinespec.ComponentInputsSpec{
						Parameters: map[string]*pipelinespec.ComponentInputsSpec_ParameterSpec{
							"a": {Type: pipelinespec.PrimitiveType_DOUBLE},
							"b": {Type: pipelinespec.PrimitiveType_DOUBLE},
						},
					},
					OutputDefinitions: &pipelinespec.ComponentOutputsSpec{
						Parameters: map[string]*pipelinespec.ComponentOutputsSpec_ParameterSpec{
							"Output": {Type: pipelinespec.PrimitiveType_DOUBLE},
						},
					},
				},
				nil,
				1,
				"MyPipeline",
				"a1b2c3d4-a1b2-a1b2-a1b2-a1b2c3d4e5f6",
			},
			`"custom.example.com/accelerator-v1":"1"`,
			false,
			"",
		},
	}
	for _, tt := range tests {
		t.Run(tt.name, func(t *testing.T) {
			podSpec, err := initPodSpecPatch(tt.args.container, tt.args.componentSpec, tt.args.executorInput, tt.args.executionID, tt.args.pipelineName, tt.args.runID)
			if tt.wantErr {
				assert.Nil(t, podSpec)
				assert.NotNil(t, err)
				assert.Contains(t, err.Error(), tt.errMsg)
			} else {
				assert.Nil(t, err)
				podSpecString, err := json.Marshal(podSpec)
				assert.Nil(t, err)
				assert.Contains(t, string(podSpecString), tt.want)
			}
		})
	}
}

func Test_makeVolumeMountPatch(t *testing.T) {
	type args struct {
		pvcMount []*kubernetesplatform.PvcMount
		dag      *metadata.DAG
		dagTasks map[string]*metadata.Execution
	}
	// TODO(lingqinggan): add more test cases for task output parameter and component input.
	// Omitted now due to type Execution defined in metadata has unexported fields.
	tests := []struct {
		name     string
		args     args
		wantPath string
		wantName string
		wantErr  bool
		errMsg   string
	}{
		{
			"pvc name: constant",
			args{
				[]*kubernetesplatform.PvcMount{
					{
						MountPath:    "/mnt/path",
						PvcReference: &kubernetesplatform.PvcMount_Constant{Constant: "pvc-name"},
					},
				},
				nil,
				nil,
			},
			"/mnt/path",
			"pvc-name",
			false,
			"",
		},
	}
	for _, tt := range tests {
		t.Run(tt.name, func(t *testing.T) {
			volumeMounts, volumes, err := makeVolumeMountPatch(tt.args.pvcMount, tt.args.dag, tt.args.dagTasks)
			if tt.wantErr {
				assert.NotNil(t, err)
				assert.Nil(t, volumeMounts)
				assert.Nil(t, volumes)
				assert.Contains(t, err.Error(), tt.errMsg)
			} else {
				assert.Nil(t, err)
				assert.Equal(t, 1, len(volumeMounts))
				assert.Equal(t, 1, len(volumes))
				assert.Equal(t, volumeMounts[0].MountPath, tt.wantPath)
				assert.Equal(t, volumeMounts[0].Name, tt.wantName)
				assert.Equal(t, volumes[0].Name, tt.wantName)
				assert.Equal(t, volumes[0].PersistentVolumeClaim.ClaimName, tt.wantName)
			}
		})
	}
}

func Test_initPodSpecPatch_resourceRequests(t *testing.T) {
	viper.Set("KFP_POD_NAME", "MyWorkflowPod")
	viper.Set("KFP_POD_UID", "a1b2c3d4-a1b2-a1b2-a1b2-a1b2c3d4e5f6")
	type args struct {
		container     *pipelinespec.PipelineDeploymentConfig_PipelineContainerSpec
		componentSpec *pipelinespec.ComponentSpec
		executorInput *pipelinespec.ExecutorInput
		executionID   int64
		pipelineName  string
		runID         string
	}
	tests := []struct {
		name    string
		args    args
		want    string
		notWant string
	}{
		{
			"Valid - with requests",
			args{
				&pipelinespec.PipelineDeploymentConfig_PipelineContainerSpec{
					Image:   "python:3.7",
					Args:    []string{"--function_to_execute", "add"},
					Command: []string{"sh", "-ec", "python3 -m kfp.components.executor_main"},
					Resources: &pipelinespec.PipelineDeploymentConfig_PipelineContainerSpec_ResourceSpec{
						CpuLimit:      2.0,
						MemoryLimit:   1.5,
						CpuRequest:    1.0,
						MemoryRequest: 0.65,
					},
				},
				&pipelinespec.ComponentSpec{
					Implementation: &pipelinespec.ComponentSpec_ExecutorLabel{ExecutorLabel: "addition"},
					InputDefinitions: &pipelinespec.ComponentInputsSpec{
						Parameters: map[string]*pipelinespec.ComponentInputsSpec_ParameterSpec{
							"a": {Type: pipelinespec.PrimitiveType_DOUBLE},
							"b": {Type: pipelinespec.PrimitiveType_DOUBLE},
						},
					},
					OutputDefinitions: &pipelinespec.ComponentOutputsSpec{
						Parameters: map[string]*pipelinespec.ComponentOutputsSpec_ParameterSpec{
							"Output": {Type: pipelinespec.PrimitiveType_DOUBLE},
						},
					},
				},
				nil,
				1,
				"MyPipeline",
				"a1b2c3d4-a1b2-a1b2-a1b2-a1b2c3d4e5f6",
			},
			`"resources":{"limits":{"cpu":"2","memory":"1500M"},"requests":{"cpu":"1","memory":"650M"}}`,
			"",
		},
		{
			"Valid - zero requests",
			args{
				&pipelinespec.PipelineDeploymentConfig_PipelineContainerSpec{
					Image:   "python:3.7",
					Args:    []string{"--function_to_execute", "add"},
					Command: []string{"sh", "-ec", "python3 -m kfp.components.executor_main"},
					Resources: &pipelinespec.PipelineDeploymentConfig_PipelineContainerSpec_ResourceSpec{
						CpuLimit:      2.0,
						MemoryLimit:   1.5,
						CpuRequest:    0,
						MemoryRequest: 0,
					},
				},
				&pipelinespec.ComponentSpec{
					Implementation: &pipelinespec.ComponentSpec_ExecutorLabel{ExecutorLabel: "addition"},
					InputDefinitions: &pipelinespec.ComponentInputsSpec{
						Parameters: map[string]*pipelinespec.ComponentInputsSpec_ParameterSpec{
							"a": {Type: pipelinespec.PrimitiveType_DOUBLE},
							"b": {Type: pipelinespec.PrimitiveType_DOUBLE},
						},
					},
					OutputDefinitions: &pipelinespec.ComponentOutputsSpec{
						Parameters: map[string]*pipelinespec.ComponentOutputsSpec_ParameterSpec{
							"Output": {Type: pipelinespec.PrimitiveType_DOUBLE},
						},
					},
				},
				nil,
				1,
				"MyPipeline",
				"a1b2c3d4-a1b2-a1b2-a1b2-a1b2c3d4e5f6",
			},
			`"resources":{"limits":{"cpu":"2","memory":"1500M"}}`,
			`"requests"`,
		},
	}
	for _, tt := range tests {
		t.Run(tt.name, func(t *testing.T) {
			podSpec, err := initPodSpecPatch(tt.args.container, tt.args.componentSpec, tt.args.executorInput, tt.args.executionID, tt.args.pipelineName, tt.args.runID)
			assert.Nil(t, err)
			assert.NotEmpty(t, podSpec)
			podSpecString, err := json.Marshal(podSpec)
			assert.Nil(t, err)
			if tt.want != "" {
				assert.Contains(t, string(podSpecString), tt.want)
			}
			if tt.notWant != "" {
				assert.NotContains(t, string(podSpecString), tt.notWant)
			}
		})
	}
}

func Test_makePodSpecPatch_nodeSelector(t *testing.T) {
	viper.Set("KFP_POD_NAME", "MyWorkflowPod")
	viper.Set("KFP_POD_UID", "a1b2c3d4-a1b2-a1b2-a1b2-a1b2c3d4e5f6")
	tests := []struct {
		name       string
		k8sExecCfg *kubernetesplatform.KubernetesExecutorConfig
		expected   *k8score.PodSpec
	}{
		{
			"Valid - NVIDIA GPU on GKE",
			&kubernetesplatform.KubernetesExecutorConfig{
				NodeSelector: &kubernetesplatform.NodeSelector{
					Labels: map[string]string{
						"cloud.google.com/gke-accelerator": "nvidia-tesla-k80",
					},
				},
			},
			&k8score.PodSpec{
				Containers: []k8score.Container{
					{
						Name: "main",
					},
				},
				NodeSelector: map[string]string{"cloud.google.com/gke-accelerator": "nvidia-tesla-k80"},
			},
		},
		{
			"Valid - operating system and arch",
			&kubernetesplatform.KubernetesExecutorConfig{
				NodeSelector: &kubernetesplatform.NodeSelector{
					Labels: map[string]string{
						"beta.kubernetes.io/os":   "linux",
						"beta.kubernetes.io/arch": "amd64",
					},
				},
			},
			&k8score.PodSpec{
				Containers: []k8score.Container{
					{
						Name: "main",
					},
				},
				NodeSelector: map[string]string{"beta.kubernetes.io/arch": "amd64", "beta.kubernetes.io/os": "linux"},
			},
		},
		{
			"Valid - empty",
			&kubernetesplatform.KubernetesExecutorConfig{},
			&k8score.PodSpec{
				Containers: []k8score.Container{
					{
						Name: "main",
					},
				},
			},
		},
	}
	for _, tt := range tests {
		t.Run(tt.name, func(t *testing.T) {
			got := &k8score.PodSpec{Containers: []k8score.Container{
				{
					Name: "main",
				},
			}}
			err := extendPodSpecPatch(got, tt.k8sExecCfg, nil, nil)
			assert.Nil(t, err)
			assert.NotNil(t, got)
			assert.Equal(t, tt.expected, got)
		})
	}
}

func Test_extendPodSpecPatch_Secret(t *testing.T) {
	tests := []struct {
		name       string
		k8sExecCfg *kubernetesplatform.KubernetesExecutorConfig
		podSpec    *k8score.PodSpec
		expected   *k8score.PodSpec
	}{
		{
			"Valid - secret as volume",
			&kubernetesplatform.KubernetesExecutorConfig{
				SecretAsVolume: []*kubernetesplatform.SecretAsVolume{
					{
						SecretName: "secret1",
						MountPath:  "/data/path",
					},
				},
			},
			&k8score.PodSpec{
				Containers: []k8score.Container{
					{
						Name: "main",
					},
				},
			},
			&k8score.PodSpec{
				Containers: []k8score.Container{
					{
						Name: "main",
						VolumeMounts: []k8score.VolumeMount{
							{
								Name:      "secret1",
								MountPath: "/data/path",
							},
						},
					},
				},
				Volumes: []k8score.Volume{
					{
						Name: "secret1",
						VolumeSource: k8score.VolumeSource{
							Secret: &k8score.SecretVolumeSource{SecretName: "secret1"},
						},
					},
				},
			},
		},
		{
			"Valid - secret not specified",
			&kubernetesplatform.KubernetesExecutorConfig{},
			&k8score.PodSpec{
				Containers: []k8score.Container{
					{
						Name: "main",
					},
				},
			},
			&k8score.PodSpec{
				Containers: []k8score.Container{
					{
						Name: "main",
					},
				},
			},
		},
		{
			"Valid - secret as env",
			&kubernetesplatform.KubernetesExecutorConfig{
				SecretAsEnv: []*kubernetesplatform.SecretAsEnv{
					{
						SecretName: "my-secret",
						KeyToEnv: []*kubernetesplatform.SecretAsEnv_SecretKeyToEnvMap{
							{
								SecretKey: "password",
								EnvVar:    "SECRET_VAR",
							},
						},
					},
				},
			},
			&k8score.PodSpec{
				Containers: []k8score.Container{
					{
						Name: "main",
					},
				},
			},
			&k8score.PodSpec{
				Containers: []k8score.Container{
					{
						Name: "main",
						Env: []k8score.EnvVar{
							{
								Name: "SECRET_VAR",
								ValueFrom: &k8score.EnvVarSource{
									SecretKeyRef: &k8score.SecretKeySelector{
										k8score.LocalObjectReference{Name: "my-secret"},
										"password",
										nil,
									},
								},
							},
						},
					},
				},
			},
		},
	}
	for _, tt := range tests {
		t.Run(tt.name, func(t *testing.T) {
			err := extendPodSpecPatch(tt.podSpec, tt.k8sExecCfg, nil, nil)
			assert.Nil(t, err)
			assert.Equal(t, tt.expected, tt.podSpec)
		})
	}
}

func Test_extendPodSpecPatch_ConfigMap(t *testing.T) {
	tests := []struct {
		name       string
		k8sExecCfg *kubernetesplatform.KubernetesExecutorConfig
		podSpec    *k8score.PodSpec
		expected   *k8score.PodSpec
	}{
		{
			"Valid - config map as volume",
			&kubernetesplatform.KubernetesExecutorConfig{
				ConfigMapAsVolume: []*kubernetesplatform.ConfigMapAsVolume{
					{
						ConfigMapName: "cm1",
						MountPath:     "/data/path",
					},
				},
			},
			&k8score.PodSpec{
				Containers: []k8score.Container{
					{
						Name: "main",
					},
				},
			},
			&k8score.PodSpec{
				Containers: []k8score.Container{
					{
						Name: "main",
						VolumeMounts: []k8score.VolumeMount{
							{
								Name:      "cm1",
								MountPath: "/data/path",
							},
						},
					},
				},
				Volumes: []k8score.Volume{
					{
						Name: "cm1",
						VolumeSource: k8score.VolumeSource{
							ConfigMap: &k8score.ConfigMapVolumeSource{
								LocalObjectReference: k8score.LocalObjectReference{Name: "cm1"}},
						},
					},
				},
			},
		},
		{
			"Valid - config map not specified",
			&kubernetesplatform.KubernetesExecutorConfig{},
			&k8score.PodSpec{
				Containers: []k8score.Container{
					{
						Name: "main",
					},
				},
			},
			&k8score.PodSpec{
				Containers: []k8score.Container{
					{
						Name: "main",
					},
				},
			},
		},
		{
			"Valid - config map as env",
			&kubernetesplatform.KubernetesExecutorConfig{
				ConfigMapAsEnv: []*kubernetesplatform.ConfigMapAsEnv{
					{
						ConfigMapName: "my-cm",
						KeyToEnv: []*kubernetesplatform.ConfigMapAsEnv_ConfigMapKeyToEnvMap{
							{
								ConfigMapKey: "foo",
								EnvVar:       "CONFIG_MAP_VAR",
							},
						},
					},
				},
			},
			&k8score.PodSpec{
				Containers: []k8score.Container{
					{
						Name: "main",
					},
				},
			},
			&k8score.PodSpec{
				Containers: []k8score.Container{
					{
						Name: "main",
						Env: []k8score.EnvVar{
							{
								Name: "CONFIG_MAP_VAR",
								ValueFrom: &k8score.EnvVarSource{
									ConfigMapKeyRef: &k8score.ConfigMapKeySelector{
										k8score.LocalObjectReference{Name: "my-cm"},
										"foo",
										nil,
									},
								},
							},
						},
					},
				},
			},
		},
	}
	for _, tt := range tests {
		t.Run(tt.name, func(t *testing.T) {
			err := extendPodSpecPatch(tt.podSpec, tt.k8sExecCfg, nil, nil)
			assert.Nil(t, err)
			assert.Equal(t, tt.expected, tt.podSpec)
		})
	}
}

func Test_extendPodSpecPatch_ImagePullSecrets(t *testing.T) {
	tests := []struct {
		name       string
		k8sExecCfg *kubernetesplatform.KubernetesExecutorConfig
		expected   *k8score.PodSpec
	}{
		{
			"Valid - SecretA and SecretB",
			&kubernetesplatform.KubernetesExecutorConfig{
				ImagePullSecret: []*kubernetesplatform.ImagePullSecret{
					{SecretName: "SecretA"},
					{SecretName: "SecretB"},
				},
			},
			&k8score.PodSpec{
				Containers: []k8score.Container{
					{
						Name: "main",
					},
				},
				ImagePullSecrets: []k8score.LocalObjectReference{
					{Name: "SecretA"},
					{Name: "SecretB"},
				},
			},
		},
		{
			"Valid - No ImagePullSecrets",
			&kubernetesplatform.KubernetesExecutorConfig{
				ImagePullSecret: []*kubernetesplatform.ImagePullSecret{},
			},
			&k8score.PodSpec{
				Containers: []k8score.Container{
					{
						Name: "main",
					},
				},
			},
		},
		{
			"Valid - empty",
			&kubernetesplatform.KubernetesExecutorConfig{},
			&k8score.PodSpec{
				Containers: []k8score.Container{
					{
						Name: "main",
					},
				},
			},
		},
	}
	for _, tt := range tests {
		t.Run(tt.name, func(t *testing.T) {
			got := &k8score.PodSpec{Containers: []k8score.Container{
				{
					Name: "main",
				},
			}}
			err := extendPodSpecPatch(got, tt.k8sExecCfg, nil, nil)
			assert.Nil(t, err)
			assert.NotNil(t, got)
			assert.Equal(t, tt.expected, got)
		})
	}
}

<<<<<<< HEAD
func Test_extendPodSpecPatch_ActiveDeadlineSeconds(t *testing.T) {
	var timeoutSeconds int64 = 20
	var NegativeTimeoutSeconds int64 = -20
=======
func Test_extendPodSpecPatch_Tolerations(t *testing.T) {
>>>>>>> dd0c17d9
	tests := []struct {
		name       string
		k8sExecCfg *kubernetesplatform.KubernetesExecutorConfig
		expected   *k8score.PodSpec
	}{
		{
<<<<<<< HEAD
			"Valid - With ActiveDeadlineSeconds",
			&kubernetesplatform.KubernetesExecutorConfig{
				ActiveDeadlineSeconds: timeoutSeconds,
			},
=======
			"Valid - toleration",
			&kubernetesplatform.KubernetesExecutorConfig{
				Tolerations: []*kubernetesplatform.Toleration{
					{
						Key:      "key1",
						Operator: "Equal",
						Value:    "value1",
						Effect:   "NoSchedule",
					},
				},
			},
			&k8score.PodSpec{
				Containers: []k8score.Container{
					{
						Name: "main",
					},
				},
				Tolerations: []k8score.Toleration{
					{
						Key:               "key1",
						Operator:          "Equal",
						Value:             "value1",
						Effect:            "NoSchedule",
						TolerationSeconds: nil,
					},
				},
			},
		},
		{
			"Valid - no tolerations",
			&kubernetesplatform.KubernetesExecutorConfig{},
>>>>>>> dd0c17d9
			&k8score.PodSpec{
				Containers: []k8score.Container{
					{
						Name: "main",
					},
				},
<<<<<<< HEAD
				ActiveDeadlineSeconds: &timeoutSeconds,
			},
		},
		{
			"Valid - Negative input ignored",
			&kubernetesplatform.KubernetesExecutorConfig{
				ActiveDeadlineSeconds: NegativeTimeoutSeconds,
=======
			},
		},
		{
			"Valid - only pass operator",
			&kubernetesplatform.KubernetesExecutorConfig{
				Tolerations: []*kubernetesplatform.Toleration{
					{
						Operator: "Contains",
					},
				},
			},
			&k8score.PodSpec{
				Containers: []k8score.Container{
					{
						Name: "main",
					},
				},
				Tolerations: []k8score.Toleration{
					{
						Operator: "Contains",
					},
				},
			},
		},
	}
	for _, tt := range tests {
		t.Run(tt.name, func(t *testing.T) {
			got := &k8score.PodSpec{Containers: []k8score.Container{
				{
					Name: "main",
				},
			}}
			err := extendPodSpecPatch(got, tt.k8sExecCfg, nil, nil)
			assert.Nil(t, err)
			assert.NotNil(t, got)
			assert.Equal(t, tt.expected, got)
		})
	}
}

func Test_extendPodSpecPatch_FieldPathAsEnv(t *testing.T) {
	tests := []struct {
		name       string
		k8sExecCfg *kubernetesplatform.KubernetesExecutorConfig
		expected   *k8score.PodSpec
	}{
		{
			"Valid - FieldPathAsEnv",
			&kubernetesplatform.KubernetesExecutorConfig{
				FieldPathAsEnv: []*kubernetesplatform.FieldPathAsEnv{
					{Name: "KFP_RUN_NAME", FieldPath: "metadata.annotations['pipelines.kubeflow.org/run_name']"},
				},
>>>>>>> dd0c17d9
			},
			&k8score.PodSpec{
				Containers: []k8score.Container{
					{
						Name: "main",
<<<<<<< HEAD
					},
				},
			},
		},
		{
			"Valid - No ActiveDeadlineSeconds",
			&kubernetesplatform.KubernetesExecutorConfig{},
=======
						Env: []k8score.EnvVar{
							{
								Name: "KFP_RUN_NAME",
								ValueFrom: &k8score.EnvVarSource{
									FieldRef: &k8score.ObjectFieldSelector{
										FieldPath: "metadata.annotations['pipelines.kubeflow.org/run_name']",
									},
								},
							},
						},
					},
				},
			},
		},
		{
			"Valid - Mix env values",
			&kubernetesplatform.KubernetesExecutorConfig{
				SecretAsEnv: []*kubernetesplatform.SecretAsEnv{
					{
						SecretName: "my-secret",
						KeyToEnv: []*kubernetesplatform.SecretAsEnv_SecretKeyToEnvMap{
							{
								SecretKey: "password",
								EnvVar:    "SECRET_VAR",
							},
						},
					},
				},
				FieldPathAsEnv: []*kubernetesplatform.FieldPathAsEnv{
					{Name: "KFP_RUN_NAME", FieldPath: "metadata.annotations['pipelines.kubeflow.org/run_name']"},
				},
			},
>>>>>>> dd0c17d9
			&k8score.PodSpec{
				Containers: []k8score.Container{
					{
						Name: "main",
<<<<<<< HEAD
=======
						Env: []k8score.EnvVar{
							{
								Name: "SECRET_VAR",
								ValueFrom: &k8score.EnvVarSource{
									SecretKeyRef: &k8score.SecretKeySelector{
										k8score.LocalObjectReference{Name: "my-secret"},
										"password",
										nil,
									},
								},
							},
							{
								Name: "KFP_RUN_NAME",
								ValueFrom: &k8score.EnvVarSource{
									FieldRef: &k8score.ObjectFieldSelector{
										FieldPath: "metadata.annotations['pipelines.kubeflow.org/run_name']",
									},
								},
							},
						},
>>>>>>> dd0c17d9
					},
				},
			},
		},
	}
	for _, tt := range tests {
		t.Run(tt.name, func(t *testing.T) {
			got := &k8score.PodSpec{Containers: []k8score.Container{
				{
					Name: "main",
				},
			}}
			err := extendPodSpecPatch(got, tt.k8sExecCfg, nil, nil)
			assert.Nil(t, err)
			assert.NotNil(t, got)
			assert.Equal(t, tt.expected, got)
		})
	}
}<|MERGE_RESOLUTION|>--- conflicted
+++ resolved
@@ -789,25 +789,13 @@
 	}
 }
 
-<<<<<<< HEAD
-func Test_extendPodSpecPatch_ActiveDeadlineSeconds(t *testing.T) {
-	var timeoutSeconds int64 = 20
-	var NegativeTimeoutSeconds int64 = -20
-=======
 func Test_extendPodSpecPatch_Tolerations(t *testing.T) {
->>>>>>> dd0c17d9
 	tests := []struct {
 		name       string
 		k8sExecCfg *kubernetesplatform.KubernetesExecutorConfig
 		expected   *k8score.PodSpec
 	}{
 		{
-<<<<<<< HEAD
-			"Valid - With ActiveDeadlineSeconds",
-			&kubernetesplatform.KubernetesExecutorConfig{
-				ActiveDeadlineSeconds: timeoutSeconds,
-			},
-=======
 			"Valid - toleration",
 			&kubernetesplatform.KubernetesExecutorConfig{
 				Tolerations: []*kubernetesplatform.Toleration{
@@ -839,22 +827,12 @@
 		{
 			"Valid - no tolerations",
 			&kubernetesplatform.KubernetesExecutorConfig{},
->>>>>>> dd0c17d9
-			&k8score.PodSpec{
-				Containers: []k8score.Container{
-					{
-						Name: "main",
-					},
-				},
-<<<<<<< HEAD
-				ActiveDeadlineSeconds: &timeoutSeconds,
-			},
-		},
-		{
-			"Valid - Negative input ignored",
-			&kubernetesplatform.KubernetesExecutorConfig{
-				ActiveDeadlineSeconds: NegativeTimeoutSeconds,
-=======
+			&k8score.PodSpec{
+				Containers: []k8score.Container{
+					{
+						Name: "main",
+					},
+				},
 			},
 		},
 		{
@@ -907,21 +885,11 @@
 				FieldPathAsEnv: []*kubernetesplatform.FieldPathAsEnv{
 					{Name: "KFP_RUN_NAME", FieldPath: "metadata.annotations['pipelines.kubeflow.org/run_name']"},
 				},
->>>>>>> dd0c17d9
-			},
-			&k8score.PodSpec{
-				Containers: []k8score.Container{
-					{
-						Name: "main",
-<<<<<<< HEAD
-					},
-				},
-			},
-		},
-		{
-			"Valid - No ActiveDeadlineSeconds",
-			&kubernetesplatform.KubernetesExecutorConfig{},
-=======
+			},
+			&k8score.PodSpec{
+				Containers: []k8score.Container{
+					{
+						Name: "main",
 						Env: []k8score.EnvVar{
 							{
 								Name: "KFP_RUN_NAME",
@@ -954,13 +922,10 @@
 					{Name: "KFP_RUN_NAME", FieldPath: "metadata.annotations['pipelines.kubeflow.org/run_name']"},
 				},
 			},
->>>>>>> dd0c17d9
-			&k8score.PodSpec{
-				Containers: []k8score.Container{
-					{
-						Name: "main",
-<<<<<<< HEAD
-=======
+			&k8score.PodSpec{
+				Containers: []k8score.Container{
+					{
+						Name: "main",
 						Env: []k8score.EnvVar{
 							{
 								Name: "SECRET_VAR",
@@ -981,7 +946,6 @@
 								},
 							},
 						},
->>>>>>> dd0c17d9
 					},
 				},
 			},
@@ -1000,4 +964,66 @@
 			assert.Equal(t, tt.expected, got)
 		})
 	}
+}
+
+func Test_extendPodSpecPatch_ActiveDeadlineSeconds(t *testing.T) {
+	var timeoutSeconds int64 = 20
+	var NegativeTimeoutSeconds int64 = -20
+	tests := []struct {
+		name       string
+		k8sExecCfg *kubernetesplatform.KubernetesExecutorConfig
+		expected   *k8score.PodSpec
+	}{
+		{
+			"Valid - With ActiveDeadlineSeconds",
+			&kubernetesplatform.KubernetesExecutorConfig{
+				ActiveDeadlineSeconds: timeoutSeconds,
+			},
+			&k8score.PodSpec{
+				Containers: []k8score.Container{
+					{
+						Name: "main",
+					},
+				},
+				ActiveDeadlineSeconds: &timeoutSeconds,
+			},
+		},
+		{
+			"Valid - Negative input ignored",
+			&kubernetesplatform.KubernetesExecutorConfig{
+				ActiveDeadlineSeconds: NegativeTimeoutSeconds,
+			},
+			&k8score.PodSpec{
+				Containers: []k8score.Container{
+					{
+						Name: "main",
+					},
+				},
+			},
+		},
+		{
+			"Valid - No ActiveDeadlineSeconds",
+			&kubernetesplatform.KubernetesExecutorConfig{},
+			&k8score.PodSpec{
+				Containers: []k8score.Container{
+					{
+						Name: "main",
+					},
+				},
+			},
+		},
+	}
+	for _, tt := range tests {
+		t.Run(tt.name, func(t *testing.T) {
+			got := &k8score.PodSpec{Containers: []k8score.Container{
+				{
+					Name: "main",
+				},
+			}}
+			err := extendPodSpecPatch(got, tt.k8sExecCfg, nil, nil)
+			assert.Nil(t, err)
+			assert.NotNil(t, got)
+			assert.Equal(t, tt.expected, got)
+		})
+	}
 }