// Copyright 2023 The Kubeflow Authors
//
// Licensed under the Apache License, Version 2.0 (the "License");
// you may not use this file except in compliance with the License.
// You may obtain a copy of the License at
//
//	https://www.apache.org/licenses/LICENSE-2.0
//
// Unless required by applicable law or agreed to in writing, software
// distributed under the License is distributed on an "AS IS" BASIS,
// WITHOUT WARRANTIES OR CONDITIONS OF ANY KIND, either express or implied.
// See the License for the specific language governing permissions and
// limitations under the License.
package driver

import (
	"encoding/json"
	"testing"

	"github.com/kubeflow/pipelines/api/v2alpha1/go/pipelinespec"
	"github.com/kubeflow/pipelines/backend/src/v2/metadata"
	"github.com/kubeflow/pipelines/kubernetes_platform/go/kubernetesplatform"
	"github.com/spf13/viper"
	"github.com/stretchr/testify/assert"
	k8score "k8s.io/api/core/v1"
)

func Test_initPodSpecPatch_acceleratorConfig(t *testing.T) {
	viper.Set("KFP_POD_NAME", "MyWorkflowPod")
	viper.Set("KFP_POD_UID", "a1b2c3d4-a1b2-a1b2-a1b2-a1b2c3d4e5f6")
	type args struct {
		container     *pipelinespec.PipelineDeploymentConfig_PipelineContainerSpec
		componentSpec *pipelinespec.ComponentSpec
		executorInput *pipelinespec.ExecutorInput
		executionID   int64
		pipelineName  string
		runID         string
	}
	tests := []struct {
		name    string
		args    args
		want    string
		wantErr bool
		errMsg  string
	}{
		{
			"Valid - nvidia.com/gpu",
			args{
				&pipelinespec.PipelineDeploymentConfig_PipelineContainerSpec{
					Image:   "python:3.7",
					Args:    []string{"--function_to_execute", "add"},
					Command: []string{"sh", "-ec", "python3 -m kfp.components.executor_main"},
					Resources: &pipelinespec.PipelineDeploymentConfig_PipelineContainerSpec_ResourceSpec{
						CpuLimit:    1.0,
						MemoryLimit: 0.65,
						Accelerator: &pipelinespec.PipelineDeploymentConfig_PipelineContainerSpec_ResourceSpec_AcceleratorConfig{
							Type:  "nvidia.com/gpu",
							Count: 1,
						},
					},
				},
				&pipelinespec.ComponentSpec{
					Implementation: &pipelinespec.ComponentSpec_ExecutorLabel{ExecutorLabel: "addition"},
					InputDefinitions: &pipelinespec.ComponentInputsSpec{
						Parameters: map[string]*pipelinespec.ComponentInputsSpec_ParameterSpec{
							"a": {Type: pipelinespec.PrimitiveType_DOUBLE},
							"b": {Type: pipelinespec.PrimitiveType_DOUBLE},
						},
					},
					OutputDefinitions: &pipelinespec.ComponentOutputsSpec{
						Parameters: map[string]*pipelinespec.ComponentOutputsSpec_ParameterSpec{
							"Output": {Type: pipelinespec.PrimitiveType_DOUBLE},
						},
					},
				},
				nil,
				1,
				"MyPipeline",
				"a1b2c3d4-a1b2-a1b2-a1b2-a1b2c3d4e5f6",
			},
			`"nvidia.com/gpu":"1"`,
			false,
			"",
		},
		{
			"Valid - amd.com/gpu",
			args{
				&pipelinespec.PipelineDeploymentConfig_PipelineContainerSpec{
					Image:   "python:3.7",
					Args:    []string{"--function_to_execute", "add"},
					Command: []string{"sh", "-ec", "python3 -m kfp.components.executor_main"},
					Resources: &pipelinespec.PipelineDeploymentConfig_PipelineContainerSpec_ResourceSpec{
						CpuLimit:    1.0,
						MemoryLimit: 0.65,
						Accelerator: &pipelinespec.PipelineDeploymentConfig_PipelineContainerSpec_ResourceSpec_AcceleratorConfig{
							Type:  "amd.com/gpu",
							Count: 1,
						},
					},
				},
				&pipelinespec.ComponentSpec{
					Implementation: &pipelinespec.ComponentSpec_ExecutorLabel{ExecutorLabel: "addition"},
					InputDefinitions: &pipelinespec.ComponentInputsSpec{
						Parameters: map[string]*pipelinespec.ComponentInputsSpec_ParameterSpec{
							"a": {Type: pipelinespec.PrimitiveType_DOUBLE},
							"b": {Type: pipelinespec.PrimitiveType_DOUBLE},
						},
					},
					OutputDefinitions: &pipelinespec.ComponentOutputsSpec{
						Parameters: map[string]*pipelinespec.ComponentOutputsSpec_ParameterSpec{
							"Output": {Type: pipelinespec.PrimitiveType_DOUBLE},
						},
					},
				},
				nil,
				1,
				"MyPipeline",
				"a1b2c3d4-a1b2-a1b2-a1b2-a1b2c3d4e5f6",
			},
			`"amd.com/gpu":"1"`,
			false,
			"",
		},
		{
			"Valid - cloud-tpus.google.com/v3",
			args{
				&pipelinespec.PipelineDeploymentConfig_PipelineContainerSpec{
					Image:   "python:3.7",
					Args:    []string{"--function_to_execute", "add"},
					Command: []string{"sh", "-ec", "python3 -m kfp.components.executor_main"},
					Resources: &pipelinespec.PipelineDeploymentConfig_PipelineContainerSpec_ResourceSpec{
						CpuLimit:    1.0,
						MemoryLimit: 0.65,
						Accelerator: &pipelinespec.PipelineDeploymentConfig_PipelineContainerSpec_ResourceSpec_AcceleratorConfig{
							Type:  "cloud-tpus.google.com/v3",
							Count: 1,
						},
					},
				},
				&pipelinespec.ComponentSpec{
					Implementation: &pipelinespec.ComponentSpec_ExecutorLabel{ExecutorLabel: "addition"},
					InputDefinitions: &pipelinespec.ComponentInputsSpec{
						Parameters: map[string]*pipelinespec.ComponentInputsSpec_ParameterSpec{
							"a": {Type: pipelinespec.PrimitiveType_DOUBLE},
							"b": {Type: pipelinespec.PrimitiveType_DOUBLE},
						},
					},
					OutputDefinitions: &pipelinespec.ComponentOutputsSpec{
						Parameters: map[string]*pipelinespec.ComponentOutputsSpec_ParameterSpec{
							"Output": {Type: pipelinespec.PrimitiveType_DOUBLE},
						},
					},
				},
				nil,
				1,
				"MyPipeline",
				"a1b2c3d4-a1b2-a1b2-a1b2-a1b2c3d4e5f6",
			},
			`"cloud-tpus.google.com/v3":"1"`,
			false,
			"",
		},
		{
			"Valid - cloud-tpus.google.com/v2",
			args{
				&pipelinespec.PipelineDeploymentConfig_PipelineContainerSpec{
					Image:   "python:3.7",
					Args:    []string{"--function_to_execute", "add"},
					Command: []string{"sh", "-ec", "python3 -m kfp.components.executor_main"},
					Resources: &pipelinespec.PipelineDeploymentConfig_PipelineContainerSpec_ResourceSpec{
						CpuLimit:    1.0,
						MemoryLimit: 0.65,
						Accelerator: &pipelinespec.PipelineDeploymentConfig_PipelineContainerSpec_ResourceSpec_AcceleratorConfig{
							Type:  "cloud-tpus.google.com/v2",
							Count: 1,
						},
					},
				},
				&pipelinespec.ComponentSpec{
					Implementation: &pipelinespec.ComponentSpec_ExecutorLabel{ExecutorLabel: "addition"},
					InputDefinitions: &pipelinespec.ComponentInputsSpec{
						Parameters: map[string]*pipelinespec.ComponentInputsSpec_ParameterSpec{
							"a": {Type: pipelinespec.PrimitiveType_DOUBLE},
							"b": {Type: pipelinespec.PrimitiveType_DOUBLE},
						},
					},
					OutputDefinitions: &pipelinespec.ComponentOutputsSpec{
						Parameters: map[string]*pipelinespec.ComponentOutputsSpec_ParameterSpec{
							"Output": {Type: pipelinespec.PrimitiveType_DOUBLE},
						},
					},
				},
				nil,
				1,
				"MyPipeline",
				"a1b2c3d4-a1b2-a1b2-a1b2-a1b2c3d4e5f6",
			},
			`"cloud-tpus.google.com/v2":"1"`,
			false,
			"",
		},
		{
			"Valid - custom string",
			args{
				&pipelinespec.PipelineDeploymentConfig_PipelineContainerSpec{
					Image:   "python:3.7",
					Args:    []string{"--function_to_execute", "add"},
					Command: []string{"sh", "-ec", "python3 -m kfp.components.executor_main"},
					Resources: &pipelinespec.PipelineDeploymentConfig_PipelineContainerSpec_ResourceSpec{
						CpuLimit:    1.0,
						MemoryLimit: 0.65,
						Accelerator: &pipelinespec.PipelineDeploymentConfig_PipelineContainerSpec_ResourceSpec_AcceleratorConfig{
							Type:  "custom.example.com/accelerator-v1",
							Count: 1,
						},
					},
				},
				&pipelinespec.ComponentSpec{
					Implementation: &pipelinespec.ComponentSpec_ExecutorLabel{ExecutorLabel: "addition"},
					InputDefinitions: &pipelinespec.ComponentInputsSpec{
						Parameters: map[string]*pipelinespec.ComponentInputsSpec_ParameterSpec{
							"a": {Type: pipelinespec.PrimitiveType_DOUBLE},
							"b": {Type: pipelinespec.PrimitiveType_DOUBLE},
						},
					},
					OutputDefinitions: &pipelinespec.ComponentOutputsSpec{
						Parameters: map[string]*pipelinespec.ComponentOutputsSpec_ParameterSpec{
							"Output": {Type: pipelinespec.PrimitiveType_DOUBLE},
						},
					},
				},
				nil,
				1,
				"MyPipeline",
				"a1b2c3d4-a1b2-a1b2-a1b2-a1b2c3d4e5f6",
			},
			`"custom.example.com/accelerator-v1":"1"`,
			false,
			"",
		},
	}
	for _, tt := range tests {
		t.Run(tt.name, func(t *testing.T) {
			podSpec, err := initPodSpecPatch(tt.args.container, tt.args.componentSpec, tt.args.executorInput, tt.args.executionID, tt.args.pipelineName, tt.args.runID)
			if tt.wantErr {
				assert.Nil(t, podSpec)
				assert.NotNil(t, err)
				assert.Contains(t, err.Error(), tt.errMsg)
			} else {
				assert.Nil(t, err)
				podSpecString, err := json.Marshal(podSpec)
				assert.Nil(t, err)
				assert.Contains(t, string(podSpecString), tt.want)
			}
		})
	}
}

func Test_makeVolumeMountPatch(t *testing.T) {
	type args struct {
		pvcMount []*kubernetesplatform.PvcMount
		dag      *metadata.DAG
		dagTasks map[string]*metadata.Execution
	}
	// TODO(lingqinggan): add more test cases for task output parameter and component input.
	// Omitted now due to type Execution defined in metadata has unexported fields.
	tests := []struct {
		name     string
		args     args
		wantPath string
		wantName string
		wantErr  bool
		errMsg   string
	}{
		{
			"pvc name: constant",
			args{
				[]*kubernetesplatform.PvcMount{
					{
						MountPath:    "/mnt/path",
						PvcReference: &kubernetesplatform.PvcMount_Constant{Constant: "pvc-name"},
					},
				},
				nil,
				nil,
			},
			"/mnt/path",
			"pvc-name",
			false,
			"",
		},
	}
	for _, tt := range tests {
		t.Run(tt.name, func(t *testing.T) {
			volumeMounts, volumes, err := makeVolumeMountPatch(tt.args.pvcMount, tt.args.dag, tt.args.dagTasks)
			if tt.wantErr {
				assert.NotNil(t, err)
				assert.Nil(t, volumeMounts)
				assert.Nil(t, volumes)
				assert.Contains(t, err.Error(), tt.errMsg)
			} else {
				assert.Nil(t, err)
				assert.Equal(t, 1, len(volumeMounts))
				assert.Equal(t, 1, len(volumes))
				assert.Equal(t, volumeMounts[0].MountPath, tt.wantPath)
				assert.Equal(t, volumeMounts[0].Name, tt.wantName)
				assert.Equal(t, volumes[0].Name, tt.wantName)
				assert.Equal(t, volumes[0].PersistentVolumeClaim.ClaimName, tt.wantName)
			}
		})
	}
}

func Test_initPodSpecPatch_resourceRequests(t *testing.T) {
	viper.Set("KFP_POD_NAME", "MyWorkflowPod")
	viper.Set("KFP_POD_UID", "a1b2c3d4-a1b2-a1b2-a1b2-a1b2c3d4e5f6")
	type args struct {
		container     *pipelinespec.PipelineDeploymentConfig_PipelineContainerSpec
		componentSpec *pipelinespec.ComponentSpec
		executorInput *pipelinespec.ExecutorInput
		executionID   int64
		pipelineName  string
		runID         string
	}
	tests := []struct {
		name    string
		args    args
		want    string
		notWant string
	}{
		{
			"Valid - with requests",
			args{
				&pipelinespec.PipelineDeploymentConfig_PipelineContainerSpec{
					Image:   "python:3.7",
					Args:    []string{"--function_to_execute", "add"},
					Command: []string{"sh", "-ec", "python3 -m kfp.components.executor_main"},
					Resources: &pipelinespec.PipelineDeploymentConfig_PipelineContainerSpec_ResourceSpec{
						CpuLimit:      2.0,
						MemoryLimit:   1.5,
						CpuRequest:    1.0,
						MemoryRequest: 0.65,
					},
				},
				&pipelinespec.ComponentSpec{
					Implementation: &pipelinespec.ComponentSpec_ExecutorLabel{ExecutorLabel: "addition"},
					InputDefinitions: &pipelinespec.ComponentInputsSpec{
						Parameters: map[string]*pipelinespec.ComponentInputsSpec_ParameterSpec{
							"a": {Type: pipelinespec.PrimitiveType_DOUBLE},
							"b": {Type: pipelinespec.PrimitiveType_DOUBLE},
						},
					},
					OutputDefinitions: &pipelinespec.ComponentOutputsSpec{
						Parameters: map[string]*pipelinespec.ComponentOutputsSpec_ParameterSpec{
							"Output": {Type: pipelinespec.PrimitiveType_DOUBLE},
						},
					},
				},
				nil,
				1,
				"MyPipeline",
				"a1b2c3d4-a1b2-a1b2-a1b2-a1b2c3d4e5f6",
			},
			`"resources":{"limits":{"cpu":"2","memory":"1500M"},"requests":{"cpu":"1","memory":"650M"}}`,
			"",
		},
		{
			"Valid - zero requests",
			args{
				&pipelinespec.PipelineDeploymentConfig_PipelineContainerSpec{
					Image:   "python:3.7",
					Args:    []string{"--function_to_execute", "add"},
					Command: []string{"sh", "-ec", "python3 -m kfp.components.executor_main"},
					Resources: &pipelinespec.PipelineDeploymentConfig_PipelineContainerSpec_ResourceSpec{
						CpuLimit:      2.0,
						MemoryLimit:   1.5,
						CpuRequest:    0,
						MemoryRequest: 0,
					},
				},
				&pipelinespec.ComponentSpec{
					Implementation: &pipelinespec.ComponentSpec_ExecutorLabel{ExecutorLabel: "addition"},
					InputDefinitions: &pipelinespec.ComponentInputsSpec{
						Parameters: map[string]*pipelinespec.ComponentInputsSpec_ParameterSpec{
							"a": {Type: pipelinespec.PrimitiveType_DOUBLE},
							"b": {Type: pipelinespec.PrimitiveType_DOUBLE},
						},
					},
					OutputDefinitions: &pipelinespec.ComponentOutputsSpec{
						Parameters: map[string]*pipelinespec.ComponentOutputsSpec_ParameterSpec{
							"Output": {Type: pipelinespec.PrimitiveType_DOUBLE},
						},
					},
				},
				nil,
				1,
				"MyPipeline",
				"a1b2c3d4-a1b2-a1b2-a1b2-a1b2c3d4e5f6",
			},
			`"resources":{"limits":{"cpu":"2","memory":"1500M"}}`,
			`"requests"`,
		},
	}
	for _, tt := range tests {
		t.Run(tt.name, func(t *testing.T) {
			podSpec, err := initPodSpecPatch(tt.args.container, tt.args.componentSpec, tt.args.executorInput, tt.args.executionID, tt.args.pipelineName, tt.args.runID)
			assert.Nil(t, err)
			assert.NotEmpty(t, podSpec)
			podSpecString, err := json.Marshal(podSpec)
			assert.Nil(t, err)
			if tt.want != "" {
				assert.Contains(t, string(podSpecString), tt.want)
			}
			if tt.notWant != "" {
				assert.NotContains(t, string(podSpecString), tt.notWant)
			}
		})
	}
}

func Test_makePodSpecPatch_nodeSelector(t *testing.T) {
	viper.Set("KFP_POD_NAME", "MyWorkflowPod")
	viper.Set("KFP_POD_UID", "a1b2c3d4-a1b2-a1b2-a1b2-a1b2c3d4e5f6")
	tests := []struct {
		name       string
		k8sExecCfg *kubernetesplatform.KubernetesExecutorConfig
		expected   *k8score.PodSpec
	}{
		{
			"Valid - NVIDIA GPU on GKE",
			&kubernetesplatform.KubernetesExecutorConfig{
				NodeSelector: &kubernetesplatform.NodeSelector{
					Labels: map[string]string{
						"cloud.google.com/gke-accelerator": "nvidia-tesla-k80",
					},
				},
			},
			&k8score.PodSpec{
				Containers: []k8score.Container{
					{
						Name: "main",
					},
				},
				NodeSelector: map[string]string{"cloud.google.com/gke-accelerator": "nvidia-tesla-k80"},
			},
		},
		{
			"Valid - operating system and arch",
			&kubernetesplatform.KubernetesExecutorConfig{
				NodeSelector: &kubernetesplatform.NodeSelector{
					Labels: map[string]string{
						"beta.kubernetes.io/os":   "linux",
						"beta.kubernetes.io/arch": "amd64",
					},
				},
			},
			&k8score.PodSpec{
				Containers: []k8score.Container{
					{
						Name: "main",
					},
				},
				NodeSelector: map[string]string{"beta.kubernetes.io/arch": "amd64", "beta.kubernetes.io/os": "linux"},
			},
		},
		{
			"Valid - empty",
			&kubernetesplatform.KubernetesExecutorConfig{},
			&k8score.PodSpec{
				Containers: []k8score.Container{
					{
						Name: "main",
					},
				},
			},
		},
	}
	for _, tt := range tests {
		t.Run(tt.name, func(t *testing.T) {
			got := &k8score.PodSpec{Containers: []k8score.Container{
				{
					Name: "main",
				},
			}}
			err := extendPodSpecPatch(got, tt.k8sExecCfg, nil, nil)
			assert.Nil(t, err)
			assert.NotNil(t, got)
			assert.Equal(t, tt.expected, got)
		})
	}
}

func Test_extendPodSpecPatch_Secret(t *testing.T) {
	tests := []struct {
		name       string
		k8sExecCfg *kubernetesplatform.KubernetesExecutorConfig
		podSpec    *k8score.PodSpec
		expected   *k8score.PodSpec
	}{
		{
			"Valid - secret as volume",
			&kubernetesplatform.KubernetesExecutorConfig{
				SecretAsVolume: []*kubernetesplatform.SecretAsVolume{
					{
						SecretName: "secret1",
						MountPath:  "/data/path",
					},
				},
			},
			&k8score.PodSpec{
				Containers: []k8score.Container{
					{
						Name: "main",
					},
				},
			},
			&k8score.PodSpec{
				Containers: []k8score.Container{
					{
						Name: "main",
						VolumeMounts: []k8score.VolumeMount{
							{
								Name:      "secret1",
								MountPath: "/data/path",
							},
						},
					},
				},
				Volumes: []k8score.Volume{
					{
						Name: "secret1",
						VolumeSource: k8score.VolumeSource{
							Secret: &k8score.SecretVolumeSource{SecretName: "secret1"},
						},
					},
				},
			},
		},
		{
			"Valid - secret not specified",
			&kubernetesplatform.KubernetesExecutorConfig{},
			&k8score.PodSpec{
				Containers: []k8score.Container{
					{
						Name: "main",
					},
				},
			},
			&k8score.PodSpec{
				Containers: []k8score.Container{
					{
						Name: "main",
					},
				},
			},
		},
		{
			"Valid - secret as env",
			&kubernetesplatform.KubernetesExecutorConfig{
				SecretAsEnv: []*kubernetesplatform.SecretAsEnv{
					{
						SecretName: "my-secret",
						KeyToEnv: []*kubernetesplatform.SecretAsEnv_SecretKeyToEnvMap{
							{
								SecretKey: "password",
								EnvVar:    "SECRET_VAR",
							},
						},
					},
				},
			},
			&k8score.PodSpec{
				Containers: []k8score.Container{
					{
						Name: "main",
					},
				},
			},
			&k8score.PodSpec{
				Containers: []k8score.Container{
					{
						Name: "main",
						Env: []k8score.EnvVar{
							{
								Name: "SECRET_VAR",
								ValueFrom: &k8score.EnvVarSource{
									SecretKeyRef: &k8score.SecretKeySelector{
										k8score.LocalObjectReference{Name: "my-secret"},
										"password",
										nil,
									},
								},
							},
						},
					},
				},
			},
		},
	}
	for _, tt := range tests {
		t.Run(tt.name, func(t *testing.T) {
			err := extendPodSpecPatch(tt.podSpec, tt.k8sExecCfg, nil, nil)
			assert.Nil(t, err)
			assert.Equal(t, tt.expected, tt.podSpec)
		})
	}
}

func Test_extendPodSpecPatch_ConfigMap(t *testing.T) {
	tests := []struct {
		name       string
		k8sExecCfg *kubernetesplatform.KubernetesExecutorConfig
		podSpec    *k8score.PodSpec
		expected   *k8score.PodSpec
	}{
		{
			"Valid - config map as volume",
			&kubernetesplatform.KubernetesExecutorConfig{
				ConfigMapAsVolume: []*kubernetesplatform.ConfigMapAsVolume{
					{
						ConfigMapName: "cm1",
						MountPath:     "/data/path",
					},
				},
			},
			&k8score.PodSpec{
				Containers: []k8score.Container{
					{
						Name: "main",
					},
				},
			},
			&k8score.PodSpec{
				Containers: []k8score.Container{
					{
						Name: "main",
						VolumeMounts: []k8score.VolumeMount{
							{
								Name:      "cm1",
								MountPath: "/data/path",
							},
						},
					},
				},
				Volumes: []k8score.Volume{
					{
						Name: "cm1",
						VolumeSource: k8score.VolumeSource{
							ConfigMap: &k8score.ConfigMapVolumeSource{
								LocalObjectReference: k8score.LocalObjectReference{Name: "cm1"}},
						},
					},
				},
			},
		},
		{
			"Valid - config map not specified",
			&kubernetesplatform.KubernetesExecutorConfig{},
			&k8score.PodSpec{
				Containers: []k8score.Container{
					{
						Name: "main",
					},
				},
			},
			&k8score.PodSpec{
				Containers: []k8score.Container{
					{
						Name: "main",
					},
				},
			},
		},
		{
			"Valid - config map as env",
			&kubernetesplatform.KubernetesExecutorConfig{
				ConfigMapAsEnv: []*kubernetesplatform.ConfigMapAsEnv{
					{
						ConfigMapName: "my-cm",
						KeyToEnv: []*kubernetesplatform.ConfigMapAsEnv_ConfigMapKeyToEnvMap{
							{
								ConfigMapKey: "foo",
								EnvVar:       "CONFIG_MAP_VAR",
							},
						},
					},
				},
			},
			&k8score.PodSpec{
				Containers: []k8score.Container{
					{
						Name: "main",
					},
				},
			},
			&k8score.PodSpec{
				Containers: []k8score.Container{
					{
						Name: "main",
						Env: []k8score.EnvVar{
							{
								Name: "CONFIG_MAP_VAR",
								ValueFrom: &k8score.EnvVarSource{
									ConfigMapKeyRef: &k8score.ConfigMapKeySelector{
										k8score.LocalObjectReference{Name: "my-cm"},
										"foo",
										nil,
									},
								},
							},
						},
					},
				},
			},
		},
	}
	for _, tt := range tests {
		t.Run(tt.name, func(t *testing.T) {
			err := extendPodSpecPatch(tt.podSpec, tt.k8sExecCfg, nil, nil)
			assert.Nil(t, err)
			assert.Equal(t, tt.expected, tt.podSpec)
		})
	}
}

func Test_extendPodSpecPatch_ImagePullSecrets(t *testing.T) {
	tests := []struct {
		name       string
		k8sExecCfg *kubernetesplatform.KubernetesExecutorConfig
		expected   *k8score.PodSpec
	}{
		{
			"Valid - SecretA and SecretB",
			&kubernetesplatform.KubernetesExecutorConfig{
				ImagePullSecret: []*kubernetesplatform.ImagePullSecret{
					{SecretName: "SecretA"},
					{SecretName: "SecretB"},
				},
			},
			&k8score.PodSpec{
				Containers: []k8score.Container{
					{
						Name: "main",
					},
				},
				ImagePullSecrets: []k8score.LocalObjectReference{
					{Name: "SecretA"},
					{Name: "SecretB"},
				},
			},
		},
		{
			"Valid - No ImagePullSecrets",
			&kubernetesplatform.KubernetesExecutorConfig{
				ImagePullSecret: []*kubernetesplatform.ImagePullSecret{},
			},
			&k8score.PodSpec{
				Containers: []k8score.Container{
					{
						Name: "main",
					},
				},
			},
		},
		{
			"Valid - empty",
			&kubernetesplatform.KubernetesExecutorConfig{},
			&k8score.PodSpec{
				Containers: []k8score.Container{
					{
						Name: "main",
					},
				},
			},
		},
	}
	for _, tt := range tests {
		t.Run(tt.name, func(t *testing.T) {
			got := &k8score.PodSpec{Containers: []k8score.Container{
				{
					Name: "main",
				},
			}}
			err := extendPodSpecPatch(got, tt.k8sExecCfg, nil, nil)
			assert.Nil(t, err)
			assert.NotNil(t, got)
			assert.Equal(t, tt.expected, got)
		})
	}
}

<<<<<<< HEAD
func Test_extendPodSpecPatch_FieldPathAsEnv(t *testing.T) {
=======
func Test_extendPodSpecPatch_Tolerations(t *testing.T) {
>>>>>>> c051e55d
	tests := []struct {
		name       string
		k8sExecCfg *kubernetesplatform.KubernetesExecutorConfig
		expected   *k8score.PodSpec
	}{
		{
<<<<<<< HEAD
			"Valid - FieldPathAsEnv",
			&kubernetesplatform.KubernetesExecutorConfig{
				FieldPathAsEnv: []*kubernetesplatform.FieldPathAsEnv{
					{Name: "KFP_RUN_NAME", FieldPath: "metadata.annotations['pipelines.kubeflow.org/run_name']"},
=======
			"Valid - toleration",
			&kubernetesplatform.KubernetesExecutorConfig{
				Tolerations: []*kubernetesplatform.Toleration{
					{
						Key:      "key1",
						Operator: "Equal",
						Value:    "value1",
						Effect:   "NoSchedule",
					},
>>>>>>> c051e55d
				},
			},
			&k8score.PodSpec{
				Containers: []k8score.Container{
					{
						Name: "main",
<<<<<<< HEAD
						Env: []k8score.EnvVar{
							{
								Name: "KFP_RUN_NAME",
								ValueFrom: &k8score.EnvVarSource{
									FieldRef: &k8score.ObjectFieldSelector{
										FieldPath: "metadata.annotations['pipelines.kubeflow.org/run_name']",
									},
								},
							},
						},
					},
				},
			},
		},
		{
			"Valid - Mix env values",
			&kubernetesplatform.KubernetesExecutorConfig{
				SecretAsEnv: []*kubernetesplatform.SecretAsEnv{
					{
						SecretName: "my-secret",
						KeyToEnv: []*kubernetesplatform.SecretAsEnv_SecretKeyToEnvMap{
							{
								SecretKey: "password",
								EnvVar:    "SECRET_VAR",
							},
						},
					},
				},
				FieldPathAsEnv: []*kubernetesplatform.FieldPathAsEnv{
					{Name: "KFP_RUN_NAME", FieldPath: "metadata.annotations['pipelines.kubeflow.org/run_name']"},
=======
					},
				},
				Tolerations: []k8score.Toleration{
					{
						Key:               "key1",
						Operator:          "Equal",
						Value:             "value1",
						Effect:            "NoSchedule",
						TolerationSeconds: nil,
					},
				},
			},
		},
		{
			"Valid - no tolerations",
			&kubernetesplatform.KubernetesExecutorConfig{},
			&k8score.PodSpec{
				Containers: []k8score.Container{
					{
						Name: "main",
					},
				},
			},
		},
		{
			"Valid - only pass operator",
			&kubernetesplatform.KubernetesExecutorConfig{
				Tolerations: []*kubernetesplatform.Toleration{
					{
						Operator: "Contains",
					},
>>>>>>> c051e55d
				},
			},
			&k8score.PodSpec{
				Containers: []k8score.Container{
					{
						Name: "main",
<<<<<<< HEAD
						Env: []k8score.EnvVar{
							{
								Name: "SECRET_VAR",
								ValueFrom: &k8score.EnvVarSource{
									SecretKeyRef: &k8score.SecretKeySelector{
										k8score.LocalObjectReference{Name: "my-secret"},
										"password",
										nil,
									},
								},
							},
							{
								Name: "KFP_RUN_NAME",
								ValueFrom: &k8score.EnvVarSource{
									FieldRef: &k8score.ObjectFieldSelector{
										FieldPath: "metadata.annotations['pipelines.kubeflow.org/run_name']",
									},
								},
							},
						},
=======
					},
				},
				Tolerations: []k8score.Toleration{
					{
						Operator: "Contains",
>>>>>>> c051e55d
					},
				},
			},
		},
	}
	for _, tt := range tests {
		t.Run(tt.name, func(t *testing.T) {
			got := &k8score.PodSpec{Containers: []k8score.Container{
				{
					Name: "main",
				},
			}}
			err := extendPodSpecPatch(got, tt.k8sExecCfg, nil, nil)
			assert.Nil(t, err)
			assert.NotNil(t, got)
			assert.Equal(t, tt.expected, got)
		})
	}
}<|MERGE_RESOLUTION|>--- conflicted
+++ resolved
@@ -789,23 +789,13 @@
 	}
 }
 
-<<<<<<< HEAD
-func Test_extendPodSpecPatch_FieldPathAsEnv(t *testing.T) {
-=======
 func Test_extendPodSpecPatch_Tolerations(t *testing.T) {
->>>>>>> c051e55d
 	tests := []struct {
 		name       string
 		k8sExecCfg *kubernetesplatform.KubernetesExecutorConfig
 		expected   *k8score.PodSpec
 	}{
 		{
-<<<<<<< HEAD
-			"Valid - FieldPathAsEnv",
-			&kubernetesplatform.KubernetesExecutorConfig{
-				FieldPathAsEnv: []*kubernetesplatform.FieldPathAsEnv{
-					{Name: "KFP_RUN_NAME", FieldPath: "metadata.annotations['pipelines.kubeflow.org/run_name']"},
-=======
 			"Valid - toleration",
 			&kubernetesplatform.KubernetesExecutorConfig{
 				Tolerations: []*kubernetesplatform.Toleration{
@@ -815,14 +805,91 @@
 						Value:    "value1",
 						Effect:   "NoSchedule",
 					},
->>>>>>> c051e55d
-				},
-			},
-			&k8score.PodSpec{
-				Containers: []k8score.Container{
-					{
-						Name: "main",
-<<<<<<< HEAD
+				},
+			},
+			&k8score.PodSpec{
+				Containers: []k8score.Container{
+					{
+						Name: "main",
+					},
+				},
+				Tolerations: []k8score.Toleration{
+					{
+						Key:               "key1",
+						Operator:          "Equal",
+						Value:             "value1",
+						Effect:            "NoSchedule",
+						TolerationSeconds: nil,
+					},
+				},
+			},
+		},
+		{
+			"Valid - no tolerations",
+			&kubernetesplatform.KubernetesExecutorConfig{},
+			&k8score.PodSpec{
+				Containers: []k8score.Container{
+					{
+						Name: "main",
+					},
+				},
+			},
+		},
+		{
+			"Valid - only pass operator",
+			&kubernetesplatform.KubernetesExecutorConfig{
+				Tolerations: []*kubernetesplatform.Toleration{
+					{
+						Operator: "Contains",
+					},
+				},
+			},
+			&k8score.PodSpec{
+				Containers: []k8score.Container{
+					{
+						Name: "main",
+					},
+				},
+				Tolerations: []k8score.Toleration{
+					{
+						Operator: "Contains",
+					},
+				},
+			},
+		},
+	}
+	for _, tt := range tests {
+		t.Run(tt.name, func(t *testing.T) {
+			got := &k8score.PodSpec{Containers: []k8score.Container{
+				{
+					Name: "main",
+				},
+			}}
+			err := extendPodSpecPatch(got, tt.k8sExecCfg, nil, nil)
+			assert.Nil(t, err)
+			assert.NotNil(t, got)
+			assert.Equal(t, tt.expected, got)
+		})
+	}
+}
+
+func Test_extendPodSpecPatch_FieldPathAsEnv(t *testing.T) {
+	tests := []struct {
+		name       string
+		k8sExecCfg *kubernetesplatform.KubernetesExecutorConfig
+		expected   *k8score.PodSpec
+	}{
+		{
+			"Valid - FieldPathAsEnv",
+			&kubernetesplatform.KubernetesExecutorConfig{
+				FieldPathAsEnv: []*kubernetesplatform.FieldPathAsEnv{
+					{Name: "KFP_RUN_NAME", FieldPath: "metadata.annotations['pipelines.kubeflow.org/run_name']"},
+				},
+			},
+			&k8score.PodSpec{
+				Containers: []k8score.Container{
+					{
+						Name: "main",
 						Env: []k8score.EnvVar{
 							{
 								Name: "KFP_RUN_NAME",
@@ -853,46 +920,12 @@
 				},
 				FieldPathAsEnv: []*kubernetesplatform.FieldPathAsEnv{
 					{Name: "KFP_RUN_NAME", FieldPath: "metadata.annotations['pipelines.kubeflow.org/run_name']"},
-=======
-					},
-				},
-				Tolerations: []k8score.Toleration{
-					{
-						Key:               "key1",
-						Operator:          "Equal",
-						Value:             "value1",
-						Effect:            "NoSchedule",
-						TolerationSeconds: nil,
-					},
-				},
-			},
-		},
-		{
-			"Valid - no tolerations",
-			&kubernetesplatform.KubernetesExecutorConfig{},
-			&k8score.PodSpec{
-				Containers: []k8score.Container{
-					{
-						Name: "main",
-					},
-				},
-			},
-		},
-		{
-			"Valid - only pass operator",
-			&kubernetesplatform.KubernetesExecutorConfig{
-				Tolerations: []*kubernetesplatform.Toleration{
-					{
-						Operator: "Contains",
-					},
->>>>>>> c051e55d
-				},
-			},
-			&k8score.PodSpec{
-				Containers: []k8score.Container{
-					{
-						Name: "main",
-<<<<<<< HEAD
+				},
+			},
+			&k8score.PodSpec{
+				Containers: []k8score.Container{
+					{
+						Name: "main",
 						Env: []k8score.EnvVar{
 							{
 								Name: "SECRET_VAR",
@@ -913,13 +946,6 @@
 								},
 							},
 						},
-=======
-					},
-				},
-				Tolerations: []k8score.Toleration{
-					{
-						Operator: "Contains",
->>>>>>> c051e55d
 					},
 				},
 			},
