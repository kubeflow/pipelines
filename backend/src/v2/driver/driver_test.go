// Copyright 2023 The Kubeflow Authors
//
// Licensed under the Apache License, Version 2.0 (the "License");
// you may not use this file except in compliance with the License.
// You may obtain a copy of the License at
//
//	https://www.apache.org/licenses/LICENSE-2.0
//
// Unless required by applicable law or agreed to in writing, software
// distributed under the License is distributed on an "AS IS" BASIS,
// WITHOUT WARRANTIES OR CONDITIONS OF ANY KIND, either express or implied.
// See the License for the specific language governing permissions and
// limitations under the License.
package driver

import (
	"encoding/json"
	"testing"

	"github.com/kubeflow/pipelines/api/v2alpha1/go/pipelinespec"
	"github.com/kubeflow/pipelines/backend/src/v2/metadata"
	"github.com/kubeflow/pipelines/kubernetes_platform/go/kubernetesplatform"
	"github.com/spf13/viper"
	"github.com/stretchr/testify/assert"
	k8score "k8s.io/api/core/v1"
)

func Test_initPodSpecPatch_acceleratorConfig(t *testing.T) {
	viper.Set("KFP_POD_NAME", "MyWorkflowPod")
	viper.Set("KFP_POD_UID", "a1b2c3d4-a1b2-a1b2-a1b2-a1b2c3d4e5f6")
	type args struct {
		container     *pipelinespec.PipelineDeploymentConfig_PipelineContainerSpec
		componentSpec *pipelinespec.ComponentSpec
		executorInput *pipelinespec.ExecutorInput
		executionID   int64
		pipelineName  string
		runID         string
	}
	tests := []struct {
		name    string
		args    args
		want    string
		wantErr bool
		errMsg  string
	}{
		{
			"Valid - nvidia.com/gpu",
			args{
				&pipelinespec.PipelineDeploymentConfig_PipelineContainerSpec{
					Image:   "python:3.7",
					Args:    []string{"--function_to_execute", "add"},
					Command: []string{"sh", "-ec", "python3 -m kfp.components.executor_main"},
					Resources: &pipelinespec.PipelineDeploymentConfig_PipelineContainerSpec_ResourceSpec{
						CpuLimit:    1.0,
						MemoryLimit: 0.65,
						Accelerator: &pipelinespec.PipelineDeploymentConfig_PipelineContainerSpec_ResourceSpec_AcceleratorConfig{
							Type:  "nvidia.com/gpu",
							Count: 1,
						},
					},
				},
				&pipelinespec.ComponentSpec{
					Implementation: &pipelinespec.ComponentSpec_ExecutorLabel{ExecutorLabel: "addition"},
					InputDefinitions: &pipelinespec.ComponentInputsSpec{
						Parameters: map[string]*pipelinespec.ComponentInputsSpec_ParameterSpec{
							"a": {Type: pipelinespec.PrimitiveType_DOUBLE},
							"b": {Type: pipelinespec.PrimitiveType_DOUBLE},
						},
					},
					OutputDefinitions: &pipelinespec.ComponentOutputsSpec{
						Parameters: map[string]*pipelinespec.ComponentOutputsSpec_ParameterSpec{
							"Output": {Type: pipelinespec.PrimitiveType_DOUBLE},
						},
					},
				},
				nil,
				1,
				"MyPipeline",
				"a1b2c3d4-a1b2-a1b2-a1b2-a1b2c3d4e5f6",
			},
			`"nvidia.com/gpu":"1"`,
			false,
			"",
		},
		{
			"Valid - amd.com/gpu",
			args{
				&pipelinespec.PipelineDeploymentConfig_PipelineContainerSpec{
					Image:   "python:3.7",
					Args:    []string{"--function_to_execute", "add"},
					Command: []string{"sh", "-ec", "python3 -m kfp.components.executor_main"},
					Resources: &pipelinespec.PipelineDeploymentConfig_PipelineContainerSpec_ResourceSpec{
						CpuLimit:    1.0,
						MemoryLimit: 0.65,
						Accelerator: &pipelinespec.PipelineDeploymentConfig_PipelineContainerSpec_ResourceSpec_AcceleratorConfig{
							Type:  "amd.com/gpu",
							Count: 1,
						},
					},
				},
				&pipelinespec.ComponentSpec{
					Implementation: &pipelinespec.ComponentSpec_ExecutorLabel{ExecutorLabel: "addition"},
					InputDefinitions: &pipelinespec.ComponentInputsSpec{
						Parameters: map[string]*pipelinespec.ComponentInputsSpec_ParameterSpec{
							"a": {Type: pipelinespec.PrimitiveType_DOUBLE},
							"b": {Type: pipelinespec.PrimitiveType_DOUBLE},
						},
					},
					OutputDefinitions: &pipelinespec.ComponentOutputsSpec{
						Parameters: map[string]*pipelinespec.ComponentOutputsSpec_ParameterSpec{
							"Output": {Type: pipelinespec.PrimitiveType_DOUBLE},
						},
					},
				},
				nil,
				1,
				"MyPipeline",
				"a1b2c3d4-a1b2-a1b2-a1b2-a1b2c3d4e5f6",
			},
			`"amd.com/gpu":"1"`,
			false,
			"",
		},
		{
			"Valid - cloud-tpus.google.com/v3",
			args{
				&pipelinespec.PipelineDeploymentConfig_PipelineContainerSpec{
					Image:   "python:3.7",
					Args:    []string{"--function_to_execute", "add"},
					Command: []string{"sh", "-ec", "python3 -m kfp.components.executor_main"},
					Resources: &pipelinespec.PipelineDeploymentConfig_PipelineContainerSpec_ResourceSpec{
						CpuLimit:    1.0,
						MemoryLimit: 0.65,
						Accelerator: &pipelinespec.PipelineDeploymentConfig_PipelineContainerSpec_ResourceSpec_AcceleratorConfig{
							Type:  "cloud-tpus.google.com/v3",
							Count: 1,
						},
					},
				},
				&pipelinespec.ComponentSpec{
					Implementation: &pipelinespec.ComponentSpec_ExecutorLabel{ExecutorLabel: "addition"},
					InputDefinitions: &pipelinespec.ComponentInputsSpec{
						Parameters: map[string]*pipelinespec.ComponentInputsSpec_ParameterSpec{
							"a": {Type: pipelinespec.PrimitiveType_DOUBLE},
							"b": {Type: pipelinespec.PrimitiveType_DOUBLE},
						},
					},
					OutputDefinitions: &pipelinespec.ComponentOutputsSpec{
						Parameters: map[string]*pipelinespec.ComponentOutputsSpec_ParameterSpec{
							"Output": {Type: pipelinespec.PrimitiveType_DOUBLE},
						},
					},
				},
				nil,
				1,
				"MyPipeline",
				"a1b2c3d4-a1b2-a1b2-a1b2-a1b2c3d4e5f6",
			},
			`"cloud-tpus.google.com/v3":"1"`,
			false,
			"",
		},
		{
			"Valid - cloud-tpus.google.com/v2",
			args{
				&pipelinespec.PipelineDeploymentConfig_PipelineContainerSpec{
					Image:   "python:3.7",
					Args:    []string{"--function_to_execute", "add"},
					Command: []string{"sh", "-ec", "python3 -m kfp.components.executor_main"},
					Resources: &pipelinespec.PipelineDeploymentConfig_PipelineContainerSpec_ResourceSpec{
						CpuLimit:    1.0,
						MemoryLimit: 0.65,
						Accelerator: &pipelinespec.PipelineDeploymentConfig_PipelineContainerSpec_ResourceSpec_AcceleratorConfig{
							Type:  "cloud-tpus.google.com/v2",
							Count: 1,
						},
					},
				},
				&pipelinespec.ComponentSpec{
					Implementation: &pipelinespec.ComponentSpec_ExecutorLabel{ExecutorLabel: "addition"},
					InputDefinitions: &pipelinespec.ComponentInputsSpec{
						Parameters: map[string]*pipelinespec.ComponentInputsSpec_ParameterSpec{
							"a": {Type: pipelinespec.PrimitiveType_DOUBLE},
							"b": {Type: pipelinespec.PrimitiveType_DOUBLE},
						},
					},
					OutputDefinitions: &pipelinespec.ComponentOutputsSpec{
						Parameters: map[string]*pipelinespec.ComponentOutputsSpec_ParameterSpec{
							"Output": {Type: pipelinespec.PrimitiveType_DOUBLE},
						},
					},
				},
				nil,
				1,
				"MyPipeline",
				"a1b2c3d4-a1b2-a1b2-a1b2-a1b2c3d4e5f6",
			},
			`"cloud-tpus.google.com/v2":"1"`,
			false,
			"",
		},
		{
			"Valid - custom string",
			args{
				&pipelinespec.PipelineDeploymentConfig_PipelineContainerSpec{
					Image:   "python:3.7",
					Args:    []string{"--function_to_execute", "add"},
					Command: []string{"sh", "-ec", "python3 -m kfp.components.executor_main"},
					Resources: &pipelinespec.PipelineDeploymentConfig_PipelineContainerSpec_ResourceSpec{
						CpuLimit:    1.0,
						MemoryLimit: 0.65,
						Accelerator: &pipelinespec.PipelineDeploymentConfig_PipelineContainerSpec_ResourceSpec_AcceleratorConfig{
							Type:  "custom.example.com/accelerator-v1",
							Count: 1,
						},
					},
				},
				&pipelinespec.ComponentSpec{
					Implementation: &pipelinespec.ComponentSpec_ExecutorLabel{ExecutorLabel: "addition"},
					InputDefinitions: &pipelinespec.ComponentInputsSpec{
						Parameters: map[string]*pipelinespec.ComponentInputsSpec_ParameterSpec{
							"a": {Type: pipelinespec.PrimitiveType_DOUBLE},
							"b": {Type: pipelinespec.PrimitiveType_DOUBLE},
						},
					},
					OutputDefinitions: &pipelinespec.ComponentOutputsSpec{
						Parameters: map[string]*pipelinespec.ComponentOutputsSpec_ParameterSpec{
							"Output": {Type: pipelinespec.PrimitiveType_DOUBLE},
						},
					},
				},
				nil,
				1,
				"MyPipeline",
				"a1b2c3d4-a1b2-a1b2-a1b2-a1b2c3d4e5f6",
			},
			`"custom.example.com/accelerator-v1":"1"`,
			false,
			"",
		},
	}
	for _, tt := range tests {
		t.Run(tt.name, func(t *testing.T) {
			podSpec, err := initPodSpecPatch(tt.args.container, tt.args.componentSpec, tt.args.executorInput, tt.args.executionID, tt.args.pipelineName, tt.args.runID)
			if tt.wantErr {
				assert.Nil(t, podSpec)
				assert.NotNil(t, err)
				assert.Contains(t, err.Error(), tt.errMsg)
			} else {
				assert.Nil(t, err)
				podSpecString, err := json.Marshal(podSpec)
				assert.Nil(t, err)
				assert.Contains(t, string(podSpecString), tt.want)
			}
		})
	}
}

func Test_makeVolumeMountPatch(t *testing.T) {
	type args struct {
		pvcMount []*kubernetesplatform.PvcMount
		dag      *metadata.DAG
		dagTasks map[string]*metadata.Execution
	}
	// TODO(lingqinggan): add more test cases for task output parameter and component input.
	// Omitted now due to type Execution defined in metadata has unexported fields.
	tests := []struct {
		name     string
		args     args
		wantPath string
		wantName string
		wantErr  bool
		errMsg   string
	}{
		{
			"pvc name: constant",
			args{
				[]*kubernetesplatform.PvcMount{
					{
						MountPath:    "/mnt/path",
						PvcReference: &kubernetesplatform.PvcMount_Constant{Constant: "pvc-name"},
					},
				},
				nil,
				nil,
			},
			"/mnt/path",
			"pvc-name",
			false,
			"",
		},
	}
	for _, tt := range tests {
		t.Run(tt.name, func(t *testing.T) {
			volumeMounts, volumes, err := makeVolumeMountPatch(tt.args.pvcMount, tt.args.dag, tt.args.dagTasks)
			if tt.wantErr {
				assert.NotNil(t, err)
				assert.Nil(t, volumeMounts)
				assert.Nil(t, volumes)
				assert.Contains(t, err.Error(), tt.errMsg)
			} else {
				assert.Nil(t, err)
				assert.Equal(t, 1, len(volumeMounts))
				assert.Equal(t, 1, len(volumes))
				assert.Equal(t, volumeMounts[0].MountPath, tt.wantPath)
				assert.Equal(t, volumeMounts[0].Name, tt.wantName)
				assert.Equal(t, volumes[0].Name, tt.wantName)
				assert.Equal(t, volumes[0].PersistentVolumeClaim.ClaimName, tt.wantName)
			}
		})
	}
}

func Test_initPodSpecPatch_resourceRequests(t *testing.T) {
	viper.Set("KFP_POD_NAME", "MyWorkflowPod")
	viper.Set("KFP_POD_UID", "a1b2c3d4-a1b2-a1b2-a1b2-a1b2c3d4e5f6")
	type args struct {
		container     *pipelinespec.PipelineDeploymentConfig_PipelineContainerSpec
		componentSpec *pipelinespec.ComponentSpec
		executorInput *pipelinespec.ExecutorInput
		executionID   int64
		pipelineName  string
		runID         string
	}
	tests := []struct {
		name    string
		args    args
		want    string
		notWant string
	}{
		{
			"Valid - with requests",
			args{
				&pipelinespec.PipelineDeploymentConfig_PipelineContainerSpec{
					Image:   "python:3.7",
					Args:    []string{"--function_to_execute", "add"},
					Command: []string{"sh", "-ec", "python3 -m kfp.components.executor_main"},
					Resources: &pipelinespec.PipelineDeploymentConfig_PipelineContainerSpec_ResourceSpec{
						CpuLimit:      2.0,
						MemoryLimit:   1.5,
						CpuRequest:    1.0,
						MemoryRequest: 0.65,
					},
				},
				&pipelinespec.ComponentSpec{
					Implementation: &pipelinespec.ComponentSpec_ExecutorLabel{ExecutorLabel: "addition"},
					InputDefinitions: &pipelinespec.ComponentInputsSpec{
						Parameters: map[string]*pipelinespec.ComponentInputsSpec_ParameterSpec{
							"a": {Type: pipelinespec.PrimitiveType_DOUBLE},
							"b": {Type: pipelinespec.PrimitiveType_DOUBLE},
						},
					},
					OutputDefinitions: &pipelinespec.ComponentOutputsSpec{
						Parameters: map[string]*pipelinespec.ComponentOutputsSpec_ParameterSpec{
							"Output": {Type: pipelinespec.PrimitiveType_DOUBLE},
						},
					},
				},
				nil,
				1,
				"MyPipeline",
				"a1b2c3d4-a1b2-a1b2-a1b2-a1b2c3d4e5f6",
			},
			`"resources":{"limits":{"cpu":"2","memory":"1500M"},"requests":{"cpu":"1","memory":"650M"}}`,
			"",
		},
		{
			"Valid - zero requests",
			args{
				&pipelinespec.PipelineDeploymentConfig_PipelineContainerSpec{
					Image:   "python:3.7",
					Args:    []string{"--function_to_execute", "add"},
					Command: []string{"sh", "-ec", "python3 -m kfp.components.executor_main"},
					Resources: &pipelinespec.PipelineDeploymentConfig_PipelineContainerSpec_ResourceSpec{
						CpuLimit:      2.0,
						MemoryLimit:   1.5,
						CpuRequest:    0,
						MemoryRequest: 0,
					},
				},
				&pipelinespec.ComponentSpec{
					Implementation: &pipelinespec.ComponentSpec_ExecutorLabel{ExecutorLabel: "addition"},
					InputDefinitions: &pipelinespec.ComponentInputsSpec{
						Parameters: map[string]*pipelinespec.ComponentInputsSpec_ParameterSpec{
							"a": {Type: pipelinespec.PrimitiveType_DOUBLE},
							"b": {Type: pipelinespec.PrimitiveType_DOUBLE},
						},
					},
					OutputDefinitions: &pipelinespec.ComponentOutputsSpec{
						Parameters: map[string]*pipelinespec.ComponentOutputsSpec_ParameterSpec{
							"Output": {Type: pipelinespec.PrimitiveType_DOUBLE},
						},
					},
				},
				nil,
				1,
				"MyPipeline",
				"a1b2c3d4-a1b2-a1b2-a1b2-a1b2c3d4e5f6",
			},
			`"resources":{"limits":{"cpu":"2","memory":"1500M"}}`,
			`"requests"`,
		},
	}
	for _, tt := range tests {
		t.Run(tt.name, func(t *testing.T) {
			podSpec, err := initPodSpecPatch(tt.args.container, tt.args.componentSpec, tt.args.executorInput, tt.args.executionID, tt.args.pipelineName, tt.args.runID)
			assert.Nil(t, err)
			assert.NotEmpty(t, podSpec)
			podSpecString, err := json.Marshal(podSpec)
			assert.Nil(t, err)
			if tt.want != "" {
				assert.Contains(t, string(podSpecString), tt.want)
			}
			if tt.notWant != "" {
				assert.NotContains(t, string(podSpecString), tt.notWant)
			}
		})
	}
}

func Test_makePodSpecPatch_nodeSelector(t *testing.T) {
	viper.Set("KFP_POD_NAME", "MyWorkflowPod")
	viper.Set("KFP_POD_UID", "a1b2c3d4-a1b2-a1b2-a1b2-a1b2c3d4e5f6")
	tests := []struct {
		name       string
		k8sExecCfg *kubernetesplatform.KubernetesExecutorConfig
		expected   *k8score.PodSpec
	}{
		{
			"Valid - NVIDIA GPU on GKE",
			&kubernetesplatform.KubernetesExecutorConfig{
				NodeSelector: &kubernetesplatform.NodeSelector{
					Labels: map[string]string{
						"cloud.google.com/gke-accelerator": "nvidia-tesla-k80",
					},
				},
			},
			&k8score.PodSpec{
				Containers: []k8score.Container{
					{
						Name: "main",
					},
				},
				NodeSelector: map[string]string{"cloud.google.com/gke-accelerator": "nvidia-tesla-k80"},
			},
		},
		{
			"Valid - operating system and arch",
			&kubernetesplatform.KubernetesExecutorConfig{
				NodeSelector: &kubernetesplatform.NodeSelector{
					Labels: map[string]string{
						"beta.kubernetes.io/os":   "linux",
						"beta.kubernetes.io/arch": "amd64",
					},
				},
			},
			&k8score.PodSpec{
				Containers: []k8score.Container{
					{
						Name: "main",
					},
				},
				NodeSelector: map[string]string{"beta.kubernetes.io/arch": "amd64", "beta.kubernetes.io/os": "linux"},
			},
		},
		{
			"Valid - empty",
			&kubernetesplatform.KubernetesExecutorConfig{},
			&k8score.PodSpec{
				Containers: []k8score.Container{
					{
						Name: "main",
					},
				},
			},
		},
	}
	for _, tt := range tests {
		t.Run(tt.name, func(t *testing.T) {
			got := &k8score.PodSpec{Containers: []k8score.Container{
				{
					Name: "main",
				},
			}}
			err := extendPodSpecPatch(got, tt.k8sExecCfg, nil, nil)
			assert.Nil(t, err)
			assert.NotNil(t, got)
			assert.Equal(t, tt.expected, got)
		})
	}
}

func Test_extendPodSpecPatch_Secret(t *testing.T) {
	tests := []struct {
		name       string
		k8sExecCfg *kubernetesplatform.KubernetesExecutorConfig
		podSpec    *k8score.PodSpec
		expected   *k8score.PodSpec
	}{
		{
			"Valid - secret as volume",
			&kubernetesplatform.KubernetesExecutorConfig{
				SecretAsVolume: []*kubernetesplatform.SecretAsVolume{
					{
						SecretName: "secret1",
						MountPath:  "/data/path",
					},
				},
			},
			&k8score.PodSpec{
				Containers: []k8score.Container{
					{
						Name: "main",
					},
				},
			},
			&k8score.PodSpec{
				Containers: []k8score.Container{
					{
						Name: "main",
						VolumeMounts: []k8score.VolumeMount{
							{
								Name:      "secret1",
								MountPath: "/data/path",
							},
						},
					},
				},
				Volumes: []k8score.Volume{
					{
						Name: "secret1",
						VolumeSource: k8score.VolumeSource{
							Secret: &k8score.SecretVolumeSource{SecretName: "secret1"},
						},
					},
				},
			},
		},
		{
			"Valid - secret not specified",
			&kubernetesplatform.KubernetesExecutorConfig{},
			&k8score.PodSpec{
				Containers: []k8score.Container{
					{
						Name: "main",
					},
				},
			},
			&k8score.PodSpec{
				Containers: []k8score.Container{
					{
						Name: "main",
					},
				},
			},
		},
		{
			"Valid - secret as env",
			&kubernetesplatform.KubernetesExecutorConfig{
				SecretAsEnv: []*kubernetesplatform.SecretAsEnv{
					{
						SecretName: "my-secret",
						KeyToEnv: []*kubernetesplatform.SecretAsEnv_SecretKeyToEnvMap{
							{
								SecretKey: "password",
								EnvVar:    "SECRET_VAR",
							},
						},
					},
				},
			},
			&k8score.PodSpec{
				Containers: []k8score.Container{
					{
						Name: "main",
					},
				},
			},
			&k8score.PodSpec{
				Containers: []k8score.Container{
					{
						Name: "main",
						Env: []k8score.EnvVar{
							{
								Name: "SECRET_VAR",
								ValueFrom: &k8score.EnvVarSource{
									SecretKeyRef: &k8score.SecretKeySelector{
										k8score.LocalObjectReference{Name: "my-secret"},
										"password",
										nil,
									},
								},
							},
						},
					},
				},
			},
		},
	}
	for _, tt := range tests {
		t.Run(tt.name, func(t *testing.T) {
			err := extendPodSpecPatch(tt.podSpec, tt.k8sExecCfg, nil, nil)
			assert.Nil(t, err)
			assert.Equal(t, tt.expected, tt.podSpec)
		})
	}
}

func Test_extendPodSpecPatch_ConfigMap(t *testing.T) {
	tests := []struct {
		name       string
		k8sExecCfg *kubernetesplatform.KubernetesExecutorConfig
		podSpec    *k8score.PodSpec
		expected   *k8score.PodSpec
	}{
		{
			"Valid - config map as volume",
			&kubernetesplatform.KubernetesExecutorConfig{
				ConfigMapAsVolume: []*kubernetesplatform.ConfigMapAsVolume{
					{
						ConfigMapName: "cm1",
						MountPath:     "/data/path",
					},
				},
			},
			&k8score.PodSpec{
				Containers: []k8score.Container{
					{
						Name: "main",
					},
				},
			},
			&k8score.PodSpec{
				Containers: []k8score.Container{
					{
						Name: "main",
						VolumeMounts: []k8score.VolumeMount{
							{
								Name:      "cm1",
								MountPath: "/data/path",
							},
						},
					},
				},
				Volumes: []k8score.Volume{
					{
						Name: "cm1",
						VolumeSource: k8score.VolumeSource{
							ConfigMap: &k8score.ConfigMapVolumeSource{
								LocalObjectReference: k8score.LocalObjectReference{Name: "cm1"}},
						},
					},
				},
			},
		},
		{
			"Valid - config map not specified",
			&kubernetesplatform.KubernetesExecutorConfig{},
			&k8score.PodSpec{
				Containers: []k8score.Container{
					{
						Name: "main",
					},
				},
			},
			&k8score.PodSpec{
				Containers: []k8score.Container{
					{
						Name: "main",
					},
				},
			},
		},
		{
			"Valid - config map as env",
			&kubernetesplatform.KubernetesExecutorConfig{
				ConfigMapAsEnv: []*kubernetesplatform.ConfigMapAsEnv{
					{
						ConfigMapName: "my-cm",
						KeyToEnv: []*kubernetesplatform.ConfigMapAsEnv_ConfigMapKeyToEnvMap{
							{
								ConfigMapKey: "foo",
								EnvVar:       "CONFIG_MAP_VAR",
							},
						},
					},
				},
			},
			&k8score.PodSpec{
				Containers: []k8score.Container{
					{
						Name: "main",
					},
				},
			},
			&k8score.PodSpec{
				Containers: []k8score.Container{
					{
						Name: "main",
						Env: []k8score.EnvVar{
							{
								Name: "CONFIG_MAP_VAR",
								ValueFrom: &k8score.EnvVarSource{
									ConfigMapKeyRef: &k8score.ConfigMapKeySelector{
										k8score.LocalObjectReference{Name: "my-cm"},
										"foo",
										nil,
									},
								},
							},
						},
					},
				},
			},
		},
	}
	for _, tt := range tests {
		t.Run(tt.name, func(t *testing.T) {
			err := extendPodSpecPatch(tt.podSpec, tt.k8sExecCfg, nil, nil)
			assert.Nil(t, err)
			assert.Equal(t, tt.expected, tt.podSpec)
		})
	}
}

func Test_extendPodSpecPatch_ImagePullSecrets(t *testing.T) {
	tests := []struct {
		name       string
		k8sExecCfg *kubernetesplatform.KubernetesExecutorConfig
		expected   *k8score.PodSpec
	}{
		{
			"Valid - SecretA and SecretB",
			&kubernetesplatform.KubernetesExecutorConfig{
				ImagePullSecret: []*kubernetesplatform.ImagePullSecret{
					{SecretName: "SecretA"},
					{SecretName: "SecretB"},
				},
			},
			&k8score.PodSpec{
				Containers: []k8score.Container{
					{
						Name: "main",
					},
				},
				ImagePullSecrets: []k8score.LocalObjectReference{
					{Name: "SecretA"},
					{Name: "SecretB"},
				},
			},
		},
		{
			"Valid - No ImagePullSecrets",
			&kubernetesplatform.KubernetesExecutorConfig{
				ImagePullSecret: []*kubernetesplatform.ImagePullSecret{},
			},
			&k8score.PodSpec{
				Containers: []k8score.Container{
					{
						Name: "main",
					},
				},
			},
		},
		{
			"Valid - empty",
			&kubernetesplatform.KubernetesExecutorConfig{},
			&k8score.PodSpec{
				Containers: []k8score.Container{
					{
						Name: "main",
					},
				},
			},
		},
	}
	for _, tt := range tests {
		t.Run(tt.name, func(t *testing.T) {
			got := &k8score.PodSpec{Containers: []k8score.Container{
				{
					Name: "main",
				},
			}}
			err := extendPodSpecPatch(got, tt.k8sExecCfg, nil, nil)
			assert.Nil(t, err)
			assert.NotNil(t, got)
			assert.Equal(t, tt.expected, got)
		})
	}
}

func Test_extendPodSpecPatch_Tolerations(t *testing.T) {
	tests := []struct {
		name       string
		k8sExecCfg *kubernetesplatform.KubernetesExecutorConfig
		expected   *k8score.PodSpec
	}{
		{
			"Valid - toleration",
			&kubernetesplatform.KubernetesExecutorConfig{
				Tolerations: []*kubernetesplatform.Toleration{
					{
						Key:      "key1",
						Operator: "Equal",
						Value:    "value1",
						Effect:   "NoSchedule",
					},
				},
			},
			&k8score.PodSpec{
				Containers: []k8score.Container{
					{
						Name: "main",
					},
				},
				Tolerations: []k8score.Toleration{
					{
						Key:               "key1",
						Operator:          "Equal",
						Value:             "value1",
						Effect:            "NoSchedule",
						TolerationSeconds: nil,
					},
				},
			},
		},
		{
			"Valid - no tolerations",
			&kubernetesplatform.KubernetesExecutorConfig{},
			&k8score.PodSpec{
				Containers: []k8score.Container{
					{
						Name: "main",
					},
				},
			},
		},
		{
			"Valid - only pass operator",
			&kubernetesplatform.KubernetesExecutorConfig{
				Tolerations: []*kubernetesplatform.Toleration{
					{
						Operator: "Contains",
					},
				},
			},
			&k8score.PodSpec{
				Containers: []k8score.Container{
					{
						Name: "main",
					},
				},
				Tolerations: []k8score.Toleration{
					{
						Operator: "Contains",
					},
				},
			},
		},
	}
	for _, tt := range tests {
		t.Run(tt.name, func(t *testing.T) {
			got := &k8score.PodSpec{Containers: []k8score.Container{
				{
					Name: "main",
				},
			}}
			err := extendPodSpecPatch(got, tt.k8sExecCfg, nil, nil)
			assert.Nil(t, err)
			assert.NotNil(t, got)
			assert.Equal(t, tt.expected, got)
		})
	}
}

<<<<<<< HEAD
func Test_extendPodSpecPatch_ImagePullPolicy(t *testing.T) {
	tests := []struct {
		name       string
		k8sExecCfg *kubernetesplatform.KubernetesExecutorConfig
		podSpec    *k8score.PodSpec
		expected   *k8score.PodSpec
	}{
		{
			"Valid - Always",
			&kubernetesplatform.KubernetesExecutorConfig{
				ImagePullPolicy: "Always",
			},
			&k8score.PodSpec{
				Containers: []k8score.Container{
					{
						Name: "main",
					},
=======
func Test_extendPodSpecPatch_FieldPathAsEnv(t *testing.T) {
	tests := []struct {
		name       string
		k8sExecCfg *kubernetesplatform.KubernetesExecutorConfig
		expected   *k8score.PodSpec
	}{
		{
			"Valid - FieldPathAsEnv",
			&kubernetesplatform.KubernetesExecutorConfig{
				FieldPathAsEnv: []*kubernetesplatform.FieldPathAsEnv{
					{Name: "KFP_RUN_NAME", FieldPath: "metadata.annotations['pipelines.kubeflow.org/run_name']"},
>>>>>>> 19a24e3e
				},
			},
			&k8score.PodSpec{
				Containers: []k8score.Container{
					{
<<<<<<< HEAD
						Name:            "main",
						ImagePullPolicy: "Always",
					},
				},
			},
		},
		{
			"Valid - IfNotPresent",
			&kubernetesplatform.KubernetesExecutorConfig{
				ImagePullPolicy: "IfNotPresent",
=======
						Name: "main",
						Env: []k8score.EnvVar{
							{
								Name: "KFP_RUN_NAME",
								ValueFrom: &k8score.EnvVarSource{
									FieldRef: &k8score.ObjectFieldSelector{
										FieldPath: "metadata.annotations['pipelines.kubeflow.org/run_name']",
									},
								},
							},
						},
					},
				},
			},
		},
		{
			"Valid - Mix env values",
			&kubernetesplatform.KubernetesExecutorConfig{
				SecretAsEnv: []*kubernetesplatform.SecretAsEnv{
					{
						SecretName: "my-secret",
						KeyToEnv: []*kubernetesplatform.SecretAsEnv_SecretKeyToEnvMap{
							{
								SecretKey: "password",
								EnvVar:    "SECRET_VAR",
							},
						},
					},
				},
				FieldPathAsEnv: []*kubernetesplatform.FieldPathAsEnv{
					{Name: "KFP_RUN_NAME", FieldPath: "metadata.annotations['pipelines.kubeflow.org/run_name']"},
				},
>>>>>>> 19a24e3e
			},
			&k8score.PodSpec{
				Containers: []k8score.Container{
					{
						Name: "main",
<<<<<<< HEAD
					},
				},
			},
			&k8score.PodSpec{
				Containers: []k8score.Container{
					{
						Name:            "main",
						ImagePullPolicy: "IfNotPresent",
					},
				},
			},
		},
		{
			"Valid - Never",
			&kubernetesplatform.KubernetesExecutorConfig{
				ImagePullPolicy: "Never",
=======
						Env: []k8score.EnvVar{
							{
								Name: "SECRET_VAR",
								ValueFrom: &k8score.EnvVarSource{
									SecretKeyRef: &k8score.SecretKeySelector{
										k8score.LocalObjectReference{Name: "my-secret"},
										"password",
										nil,
									},
								},
							},
							{
								Name: "KFP_RUN_NAME",
								ValueFrom: &k8score.EnvVarSource{
									FieldRef: &k8score.ObjectFieldSelector{
										FieldPath: "metadata.annotations['pipelines.kubeflow.org/run_name']",
									},
								},
							},
						},
					},
				},
			},
		},
	}
	for _, tt := range tests {
		t.Run(tt.name, func(t *testing.T) {
			got := &k8score.PodSpec{Containers: []k8score.Container{
				{
					Name: "main",
				},
			}}
			err := extendPodSpecPatch(got, tt.k8sExecCfg, nil, nil)
			assert.Nil(t, err)
			assert.NotNil(t, got)
			assert.Equal(t, tt.expected, got)
		})
	}
}

func Test_extendPodSpecPatch_ActiveDeadlineSeconds(t *testing.T) {
	var timeoutSeconds int64 = 20
	var NegativeTimeoutSeconds int64 = -20
	tests := []struct {
		name       string
		k8sExecCfg *kubernetesplatform.KubernetesExecutorConfig
		expected   *k8score.PodSpec
	}{
		{
			"Valid - With ActiveDeadlineSeconds",
			&kubernetesplatform.KubernetesExecutorConfig{
				ActiveDeadlineSeconds: timeoutSeconds,
			},
			&k8score.PodSpec{
				Containers: []k8score.Container{
					{
						Name: "main",
					},
				},
				ActiveDeadlineSeconds: &timeoutSeconds,
			},
		},
		{
			"Valid - Negative input ignored",
			&kubernetesplatform.KubernetesExecutorConfig{
				ActiveDeadlineSeconds: NegativeTimeoutSeconds,
>>>>>>> 19a24e3e
			},
			&k8score.PodSpec{
				Containers: []k8score.Container{
					{
						Name: "main",
					},
				},
			},
<<<<<<< HEAD
			&k8score.PodSpec{
				Containers: []k8score.Container{
					{
						Name:            "main",
						ImagePullPolicy: "Never",
=======
		},
		{
			"Valid - No ActiveDeadlineSeconds",
			&kubernetesplatform.KubernetesExecutorConfig{},
			&k8score.PodSpec{
				Containers: []k8score.Container{
					{
						Name: "main",
>>>>>>> 19a24e3e
					},
				},
			},
		},
	}
	for _, tt := range tests {
		t.Run(tt.name, func(t *testing.T) {
<<<<<<< HEAD
			err := extendPodSpecPatch(tt.podSpec, tt.k8sExecCfg, nil, nil)
			assert.Nil(t, err)
			assert.Equal(t, tt.expected, tt.podSpec)
=======
			got := &k8score.PodSpec{Containers: []k8score.Container{
				{
					Name: "main",
				},
			}}
			err := extendPodSpecPatch(got, tt.k8sExecCfg, nil, nil)
			assert.Nil(t, err)
			assert.NotNil(t, got)
			assert.Equal(t, tt.expected, got)
>>>>>>> 19a24e3e
		})
	}
}<|MERGE_RESOLUTION|>--- conflicted
+++ resolved
@@ -873,25 +873,6 @@
 	}
 }
 
-<<<<<<< HEAD
-func Test_extendPodSpecPatch_ImagePullPolicy(t *testing.T) {
-	tests := []struct {
-		name       string
-		k8sExecCfg *kubernetesplatform.KubernetesExecutorConfig
-		podSpec    *k8score.PodSpec
-		expected   *k8score.PodSpec
-	}{
-		{
-			"Valid - Always",
-			&kubernetesplatform.KubernetesExecutorConfig{
-				ImagePullPolicy: "Always",
-			},
-			&k8score.PodSpec{
-				Containers: []k8score.Container{
-					{
-						Name: "main",
-					},
-=======
 func Test_extendPodSpecPatch_FieldPathAsEnv(t *testing.T) {
 	tests := []struct {
 		name       string
@@ -903,24 +884,11 @@
 			&kubernetesplatform.KubernetesExecutorConfig{
 				FieldPathAsEnv: []*kubernetesplatform.FieldPathAsEnv{
 					{Name: "KFP_RUN_NAME", FieldPath: "metadata.annotations['pipelines.kubeflow.org/run_name']"},
->>>>>>> 19a24e3e
-				},
-			},
-			&k8score.PodSpec{
-				Containers: []k8score.Container{
-					{
-<<<<<<< HEAD
-						Name:            "main",
-						ImagePullPolicy: "Always",
-					},
-				},
-			},
-		},
-		{
-			"Valid - IfNotPresent",
-			&kubernetesplatform.KubernetesExecutorConfig{
-				ImagePullPolicy: "IfNotPresent",
-=======
+				},
+			},
+			&k8score.PodSpec{
+				Containers: []k8score.Container{
+					{
 						Name: "main",
 						Env: []k8score.EnvVar{
 							{
@@ -953,30 +921,11 @@
 				FieldPathAsEnv: []*kubernetesplatform.FieldPathAsEnv{
 					{Name: "KFP_RUN_NAME", FieldPath: "metadata.annotations['pipelines.kubeflow.org/run_name']"},
 				},
->>>>>>> 19a24e3e
-			},
-			&k8score.PodSpec{
-				Containers: []k8score.Container{
-					{
-						Name: "main",
-<<<<<<< HEAD
-					},
-				},
-			},
-			&k8score.PodSpec{
-				Containers: []k8score.Container{
-					{
-						Name:            "main",
-						ImagePullPolicy: "IfNotPresent",
-					},
-				},
-			},
-		},
-		{
-			"Valid - Never",
-			&kubernetesplatform.KubernetesExecutorConfig{
-				ImagePullPolicy: "Never",
-=======
+			},
+			&k8score.PodSpec{
+				Containers: []k8score.Container{
+					{
+						Name: "main",
 						Env: []k8score.EnvVar{
 							{
 								Name: "SECRET_VAR",
@@ -1043,22 +992,14 @@
 			"Valid - Negative input ignored",
 			&kubernetesplatform.KubernetesExecutorConfig{
 				ActiveDeadlineSeconds: NegativeTimeoutSeconds,
->>>>>>> 19a24e3e
-			},
-			&k8score.PodSpec{
-				Containers: []k8score.Container{
-					{
-						Name: "main",
-					},
-				},
-			},
-<<<<<<< HEAD
-			&k8score.PodSpec{
-				Containers: []k8score.Container{
-					{
-						Name:            "main",
-						ImagePullPolicy: "Never",
-=======
+			},
+			&k8score.PodSpec{
+				Containers: []k8score.Container{
+					{
+						Name: "main",
+					},
+				},
+			},
 		},
 		{
 			"Valid - No ActiveDeadlineSeconds",
@@ -1067,7 +1008,6 @@
 				Containers: []k8score.Container{
 					{
 						Name: "main",
->>>>>>> 19a24e3e
 					},
 				},
 			},
@@ -1075,11 +1015,6 @@
 	}
 	for _, tt := range tests {
 		t.Run(tt.name, func(t *testing.T) {
-<<<<<<< HEAD
-			err := extendPodSpecPatch(tt.podSpec, tt.k8sExecCfg, nil, nil)
-			assert.Nil(t, err)
-			assert.Equal(t, tt.expected, tt.podSpec)
-=======
 			got := &k8score.PodSpec{Containers: []k8score.Container{
 				{
 					Name: "main",
@@ -1089,7 +1024,86 @@
 			assert.Nil(t, err)
 			assert.NotNil(t, got)
 			assert.Equal(t, tt.expected, got)
->>>>>>> 19a24e3e
 		})
 	}
+}
+
+func Test_extendPodSpecPatch_ImagePullPolicy(t *testing.T) {
+	tests := []struct {
+		name       string
+		k8sExecCfg *kubernetesplatform.KubernetesExecutorConfig
+		podSpec    *k8score.PodSpec
+		expected   *k8score.PodSpec
+	}{
+		{
+			"Valid - Always",
+			&kubernetesplatform.KubernetesExecutorConfig{
+				ImagePullPolicy: "Always",
+			},
+			&k8score.PodSpec{
+				Containers: []k8score.Container{
+					{
+						Name: "main",
+					},
+				},
+			},
+			&k8score.PodSpec{
+				Containers: []k8score.Container{
+					{
+						Name:            "main",
+						ImagePullPolicy: "Always",
+					},
+				},
+			},
+		},
+		{
+			"Valid - IfNotPresent",
+			&kubernetesplatform.KubernetesExecutorConfig{
+				ImagePullPolicy: "IfNotPresent",
+			},
+			&k8score.PodSpec{
+				Containers: []k8score.Container{
+					{
+						Name: "main",
+					},
+				},
+			},
+			&k8score.PodSpec{
+				Containers: []k8score.Container{
+					{
+						Name:            "main",
+						ImagePullPolicy: "IfNotPresent",
+					},
+				},
+			},
+		},
+		{
+			"Valid - Never",
+			&kubernetesplatform.KubernetesExecutorConfig{
+				ImagePullPolicy: "Never",
+			},
+			&k8score.PodSpec{
+				Containers: []k8score.Container{
+					{
+						Name: "main",
+					},
+				},
+			},
+			&k8score.PodSpec{
+				Containers: []k8score.Container{
+					{
+						Name:            "main",
+						ImagePullPolicy: "Never",
+					},
+				},
+			},
+		},
+	}
+	for _, tt := range tests {
+		t.Run(tt.name, func(t *testing.T) {
+			err := extendPodSpecPatch(tt.podSpec, tt.k8sExecCfg, nil, nil)
+			assert.Nil(t, err)
+			assert.Equal(t, tt.expected, tt.podSpec)
+		})
+	}
 }