--- conflicted
+++ resolved
@@ -64,9 +64,8 @@
 
 	PublishLogs string
 
-<<<<<<< HEAD
 	CacheDisabled bool
-=======
+
 	// set to true if ml pipeline server is serving over tls
 	MLPipelineTLSEnabled bool
 
@@ -78,7 +77,6 @@
 	MLMDTLSEnabled bool
 
 	CaCertPath string
->>>>>>> 30d0c459
 }
 
 // Identifying information used for error messages
@@ -126,286 +124,6 @@
 	return *e.Condition
 }
 
-<<<<<<< HEAD
-=======
-func RootDAG(ctx context.Context, opts Options, mlmd *metadata.Client) (execution *Execution, err error) {
-	defer func() {
-		if err != nil {
-			err = fmt.Errorf("driver.RootDAG(%s) failed: %w", opts.info(), err)
-		}
-	}()
-	b, _ := json.Marshal(opts)
-	glog.V(4).Info("RootDAG opts: ", string(b))
-	err = validateRootDAG(opts)
-	if err != nil {
-		return nil, err
-	}
-	// TODO(v2): in pipeline spec, rename GCS output directory to pipeline root.
-	pipelineRoot := opts.RuntimeConfig.GetGcsOutputDirectory()
-
-	restConfig, err := util.GetKubernetesConfig()
-	if err != nil {
-		return nil, fmt.Errorf("failed to initialize kubernetes client: %w", err)
-	}
-	k8sClient, err := kubernetes.NewForConfig(restConfig)
-	if err != nil {
-		return nil, fmt.Errorf("failed to initialize kubernetes client set: %w", err)
-	}
-	cfg, err := config.FromConfigMap(ctx, k8sClient, opts.Namespace)
-	if err != nil {
-		return nil, err
-	}
-
-	storeSessionInfo := objectstore.SessionInfo{}
-	if pipelineRoot != "" {
-		glog.Infof("PipelineRoot=%q", pipelineRoot)
-	} else {
-		pipelineRoot = cfg.DefaultPipelineRoot()
-		glog.Infof("PipelineRoot=%q from default config", pipelineRoot)
-	}
-	storeSessionInfo, err = cfg.GetStoreSessionInfo(pipelineRoot)
-	if err != nil {
-		return nil, err
-	}
-	storeSessionInfoJSON, err := json.Marshal(storeSessionInfo)
-	if err != nil {
-		return nil, err
-	}
-	storeSessionInfoStr := string(storeSessionInfoJSON)
-	// TODO(Bobgy): fill in run resource.
-	pipeline, err := mlmd.GetPipeline(ctx, opts.PipelineName, opts.RunID, opts.Namespace, "run-resource", pipelineRoot, storeSessionInfoStr)
-	if err != nil {
-		return nil, err
-	}
-
-	executorInput := &pipelinespec.ExecutorInput{
-		Inputs: &pipelinespec.ExecutorInput_Inputs{
-			ParameterValues: opts.RuntimeConfig.GetParameterValues(),
-		},
-	}
-	// TODO(Bobgy): validate executorInput matches component spec types
-	ecfg, err := metadata.GenerateExecutionConfig(executorInput)
-	if err != nil {
-		return nil, err
-	}
-	ecfg.ExecutionType = metadata.DagExecutionTypeName
-	ecfg.Name = fmt.Sprintf("run/%s", opts.RunID)
-	exec, err := mlmd.CreateExecution(ctx, pipeline, ecfg)
-	if err != nil {
-		return nil, err
-	}
-	glog.Infof("Created execution: %s", exec)
-	// No need to return ExecutorInput, because tasks in the DAG will resolve
-	// needed info from MLMD.
-	return &Execution{ID: exec.GetID()}, nil
-}
-
-func validateRootDAG(opts Options) (err error) {
-	defer func() {
-		if err != nil {
-			err = fmt.Errorf("invalid root DAG driver args: %w", err)
-		}
-	}()
-	if opts.PipelineName == "" {
-		return fmt.Errorf("pipeline name is required")
-	}
-	if opts.RunID == "" {
-		return fmt.Errorf("KFP run ID is required")
-	}
-	if opts.Component == nil {
-		return fmt.Errorf("component spec is required")
-	}
-	if opts.RuntimeConfig == nil {
-		return fmt.Errorf("runtime config is required")
-	}
-	if opts.Namespace == "" {
-		return fmt.Errorf("namespace is required")
-	}
-	if opts.Task.GetTaskInfo().GetName() != "" {
-		return fmt.Errorf("task spec is unnecessary")
-	}
-	if opts.DAGExecutionID != 0 {
-		return fmt.Errorf("DAG execution ID is unnecessary")
-	}
-	if opts.Container != nil {
-		return fmt.Errorf("container spec is unnecessary")
-	}
-	if opts.IterationIndex >= 0 {
-		return fmt.Errorf("iteration index is unnecessary")
-	}
-	return nil
-}
-
-func Container(ctx context.Context, opts Options, mlmd *metadata.Client, cacheClient *cacheutils.Client) (execution *Execution, err error) {
-	defer func() {
-		if err != nil {
-			err = fmt.Errorf("driver.Container(%s) failed: %w", opts.info(), err)
-		}
-	}()
-	b, _ := json.Marshal(opts)
-	glog.V(4).Info("Container opts: ", string(b))
-	err = validateContainer(opts)
-	if err != nil {
-		return nil, err
-	}
-	var iterationIndex *int
-	if opts.IterationIndex >= 0 {
-		index := opts.IterationIndex
-		iterationIndex = &index
-	}
-	// TODO(Bobgy): there's no need to pass any parameters, because pipeline
-	// and pipeline run context have been created by root DAG driver.
-	pipeline, err := mlmd.GetPipeline(ctx, opts.PipelineName, opts.RunID, "", "", "", "")
-	if err != nil {
-		return nil, err
-	}
-	dag, err := mlmd.GetDAG(ctx, opts.DAGExecutionID)
-	if err != nil {
-		return nil, err
-	}
-	glog.Infof("parent DAG: %+v", dag.Execution)
-	expr, err := expression.New()
-	if err != nil {
-		return nil, err
-	}
-	inputs, err := resolveInputs(ctx, dag, iterationIndex, pipeline, opts, mlmd, expr)
-	if err != nil {
-		return nil, err
-	}
-
-	executorInput := &pipelinespec.ExecutorInput{
-		Inputs: inputs,
-	}
-	execution = &Execution{ExecutorInput: executorInput}
-	condition := opts.Task.GetTriggerPolicy().GetCondition()
-	if condition != "" {
-		willTrigger, err := expr.Condition(executorInput, condition)
-		if err != nil {
-			return execution, err
-		}
-		execution.Condition = &willTrigger
-	}
-
-	// When the container image is a dummy image, there is no launcher for this
-	// task. This happens when this task is created to implement a
-	// Kubernetes-specific configuration, i.e., there is no user container to
-	// run. It publishes execution details to mlmd in driver and takes care of
-	// caching, which are usually done in launcher. We also skip creating the
-	// podspecpatch in these cases.
-	_, isKubernetesPlatformOp := dummyImages[opts.Container.Image]
-	if isKubernetesPlatformOp {
-		// To be consistent with other artifacts, the driver registers log
-		// artifacts to MLMD and the launcher publishes them to the object
-		// store. This pattern does not work for kubernetesPlatformOps because
-		// they have no launcher. There's no point in registering logs that
-		// won't be published. Consequently, when we know we're dealing with
-		// kubernetesPlatformOps, we set publishLogs to "false". We can amend
-		// this when we update the driver to publish logs directly.
-		opts.PublishLogs = "false"
-	}
-
-	if execution.WillTrigger() {
-		executorInput.Outputs = provisionOutputs(
-			pipeline.GetPipelineRoot(),
-			opts.Task.GetTaskInfo().GetName(),
-			opts.Component.GetOutputDefinitions(),
-			uuid.NewString(),
-			opts.PublishLogs,
-		)
-	}
-
-	ecfg, err := metadata.GenerateExecutionConfig(executorInput)
-	if err != nil {
-		return execution, err
-	}
-	ecfg.TaskName = opts.Task.GetTaskInfo().GetName()
-	ecfg.ExecutionType = metadata.ContainerExecutionTypeName
-	ecfg.ParentDagID = dag.Execution.GetID()
-	ecfg.IterationIndex = iterationIndex
-	ecfg.NotTriggered = !execution.WillTrigger()
-
-	if isKubernetesPlatformOp {
-		return execution, kubernetesPlatformOps(ctx, mlmd, cacheClient, execution, ecfg, &opts)
-	}
-
-	// Generate fingerprint and MLMD ID for cache
-	fingerPrint, cachedMLMDExecutionID, err := getFingerPrintsAndID(execution, &opts, cacheClient)
-	if err != nil {
-		return execution, err
-	}
-	ecfg.CachedMLMDExecutionID = cachedMLMDExecutionID
-	ecfg.FingerPrint = fingerPrint
-
-	// TODO(Bobgy): change execution state to pending, because this is driver, execution hasn't started.
-	createdExecution, err := mlmd.CreateExecution(ctx, pipeline, ecfg)
-
-	if err != nil {
-		return execution, err
-	}
-	glog.Infof("Created execution: %s", createdExecution)
-	execution.ID = createdExecution.GetID()
-	if !execution.WillTrigger() {
-		return execution, nil
-	}
-
-	// Use cache and skip launcher if all contions met:
-	// (1) Cache is enabled
-	// (2) CachedMLMDExecutionID is non-empty, which means a cache entry exists
-	cached := false
-	execution.Cached = &cached
-	if opts.Task.GetCachingOptions().GetEnableCache() && ecfg.CachedMLMDExecutionID != "" {
-		executorOutput, outputArtifacts, err := reuseCachedOutputs(ctx, execution.ExecutorInput, mlmd, ecfg.CachedMLMDExecutionID)
-		if err != nil {
-			return execution, err
-		}
-		// TODO(Bobgy): upload output artifacts.
-		// TODO(Bobgy): when adding artifacts, we will need execution.pipeline to be non-nil, because we need
-		// to publish output artifacts to the context too.
-		if err := mlmd.PublishExecution(ctx, createdExecution, executorOutput.GetParameterValues(), outputArtifacts, pb.Execution_CACHED); err != nil {
-			return execution, fmt.Errorf("failed to publish cached execution: %w", err)
-		}
-		glog.Infof("Use cache for task %s", opts.Task.GetTaskInfo().GetName())
-		*execution.Cached = true
-		return execution, nil
-	}
-
-	podSpec, err := initPodSpecPatch(
-		opts.Container,
-		opts.Component,
-		executorInput,
-		execution.ID,
-		opts.PipelineName,
-		opts.RunID,
-		opts.PipelineLogLevel,
-		opts.PublishLogs,
-		opts.MLPipelineTLSEnabled,
-		opts.MLMDServerAddress,
-		opts.MLMDServerPort,
-		opts.MLMDTLSEnabled,
-		opts.CaCertPath,
-	)
-	if err != nil {
-		return execution, err
-	}
-	if opts.KubernetesExecutorConfig != nil {
-		inputParams, _, err := dag.Execution.GetParameters()
-		if err != nil {
-			return nil, fmt.Errorf("failed to fetch input parameters from execution: %w", err)
-		}
-		err = extendPodSpecPatch(ctx, podSpec, opts, dag, pipeline, mlmd, inputParams)
-		if err != nil {
-			return execution, err
-		}
-	}
-	podSpecPatchBytes, err := json.Marshal(podSpec)
-	if err != nil {
-		return execution, fmt.Errorf("JSON marshaling pod spec patch: %w", err)
-	}
-	execution.PodSpecPatch = string(podSpecPatchBytes)
-	return execution, nil
-}
-
->>>>>>> 30d0c459
 // getPodResource will accept the new field that accepts placeholders (e.g. resourceMemoryLimit) and the old float64
 // field (e.g. memoryLimit) and return the resolved value as a Quantity. If the returned Quantity is nil, it was not set
 // by the user. If the new field is set, the old field is ignored.
@@ -448,15 +166,12 @@
 	runID string,
 	pipelineLogLevel string,
 	publishLogs string,
-<<<<<<< HEAD
 	cacheDisabled string,
-=======
 	mlPipelineTLSEnabled bool,
 	mlmdServerAddress string,
 	mlmdServerPort string,
 	mlmdTLSEnabled bool,
 	caCertPath string,
->>>>>>> 30d0c459
 ) (*k8score.PodSpec, error) {
 	executorInputJSON, err := protojson.Marshal(executorInput)
 	if err != nil {
@@ -816,984 +531,6 @@
 		}
 	}
 
-<<<<<<< HEAD
-=======
-	// EmptyDirMounts
-	for _, emptyDirVolumeSpec := range kubernetesExecutorConfig.GetEmptyDirMounts() {
-		var sizeLimitResource *k8sres.Quantity
-		if emptyDirVolumeSpec.GetSizeLimit() != "" {
-			r := k8sres.MustParse(emptyDirVolumeSpec.GetSizeLimit())
-			sizeLimitResource = &r
-		}
-
-		emptyDirVolume := k8score.Volume{
-			Name: emptyDirVolumeSpec.GetVolumeName(),
-			VolumeSource: k8score.VolumeSource{
-				EmptyDir: &k8score.EmptyDirVolumeSource{
-					Medium:    k8score.StorageMedium(emptyDirVolumeSpec.GetMedium()),
-					SizeLimit: sizeLimitResource,
-				},
-			},
-		}
-		emptyDirVolumeMount := k8score.VolumeMount{
-			Name:      emptyDirVolumeSpec.GetVolumeName(),
-			MountPath: emptyDirVolumeSpec.GetMountPath(),
-		}
-
-		podSpec.Volumes = append(podSpec.Volumes, emptyDirVolume)
-		podSpec.Containers[0].VolumeMounts = append(podSpec.Containers[0].VolumeMounts, emptyDirVolumeMount)
-	}
-
-	return nil
-}
-
-// TODO(Bobgy): merge DAG driver and container driver, because they are very similar.
-func DAG(ctx context.Context, opts Options, mlmd *metadata.Client) (execution *Execution, err error) {
-	defer func() {
-		if err != nil {
-			err = fmt.Errorf("driver.DAG(%s) failed: %w", opts.info(), err)
-		}
-	}()
-	b, _ := json.Marshal(opts)
-	glog.V(4).Info("DAG opts: ", string(b))
-	err = validateDAG(opts)
-	if err != nil {
-		return nil, err
-	}
-	var iterationIndex *int
-	if opts.IterationIndex >= 0 {
-		index := opts.IterationIndex
-		iterationIndex = &index
-	}
-	// TODO(Bobgy): there's no need to pass any parameters, because pipeline
-	// and pipeline run context have been created by root DAG driver.
-	pipeline, err := mlmd.GetPipeline(ctx, opts.PipelineName, opts.RunID, "", "", "", "")
-	if err != nil {
-		return nil, err
-	}
-	dag, err := mlmd.GetDAG(ctx, opts.DAGExecutionID)
-	if err != nil {
-		return nil, err
-	}
-	glog.Infof("parent DAG: %+v", dag.Execution)
-	expr, err := expression.New()
-	if err != nil {
-		return nil, err
-	}
-	inputs, err := resolveInputs(ctx, dag, iterationIndex, pipeline, opts, mlmd, expr)
-	if err != nil {
-		return nil, err
-	}
-	executorInput := &pipelinespec.ExecutorInput{
-		Inputs: inputs,
-	}
-	glog.Infof("executorInput value: %+v", executorInput)
-	execution = &Execution{ExecutorInput: executorInput}
-	condition := opts.Task.GetTriggerPolicy().GetCondition()
-	if condition != "" {
-		willTrigger, err := expr.Condition(executorInput, condition)
-		if err != nil {
-			return execution, err
-		}
-		execution.Condition = &willTrigger
-	}
-	ecfg, err := metadata.GenerateExecutionConfig(executorInput)
-	if err != nil {
-		return execution, err
-	}
-	ecfg.TaskName = opts.Task.GetTaskInfo().GetName()
-	ecfg.ExecutionType = metadata.DagExecutionTypeName
-	ecfg.ParentDagID = dag.Execution.GetID()
-	ecfg.IterationIndex = iterationIndex
-	ecfg.NotTriggered = !execution.WillTrigger()
-
-	// Handle writing output parameters to MLMD.
-	ecfg.OutputParameters = opts.Component.GetDag().GetOutputs().GetParameters()
-	glog.V(4).Info("outputParameters: ", ecfg.OutputParameters)
-
-	// Handle writing output artifacts to MLMD.
-	ecfg.OutputArtifacts = opts.Component.GetDag().GetOutputs().GetArtifacts()
-	glog.V(4).Info("outputArtifacts: ", ecfg.OutputArtifacts)
-
-	totalDagTasks := len(opts.Component.GetDag().GetTasks())
-	ecfg.TotalDagTasks = &totalDagTasks
-	glog.V(4).Info("totalDagTasks: ", *ecfg.TotalDagTasks)
-
-	if opts.Task.GetArtifactIterator() != nil {
-		return execution, fmt.Errorf("ArtifactIterator is not implemented")
-	}
-	isIterator := opts.Task.GetParameterIterator() != nil && opts.IterationIndex < 0
-	// Fan out iterations
-	if execution.WillTrigger() && isIterator {
-		iterator := opts.Task.GetParameterIterator()
-		report := func(err error) error {
-			return fmt.Errorf("iterating on item input %q failed: %w", iterator.GetItemInput(), err)
-		}
-		// Check the items type of parameterIterator:
-		// It can be "inputParameter" or "Raw"
-		var value *structpb.Value
-		switch iterator.GetItems().GetKind().(type) {
-		case *pipelinespec.ParameterIteratorSpec_ItemsSpec_InputParameter:
-			var ok bool
-			value, ok = executorInput.GetInputs().GetParameterValues()[iterator.GetItems().GetInputParameter()]
-			if !ok {
-				return execution, report(fmt.Errorf("cannot find input parameter"))
-			}
-		case *pipelinespec.ParameterIteratorSpec_ItemsSpec_Raw:
-			value_raw := iterator.GetItems().GetRaw()
-			var unmarshalled_raw interface{}
-			err = json.Unmarshal([]byte(value_raw), &unmarshalled_raw)
-			if err != nil {
-				return execution, fmt.Errorf("error unmarshall raw string: %q", err)
-			}
-			value, err = structpb.NewValue(unmarshalled_raw)
-			if err != nil {
-				return execution, fmt.Errorf("error converting unmarshalled raw string into protobuf Value type: %q", err)
-			}
-			// Add the raw input to the executor input
-			execution.ExecutorInput.Inputs.ParameterValues[iterator.GetItemInput()] = value
-		default:
-			return execution, fmt.Errorf("cannot find parameter iterator")
-		}
-		items, err := getItems(value)
-		if err != nil {
-			return execution, report(err)
-		}
-		count := len(items)
-		ecfg.IterationCount = &count
-		execution.IterationCount = &count
-	}
-
-	glog.V(4).Info("pipeline: ", pipeline)
-	b, _ = json.Marshal(*ecfg)
-	glog.V(4).Info("ecfg: ", string(b))
-	glog.V(4).Infof("dag: %v", dag)
-
-	// TODO(Bobgy): change execution state to pending, because this is driver, execution hasn't started.
-	createdExecution, err := mlmd.CreateExecution(ctx, pipeline, ecfg)
-	if err != nil {
-		return execution, err
-	}
-	glog.Infof("Created execution: %s", createdExecution)
-	execution.ID = createdExecution.GetID()
-	return execution, nil
-}
-
-// Get iteration items from a structpb.Value.
-// Return value may be
-// * a list of JSON serializable structs
-// * a list of structpb.Value
-func getItems(value *structpb.Value) (items []*structpb.Value, err error) {
-	switch v := value.GetKind().(type) {
-	case *structpb.Value_ListValue:
-		return v.ListValue.GetValues(), nil
-	case *structpb.Value_StringValue:
-		listValue := structpb.Value{}
-		if err = listValue.UnmarshalJSON([]byte(v.StringValue)); err != nil {
-			return nil, err
-		}
-		return listValue.GetListValue().GetValues(), nil
-	default:
-		return nil, fmt.Errorf("value of type %T cannot be iterated", v)
-	}
-}
-
-func reuseCachedOutputs(ctx context.Context, executorInput *pipelinespec.ExecutorInput, mlmd *metadata.Client, cachedMLMDExecutionID string) (*pipelinespec.ExecutorOutput, []*metadata.OutputArtifact, error) {
-	cachedMLMDExecutionIDInt64, err := strconv.ParseInt(cachedMLMDExecutionID, 10, 64)
-	if err != nil {
-		return nil, nil, fmt.Errorf("failure while transfering cachedMLMDExecutionID %s from string to int64: %w", cachedMLMDExecutionID, err)
-	}
-	execution, err := mlmd.GetExecution(ctx, cachedMLMDExecutionIDInt64)
-	if err != nil {
-		return nil, nil, fmt.Errorf("failure while getting execution of cachedMLMDExecutionID %v: %w", cachedMLMDExecutionIDInt64, err)
-	}
-	executorOutput := &pipelinespec.ExecutorOutput{
-		Artifacts: map[string]*pipelinespec.ArtifactList{},
-	}
-	_, outputs, err := execution.GetParameters()
-	if err != nil {
-		return nil, nil, fmt.Errorf("failed to collect output parameters from cache: %w", err)
-	}
-	executorOutput.ParameterValues = outputs
-	outputArtifacts, err := collectOutputArtifactMetadataFromCache(ctx, executorInput, cachedMLMDExecutionIDInt64, mlmd)
-	if err != nil {
-		return nil, nil, fmt.Errorf("failed collect output artifact metadata from cache: %w", err)
-	}
-	return executorOutput, outputArtifacts, nil
-}
-
-func collectOutputArtifactMetadataFromCache(ctx context.Context, executorInput *pipelinespec.ExecutorInput, cachedMLMDExecutionID int64, mlmd *metadata.Client) ([]*metadata.OutputArtifact, error) {
-	outputArtifacts, err := mlmd.GetOutputArtifactsByExecutionId(ctx, cachedMLMDExecutionID)
-	if err != nil {
-		return nil, fmt.Errorf("failed to get MLMDOutputArtifactsByName by executionId %v: %w", cachedMLMDExecutionID, err)
-	}
-
-	// Register artifacts with MLMD.
-	registeredMLMDArtifacts := make([]*metadata.OutputArtifact, 0, len(executorInput.GetOutputs().GetArtifacts()))
-	for name, artifactList := range executorInput.GetOutputs().GetArtifacts() {
-		if len(artifactList.Artifacts) == 0 {
-			continue
-		}
-		artifact := artifactList.Artifacts[0]
-		outputArtifact, ok := outputArtifacts[name]
-		if !ok {
-			return nil, fmt.Errorf("unable to find artifact with name %v in mlmd output artifacts", name)
-		}
-		outputArtifact.Schema = artifact.GetType().GetInstanceSchema()
-		registeredMLMDArtifacts = append(registeredMLMDArtifacts, outputArtifact)
-	}
-	return registeredMLMDArtifacts, nil
-}
-
-func getFingerPrint(opts Options, executorInput *pipelinespec.ExecutorInput) (string, error) {
-	outputParametersTypeMap := make(map[string]string)
-	for outputParamName, outputParamSpec := range opts.Component.GetOutputDefinitions().GetParameters() {
-		outputParametersTypeMap[outputParamName] = outputParamSpec.GetParameterType().String()
-	}
-	userCmdArgs := make([]string, 0, len(opts.Container.Command)+len(opts.Container.Args))
-	userCmdArgs = append(userCmdArgs, opts.Container.Command...)
-	userCmdArgs = append(userCmdArgs, opts.Container.Args...)
-
-	cacheKey, err := cacheutils.GenerateCacheKey(executorInput.GetInputs(), executorInput.GetOutputs(), outputParametersTypeMap, userCmdArgs, opts.Container.Image)
-	if err != nil {
-		return "", fmt.Errorf("failure while generating CacheKey: %w", err)
-	}
-	fingerPrint, err := cacheutils.GenerateFingerPrint(cacheKey)
-	return fingerPrint, err
-}
-
-func validateContainer(opts Options) (err error) {
-	defer func() {
-		if err != nil {
-			err = fmt.Errorf("invalid container driver args: %w", err)
-		}
-	}()
-	if opts.Container == nil {
-		return fmt.Errorf("container spec is required")
-	}
-	return validateNonRoot(opts)
-}
-
-func validateDAG(opts Options) (err error) {
-	defer func() {
-		if err != nil {
-			err = fmt.Errorf("invalid DAG driver args: %w", err)
-		}
-	}()
-	if opts.Container != nil {
-		return fmt.Errorf("container spec is unnecessary")
-	}
-	return validateNonRoot(opts)
-}
-
-func validateNonRoot(opts Options) error {
-	if opts.PipelineName == "" {
-		return fmt.Errorf("pipeline name is required")
-	}
-	if opts.RunID == "" {
-		return fmt.Errorf("KFP run ID is required")
-	}
-	if opts.Component == nil {
-		return fmt.Errorf("component spec is required")
-	}
-	if opts.Task.GetTaskInfo().GetName() == "" {
-		return fmt.Errorf("task spec is required")
-	}
-	if opts.RuntimeConfig != nil {
-		return fmt.Errorf("runtime config is unnecessary")
-	}
-	if opts.DAGExecutionID == 0 {
-		return fmt.Errorf("DAG execution ID is required")
-	}
-	return nil
-}
-
-func resolveInputs(
-	ctx context.Context,
-	dag *metadata.DAG,
-	iterationIndex *int,
-	pipeline *metadata.Pipeline,
-	opts Options,
-	mlmd *metadata.Client,
-	expr *expression.Expr,
-) (inputs *pipelinespec.ExecutorInput_Inputs, err error) {
-	defer func() {
-		if err != nil {
-			err = fmt.Errorf("failed to resolve inputs: %w", err)
-		}
-	}()
-
-	task := opts.Task
-	inputsSpec := opts.Component.GetInputDefinitions()
-
-	glog.V(4).Infof("dag: %v", dag)
-	glog.V(4).Infof("task: %v", task)
-	inputParams, _, err := dag.Execution.GetParameters()
-	if err != nil {
-		return nil, err
-	}
-	inputArtifacts, err := mlmd.GetInputArtifactsByExecutionID(ctx, dag.Execution.GetID())
-	if err != nil {
-		return nil, err
-	}
-	glog.Infof("parent DAG input parameters: %+v, artifacts: %+v", inputParams, inputArtifacts)
-	inputs = &pipelinespec.ExecutorInput_Inputs{
-		ParameterValues: make(map[string]*structpb.Value),
-		Artifacts:       make(map[string]*pipelinespec.ArtifactList),
-	}
-	isIterationDriver := iterationIndex != nil
-
-	handleParameterExpressionSelector := func() error {
-		for name, paramSpec := range task.GetInputs().GetParameters() {
-			var selector string
-			if selector = paramSpec.GetParameterExpressionSelector(); selector == "" {
-				continue
-			}
-			wrap := func(e error) error {
-				return fmt.Errorf("resolving parameter %q: evaluation of parameter expression selector %q failed: %w", name, selector, e)
-			}
-			value, ok := inputs.ParameterValues[name]
-			if !ok {
-				return wrap(fmt.Errorf("value not found in inputs"))
-			}
-			selected, err := expr.Select(value, selector)
-			if err != nil {
-				return wrap(err)
-			}
-			inputs.ParameterValues[name] = selected
-		}
-		return nil
-	}
-	handleParamTypeValidationAndConversion := func() error {
-		// TODO(Bobgy): verify whether there are inputs not in the inputs spec.
-		for name, spec := range inputsSpec.GetParameters() {
-			if task.GetParameterIterator() != nil {
-				if !isIterationDriver && task.GetParameterIterator().GetItemInput() == name {
-					// It's expected that an iterator does not have iteration item input parameter,
-					// because only iterations get the item input parameter.
-					continue
-				}
-				if isIterationDriver && task.GetParameterIterator().GetItems().GetInputParameter() == name {
-					// It's expected that an iteration does not have iteration items input parameter,
-					// because only the iterator has it.
-					continue
-				}
-			}
-			value, hasValue := inputs.GetParameterValues()[name]
-
-			// Handle when parameter does not have input value
-			if !hasValue && !inputsSpec.GetParameters()[name].GetIsOptional() {
-				// When parameter is not optional and there is no input value, first check if there is a default value,
-				// if there is a default value, use it as the value of the parameter.
-				// if there is no default value, report error.
-				if inputsSpec.GetParameters()[name].GetDefaultValue() == nil {
-					return fmt.Errorf("neither value nor default value provided for non-optional parameter %q", name)
-				}
-			} else if !hasValue && inputsSpec.GetParameters()[name].GetIsOptional() {
-				// When parameter is optional and there is no input value, value comes from default value.
-				// But we don't pass the default value here. They are resolved internally within the component.
-				// Note: in the past the backend passed the default values into the component. This is a behavior change.
-				// See discussion: https://github.com/kubeflow/pipelines/pull/8765#discussion_r1119477085
-				continue
-			}
-
-			switch spec.GetParameterType() {
-			case pipelinespec.ParameterType_STRING:
-				_, isValueString := value.GetKind().(*structpb.Value_StringValue)
-				if !isValueString {
-					// TODO(Bobgy): discuss whether we want to allow auto type conversion
-					// all parameter types can be consumed as JSON string
-					text, err := metadata.PbValueToText(value)
-					if err != nil {
-						return fmt.Errorf("converting input parameter %q to string: %w", name, err)
-					}
-					inputs.GetParameterValues()[name] = structpb.NewStringValue(text)
-				}
-			default:
-				typeMismatch := func(actual string) error {
-					return fmt.Errorf("input parameter %q type mismatch: expect %s, got %s", name, spec.GetParameterType(), actual)
-				}
-				switch v := value.GetKind().(type) {
-				case *structpb.Value_NullValue:
-					return fmt.Errorf("got null for input parameter %q", name)
-				case *structpb.Value_StringValue:
-					// TODO(Bobgy): consider whether we support parsing string as JSON for any other types.
-					if spec.GetParameterType() != pipelinespec.ParameterType_STRING {
-						return typeMismatch("string")
-					}
-				case *structpb.Value_NumberValue:
-					if spec.GetParameterType() != pipelinespec.ParameterType_NUMBER_DOUBLE && spec.GetParameterType() != pipelinespec.ParameterType_NUMBER_INTEGER {
-						return typeMismatch("number")
-					}
-				case *structpb.Value_BoolValue:
-					if spec.GetParameterType() != pipelinespec.ParameterType_BOOLEAN {
-						return typeMismatch("bool")
-					}
-				case *structpb.Value_ListValue:
-					if spec.GetParameterType() != pipelinespec.ParameterType_LIST {
-						return typeMismatch("list")
-					}
-				case *structpb.Value_StructValue:
-					if spec.GetParameterType() != pipelinespec.ParameterType_STRUCT {
-						return typeMismatch("struct")
-					}
-				default:
-					return fmt.Errorf("parameter %s has unknown protobuf.Value type: %T", name, v)
-				}
-			}
-		}
-		return nil
-	}
-	// this function has many branches, so it's hard to add more postprocess steps
-	// TODO(Bobgy): consider splitting this function into several sub functions
-	defer func() {
-		if err == nil {
-			err = handleParameterExpressionSelector()
-		}
-		if err == nil {
-			err = handleParamTypeValidationAndConversion()
-		}
-	}()
-	// resolve input parameters
-	if isIterationDriver {
-		// resolve inputs for iteration driver is very different
-		artifacts, err := mlmd.GetInputArtifactsByExecutionID(ctx, dag.Execution.GetID())
-		if err != nil {
-			return nil, err
-		}
-		inputs.ParameterValues = inputParams
-		inputs.Artifacts = artifacts
-		switch {
-		case task.GetArtifactIterator() != nil:
-			return nil, fmt.Errorf("artifact iterator not implemented yet")
-		case task.GetParameterIterator() != nil:
-			var itemsInput string
-			if task.GetParameterIterator().GetItems().GetInputParameter() != "" {
-				// input comes from outside the component
-				itemsInput = task.GetParameterIterator().GetItems().GetInputParameter()
-			} else if task.GetParameterIterator().GetItemInput() != "" {
-				// input comes from static input
-				itemsInput = task.GetParameterIterator().GetItemInput()
-			} else {
-				return nil, fmt.Errorf("cannot retrieve parameter iterator")
-			}
-			items, err := getItems(inputs.ParameterValues[itemsInput])
-			if err != nil {
-				return nil, err
-			}
-			if *iterationIndex >= len(items) {
-				return nil, fmt.Errorf("bug: %v items found, but getting index %v", len(items), *iterationIndex)
-			}
-			delete(inputs.ParameterValues, itemsInput)
-			inputs.ParameterValues[task.GetParameterIterator().GetItemInput()] = items[*iterationIndex]
-		default:
-			return nil, fmt.Errorf("bug: iteration_index>=0, but task iterator is empty")
-		}
-		return inputs, nil
-	}
-
-	// Handle parameters.
-	for name, paramSpec := range task.GetInputs().GetParameters() {
-		v, err := resolveInputParameter(ctx, dag, pipeline, opts, mlmd, paramSpec, inputParams)
-		if err != nil {
-			if !errors.Is(err, ErrResolvedParameterNull) {
-				return nil, err
-			}
-
-			componentParam, ok := opts.Component.GetInputDefinitions().GetParameters()[name]
-			if ok && componentParam != nil && componentParam.IsOptional {
-				// If the resolved paramter was null and the component input parameter is optional, just skip setting
-				// it and the launcher will handle defaults.
-				continue
-			}
-
-			return nil, err
-		}
-
-		inputs.ParameterValues[name] = v
-	}
-
-	// Handle artifacts.
-	for name, artifactSpec := range task.GetInputs().GetArtifacts() {
-		v, err := resolveInputArtifact(ctx, dag, pipeline, mlmd, name, artifactSpec, inputArtifacts, task)
-		if err != nil {
-			return nil, err
-		}
-		inputs.Artifacts[name] = v
-	}
-	// TODO(Bobgy): validate executor inputs match component inputs definition
-	return inputs, nil
-}
-
-// resolveInputParameter resolves an InputParameterSpec
-// using a given input context via InputParams. ErrResolvedParameterNull is returned if paramSpec
-// is a component input parameter and parameter resolves to a null value (i.e. an optional pipeline input with no
-// default). The caller can decide if this is allowed in that context.
-func resolveInputParameter(
-	ctx context.Context,
-	dag *metadata.DAG,
-	pipeline *metadata.Pipeline,
-	opts Options,
-	mlmd *metadata.Client,
-	paramSpec *pipelinespec.TaskInputsSpec_InputParameterSpec,
-	inputParams map[string]*structpb.Value,
-) (*structpb.Value, error) {
-	glog.V(4).Infof("paramSpec: %v", paramSpec)
-	paramError := func(err error) error {
-		return fmt.Errorf("resolving input parameter with spec %s: %w", paramSpec, err)
-	}
-	switch t := paramSpec.Kind.(type) {
-	case *pipelinespec.TaskInputsSpec_InputParameterSpec_ComponentInputParameter:
-		componentInput := paramSpec.GetComponentInputParameter()
-		if componentInput == "" {
-			return nil, paramError(fmt.Errorf("empty component input"))
-		}
-		v, ok := inputParams[componentInput]
-		if !ok {
-			return nil, paramError(fmt.Errorf("parent DAG does not have input parameter %s", componentInput))
-		}
-
-		if _, isNullValue := v.GetKind().(*structpb.Value_NullValue); isNullValue {
-			// Null values are only allowed for optional pipeline input parameters with no values. The caller has this
-			// context to know if this is allowed.
-			return nil, fmt.Errorf("%w: %s", ErrResolvedParameterNull, componentInput)
-		}
-
-		return v, nil
-
-	// This is the case where the input comes from the output of an upstream task.
-	case *pipelinespec.TaskInputsSpec_InputParameterSpec_TaskOutputParameter:
-		cfg := resolveUpstreamOutputsConfig{
-			ctx:       ctx,
-			paramSpec: paramSpec,
-			dag:       dag,
-			pipeline:  pipeline,
-			mlmd:      mlmd,
-			err:       paramError,
-		}
-		v, err := resolveUpstreamParameters(cfg)
-		if err != nil {
-			return nil, err
-		}
-		return v, nil
-	case *pipelinespec.TaskInputsSpec_InputParameterSpec_RuntimeValue:
-		runtimeValue := paramSpec.GetRuntimeValue()
-		switch t := runtimeValue.Value.(type) {
-		case *pipelinespec.ValueOrRuntimeParameter_Constant:
-			val := runtimeValue.GetConstant()
-			var v *structpb.Value
-			switch val.GetStringValue() {
-			case "{{$.pipeline_job_name}}":
-				v = structpb.NewStringValue(opts.RunDisplayName)
-			case "{{$.pipeline_job_resource_name}}":
-				v = structpb.NewStringValue(opts.RunName)
-			case "{{$.pipeline_job_uuid}}":
-				v = structpb.NewStringValue(opts.RunID)
-			case "{{$.pipeline_task_name}}":
-				v = structpb.NewStringValue(opts.Task.GetTaskInfo().GetName())
-			case "{{$.pipeline_task_uuid}}":
-				v = structpb.NewStringValue(fmt.Sprintf("%d", opts.DAGExecutionID))
-			default:
-				v = val
-			}
-
-			return v, nil
-		default:
-			return nil, paramError(fmt.Errorf("param runtime value spec of type %T not implemented", t))
-		}
-	// TODO(Bobgy): implement the following cases
-	// case *pipelinespec.TaskInputsSpec_InputParameterSpec_TaskFinalStatus_:
-	default:
-		return nil, paramError(fmt.Errorf("parameter spec of type %T not implemented yet", t))
-	}
-}
-
-// resolveInputParameterStr is like resolveInputParameter but returns an error if the resolved value is not a non-empty
-// string.
-func resolveInputParameterStr(
-	ctx context.Context,
-	dag *metadata.DAG,
-	pipeline *metadata.Pipeline,
-	opts Options,
-	mlmd *metadata.Client,
-	paramSpec *pipelinespec.TaskInputsSpec_InputParameterSpec,
-	inputParams map[string]*structpb.Value,
-) (*structpb.Value, error) {
-	val, err := resolveInputParameter(ctx, dag, pipeline, opts, mlmd, paramSpec, inputParams)
-	if err != nil {
-		return nil, err
-	}
-
-	if typedVal, ok := val.GetKind().(*structpb.Value_StringValue); ok && typedVal != nil {
-		if typedVal.StringValue == "" {
-			return nil, fmt.Errorf("resolving input parameter with spec %s. Expected a non-empty string.", paramSpec)
-		}
-	} else {
-		return nil, fmt.Errorf("resolving input parameter with spec %s. Expected a string but got: %T", paramSpec, val.GetKind())
-	}
-
-	return val, nil
-}
-
-// resolveInputArtifact resolves an InputArtifactSpec
-// using a given input context via inputArtifacts.
-func resolveInputArtifact(
-	ctx context.Context,
-	dag *metadata.DAG,
-	pipeline *metadata.Pipeline,
-	mlmd *metadata.Client,
-	name string,
-	artifactSpec *pipelinespec.TaskInputsSpec_InputArtifactSpec,
-	inputArtifacts map[string]*pipelinespec.ArtifactList,
-	task *pipelinespec.PipelineTaskSpec,
-) (*pipelinespec.ArtifactList, error) {
-	glog.V(4).Infof("inputs: %#v", task.GetInputs())
-	glog.V(4).Infof("artifacts: %#v", task.GetInputs().GetArtifacts())
-	artifactError := func(err error) error {
-		return fmt.Errorf("failed to resolve input artifact %s with spec %s: %w", name, artifactSpec, err)
-	}
-	switch t := artifactSpec.Kind.(type) {
-	case *pipelinespec.TaskInputsSpec_InputArtifactSpec_ComponentInputArtifact:
-		inputArtifactName := artifactSpec.GetComponentInputArtifact()
-		if inputArtifactName == "" {
-			return nil, artifactError(fmt.Errorf("component input artifact key is empty"))
-		}
-		v, ok := inputArtifacts[inputArtifactName]
-		if !ok {
-			return nil, artifactError(fmt.Errorf("parent DAG does not have input artifact %s", inputArtifactName))
-		}
-		return v, nil
-	case *pipelinespec.TaskInputsSpec_InputArtifactSpec_TaskOutputArtifact:
-		cfg := resolveUpstreamOutputsConfig{
-			ctx:          ctx,
-			artifactSpec: artifactSpec,
-			dag:          dag,
-			pipeline:     pipeline,
-			mlmd:         mlmd,
-			err:          artifactError,
-		}
-		artifacts, err := resolveUpstreamArtifacts(cfg)
-		if err != nil {
-			return nil, err
-		}
-		return artifacts, nil
-	default:
-		return nil, artifactError(fmt.Errorf("artifact spec of type %T not implemented yet", t))
-	}
-}
-
-// getDAGTasks is a recursive function that returns a map of all tasks across all DAGs in the context of nested DAGs.
-func getDAGTasks(
-	ctx context.Context,
-	dag *metadata.DAG,
-	pipeline *metadata.Pipeline,
-	mlmd *metadata.Client,
-	flattenedTasks map[string]*metadata.Execution,
-) (map[string]*metadata.Execution, error) {
-	if flattenedTasks == nil {
-		flattenedTasks = make(map[string]*metadata.Execution)
-	}
-	currentExecutionTasks, err := mlmd.GetExecutionsInDAG(ctx, dag, pipeline, true)
-	if err != nil {
-		return nil, err
-	}
-	for k, v := range currentExecutionTasks {
-		flattenedTasks[k] = v
-	}
-	for _, v := range currentExecutionTasks {
-
-		if v.GetExecution().GetType() == "system.DAGExecution" {
-			// Iteration count is only applied when using ParallelFor, and in
-			// that scenario you're guaranteed to have redundant task names even
-			// within a single DAG, which results in an error when
-			// mlmd.GetExecutionsInDAG is called. ParallelFor outputs should be
-			// handled with dsl.Collected.
-			_, ok := v.GetExecution().GetCustomProperties()["iteration_count"]
-			if ok {
-				glog.Infof("Found a ParallelFor task, %v. Skipping it.", v.TaskName())
-				continue
-			}
-			glog.V(4).Infof("Found a task, %v, with an execution type of system.DAGExecution. Adding its tasks to the task list.", v.TaskName())
-			subDAG, err := mlmd.GetDAG(ctx, v.GetExecution().GetId())
-			if err != nil {
-				return nil, err
-			}
-			// Pass the subDAG into a recursive call to getDAGTasks and update
-			// tasks to include the subDAG's tasks.
-			flattenedTasks, err = getDAGTasks(ctx, subDAG, pipeline, mlmd, flattenedTasks)
-			if err != nil {
-				return nil, err
-			}
-		}
-	}
-
-	return flattenedTasks, nil
-}
-
-// resolveUpstreamOutputsConfig is just a config struct used to store the input
-// parameters of the resolveUpstreamParameters and resolveUpstreamArtifacts
-// functions.
-type resolveUpstreamOutputsConfig struct {
-	ctx          context.Context
-	paramSpec    *pipelinespec.TaskInputsSpec_InputParameterSpec
-	artifactSpec *pipelinespec.TaskInputsSpec_InputArtifactSpec
-	dag          *metadata.DAG
-	pipeline     *metadata.Pipeline
-	mlmd         *metadata.Client
-	err          func(error) error
-}
-
-// resolveUpstreamParameters resolves input parameters that come from upstream
-// tasks. These tasks can be components/containers, which is relatively
-// straightforward, or DAGs, in which case, we need to traverse the graph until
-// we arrive at a component/container (since there can be n nested DAGs).
-func resolveUpstreamParameters(cfg resolveUpstreamOutputsConfig) (*structpb.Value, error) {
-	taskOutput := cfg.paramSpec.GetTaskOutputParameter()
-	glog.V(4).Info("taskOutput: ", taskOutput)
-	producerTaskName := taskOutput.GetProducerTask()
-	if producerTaskName == "" {
-		return nil, cfg.err(fmt.Errorf("producerTaskName is empty"))
-	}
-	outputParameterKey := taskOutput.GetOutputParameterKey()
-	if outputParameterKey == "" {
-		return nil, cfg.err(fmt.Errorf("output parameter key is empty"))
-	}
-
-	// Get a list of tasks for the current DAG first.
-	// The reason we use gatDAGTasks instead of mlmd.GetExecutionsInDAG is because the latter does not handle
-	// task name collisions in the map which results in a bunch of unhandled edge cases and test failures.
-	tasks, err := getDAGTasks(cfg.ctx, cfg.dag, cfg.pipeline, cfg.mlmd, nil)
-	if err != nil {
-		return nil, cfg.err(err)
-	}
-
-	producer, ok := tasks[producerTaskName]
-	if !ok {
-		return nil, cfg.err(fmt.Errorf("producer task, %v, not in tasks", producerTaskName))
-	}
-	glog.V(4).Info("producer: ", producer)
-	glog.V(4).Infof("tasks: %#v", tasks)
-	currentTask := producer
-	// Continue looping until we reach a sub-task that is NOT a DAG.
-	for {
-		glog.V(4).Info("currentTask: ", currentTask.TaskName())
-		// If the current task is a DAG:
-		if *currentTask.GetExecution().Type == "system.DAGExecution" {
-			// Since currentTask is a DAG, we need to deserialize its
-			// output parameter map so that we can look up its
-			// corresponding producer sub-task, reassign currentTask,
-			// and iterate through this loop again.
-			outputParametersCustomProperty, ok := currentTask.GetExecution().GetCustomProperties()["parameter_producer_task"]
-			if !ok {
-				return nil, cfg.err(fmt.Errorf("task, %v, does not have a parameter_producer_task custom property", currentTask.TaskName()))
-			}
-			glog.V(4).Infof("outputParametersCustomProperty: %#v", outputParametersCustomProperty)
-
-			dagOutputParametersMap := make(map[string]*pipelinespec.DagOutputsSpec_DagOutputParameterSpec)
-			glog.V(4).Infof("outputParametersCustomProperty: %v", outputParametersCustomProperty.GetStructValue())
-
-			for name, value := range outputParametersCustomProperty.GetStructValue().GetFields() {
-				outputSpec := &pipelinespec.DagOutputsSpec_DagOutputParameterSpec{}
-				err := protojson.Unmarshal([]byte(value.GetStringValue()), outputSpec)
-				if err != nil {
-					return nil, err
-				}
-				dagOutputParametersMap[name] = outputSpec
-			}
-
-			glog.V(4).Infof("Deserialized dagOutputParametersMap: %v", dagOutputParametersMap)
-
-			// Support for the 2 DagOutputParameterSpec types:
-			// ValueFromParameter & ValueFromOneof
-			var subTaskName string
-			switch dagOutputParametersMap[outputParameterKey].Kind.(type) {
-			case *pipelinespec.DagOutputsSpec_DagOutputParameterSpec_ValueFromParameter:
-				subTaskName = dagOutputParametersMap[outputParameterKey].GetValueFromParameter().GetProducerSubtask()
-				outputParameterKey = dagOutputParametersMap[outputParameterKey].GetValueFromParameter().GetOutputParameterKey()
-			case *pipelinespec.DagOutputsSpec_DagOutputParameterSpec_ValueFromOneof:
-				// When OneOf is specified in a pipeline, the output of only 1 task is consumed even though there may be more than 1 task output set. In this case we will attempt to grab the first successful task output.
-				paramSelectors := dagOutputParametersMap[outputParameterKey].GetValueFromOneof().GetParameterSelectors()
-				glog.V(4).Infof("paramSelectors: %v", paramSelectors)
-				// Since we have the tasks map, we can iterate through the parameterSelectors if the ProducerSubTask is not present in the task map and then assign the new OutputParameterKey only if it exists.
-				successfulOneOfTask := false
-				for !successfulOneOfTask {
-					for _, paramSelector := range paramSelectors {
-						subTaskName = paramSelector.GetProducerSubtask()
-						glog.V(4).Infof("subTaskName from paramSelector: %v", subTaskName)
-						glog.V(4).Infof("outputParameterKey from paramSelector: %v", paramSelector.GetOutputParameterKey())
-						if subTask, ok := tasks[subTaskName]; ok {
-							subTaskState := subTask.GetExecution().LastKnownState.String()
-							glog.V(4).Infof("subTask: %w , subTaskState: %v", subTaskName, subTaskState)
-							if subTaskState == "CACHED" || subTaskState == "COMPLETE" {
-
-								outputParameterKey = paramSelector.GetOutputParameterKey()
-								successfulOneOfTask = true
-								break
-							}
-						}
-					}
-					if !successfulOneOfTask {
-						return nil, cfg.err(fmt.Errorf("processing OneOf: No successful task found"))
-					}
-				}
-			}
-			glog.V(4).Infof("SubTaskName from outputParams: %v", subTaskName)
-			glog.V(4).Infof("OutputParameterKey from outputParams: %v", outputParameterKey)
-			if subTaskName == "" {
-				return nil, cfg.err(fmt.Errorf("producer_subtask not in outputParams"))
-			}
-			glog.V(4).Infof(
-				"Overriding currentTask, %v, output with currentTask's producer_subtask, %v, output.",
-				currentTask.TaskName(),
-				subTaskName,
-			)
-			currentTask, ok = tasks[subTaskName]
-			if !ok {
-				return nil, cfg.err(fmt.Errorf("subTaskName, %v, not in tasks", subTaskName))
-			}
-		} else {
-			_, outputParametersCustomProperty, err := currentTask.GetParameters()
-			if err != nil {
-				return nil, err
-			}
-			// Base case
-			return outputParametersCustomProperty[outputParameterKey], nil
-		}
-	}
-}
-
-// resolveUpstreamArtifacts resolves input artifacts that come from upstream
-// tasks. These tasks can be components/containers, which is relatively
-// straightforward, or DAGs, in which case, we need to traverse the graph until
-// we arrive at a component/container (since there can be n nested DAGs).
-func resolveUpstreamArtifacts(cfg resolveUpstreamOutputsConfig) (*pipelinespec.ArtifactList, error) {
-	glog.V(4).Infof("artifactSpec: %#v", cfg.artifactSpec)
-	taskOutput := cfg.artifactSpec.GetTaskOutputArtifact()
-	if taskOutput.GetProducerTask() == "" {
-		return nil, cfg.err(fmt.Errorf("producer task is empty"))
-	}
-	if taskOutput.GetOutputArtifactKey() == "" {
-		cfg.err(fmt.Errorf("output artifact key is empty"))
-	}
-	tasks, err := getDAGTasks(cfg.ctx, cfg.dag, cfg.pipeline, cfg.mlmd, nil)
-	if err != nil {
-		cfg.err(err)
-	}
-
-	producer, ok := tasks[taskOutput.GetProducerTask()]
-	if !ok {
-		cfg.err(
-			fmt.Errorf("cannot find producer task %q", taskOutput.GetProducerTask()),
-		)
-	}
-	glog.V(4).Info("producer: ", producer)
-	currentTask := producer
-	outputArtifactKey := taskOutput.GetOutputArtifactKey()
-
-	// Continue looping until we reach a sub-task that is NOT a DAG.
-	for {
-		glog.V(4).Info("currentTask: ", currentTask.TaskName())
-		// If the current task is a DAG:
-		if *currentTask.GetExecution().Type == "system.DAGExecution" {
-			// Get the sub-task.
-			outputArtifactsCustomProperty := currentTask.GetExecution().GetCustomProperties()["artifact_producer_task"]
-			// Deserialize the output artifacts.
-			var outputArtifacts map[string]*pipelinespec.DagOutputsSpec_DagOutputArtifactSpec
-			err := json.Unmarshal([]byte(outputArtifactsCustomProperty.GetStringValue()), &outputArtifacts)
-			if err != nil {
-				return nil, err
-			}
-			glog.V(4).Infof("Deserialized outputArtifacts: %v", outputArtifacts)
-			// Adding support for multiple output artifacts
-			var subTaskName string
-			artifactSelectors := outputArtifacts[outputArtifactKey].GetArtifactSelectors()
-
-			for _, v := range artifactSelectors {
-				glog.V(4).Infof("v: %v", v)
-				glog.V(4).Infof("v.ProducerSubtask: %v", v.ProducerSubtask)
-				glog.V(4).Infof("v.OutputArtifactKey: %v", v.OutputArtifactKey)
-				subTaskName = v.ProducerSubtask
-				outputArtifactKey = v.OutputArtifactKey
-			}
-			// If the sub-task is a DAG, reassign currentTask and run
-			// through the loop again.
-			currentTask = tasks[subTaskName]
-			// }
-		} else {
-			// Base case, currentTask is a container, not a DAG.
-			outputs, err := cfg.mlmd.GetOutputArtifactsByExecutionId(cfg.ctx, currentTask.GetID())
-			if err != nil {
-				cfg.err(err)
-			}
-			glog.V(4).Infof("outputs: %#v", outputs)
-			artifact, ok := outputs[outputArtifactKey]
-			if !ok {
-				cfg.err(
-					fmt.Errorf(
-						"cannot find output artifact key %q in producer task %q",
-						taskOutput.GetOutputArtifactKey(),
-						taskOutput.GetProducerTask(),
-					),
-				)
-			}
-			runtimeArtifact, err := artifact.ToRuntimeArtifact()
-			if err != nil {
-				cfg.err(err)
-			}
-			// Base case
-			return &pipelinespec.ArtifactList{
-				Artifacts: []*pipelinespec.RuntimeArtifact{runtimeArtifact},
-			}, nil
-		}
-	}
-}
-
-// provisionOuutputs prepares output references that will get saved to MLMD.
-func provisionOutputs(
-	pipelineRoot,
-	taskName string,
-	outputsSpec *pipelinespec.ComponentOutputsSpec,
-	outputURISalt string,
-	publishOutput string,
-) *pipelinespec.ExecutorInput_Outputs {
-	outputs := &pipelinespec.ExecutorInput_Outputs{
-		Artifacts:  make(map[string]*pipelinespec.ArtifactList),
-		Parameters: make(map[string]*pipelinespec.ExecutorInput_OutputParameter),
-		OutputFile: component.OutputMetadataFilepath,
-	}
-	artifacts := outputsSpec.GetArtifacts()
-
-	// TODO: Check if there's a more idiomatic way to handle this.
-	if publishOutput == "true" {
-		// Add a placeholder for a log artifact that will be written to by the
-		// subsequent executor.
-		if artifacts == nil {
-			artifacts = make(map[string]*pipelinespec.ComponentOutputsSpec_ArtifactSpec)
-		}
-		artifacts["executor-logs"] = &pipelinespec.ComponentOutputsSpec_ArtifactSpec{
-			ArtifactType: &pipelinespec.ArtifactTypeSchema{
-				Kind: &pipelinespec.ArtifactTypeSchema_SchemaTitle{
-					SchemaTitle: "system.Artifact",
-				},
-			},
-		}
-	}
-
-	for name, artifact := range artifacts {
-		outputs.Artifacts[name] = &pipelinespec.ArtifactList{
-			Artifacts: []*pipelinespec.RuntimeArtifact{
-				{
-					// Do not preserve the query string for output artifacts, as otherwise
-					// they'd appear in file and artifact names.
-					Uri:      metadata.GenerateOutputURI(pipelineRoot, []string{taskName, outputURISalt, name}, false),
-					Type:     artifact.GetArtifactType(),
-					Metadata: artifact.GetMetadata(),
-				},
-			},
-		}
-	}
-
->>>>>>> 30d0c459
 	for name := range outputsSpec.GetParameters() {
 		outputs.Parameters[name] = &pipelinespec.ExecutorInput_OutputParameter{
 			OutputFile: fmt.Sprintf("/tmp/kfp/outputs/%s", name),
@@ -1801,518 +538,4 @@
 	}
 
 	return outputs
-<<<<<<< HEAD
-=======
-}
-
-var accessModeMap = map[string]k8score.PersistentVolumeAccessMode{
-	"ReadWriteOnce":    k8score.ReadWriteOnce,
-	"ReadOnlyMany":     k8score.ReadOnlyMany,
-	"ReadWriteMany":    k8score.ReadWriteMany,
-	"ReadWriteOncePod": k8score.ReadWriteOncePod,
-}
-
-// kubernetesPlatformOps() carries out the Kubernetes-specific operations, such as create PVC,
-// delete PVC, etc. In these operations we skip the launcher due to there being no user container.
-// It also prepublishes and publishes the execution, which are usually done in the launcher.
-func kubernetesPlatformOps(
-	ctx context.Context,
-	mlmd *metadata.Client,
-	cacheClient *cacheutils.Client,
-	execution *Execution,
-	ecfg *metadata.ExecutionConfig,
-	opts *Options,
-) (err error) {
-	defer func() {
-		if err != nil {
-			err = fmt.Errorf("failed to %s and publish execution %s: %w", dummyImages[opts.Container.Image], opts.Task.GetTaskInfo().GetName(), err)
-		}
-	}()
-	// If we cannot create Kubernetes client, we cannot publish this execution
-	k8sClient, err := createK8sClient()
-	if err != nil {
-		return fmt.Errorf("cannot generate k8s clientset: %w", err)
-	}
-
-	var outputParameters map[string]*structpb.Value
-	var createdExecution *metadata.Execution
-	status := pb.Execution_FAILED
-	var pvcName string
-	defer func() {
-		// We publish the execution, no matter this operartion succeeds or not
-		perr := publishDriverExecution(k8sClient, mlmd, ctx, createdExecution, outputParameters, nil, status)
-		if perr != nil && err != nil {
-			err = fmt.Errorf("failed to publish driver execution: %s. Also failed the Kubernetes platform operation: %s", perr.Error(), err.Error())
-		} else if perr != nil {
-			err = fmt.Errorf("failed to publish driver execution: %w", perr)
-		}
-	}()
-
-	switch opts.Container.Image {
-	case "argostub/createpvc":
-		pvcName, createdExecution, status, err = createPVC(ctx, k8sClient, *execution, opts, cacheClient, mlmd, ecfg)
-		if err != nil {
-			return err
-		}
-		outputParameters = map[string]*structpb.Value{
-			"name": structpb.NewStringValue(pvcName),
-		}
-	case "argostub/deletepvc":
-		if createdExecution, status, err = deletePVC(ctx, k8sClient, *execution, opts, cacheClient, mlmd, ecfg); err != nil {
-			return err
-		}
-	default:
-		err = fmt.Errorf("unknown image name %s for Kubernetes-specific operations", opts.Container.Image)
-		return err
-	}
-	return nil
-}
-
-// Usually we publish the execution in launcher, but for Kubernetes-specific operations,
-// we skip the launcher. So this function is only used in these special cases.
-func publishDriverExecution(
-	k8sClient *kubernetes.Clientset,
-	mlmd *metadata.Client,
-	ctx context.Context,
-	execution *metadata.Execution,
-	outputParameters map[string]*structpb.Value,
-	outputArtifacts []*metadata.OutputArtifact,
-	status pb.Execution_State,
-) (err error) {
-	defer func() {
-		if err != nil {
-			err = fmt.Errorf("failed to publish driver execution %s: %w", execution.TaskName(), err)
-		}
-	}()
-	namespace, err := config.InPodNamespace()
-	if err != nil {
-		return fmt.Errorf("error getting namespace: %w", err)
-	}
-
-	podName, err := config.InPodName()
-	if err != nil {
-		return fmt.Errorf("error getting pod name: %w", err)
-	}
-
-	pod, err := k8sClient.CoreV1().Pods(namespace).Get(context.TODO(), podName, metav1.GetOptions{})
-	if err != nil {
-		return fmt.Errorf("error retrieving info for pod %s: %w", podName, err)
-	}
-
-	ecfg := &metadata.ExecutionConfig{
-		PodName:   podName,
-		PodUID:    string(pod.UID),
-		Namespace: namespace,
-	}
-	if _, err := mlmd.PrePublishExecution(ctx, execution, ecfg); err != nil {
-		return fmt.Errorf("failed to prepublish: %w", err)
-	}
-	if err = mlmd.PublishExecution(ctx, execution, outputParameters, outputArtifacts, status); err != nil {
-		return fmt.Errorf("failed to publish: %w", err)
-	}
-	glog.Infof("Published execution of Kubernetes platform task %s.", execution.TaskName())
-	return nil
-}
-
-// execution is passed by value because we make changes to it to generate  fingerprint
-func createPVC(
-	ctx context.Context,
-	k8sClient kubernetes.Interface,
-	execution Execution,
-	opts *Options,
-	cacheClient *cacheutils.Client,
-	mlmd *metadata.Client,
-	ecfg *metadata.ExecutionConfig,
-) (pvcName string, createdExecution *metadata.Execution, status pb.Execution_State, err error) {
-	// Create execution regardless the operation succeeds or not
-	defer func() {
-		if createdExecution == nil {
-			pipeline, err := mlmd.GetPipeline(ctx, opts.PipelineName, opts.RunID, "", "", "", "")
-			if err != nil {
-				return
-			}
-			createdExecution, err = mlmd.CreateExecution(ctx, pipeline, ecfg)
-		}
-	}()
-
-	taskStartedTime := time.Now().Unix()
-
-	inputs := execution.ExecutorInput.Inputs
-	glog.Infof("Input parameter values: %+v", inputs.ParameterValues)
-
-	// Required input: access_modes
-	accessModeInput, ok := inputs.ParameterValues["access_modes"]
-	if !ok || accessModeInput == nil {
-		return "", createdExecution, pb.Execution_FAILED, fmt.Errorf("failed to create pvc: parameter access_modes not provided")
-	}
-	var accessModes []k8score.PersistentVolumeAccessMode
-	for _, value := range accessModeInput.GetListValue().GetValues() {
-		accessModes = append(accessModes, accessModeMap[value.GetStringValue()])
-	}
-
-	// Optional input: pvc_name and pvc_name_suffix
-	// Can only provide at most one of these two parameters.
-	// If neither is provided, PVC name is a randomly generated UUID.
-	pvcNameSuffixInput := inputs.ParameterValues["pvc_name_suffix"]
-	pvcNameInput := inputs.ParameterValues["pvc_name"]
-	if pvcNameInput.GetStringValue() != "" && pvcNameSuffixInput.GetStringValue() != "" {
-		return "", createdExecution, pb.Execution_FAILED, fmt.Errorf("failed to create pvc: at most one of pvc_name and pvc_name_suffix can be non-empty")
-	} else if pvcNameSuffixInput.GetStringValue() != "" {
-		pvcName = uuid.NewString() + pvcNameSuffixInput.GetStringValue()
-		// Add pvcName to the executor input for fingerprint generation
-		execution.ExecutorInput.Inputs.ParameterValues[pvcName] = structpb.NewStringValue(pvcName)
-	} else if pvcNameInput.GetStringValue() != "" {
-		pvcName = pvcNameInput.GetStringValue()
-	} else {
-		pvcName = uuid.NewString()
-		// Add pvcName to the executor input for fingerprint generation
-		execution.ExecutorInput.Inputs.ParameterValues[pvcName] = structpb.NewStringValue(pvcName)
-	}
-
-	// Required input: size
-	volumeSizeInput, ok := inputs.ParameterValues["size"]
-	if !ok || volumeSizeInput == nil {
-		return "", createdExecution, pb.Execution_FAILED, fmt.Errorf("failed to create pvc: parameter volumeSize not provided")
-	}
-
-	// Optional input: storage_class_name
-	// When not provided, use default value `standard`
-	storageClassNameInput, ok := inputs.ParameterValues["storage_class_name"]
-	var storageClassName string
-	if !ok {
-		storageClassName = "standard"
-	} else {
-		storageClassName = storageClassNameInput.GetStringValue()
-	}
-
-	// Optional input: annotations
-	pvcAnnotationsInput := inputs.ParameterValues["annotations"]
-	pvcAnnotations := make(map[string]string)
-	for key, val := range pvcAnnotationsInput.GetStructValue().AsMap() {
-		typedVal := val.(structpb.Value)
-		pvcAnnotations[key] = typedVal.GetStringValue()
-	}
-
-	// Optional input: volume_name
-	volumeNameInput := inputs.ParameterValues["volume_name"]
-	volumeName := volumeNameInput.GetStringValue()
-
-	// Get execution fingerprint and MLMD ID for caching
-	// If pvcName includes a randomly generated UUID, it is added in the execution input as a key-value pair for this purpose only
-	// The original execution is not changed.
-	fingerPrint, cachedMLMDExecutionID, err := getFingerPrintsAndID(&execution, opts, cacheClient)
-	if err != nil {
-		return "", createdExecution, pb.Execution_FAILED, err
-	}
-	ecfg.CachedMLMDExecutionID = cachedMLMDExecutionID
-	ecfg.FingerPrint = fingerPrint
-
-	pipeline, err := mlmd.GetPipeline(ctx, opts.PipelineName, opts.RunID, "", "", "", "")
-	if err != nil {
-		return "", createdExecution, pb.Execution_FAILED, fmt.Errorf("error getting pipeline from MLMD: %w", err)
-	}
-
-	// Create execution in MLMD
-	// TODO(Bobgy): change execution state to pending, because this is driver, execution hasn't started.
-	createdExecution, err = mlmd.CreateExecution(ctx, pipeline, ecfg)
-	if err != nil {
-		return "", createdExecution, pb.Execution_FAILED, fmt.Errorf("error creating MLMD execution for createpvc: %w", err)
-	}
-	glog.Infof("Created execution: %s", createdExecution)
-	execution.ID = createdExecution.GetID()
-	if !execution.WillTrigger() {
-		return "", createdExecution, pb.Execution_COMPLETE, nil
-	}
-
-	// Use cache and skip createpvc if all conditions met:
-	// (1) Cache is enabled
-	// (2) CachedMLMDExecutionID is non-empty, which means a cache entry exists
-	cached := false
-	execution.Cached = &cached
-	if opts.Task.GetCachingOptions().GetEnableCache() && ecfg.CachedMLMDExecutionID != "" {
-		executorOutput, outputArtifacts, err := reuseCachedOutputs(ctx, execution.ExecutorInput, mlmd, ecfg.CachedMLMDExecutionID)
-		if err != nil {
-			return "", createdExecution, pb.Execution_FAILED, err
-		}
-		// TODO(Bobgy): upload output artifacts.
-		// TODO(Bobgy): when adding artifacts, we will need execution.pipeline to be non-nil, because we need
-		// to publish output artifacts to the context too.
-		if err := mlmd.PublishExecution(ctx, createdExecution, executorOutput.GetParameterValues(), outputArtifacts, pb.Execution_CACHED); err != nil {
-			return "", createdExecution, pb.Execution_FAILED, fmt.Errorf("failed to publish cached execution: %w", err)
-		}
-		*execution.Cached = true
-		return pvcName, createdExecution, pb.Execution_CACHED, nil
-	}
-
-	// Create a PersistentVolumeClaim object
-	pvc := &k8score.PersistentVolumeClaim{
-		ObjectMeta: metav1.ObjectMeta{
-			Name:        pvcName,
-			Annotations: pvcAnnotations,
-		},
-		Spec: k8score.PersistentVolumeClaimSpec{
-			AccessModes: accessModes,
-			Resources: k8score.VolumeResourceRequirements{
-				Requests: k8score.ResourceList{
-					k8score.ResourceStorage: k8sres.MustParse(volumeSizeInput.GetStringValue()),
-				},
-			},
-			StorageClassName: &storageClassName,
-			VolumeName:       volumeName,
-		},
-	}
-
-	// Create the PVC in the cluster
-	createdPVC, err := k8sClient.CoreV1().PersistentVolumeClaims(opts.Namespace).Create(context.Background(), pvc, metav1.CreateOptions{})
-	if err != nil {
-		return "", createdExecution, pb.Execution_FAILED, fmt.Errorf("failed to create pvc: %w", err)
-	}
-	glog.Infof("Created PVC %s\n", createdPVC.ObjectMeta.Name)
-
-	// Create a cache entry
-	/*
-		id := createdExecution.GetID()
-		if id == 0 {
-			return "", createdExecution, pb.Execution_FAILED, fmt.Errorf("failed to get id from createdExecution")
-		}
-	*/
-	if opts.Task.GetCachingOptions().GetEnableCache() {
-		err = createCache(ctx, createdExecution, opts, taskStartedTime, fingerPrint, cacheClient)
-		if err != nil {
-			return "", createdExecution, pb.Execution_FAILED, fmt.Errorf("failed to create cache entry for create pvc: %w", err)
-		}
-	}
-
-	return createdPVC.ObjectMeta.Name, createdExecution, pb.Execution_COMPLETE, nil
-}
-
-func deletePVC(
-	ctx context.Context,
-	k8sClient kubernetes.Interface,
-	execution Execution,
-	opts *Options,
-	cacheClient *cacheutils.Client,
-	mlmd *metadata.Client,
-	ecfg *metadata.ExecutionConfig,
-) (createdExecution *metadata.Execution, status pb.Execution_State, err error) {
-	// Create execution regardless the operation succeeds or not
-	defer func() {
-		if createdExecution == nil {
-			pipeline, err := mlmd.GetPipeline(ctx, opts.PipelineName, opts.RunID, "", "", "", "")
-			if err != nil {
-				return
-			}
-			createdExecution, err = mlmd.CreateExecution(ctx, pipeline, ecfg)
-		}
-	}()
-
-	taskStartedTime := time.Now().Unix()
-
-	inputs := execution.ExecutorInput.Inputs
-	glog.Infof("Input parameter values: %+v", inputs.ParameterValues)
-
-	// Required input: pvc_name
-	pvcNameInput, ok := inputs.ParameterValues["pvc_name"]
-	if !ok || pvcNameInput == nil {
-		return createdExecution, pb.Execution_FAILED, fmt.Errorf("failed to delete pvc: required parameter pvc_name not provided")
-	}
-	pvcName := pvcNameInput.GetStringValue()
-
-	// Get execution fingerprint and MLMD ID for caching
-	// If pvcName includes a randomly generated UUID, it is added in the execution input as a key-value pair for this purpose only
-	// The original execution is not changed.
-	fingerPrint, cachedMLMDExecutionID, err := getFingerPrintsAndID(&execution, opts, cacheClient)
-	if err != nil {
-		return createdExecution, pb.Execution_FAILED, err
-	}
-	ecfg.CachedMLMDExecutionID = cachedMLMDExecutionID
-	ecfg.FingerPrint = fingerPrint
-
-	pipeline, err := mlmd.GetPipeline(ctx, opts.PipelineName, opts.RunID, "", "", "", "")
-	if err != nil {
-		return createdExecution, pb.Execution_FAILED, fmt.Errorf("error getting pipeline from MLMD: %w", err)
-	}
-
-	// Create execution in MLMD
-	// TODO(Bobgy): change execution state to pending, because this is driver, execution hasn't started.
-	createdExecution, err = mlmd.CreateExecution(ctx, pipeline, ecfg)
-	if err != nil {
-		return createdExecution, pb.Execution_FAILED, fmt.Errorf("error creating MLMD execution for createpvc: %w", err)
-	}
-	glog.Infof("Created execution: %s", createdExecution)
-	execution.ID = createdExecution.GetID()
-	if !execution.WillTrigger() {
-		return createdExecution, pb.Execution_COMPLETE, nil
-	}
-
-	// Use cache and skip createpvc if all conditions met:
-	// (1) Cache is enabled
-	// (2) CachedMLMDExecutionID is non-empty, which means a cache entry exists
-	cached := false
-	execution.Cached = &cached
-	if opts.Task.GetCachingOptions().GetEnableCache() && ecfg.CachedMLMDExecutionID != "" {
-		executorOutput, outputArtifacts, err := reuseCachedOutputs(ctx, execution.ExecutorInput, mlmd, ecfg.CachedMLMDExecutionID)
-		if err != nil {
-			return createdExecution, pb.Execution_FAILED, err
-		}
-		// TODO(Bobgy): upload output artifacts.
-		// TODO(Bobgy): when adding artifacts, we will need execution.pipeline to be non-nil, because we need
-		// to publish output artifacts to the context too.
-		if err := mlmd.PublishExecution(ctx, createdExecution, executorOutput.GetParameterValues(), outputArtifacts, pb.Execution_CACHED); err != nil {
-			return createdExecution, pb.Execution_FAILED, fmt.Errorf("failed to publish cached execution: %w", err)
-		}
-		*execution.Cached = true
-		return createdExecution, pb.Execution_CACHED, nil
-	}
-
-	// Get the PVC you want to delete, verify that it exists.
-	_, err = k8sClient.CoreV1().PersistentVolumeClaims(opts.Namespace).Get(context.TODO(), pvcName, metav1.GetOptions{})
-	if err != nil {
-		return createdExecution, pb.Execution_FAILED, fmt.Errorf("failed to delete pvc %s: cannot find pvc: %v", pvcName, err)
-	}
-
-	// Delete the PVC.
-	err = k8sClient.CoreV1().PersistentVolumeClaims(opts.Namespace).Delete(context.TODO(), pvcName, metav1.DeleteOptions{})
-	if err != nil {
-		return createdExecution, pb.Execution_FAILED, fmt.Errorf("failed to delete pvc %s: %v", pvcName, err)
-	}
-
-	glog.Infof("Deleted PVC %s\n", pvcName)
-
-	/*
-		// Create a cache entry
-		id := createdExecution.GetID()
-		if id == 0 {
-			return createdExecution, pb.Execution_FAILED, fmt.Errorf("failed to get id from createdExecution")
-		}
-	*/
-	if opts.Task.GetCachingOptions().GetEnableCache() && ecfg.CachedMLMDExecutionID != "" {
-		err = createCache(ctx, createdExecution, opts, taskStartedTime, fingerPrint, cacheClient)
-		if err != nil {
-			return createdExecution, pb.Execution_FAILED, fmt.Errorf("failed to create cache entry for delete pvc: %w", err)
-		}
-	}
-
-	return createdExecution, pb.Execution_COMPLETE, nil
-}
-
-func createK8sClient() (*kubernetes.Clientset, error) {
-	// Initialize Kubernetes client set
-	restConfig, err := util.GetKubernetesConfig()
-	if err != nil {
-		return nil, fmt.Errorf("failed to initialize kubernetes client: %w", err)
-	}
-	k8sClient, err := kubernetes.NewForConfig(restConfig)
-	if err != nil {
-		return nil, fmt.Errorf("failed to initialize kubernetes client set: %w", err)
-	}
-	return k8sClient, nil
-}
-
-func makeVolumeMountPatch(
-	ctx context.Context,
-	opts Options,
-	pvcMounts []*kubernetesplatform.PvcMount,
-	dag *metadata.DAG,
-	pipeline *metadata.Pipeline,
-	mlmd *metadata.Client,
-	inputParams map[string]*structpb.Value,
-) ([]k8score.VolumeMount, []k8score.Volume, error) {
-	if pvcMounts == nil {
-		return nil, nil, nil
-	}
-	var volumeMounts []k8score.VolumeMount
-	var volumes []k8score.Volume
-	for _, pvcMount := range pvcMounts {
-		var pvcNameParameter *pipelinespec.TaskInputsSpec_InputParameterSpec
-		if pvcMount.PvcNameParameter != nil {
-			pvcNameParameter = pvcMount.PvcNameParameter
-		} else { // Support deprecated fields
-			if pvcMount.GetConstant() != "" {
-				pvcNameParameter = inputParamConstant(pvcMount.GetConstant())
-			} else if pvcMount.GetTaskOutputParameter() != nil {
-				pvcNameParameter = inputParamTaskOutput(
-					pvcMount.GetTaskOutputParameter().GetProducerTask(),
-					pvcMount.GetTaskOutputParameter().GetOutputParameterKey(),
-				)
-			} else if pvcMount.GetComponentInputParameter() != "" {
-				pvcNameParameter = inputParamComponent(pvcMount.GetComponentInputParameter())
-			} else {
-				return nil, nil, fmt.Errorf("failed to make podSpecPatch: volume mount: volume name not provided")
-			}
-		}
-
-		resolvedPvcName, err := resolveInputParameterStr(ctx, dag, pipeline, opts, mlmd,
-			pvcNameParameter, inputParams)
-		if err != nil {
-			return nil, nil, fmt.Errorf("failed to resolve pvc name: %w", err)
-		}
-		pvcName := resolvedPvcName.GetStringValue()
-
-		pvcMountPath := pvcMount.GetMountPath()
-		if pvcName == "" || pvcMountPath == "" {
-			return nil, nil, fmt.Errorf("failed to mount volume, missing mountpath or pvc name")
-		}
-		volumeMount := k8score.VolumeMount{
-			Name:      pvcName,
-			MountPath: pvcMountPath,
-		}
-		volume := k8score.Volume{
-			Name: pvcName,
-			VolumeSource: k8score.VolumeSource{
-				PersistentVolumeClaim: &k8score.PersistentVolumeClaimVolumeSource{ClaimName: pvcName},
-			},
-		}
-		volumeMounts = append(volumeMounts, volumeMount)
-		volumes = append(volumes, volume)
-	}
-	return volumeMounts, volumes, nil
-}
-
-func getFingerPrintsAndID(execution *Execution, opts *Options, cacheClient *cacheutils.Client) (string, string, error) {
-	if execution.WillTrigger() && opts.Task.GetCachingOptions().GetEnableCache() {
-		glog.Infof("Task {%s} enables cache", opts.Task.GetTaskInfo().GetName())
-		fingerPrint, err := getFingerPrint(*opts, execution.ExecutorInput)
-		if err != nil {
-			return "", "", fmt.Errorf("failure while getting fingerPrint: %w", err)
-		}
-		cachedMLMDExecutionID, err := cacheClient.GetExecutionCache(fingerPrint, "pipeline/"+opts.PipelineName, opts.Namespace)
-		if err != nil {
-			return "", "", fmt.Errorf("failure while getting executionCache: %w", err)
-		}
-		return fingerPrint, cachedMLMDExecutionID, nil
-	} else {
-		return "", "", nil
-	}
-}
-
-func createCache(
-	ctx context.Context,
-	execution *metadata.Execution,
-	opts *Options,
-	taskStartedTime int64,
-	fingerPrint string,
-	cacheClient *cacheutils.Client,
-) error {
-	id := execution.GetID()
-	if id == 0 {
-		return fmt.Errorf("failed to get id from createdExecution")
-	}
-	task := &api.Task{
-		//TODO how to differentiate between shared pipeline and namespaced pipeline
-		PipelineName:    "pipeline/" + opts.PipelineName,
-		Namespace:       opts.Namespace,
-		RunId:           opts.RunID,
-		MlmdExecutionID: strconv.FormatInt(id, 10),
-		CreatedAt:       &timestamp.Timestamp{Seconds: taskStartedTime},
-		FinishedAt:      &timestamp.Timestamp{Seconds: time.Now().Unix()},
-		Fingerprint:     fingerPrint,
-	}
-	err := cacheClient.CreateExecutionCache(ctx, task)
-	if err != nil {
-		return err
-	}
-	glog.Infof("Created cache entry.")
-	return nil
->>>>>>> 30d0c459
 }