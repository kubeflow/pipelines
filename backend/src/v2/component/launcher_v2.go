// Copyright 2021-2023 The Kubeflow Authors
//
// Licensed under the Apache License, Version 2.0 (the "License");
// you may not use this file except in compliance with the License.
// You may obtain a copy of the License at
//
//	http://www.apache.org/licenses/LICENSE-2.0
//
// Unless required by applicable law or agreed to in writing, software
// distributed under the License is distributed on an "AS IS" BASIS,
// WITHOUT WARRANTIES OR CONDITIONS OF ANY KIND, either express or implied.
// See the License for the specific language governing permissions and
// limitations under the License.
package component

import (
	"bytes"
	"context"
	"encoding/json"
	"errors"
	"fmt"
	"io"
	"os"
	"os/exec"
	"path/filepath"
	"strconv"
	"strings"
	"time"

	"github.com/golang/glog"
	"github.com/golang/protobuf/proto"
	"github.com/golang/protobuf/ptypes/timestamp"
	api "github.com/kubeflow/pipelines/backend/api/v1beta1/go_client"
	"github.com/kubeflow/pipelines/backend/src/v2/cacheutils"

	"github.com/kubeflow/pipelines/api/v2alpha1/go/pipelinespec"
	"github.com/kubeflow/pipelines/backend/src/v2/metadata"
	"github.com/kubeflow/pipelines/backend/src/v2/objectstore"
	pb "github.com/kubeflow/pipelines/third_party/ml-metadata/go/ml_metadata"
	"gocloud.dev/blob"
	"google.golang.org/protobuf/encoding/protojson"
	"google.golang.org/protobuf/types/known/structpb"
	"k8s.io/client-go/kubernetes"
	"k8s.io/client-go/rest"
)

type LauncherV2Options struct {
	Namespace,
	PodName,
	PodUID,
	MLMDServerAddress,
	MLMDServerPort,
	PipelineName,
	RunID string
<<<<<<< HEAD
	PublishLogs   string
	CacheDisabled bool
=======
	PublishLogs string
	// set to true if ml pipeline server is serving over tls
	MLPipelineTLSEnabled bool
	// set to true if metadata server is serving over tls
	MetadataTLSEnabled bool
	CaCertPath         string
>>>>>>> 30d0c459
}

type LauncherV2 struct {
	executionID   int64
	executorInput *pipelinespec.ExecutorInput
	component     *pipelinespec.ComponentSpec
	command       string
	args          []string
	options       LauncherV2Options

	// clients
	metadataClient metadata.ClientInterface
	k8sClient      kubernetes.Interface
	cacheClient    cacheutils.Client
}

// Client is the struct to hold the Kubernetes Clientset
type kubernetesClient struct {
	Clientset kubernetes.Interface
}

// NewLauncherV2 is a factory function that returns an instance of LauncherV2.
func NewLauncherV2(ctx context.Context, executionID int64, executorInputJSON, componentSpecJSON string, cmdArgs []string, opts *LauncherV2Options) (l *LauncherV2, err error) {
	defer func() {
		if err != nil {
			err = fmt.Errorf("failed to create component launcher v2: %w", err)
		}
	}()
	if executionID == 0 {
		return nil, fmt.Errorf("must specify execution ID")
	}
	executorInput := &pipelinespec.ExecutorInput{}
	err = protojson.Unmarshal([]byte(executorInputJSON), executorInput)
	if err != nil {
		return nil, fmt.Errorf("failed to unmarshal executor input: %w", err)
	}
	component := &pipelinespec.ComponentSpec{}
	err = protojson.Unmarshal([]byte(componentSpecJSON), component)
	if err != nil {
		return nil, fmt.Errorf("failed to unmarshal component spec: %w\ncomponentSpec: %v", err, prettyPrint(componentSpecJSON))
	}
	if len(cmdArgs) == 0 {
		return nil, fmt.Errorf("command and arguments are empty")
	}
	err = opts.validate()
	if err != nil {
		return nil, err
	}
	restConfig, err := rest.InClusterConfig()
	if err != nil {
		return nil, fmt.Errorf("failed to initialize kubernetes client: %w", err)
	}
	k8sClient, err := kubernetes.NewForConfig(restConfig)
	if err != nil {
		return nil, fmt.Errorf("failed to initialize kubernetes client set: %w", err)
	}
	metadataClient, err := metadata.NewClient(opts.MLMDServerAddress, opts.MLMDServerPort, opts.MetadataTLSEnabled, opts.CaCertPath)
	if err != nil {
		return nil, err
	}
<<<<<<< HEAD
	cacheClient, err := cacheutils.NewClient(opts.CacheDisabled)
=======
	cacheClient, err := cacheutils.NewClient(opts.MLPipelineTLSEnabled)
>>>>>>> 30d0c459
	if err != nil {
		return nil, err
	}
	return &LauncherV2{
		executionID:    executionID,
		executorInput:  executorInput,
		component:      component,
		command:        cmdArgs[0],
		args:           cmdArgs[1:],
		options:        *opts,
		metadataClient: metadataClient,
		k8sClient:      k8sClient,
		cacheClient:    cacheClient,
	}, nil
}

// stopWaitingArtifacts will create empty files to tell Modelcar sidecar containers to stop. Any errors encountered are
// logged since this is meant as a deferred function at the end of the launcher's execution.
func stopWaitingArtifacts(artifacts map[string]*pipelinespec.ArtifactList) {
	for _, artifactList := range artifacts {
		if len(artifactList.Artifacts) == 0 {
			continue
		}

		// Following the convention of downloadArtifacts in the launcher to only look at the first in the list.
		for _, artifact := range artifactList.Artifacts {
			inputArtifact := artifact

			// This should ideally verify that this is also a model input artifact, but this metadata doesn't seem to
			// be set on inputArtifact.
			if !strings.HasPrefix(inputArtifact.Uri, "oci://") {
				continue
			}

			localPath, err := LocalPathForURI(inputArtifact.Uri)
			if err != nil {
				continue
			}

			glog.Infof("Stopping Modelcar container for artifact %s", inputArtifact.Uri)

			launcherCompleteFile := strings.TrimSuffix(localPath, "/models") + "/launcher-complete"
			_, err = os.Create(launcherCompleteFile)
			if err != nil {
				glog.Errorf(
					"Failed to stop the artifact %s by creating %s: %v", inputArtifact.Uri, launcherCompleteFile, err,
				)

				continue
			}
		}
	}
}

// Execute calls executeV2, updates the cache, and publishes the results to MLMD.
func (l *LauncherV2) Execute(ctx context.Context) (err error) {
	defer func() {
		if err != nil {
			err = fmt.Errorf("failed to execute component: %w", err)
		}
	}()

	defer stopWaitingArtifacts(l.executorInput.GetInputs().GetArtifacts())

	// publish execution regardless the task succeeds or not
	var execution *metadata.Execution
	var executorOutput *pipelinespec.ExecutorOutput
	var outputArtifacts []*metadata.OutputArtifact
	status := pb.Execution_FAILED
	defer func() {
		if perr := l.publish(ctx, execution, executorOutput, outputArtifacts, status); perr != nil {
			if err != nil {
				err = fmt.Errorf("failed to publish execution with error %s after execution failed: %s", perr.Error(), err.Error())
			} else {
				err = perr
			}
		}
		glog.Infof("publish success.")
		// At the end of the current task, we check the statuses of all tasks in
		// the current DAG and update the DAG's status accordingly.
		dag, err := l.metadataClient.GetDAG(ctx, execution.GetExecution().CustomProperties["parent_dag_id"].GetIntValue())
		if err != nil {
			glog.Errorf("DAG Status Update: failed to get DAG: %s", err.Error())
		}
		pipeline, _ := l.metadataClient.GetPipelineFromExecution(ctx, execution.GetID())
		err = l.metadataClient.UpdateDAGExecutionsState(ctx, dag, pipeline)
		if err != nil {
			glog.Errorf("failed to update DAG state: %s", err.Error())
		}
	}()
	executedStartedTime := time.Now().Unix()
	execution, err = l.prePublish(ctx)
	if err != nil {
		return err
	}
	fingerPrint := execution.FingerPrint()
	storeSessionInfo, err := objectstore.GetSessionInfoFromString(execution.GetPipeline().GetStoreSessionInfo())
	if err != nil {
		return err
	}
	pipelineRoot := execution.GetPipeline().GetPipelineRoot()
	bucketConfig, err := objectstore.ParseBucketConfig(pipelineRoot, storeSessionInfo)
	if err != nil {
		return err
	}
	bucket, err := objectstore.OpenBucket(ctx, l.k8sClient, l.options.Namespace, bucketConfig)
	if err != nil {
		return err
	}
	if err = prepareOutputFolders(l.executorInput); err != nil {
		return err
	}
	executorOutput, outputArtifacts, err = executeV2(
		ctx,
		l.executorInput,
		l.component,
		l.command,
		l.args,
		bucket,
		bucketConfig,
		l.metadataClient,
		l.options.Namespace,
		l.k8sClient,
		l.options.PublishLogs,
	)
	if err != nil {
		return err
	}
	status = pb.Execution_COMPLETE
	// if fingerPrint is not empty, it means this task enables cache but it does not hit cache, we need to create cache entry for this task
	if fingerPrint != "" {
		id := execution.GetID()
		if id == 0 {
			return fmt.Errorf("failed to get id from createdExecution")
		}
		task := &api.Task{
			//TODO how to differentiate between shared pipeline and namespaced pipeline
			PipelineName:    "pipeline/" + l.options.PipelineName,
			Namespace:       l.options.Namespace,
			RunId:           l.options.RunID,
			MlmdExecutionID: strconv.FormatInt(id, 10),
			CreatedAt:       &timestamp.Timestamp{Seconds: executedStartedTime},
			FinishedAt:      &timestamp.Timestamp{Seconds: time.Now().Unix()},
			Fingerprint:     fingerPrint,
		}
		return l.cacheClient.CreateExecutionCache(ctx, task)
	}

	return nil
}

func (l *LauncherV2) Info() string {
	content, err := protojson.Marshal(l.executorInput)
	if err != nil {
		content = []byte("{}")
	}
	return strings.Join([]string{
		"launcher info:",
		fmt.Sprintf("executorInput=%s\n", prettyPrint(string(content))),
	}, "\n")
}

func (o *LauncherV2Options) validate() error {
	empty := func(s string) bool { return len(s) == 0 }
	err := func(s string) error { return fmt.Errorf("invalid launcher options: must specify %s", s) }

	if empty(o.Namespace) {
		return err("Namespace")
	}
	if empty(o.PodName) {
		return err("PodName")
	}
	if empty(o.PodUID) {
		return err("PodUID")
	}
	if empty(o.MLMDServerAddress) {
		return err("MLMDServerAddress")
	}
	if empty(o.MLMDServerPort) {
		return err("MLMDServerPort")
	}
	return nil
}

// publish pod info to MLMD, before running user command
func (l *LauncherV2) prePublish(ctx context.Context) (execution *metadata.Execution, err error) {
	defer func() {
		if err != nil {
			err = fmt.Errorf("failed to pre-publish Pod info to ML Metadata: %w", err)
		}
	}()
	execution, err = l.metadataClient.GetExecution(ctx, l.executionID)
	if err != nil {
		return nil, err
	}
	ecfg := &metadata.ExecutionConfig{
		PodName:   l.options.PodName,
		PodUID:    l.options.PodUID,
		Namespace: l.options.Namespace,
	}
	return l.metadataClient.PrePublishExecution(ctx, execution, ecfg)
}

// TODO(Bobgy): consider passing output artifacts info from executor output.
func (l *LauncherV2) publish(
	ctx context.Context,
	execution *metadata.Execution,
	executorOutput *pipelinespec.ExecutorOutput,
	outputArtifacts []*metadata.OutputArtifact,
	status pb.Execution_State,
) (err error) {
	defer func() {
		if err != nil {
			err = fmt.Errorf("failed to publish results to ML Metadata: %w", err)
		}
	}()
	outputParameters := executorOutput.GetParameterValues()
	// TODO(Bobgy): upload output artifacts.
	// TODO(Bobgy): when adding artifacts, we will need execution.pipeline to be non-nil, because we need
	// to publish output artifacts to the context too.
	// return l.metadataClient.PublishExecution(ctx, execution, outputParameters, outputArtifacts, pb.Execution_COMPLETE)
	return l.metadataClient.PublishExecution(ctx, execution, outputParameters, outputArtifacts, status)
}

// executeV2 handles placeholder substitution for inputs, calls execute to
// execute end user logic, and uploads the resulting output Artifacts.
func executeV2(
	ctx context.Context,
	executorInput *pipelinespec.ExecutorInput,
	component *pipelinespec.ComponentSpec,
	cmd string,
	args []string,
	bucket *blob.Bucket,
	bucketConfig *objectstore.Config,
	metadataClient metadata.ClientInterface,
	namespace string,
	k8sClient kubernetes.Interface,
	publishLogs string,
) (*pipelinespec.ExecutorOutput, []*metadata.OutputArtifact, error) {

	// Add parameter default values to executorInput, if there is not already a user input.
	// This process is done in the launcher because we let the component resolve default values internally.
	// Variable executorInputWithDefault is a copy so we don't alter the original data.
	executorInputWithDefault, err := addDefaultParams(executorInput, component)
	if err != nil {
		return nil, nil, err
	}

	// Fill in placeholders with runtime values.
	compiledCmd, compiledArgs, err := compileCmdAndArgs(executorInputWithDefault, cmd, args)
	if err != nil {
		return nil, nil, err
	}

	executorOutput, err := execute(
		ctx,
		executorInput,
		compiledCmd,
		compiledArgs,
		bucket,
		bucketConfig,
		namespace,
		k8sClient,
		publishLogs,
	)
	if err != nil {
		return nil, nil, err
	}
	// These are not added in execute(), because execute() is shared between v2 compatible and v2 engine launcher.
	// In v2 compatible mode, we get output parameter info from runtimeInfo. In v2 engine, we get it from component spec.
	// Because of the difference, we cannot put parameter collection logic in one method.
	err = collectOutputParameters(executorInput, executorOutput, component)
	if err != nil {
		return nil, nil, err
	}
	// TODO(Bobgy): should we log metadata per each artifact, or batched after uploading all artifacts.
	outputArtifacts, err := uploadOutputArtifacts(ctx, executorInput, executorOutput, uploadOutputArtifactsOptions{
		bucketConfig:   bucketConfig,
		bucket:         bucket,
		metadataClient: metadataClient,
	})
	if err != nil {
		return nil, nil, err
	}
	// TODO(Bobgy): only return executor output. Merge info in output artifacts
	// to executor output.
	return executorOutput, outputArtifacts, nil
}

// collectOutputParameters collect output parameters from local disk and add them
// to executor output.
func collectOutputParameters(executorInput *pipelinespec.ExecutorInput, executorOutput *pipelinespec.ExecutorOutput, component *pipelinespec.ComponentSpec) error {
	if executorOutput.ParameterValues == nil {
		executorOutput.ParameterValues = make(map[string]*structpb.Value)
	}
	outputParameters := executorOutput.GetParameterValues()
	for name, param := range executorInput.GetOutputs().GetParameters() {
		_, ok := outputParameters[name]
		if ok {
			// If the output parameter was already specified in output metadata file,
			// we don't need to collect it from file, because output metadata file has
			// the highest priority.
			continue
		}
		paramSpec, ok := component.GetOutputDefinitions().GetParameters()[name]
		if !ok {
			return fmt.Errorf("failed to find output parameter name=%q in component spec", name)
		}
		msg := func(err error) error {
			return fmt.Errorf("failed to read output parameter name=%q type=%q path=%q: %w", name, paramSpec.GetParameterType(), param.GetOutputFile(), err)
		}
		b, err := os.ReadFile(param.GetOutputFile())
		if err != nil {
			return msg(err)
		}
		value, err := metadata.TextToPbValue(string(b), paramSpec.GetParameterType())
		if err != nil {
			return msg(err)
		}
		outputParameters[name] = value
	}
	return nil
}

func prettyPrint(jsonStr string) string {
	var prettyJSON bytes.Buffer
	err := json.Indent(&prettyJSON, []byte(jsonStr), "", "  ")
	if err != nil {
		return jsonStr
	}
	return string(prettyJSON.Bytes())
}

const OutputMetadataFilepath = "/tmp/kfp_outputs/output_metadata.json"

// We overwrite this as a DI mechanism for testing getLogWriter.
var osCreateFunc = os.Create

// getLogWriter returns an io.Writer that can either be single-channel to stdout
// or dual-channel to stdout AND a log file based on the URI of a log artifact
// in the supplied ArtifactList. Downstream, the resulting log file gets
// uploaded to the object store.
func getLogWriter(artifacts map[string]*pipelinespec.ArtifactList) (writer io.Writer) {
	logsArtifactList, ok := artifacts["executor-logs"]

	if !ok || len(logsArtifactList.Artifacts) != 1 {
		return os.Stdout
	}

	logURI := logsArtifactList.Artifacts[0].Uri
	logFilePath, err := LocalPathForURI(logURI)
	if err != nil {
		glog.Errorf("Error converting log artifact URI, %s, to file path.", logURI)
		return os.Stdout
	}

	logFile, err := osCreateFunc(logFilePath)
	if err != nil {
		glog.Errorf("Error creating logFilePath, %s.", logFilePath)
		return os.Stdout
	}

	return io.MultiWriter(os.Stdout, logFile)
}

// execute downloads input artifacts, prepares the execution environment,
// executes the end user code, and returns the outputs.
func execute(
	ctx context.Context,
	executorInput *pipelinespec.ExecutorInput,
	cmd string,
	args []string,
	bucket *blob.Bucket,
	bucketConfig *objectstore.Config,
	namespace string,
	k8sClient kubernetes.Interface,
	publishLogs string,
) (*pipelinespec.ExecutorOutput, error) {
	if err := downloadArtifacts(ctx, executorInput, bucket, bucketConfig, namespace, k8sClient); err != nil {
		return nil, err
	}

	if err := prepareOutputFolders(executorInput); err != nil {
		return nil, err
	}

	var writer io.Writer
	if publishLogs == "true" {
		writer = getLogWriter(executorInput.Outputs.GetArtifacts())
	} else {
		writer = os.Stdout
	}

	// Prepare command that will execute end user code.
	command := exec.Command(cmd, args...)
	command.Stdin = os.Stdin
	// Pipe stdout/stderr to the aforementioned multiWriter.
	command.Stdout = writer
	command.Stderr = writer
	defer glog.Flush()

	// Execute end user code.
	if err := command.Run(); err != nil {
		return nil, err
	}

	return getExecutorOutputFile(executorInput.GetOutputs().GetOutputFile())
}

type uploadOutputArtifactsOptions struct {
	bucketConfig   *objectstore.Config
	bucket         *blob.Bucket
	metadataClient metadata.ClientInterface
}

func uploadOutputArtifacts(ctx context.Context, executorInput *pipelinespec.ExecutorInput, executorOutput *pipelinespec.ExecutorOutput, opts uploadOutputArtifactsOptions) ([]*metadata.OutputArtifact, error) {
	// Register artifacts with MLMD.
	outputArtifacts := make([]*metadata.OutputArtifact, 0, len(executorInput.GetOutputs().GetArtifacts()))
	for name, artifactList := range executorInput.GetOutputs().GetArtifacts() {
		if len(artifactList.Artifacts) == 0 {
			continue
		}

		for _, outputArtifact := range artifactList.Artifacts {
			glog.Infof("outputArtifact in uploadOutputArtifacts call: ", outputArtifact.Name)

			// Merge executor output artifact info with executor input
			if list, ok := executorOutput.Artifacts[name]; ok && len(list.Artifacts) > 0 {
				mergeRuntimeArtifacts(list.Artifacts[0], outputArtifact)
			}

			// Upload artifacts from local path to remote storages.
			localDir, err := LocalPathForURI(outputArtifact.Uri)
			if err != nil {
				glog.Warningf("Output Artifact %q does not have a recognized storage URI %q. Skipping uploading to remote storage.", name, outputArtifact.Uri)
			} else if !strings.HasPrefix(outputArtifact.Uri, "oci://") {
				blobKey, err := opts.bucketConfig.KeyFromURI(outputArtifact.Uri)
				if err != nil {
					return nil, fmt.Errorf("failed to upload output artifact %q: %w", name, err)
				}
				if err := objectstore.UploadBlob(ctx, opts.bucket, localDir, blobKey); err != nil {
					//  We allow components to not produce output files
					if errors.Is(err, os.ErrNotExist) {
						glog.Warningf("Local filepath %q does not exist", localDir)
					} else {
						return nil, fmt.Errorf("failed to upload output artifact %q to remote storage URI %q: %w", name, outputArtifact.Uri, err)
					}
				}
			}

			// Write out the metadata.
			metadataErr := func(err error) error {
				return fmt.Errorf("unable to produce MLMD artifact for output %q: %w", name, err)
			}
			// TODO(neuromage): Consider batching these instead of recording one by one.
			schema, err := getArtifactSchema(outputArtifact.GetType())
			if err != nil {
				return nil, fmt.Errorf("failed to determine schema for output %q: %w", name, err)
			}
			mlmdArtifact, err := opts.metadataClient.RecordArtifact(ctx, name, schema, outputArtifact, pb.Artifact_LIVE, opts.bucketConfig)
			if err != nil {
				return nil, metadataErr(err)
			}
			outputArtifacts = append(outputArtifacts, mlmdArtifact)
		}
	}
	return outputArtifacts, nil
}

// waitForModelcar assumes the Modelcar has already been validated by the init container on the launcher
// pod. This waits for the Modelcar as a sidecar container to be ready.
func waitForModelcar(artifactURI string, localPath string) error {
	glog.Infof("Waiting for the Modelcar %s to be available", artifactURI)

	for {
		_, err := os.Stat(localPath)
		if err == nil {
			glog.Infof("The Modelcar is now available at %s", localPath)

			return nil
		}

		if !os.IsNotExist(err) {
			return fmt.Errorf(
				"failed to see if the artifact %s was ready at %s; ensure the main container and Modelcar "+
					"container have the same UID (can be set with the PIPELINE_RUN_AS_USER environment variable on "+
					"the API server): %v",
				artifactURI, localPath, err)
		}

		time.Sleep(500 * time.Millisecond)
	}
}

func downloadArtifacts(ctx context.Context, executorInput *pipelinespec.ExecutorInput, defaultBucket *blob.Bucket, defaultBucketConfig *objectstore.Config, namespace string, k8sClient kubernetes.Interface) error {
	// Read input artifact metadata.
	nonDefaultBuckets, err := fetchNonDefaultBuckets(ctx, executorInput.GetInputs().GetArtifacts(), defaultBucketConfig, namespace, k8sClient)
	closeNonDefaultBuckets := func(buckets map[string]*blob.Bucket) {
		for name, bucket := range nonDefaultBuckets {
			if closeBucketErr := bucket.Close(); closeBucketErr != nil {
				glog.Warningf("failed to close bucket %q: %q", name, err.Error())
			}
		}
	}
	defer closeNonDefaultBuckets(nonDefaultBuckets)
	if err != nil {
		return fmt.Errorf("failed to fetch non default buckets: %w", err)
	}

	for name, artifactList := range executorInput.GetInputs().GetArtifacts() {
		// TODO(neuromage): Support concat-based placholders for arguments.
		if len(artifactList.Artifacts) == 0 {
			continue
		}
		for _, artifact := range artifactList.Artifacts {
			// Iterating through the artifact list allows for collected artifacts to be properly consumed.
			inputArtifact := artifact
			localPath, err := LocalPathForURI(inputArtifact.Uri)
			if err != nil {
				glog.Warningf("Input Artifact %q does not have a recognized storage URI %q. Skipping downloading to local path.", name, inputArtifact.Uri)

				continue
			}

			// OCI artifacts are accessed via shared storage of a Modelcar
			if strings.HasPrefix(inputArtifact.Uri, "oci://") {
				err := waitForModelcar(inputArtifact.Uri, localPath)
				if err != nil {
					return err
				}

				continue
			}

			// Copy artifact to local storage.
			copyErr := func(err error) error {
				return fmt.Errorf("failed to download input artifact %q from remote storage URI %q: %w", name, inputArtifact.Uri, err)
			}
			// TODO: Selectively copy artifacts for which .path was actually specified
			// on the command line.
			bucket := defaultBucket
			bucketConfig := defaultBucketConfig
			if !strings.HasPrefix(inputArtifact.Uri, defaultBucketConfig.PrefixedBucket()) {
				nonDefaultBucketConfig, err := objectstore.ParseBucketConfigForArtifactURI(inputArtifact.Uri)
				if err != nil {
					return fmt.Errorf("failed to parse bucketConfig for output artifact %q with uri %q: %w", name, inputArtifact.GetUri(), err)
				}
				nonDefaultBucket, ok := nonDefaultBuckets[nonDefaultBucketConfig.PrefixedBucket()]
				if !ok {
					return fmt.Errorf("failed to get bucket when downloading input artifact %s with bucket key %s: %w", name, nonDefaultBucketConfig.PrefixedBucket(), err)
				}
				bucket = nonDefaultBucket
				bucketConfig = nonDefaultBucketConfig
			}
			blobKey, err := bucketConfig.KeyFromURI(inputArtifact.Uri)
			if err != nil {
				return copyErr(err)
			}
			if err := objectstore.DownloadBlob(ctx, bucket, localPath, blobKey); err != nil {
				return copyErr(err)
			}
		}

	}
	return nil
}

func fetchNonDefaultBuckets(
	ctx context.Context,
	artifacts map[string]*pipelinespec.ArtifactList,
	defaultBucketConfig *objectstore.Config,
	namespace string,
	k8sClient kubernetes.Interface,
) (buckets map[string]*blob.Bucket, err error) {
	nonDefaultBuckets := make(map[string]*blob.Bucket)
	for name, artifactList := range artifacts {
		if len(artifactList.Artifacts) == 0 {
			continue
		}
		// TODO: Support multiple artifacts someday, probably through the v2 engine.
		artifact := artifactList.Artifacts[0]

		// OCI artifacts are accessed via shared storage of a Modelcar
		if strings.HasPrefix(artifact.Uri, "oci://") {
			continue
		}

		// The artifact does not belong under the object store path for this run. Cases:
		// 1. Artifact is cached from a different run, so it may still be in the default bucket, but under a different run id subpath
		// 2. Artifact is imported from the same bucket, but from a different path (re-use the same session)
		// 3. Artifact is imported from a different bucket, or obj store (default to using user env in this case)
		if !strings.HasPrefix(artifact.Uri, defaultBucketConfig.PrefixedBucket()) {
			nonDefaultBucketConfig, parseErr := objectstore.ParseBucketConfigForArtifactURI(artifact.Uri)
			if parseErr != nil {
				return nonDefaultBuckets, fmt.Errorf("failed to parse bucketConfig for output artifact %q with uri %q: %w", name, artifact.GetUri(), parseErr)
			}
			// check if it's same bucket but under a different path, re-use the default bucket session in this case.
			if (nonDefaultBucketConfig.Scheme == defaultBucketConfig.Scheme) && (nonDefaultBucketConfig.BucketName == defaultBucketConfig.BucketName) {
				nonDefaultBucketConfig.SessionInfo = defaultBucketConfig.SessionInfo
			}
			nonDefaultBucket, bucketErr := objectstore.OpenBucket(ctx, k8sClient, namespace, nonDefaultBucketConfig)
			if bucketErr != nil {
				return nonDefaultBuckets, fmt.Errorf("failed to open bucket for output artifact %q with uri %q: %w", name, artifact.GetUri(), bucketErr)
			}
			nonDefaultBuckets[nonDefaultBucketConfig.PrefixedBucket()] = nonDefaultBucket
		}

	}
	return nonDefaultBuckets, nil

}

func compileCmdAndArgs(executorInput *pipelinespec.ExecutorInput, cmd string, args []string) (string, []string, error) {
	placeholders, err := getPlaceholders(executorInput)

	executorInputJSON, err := protojson.Marshal(executorInput)
	if err != nil {
		return "", nil, fmt.Errorf("failed to convert ExecutorInput into JSON: %w", err)
	}
	executorInputJSONKey := "{{$}}"
	executorInputJSONString := string(executorInputJSON)

	compiledCmd := strings.ReplaceAll(cmd, executorInputJSONKey, executorInputJSONString)
	compiledArgs := make([]string, 0, len(args))
	for placeholder, replacement := range placeholders {
		cmd = strings.ReplaceAll(cmd, placeholder, replacement)
	}
	for _, arg := range args {
		compiledArgTemplate := strings.ReplaceAll(arg, executorInputJSONKey, executorInputJSONString)
		for placeholder, replacement := range placeholders {
			compiledArgTemplate = strings.ReplaceAll(compiledArgTemplate, placeholder, replacement)
		}
		compiledArgs = append(compiledArgs, compiledArgTemplate)
	}
	return compiledCmd, compiledArgs, nil
}

// Add executor input placeholders to provided map.
func getPlaceholders(executorInput *pipelinespec.ExecutorInput) (placeholders map[string]string, err error) {
	defer func() {
		if err != nil {
			err = fmt.Errorf("failed to get placeholders: %w", err)
		}
	}()
	placeholders = make(map[string]string)
	if err != nil {
		return nil, fmt.Errorf("failed to convert ExecutorInput into JSON: %w", err)
	}

	// Read input artifact metadata.
	for name, artifactList := range executorInput.GetInputs().GetArtifacts() {
		if len(artifactList.Artifacts) == 0 {
			continue
		}
		inputArtifact := artifactList.Artifacts[0]

		// Prepare input uri placeholder.
		key := fmt.Sprintf(`{{$.inputs.artifacts['%s'].uri}}`, name)
		placeholders[key] = inputArtifact.Uri

		localPath, err := LocalPathForURI(inputArtifact.Uri)
		if err != nil {
			// Input Artifact does not have a recognized storage URI
			continue
		}

		// Prepare input path placeholder.
		key = fmt.Sprintf(`{{$.inputs.artifacts['%s'].path}}`, name)
		placeholders[key] = localPath
	}

	// Prepare output artifact placeholders.
	for name, artifactList := range executorInput.GetOutputs().GetArtifacts() {
		if len(artifactList.Artifacts) == 0 {
			continue
		}
		outputArtifact := artifactList.Artifacts[0]
		placeholders[fmt.Sprintf(`{{$.outputs.artifacts['%s'].uri}}`, name)] = outputArtifact.Uri

		localPath, err := LocalPathForURI(outputArtifact.Uri)
		if err != nil {
			return nil, fmt.Errorf("resolve output artifact %q's local path: %w", name, err)
		}
		placeholders[fmt.Sprintf(`{{$.outputs.artifacts['%s'].path}}`, name)] = localPath
	}

	// Prepare input parameter placeholders.
	for name, parameter := range executorInput.GetInputs().GetParameterValues() {
		key := fmt.Sprintf(`{{$.inputs.parameters['%s']}}`, name)
		switch t := parameter.Kind.(type) {
		case *structpb.Value_StringValue:
			placeholders[key] = parameter.GetStringValue()
		case *structpb.Value_NumberValue:
			placeholders[key] = strconv.FormatFloat(parameter.GetNumberValue(), 'f', -1, 64)
		case *structpb.Value_BoolValue:
			placeholders[key] = strconv.FormatBool(parameter.GetBoolValue())
		case *structpb.Value_ListValue:
			b, err := json.Marshal(parameter.GetListValue())
			if err != nil {
				return nil, fmt.Errorf("failed to JSON-marshal list input parameter %q: %w", name, err)
			}
			placeholders[key] = string(b)
		case *structpb.Value_StructValue:
			b, err := json.Marshal(parameter.GetStructValue())
			if err != nil {
				return nil, fmt.Errorf("failed to JSON-marshal dict input parameter %q: %w", name, err)
			}
			placeholders[key] = string(b)
		default:
			return nil, fmt.Errorf("unknown PipelineSpec Value type %T", t)
		}
	}

	// Prepare output parameter placeholders.
	for name, parameter := range executorInput.GetOutputs().GetParameters() {
		key := fmt.Sprintf(`{{$.outputs.parameters['%s'].output_file}}`, name)
		placeholders[key] = parameter.OutputFile
	}

	return placeholders, nil
}

func getArtifactSchema(schema *pipelinespec.ArtifactTypeSchema) (string, error) {
	switch t := schema.Kind.(type) {
	case *pipelinespec.ArtifactTypeSchema_InstanceSchema:
		return t.InstanceSchema, nil
	case *pipelinespec.ArtifactTypeSchema_SchemaTitle:
		return "title: " + t.SchemaTitle, nil
	case *pipelinespec.ArtifactTypeSchema_SchemaUri:
		return "", fmt.Errorf("SchemaUri is unsupported")
	default:
		return "", fmt.Errorf("unknown type %T in ArtifactTypeSchema %+v", t, schema)
	}
}

func mergeRuntimeArtifacts(src, dst *pipelinespec.RuntimeArtifact) {
	if len(src.Uri) > 0 {
		dst.Uri = src.Uri
	}

	if src.Metadata != nil {
		if dst.Metadata == nil {
			dst.Metadata = src.Metadata
		} else {
			for k, v := range src.Metadata.Fields {
				dst.Metadata.Fields[k] = v
			}
		}
	}
}

func getExecutorOutputFile(path string) (*pipelinespec.ExecutorOutput, error) {
	// collect user executor output file
	executorOutput := &pipelinespec.ExecutorOutput{
		ParameterValues: map[string]*structpb.Value{},
		Artifacts:       map[string]*pipelinespec.ArtifactList{},
	}

	_, err := os.Stat(path)
	if err != nil {
		if os.IsNotExist(err) {
			glog.Infof("output metadata file does not exist in %s", path)
			// If file doesn't exist, return an empty ExecutorOutput.
			return executorOutput, nil
		} else {
			return nil, fmt.Errorf("failed to stat output metadata file %q: %w", path, err)
		}
	}

	b, err := os.ReadFile(path)
	if err != nil {
		return nil, fmt.Errorf("failed to read output metadata file %q: %w", path, err)
	}
	glog.Infof("ExecutorOutput: %s", prettyPrint(string(b)))

	if err := protojson.Unmarshal(b, executorOutput); err != nil {
		return nil, fmt.Errorf("failed to unmarshall ExecutorOutput in file %q: %w", path, err)
	}

	return executorOutput, nil
}

func LocalPathForURI(uri string) (string, error) {
	if strings.HasPrefix(uri, "gs://") {
		return "/gcs/" + strings.TrimPrefix(uri, "gs://"), nil
	}
	if strings.HasPrefix(uri, "minio://") {
		return "/minio/" + strings.TrimPrefix(uri, "minio://"), nil
	}
	if strings.HasPrefix(uri, "s3://") {
		return "/s3/" + strings.TrimPrefix(uri, "s3://"), nil
	}
	if strings.HasPrefix(uri, "oci://") {
		return "/oci/" + strings.ReplaceAll(strings.TrimPrefix(uri, "oci://"), "/", "_") + "/models", nil
	}
	return "", fmt.Errorf("failed to generate local path for URI %s: unsupported storage scheme", uri)
}

func prepareOutputFolders(executorInput *pipelinespec.ExecutorInput) error {
	for name, parameter := range executorInput.GetOutputs().GetParameters() {
		dir := filepath.Dir(parameter.OutputFile)
		if err := os.MkdirAll(dir, 0755); err != nil {
			return fmt.Errorf("failed to create directory %q for output parameter %q: %w", dir, name, err)
		}
	}

	for name, artifactList := range executorInput.GetOutputs().GetArtifacts() {
		if len(artifactList.Artifacts) == 0 {
			continue
		}

		for _, outputArtifact := range artifactList.Artifacts {

			localPath, err := LocalPathForURI(outputArtifact.Uri)
			if err != nil {
				return fmt.Errorf("failed to generate local storage path for output artifact %q: %w", name, err)
			}

			if err := os.MkdirAll(filepath.Dir(localPath), 0755); err != nil {
				return fmt.Errorf("unable to create directory %q for output artifact %q: %w", filepath.Dir(localPath), name, err)
			}
		}
	}

	return nil
}

// Adds default parameter values if there is no user provided value
func addDefaultParams(
	executorInput *pipelinespec.ExecutorInput,
	component *pipelinespec.ComponentSpec,
) (*pipelinespec.ExecutorInput, error) {
	// Make a deep copy so we don't alter the original data
	executorInputWithDefaultMsg := proto.Clone(executorInput)
	executorInputWithDefault, ok := executorInputWithDefaultMsg.(*pipelinespec.ExecutorInput)
	if !ok {
		return nil, fmt.Errorf("bug: cloned executor input message does not have expected type")
	}

	if executorInputWithDefault.GetInputs().GetParameterValues() == nil {
		executorInputWithDefault.Inputs.ParameterValues = make(map[string]*structpb.Value)
	}
	for name, value := range component.GetInputDefinitions().GetParameters() {
		_, hasInput := executorInputWithDefault.GetInputs().GetParameterValues()[name]
		if value.GetDefaultValue() != nil && !hasInput {
			executorInputWithDefault.GetInputs().GetParameterValues()[name] = value.GetDefaultValue()
		}
	}
	return executorInputWithDefault, nil
}<|MERGE_RESOLUTION|>--- conflicted
+++ resolved
@@ -52,17 +52,13 @@
 	MLMDServerPort,
 	PipelineName,
 	RunID string
-<<<<<<< HEAD
 	PublishLogs   string
 	CacheDisabled bool
-=======
-	PublishLogs string
 	// set to true if ml pipeline server is serving over tls
 	MLPipelineTLSEnabled bool
 	// set to true if metadata server is serving over tls
 	MetadataTLSEnabled bool
 	CaCertPath         string
->>>>>>> 30d0c459
 }
 
 type LauncherV2 struct {
@@ -123,11 +119,7 @@
 	if err != nil {
 		return nil, err
 	}
-<<<<<<< HEAD
-	cacheClient, err := cacheutils.NewClient(opts.CacheDisabled)
-=======
-	cacheClient, err := cacheutils.NewClient(opts.MLPipelineTLSEnabled)
->>>>>>> 30d0c459
+	cacheClient, err := cacheutils.NewClient(opts.CacheDisabled, opts.MLPipelineTLSEnabled)
 	if err != nil {
 		return nil, err
 	}
