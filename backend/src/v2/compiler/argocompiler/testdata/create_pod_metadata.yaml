--- conflicted
+++ resolved
@@ -8,25 +8,15 @@
     parameters:
     - name: kubernetes-comp-hello-world
       value: '{"podMetadata":{"annotations":{"experiment_id":"234567","run_id":"123456"},"labels":{"kubeflow.com/common":"test","kubeflow.com/kfp":"pipeline-node"}}}'
-<<<<<<< HEAD
-    - name: components-34e222d692a0573c88000b8cb02ad24423491a53e061e9bba36d3718dd4c3390
-      value: '{"executorLabel":"exec-hello-world","inputDefinitions":{"parameters":{"text":{"type":"STRING"}}}}'
-    - name: implementations-34e222d692a0573c88000b8cb02ad24423491a53e061e9bba36d3718dd4c3390
-=======
     - name: components-203fce8adabe0cfa7da54b9d3ff79c772136c926974659b51c378727c7ccdfb7
       value: '{"executorLabel":"exec-hello-world","inputDefinitions":{"parameters":{"text":{"type":"STRING"}}}}'
     - name: implementations-203fce8adabe0cfa7da54b9d3ff79c772136c926974659b51c378727c7ccdfb7
->>>>>>> ba006bdd
       value: '{"args":["--text","{{$.inputs.parameters[''text'']}}"],"command":["sh","-ec","program_path=$(mktemp)\nprintf
         \"%s\" \"$0\" \u003e \"$program_path\"\npython3 -u \"$program_path\" \"$@\"\n","def
         hello_world(text):\n    print(text)\n    return text\n\nimport argparse\n_parser
         = argparse.ArgumentParser(prog=''Hello world'', description='''')\n_parser.add_argument(\"--text\",
         dest=\"text\", type=str, required=True, default=argparse.SUPPRESS)\n_parsed_args
-<<<<<<< HEAD
-        = vars(_parser.parse_args())\n\n_outputs = hello_world(**_parsed_args)\n"],"image":"python:3.7"}'
-=======
         = vars(_parser.parse_args())\n\n_outputs = hello_world(**_parsed_args)\n"],"image":"python:3.9"}'
->>>>>>> ba006bdd
     - name: components-root
       value: '{"dag":{"tasks":{"hello-world":{"cachingOptions":{"enableCache":true},"componentRef":{"name":"comp-hello-world"},"inputs":{"parameters":{"text":{"componentInputParameter":"text"}}},"taskInfo":{"name":"hello-world"}}}},"inputDefinitions":{"parameters":{"text":{"type":"STRING"}}}}'
   entrypoint: entrypoint
@@ -201,19 +191,11 @@
       - arguments:
           parameters:
           - name: component
-<<<<<<< HEAD
-            value: '{{workflow.parameters.components-34e222d692a0573c88000b8cb02ad24423491a53e061e9bba36d3718dd4c3390}}'
-          - name: task
-            value: '{"cachingOptions":{"enableCache":true},"componentRef":{"name":"comp-hello-world"},"inputs":{"parameters":{"text":{"componentInputParameter":"text"}}},"taskInfo":{"name":"hello-world"}}'
-          - name: container
-            value: '{{workflow.parameters.implementations-34e222d692a0573c88000b8cb02ad24423491a53e061e9bba36d3718dd4c3390}}'
-=======
             value: '{{workflow.parameters.components-203fce8adabe0cfa7da54b9d3ff79c772136c926974659b51c378727c7ccdfb7}}'
           - name: task
             value: '{"cachingOptions":{"enableCache":true},"componentRef":{"name":"comp-hello-world"},"inputs":{"parameters":{"text":{"componentInputParameter":"text"}}},"taskInfo":{"name":"hello-world"}}'
           - name: container
             value: '{{workflow.parameters.implementations-203fce8adabe0cfa7da54b9d3ff79c772136c926974659b51c378727c7ccdfb7}}'
->>>>>>> ba006bdd
           - name: parent-dag-id
             value: '{{inputs.parameters.parent-dag-id}}'
           - name: kubernetes-config
