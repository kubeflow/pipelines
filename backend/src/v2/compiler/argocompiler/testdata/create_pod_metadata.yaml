apiVersion: argoproj.io/v1alpha1
kind: Workflow
metadata:
  creationTimestamp: null
  generateName: hello-world-
spec:
  arguments:
    parameters:
    - name: kubernetes-comp-hello-world
      value: '{"podMetadata":{"annotations":{"experiment_id":"234567","run_id":"123456"},"labels":{"kubeflow.com/common":"test","kubeflow.com/kfp":"pipeline-node"}}}'
    - name: components-203fce8adabe0cfa7da54b9d3ff79c772136c926974659b51c378727c7ccdfb7
      value: '{"executorLabel":"exec-hello-world","inputDefinitions":{"parameters":{"text":{"type":"STRING"}}}}'
    - name: implementations-203fce8adabe0cfa7da54b9d3ff79c772136c926974659b51c378727c7ccdfb7
      value: '{"args":["--text","{{$.inputs.parameters[''text'']}}"],"command":["sh","-ec","program_path=$(mktemp)\nprintf
        \"%s\" \"$0\" \u003e \"$program_path\"\npython3 -u \"$program_path\" \"$@\"\n","def
        hello_world(text):\n    print(text)\n    return text\n\nimport argparse\n_parser
        = argparse.ArgumentParser(prog=''Hello world'', description='''')\n_parser.add_argument(\"--text\",
        dest=\"text\", type=str, required=True, default=argparse.SUPPRESS)\n_parsed_args
        = vars(_parser.parse_args())\n\n_outputs = hello_world(**_parsed_args)\n"],"image":"python:3.9"}'
    - name: components-root
      value: '{"dag":{"tasks":{"hello-world":{"cachingOptions":{"enableCache":true},"componentRef":{"name":"comp-hello-world"},"inputs":{"parameters":{"text":{"componentInputParameter":"text"}}},"taskInfo":{"name":"hello-world"}}}},"inputDefinitions":{"parameters":{"text":{"type":"STRING"}}}}'
  entrypoint: entrypoint
  podMetadata:
    annotations:
      pipelines.kubeflow.org/v2_component: "true"
    labels:
      pipelines.kubeflow.org/v2_component: "true"
  serviceAccountName: pipeline-runner
  templates:
  - container:
      args:
      - --type
      - CONTAINER
      - --pipeline_name
      - namespace/n1/pipeline/hello-world
      - --run_id
      - '{{workflow.uid}}'
      - --run_name
      - '{{workflow.name}}'
      - --run_display_name
      - ''
      - --dag_execution_id
      - '{{inputs.parameters.parent-dag-id}}'
      - --component
      - '{{inputs.parameters.component}}'
      - --task
      - '{{inputs.parameters.task}}'
      - --container
      - '{{inputs.parameters.container}}'
      - --iteration_index
      - '{{inputs.parameters.iteration-index}}'
      - --cached_decision_path
      - '{{outputs.parameters.cached-decision.path}}'
      - --pod_spec_patch_path
      - '{{outputs.parameters.pod-spec-patch.path}}'
      - --condition_path
      - '{{outputs.parameters.condition.path}}'
      - --kubernetes_config
      - '{{inputs.parameters.kubernetes-config}}'
<<<<<<< HEAD
      - --http_proxy
      - ''
      - --https_proxy
      - ''
      - --no_proxy
      - ''
=======
      - "--mlPipelineServiceTLSEnabled"
      - "false"
      - "--mlmd_server_address"
      - "metadata-grpc-service"
      - "--mlmd_server_port"
      - "8080"
      - "--metadataTLSEnabled"
      - "false"
      - "--ca_cert_path"
      - ""
>>>>>>> 6a3e1717
      command:
      - driver
      image: ghcr.io/kubeflow/kfp-driver
      name: ""
      env:
        - name: ML_PIPELINE_SERVICE_HOST
          value: ml-pipeline.kubeflow.svc.cluster.local
        - name: ML_PIPELINE_SERVICE_PORT_GRPC
          value: '8887'
      resources:
        limits:
          cpu: 500m
          memory: 512Mi
        requests:
          cpu: 100m
          memory: 64Mi
    inputs:
      parameters:
      - name: component
      - name: task
      - name: container
      - name: parent-dag-id
      - default: "-1"
        name: iteration-index
      - default: ""
        name: kubernetes-config
    metadata: {}
    name: system-container-driver
    outputs:
      parameters:
      - name: pod-spec-patch
        valueFrom:
          default: ""
          path: /tmp/outputs/pod-spec-patch
      - default: "false"
        name: cached-decision
        valueFrom:
          default: "false"
          path: /tmp/outputs/cached-decision
      - name: condition
        valueFrom:
          default: "true"
          path: /tmp/outputs/condition
  - dag:
      tasks:
      - arguments:
          parameters:
          - name: pod-spec-patch
            value: '{{inputs.parameters.pod-spec-patch}}'
        name: executor
        template: system-container-impl
        when: '{{inputs.parameters.cached-decision}} != true'
    inputs:
      parameters:
      - name: pod-spec-patch
      - default: "false"
        name: cached-decision
    metadata: {}
    name: system-container-executor
    outputs: {}
  - container:
      command:
      - should-be-overridden-during-runtime
      env:
      - name: KFP_POD_NAME
        valueFrom:
          fieldRef:
            fieldPath: metadata.name
      - name: KFP_POD_UID
        valueFrom:
          fieldRef:
            fieldPath: metadata.uid
      - name: ML_PIPELINE_SERVICE_HOST
        value: ml-pipeline.kubeflow.svc.cluster.local
      - name: ML_PIPELINE_SERVICE_PORT_GRPC
        value: '8887'
      envFrom:
      - configMapRef:
          name: metadata-grpc-configmap
          optional: true
      image: gcr.io/ml-pipeline/should-be-overridden-during-runtime
      name: ""
      resources: {}
      volumeMounts:
      - mountPath: /kfp-launcher
        name: kfp-launcher
      - mountPath: /gcs
        name: gcs-scratch
      - mountPath: /s3
        name: s3-scratch
      - mountPath: /minio
        name: minio-scratch
      - mountPath: /.local
        name: dot-local-scratch
      - mountPath: /.cache
        name: dot-cache-scratch
      - mountPath: /.config
        name: dot-config-scratch
    initContainers:
    - args:
      - --copy
      - /kfp-launcher/launch
      command:
      - launcher-v2
      image: ghcr.io/kubeflow/kfp-launcher
      name: kfp-launcher
      resources:
        limits:
          cpu: 500m
          memory: 128Mi
        requests:
          cpu: 100m
      volumeMounts:
      - mountPath: /kfp-launcher
        name: kfp-launcher
    inputs:
      parameters:
      - name: pod-spec-patch
    metadata:
      annotations:
        experiment_id: "234567"
        run_id: "123456"
      labels:
        kubeflow.com/common: test
        kubeflow.com/kfp: pipeline-node
    name: system-container-impl
    outputs: {}
    podSpecPatch: '{{inputs.parameters.pod-spec-patch}}'
    volumes:
    - emptyDir: {}
      name: kfp-launcher
    - emptyDir: {}
      name: gcs-scratch
    - emptyDir: {}
      name: s3-scratch
    - emptyDir: {}
      name: minio-scratch
    - emptyDir: {}
      name: dot-local-scratch
    - emptyDir: {}
      name: dot-cache-scratch
    - emptyDir: {}
      name: dot-config-scratch
  - dag:
      tasks:
      - arguments:
          parameters:
          - name: component
            value: '{{workflow.parameters.components-203fce8adabe0cfa7da54b9d3ff79c772136c926974659b51c378727c7ccdfb7}}'
          - name: task
            value: '{"cachingOptions":{"enableCache":true},"componentRef":{"name":"comp-hello-world"},"inputs":{"parameters":{"text":{"componentInputParameter":"text"}}},"taskInfo":{"name":"hello-world"}}'
          - name: container
            value: '{{workflow.parameters.implementations-203fce8adabe0cfa7da54b9d3ff79c772136c926974659b51c378727c7ccdfb7}}'
          - name: parent-dag-id
            value: '{{inputs.parameters.parent-dag-id}}'
          - name: kubernetes-config
            value: '{{workflow.parameters.kubernetes-comp-hello-world}}'
        name: hello-world-driver
        template: system-container-driver
      - arguments:
          parameters:
          - name: pod-spec-patch
            value: '{{tasks.hello-world-driver.outputs.parameters.pod-spec-patch}}'
          - default: "false"
            name: cached-decision
            value: '{{tasks.hello-world-driver.outputs.parameters.cached-decision}}'
        depends: hello-world-driver.Succeeded
        name: hello-world
        template: system-container-executor
    inputs:
      parameters:
      - name: parent-dag-id
    metadata: {}
    name: root
    outputs: {}
  - container:
      args:
      - --type
      - '{{inputs.parameters.driver-type}}'
      - --pipeline_name
      - namespace/n1/pipeline/hello-world
      - --run_id
      - '{{workflow.uid}}'
      - --run_name
      - '{{workflow.name}}'
      - --run_display_name
      - ''
      - --dag_execution_id
      - '{{inputs.parameters.parent-dag-id}}'
      - --component
      - '{{inputs.parameters.component}}'
      - --task
      - '{{inputs.parameters.task}}'
      - --runtime_config
      - '{{inputs.parameters.runtime-config}}'
      - --iteration_index
      - '{{inputs.parameters.iteration-index}}'
      - --execution_id_path
      - '{{outputs.parameters.execution-id.path}}'
      - --iteration_count_path
      - '{{outputs.parameters.iteration-count.path}}'
      - --condition_path
      - '{{outputs.parameters.condition.path}}'
<<<<<<< HEAD
      - --http_proxy
      - ''
      - --https_proxy
      - ''
      - --no_proxy
      - ''
=======
      - "--mlPipelineServiceTLSEnabled"
      - "false"
      - "--mlmd_server_address"
      - "metadata-grpc-service"
      - "--mlmd_server_port"
      - "8080"
      - "--metadataTLSEnabled"
      - "false"
      - "--ca_cert_path"
      - ""
>>>>>>> 6a3e1717
      command:
      - driver
      image: ghcr.io/kubeflow/kfp-driver
      name: ""
      env:
        - name: ML_PIPELINE_SERVICE_HOST
          value: ml-pipeline.kubeflow.svc.cluster.local
        - name: ML_PIPELINE_SERVICE_PORT_GRPC
          value: '8887'
      resources:
        limits:
          cpu: 500m
          memory: 512Mi
        requests:
          cpu: 100m
          memory: 64Mi
    inputs:
      parameters:
      - name: component
      - default: ""
        name: runtime-config
      - default: ""
        name: task
      - default: "0"
        name: parent-dag-id
      - default: "-1"
        name: iteration-index
      - default: DAG
        name: driver-type
    metadata: {}
    name: system-dag-driver
    outputs:
      parameters:
      - name: execution-id
        valueFrom:
          path: /tmp/outputs/execution-id
      - name: iteration-count
        valueFrom:
          default: "0"
          path: /tmp/outputs/iteration-count
      - name: condition
        valueFrom:
          default: "true"
          path: /tmp/outputs/condition
  - dag:
      tasks:
      - arguments:
          parameters:
          - name: component
            value: '{{workflow.parameters.components-root}}'
          - name: runtime-config
            value: '{"parameters":{"text":{"stringValue":"hi there"}}}'
          - name: driver-type
            value: ROOT_DAG
        name: root-driver
        template: system-dag-driver
      - arguments:
          parameters:
          - name: parent-dag-id
            value: '{{tasks.root-driver.outputs.parameters.execution-id}}'
          - name: condition
            value: ""
        depends: root-driver.Succeeded
        name: root
        template: root
    inputs: {}
    metadata: {}
    name: entrypoint
    outputs: {}
status:
  finishedAt: null
  startedAt: null<|MERGE_RESOLUTION|>--- conflicted
+++ resolved
@@ -57,25 +57,22 @@
       - '{{outputs.parameters.condition.path}}'
       - --kubernetes_config
       - '{{inputs.parameters.kubernetes-config}}'
-<<<<<<< HEAD
       - --http_proxy
       - ''
       - --https_proxy
       - ''
       - --no_proxy
       - ''
-=======
-      - "--mlPipelineServiceTLSEnabled"
+      - --mlPipelineServiceTLSEnabled
       - "false"
-      - "--mlmd_server_address"
+      - --mlmd_server_address
       - "metadata-grpc-service"
-      - "--mlmd_server_port"
+      - --mlmd_server_port
       - "8080"
-      - "--metadataTLSEnabled"
+      - --metadataTLSEnabled
       - "false"
-      - "--ca_cert_path"
+      - --ca_cert_path
       - ""
->>>>>>> 6a3e1717
       command:
       - driver
       image: ghcr.io/kubeflow/kfp-driver
@@ -279,25 +276,22 @@
       - '{{outputs.parameters.iteration-count.path}}'
       - --condition_path
       - '{{outputs.parameters.condition.path}}'
-<<<<<<< HEAD
       - --http_proxy
       - ''
       - --https_proxy
       - ''
       - --no_proxy
       - ''
-=======
-      - "--mlPipelineServiceTLSEnabled"
+      - --mlPipelineServiceTLSEnabled
       - "false"
-      - "--mlmd_server_address"
+      - --mlmd_server_address
       - "metadata-grpc-service"
-      - "--mlmd_server_port"
+      - --mlmd_server_port
       - "8080"
-      - "--metadataTLSEnabled"
+      - --metadataTLSEnabled
       - "false"
-      - "--ca_cert_path"
+      - --ca_cert_path
       - ""
->>>>>>> 6a3e1717
       command:
       - driver
       image: ghcr.io/kubeflow/kfp-driver
