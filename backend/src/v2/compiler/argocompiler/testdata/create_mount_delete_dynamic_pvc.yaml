--- conflicted
+++ resolved
@@ -8,15 +8,9 @@
     parameters:
     - name: kubernetes-comp-comp
       value: '{"pvcMount":[{"mountPath":"/data","taskOutputParameter":{"outputParameterKey":"name","producerTask":"createpvc"}}]}'
-<<<<<<< HEAD
-    - name: components-95f802401136aebf1bf728a6675d7adba5513b53673a3698e00a6d8744638080
-      value: '{"executorLabel":"exec-comp"}'
-    - name: implementations-95f802401136aebf1bf728a6675d7adba5513b53673a3698e00a6d8744638080
-=======
     - name: components-b34273359995b3746ecf1bb58ac4bd6c54d47b6fdc35b013bb7962946f322a19
       value: '{"executorLabel":"exec-comp"}'
     - name: implementations-b34273359995b3746ecf1bb58ac4bd6c54d47b6fdc35b013bb7962946f322a19
->>>>>>> ba006bdd
       value: '{"args":["--executor_input","{{$}}","--function_to_execute","comp"],"command":["sh","-c","\nif
         ! [ -x \"$(command -v pip)\" ]; then\n    python3 -m ensurepip || python3
         -m ensurepip --user || apt-get install python3-pip\nfi\n\nPIP_DISABLE_PIP_VERSION_CHECK=1
@@ -24,11 +18,7 @@
         \u0026\u0026 \"$0\" \"$@\"\n","sh","-ec","program_path=$(mktemp -d) printf
         \"%s\" \"$0\" \u003e \"$program_path/ephemeral_component.py\" python3 -m kfp.components.executor_main                         --component_module_path                         \"$program_path/ephemeral_component.py\"                         \"$@\"
         ","\nimport kfp\nfrom kfp import dsl\nfrom kfp.dsl import *\nfrom typing import
-<<<<<<< HEAD
-        *\n\ndef comp():\n    pass\n\n"],"image":"python:3.7"}'
-=======
         *\n\ndef comp():\n    pass\n\n"],"image":"python:3.9"}'
->>>>>>> ba006bdd
     - name: kubernetes-comp-comp-2
       value: '{"pvcMount":[{"mountPath":"/reused_data","taskOutputParameter":{"outputParameterKey":"name","producerTask":"createpvc"}}]}'
     - name: components-98f254581598234b59377784d6cbf209de79e0bcda8013fe4c4397b5d3a26767
@@ -207,19 +197,11 @@
       - arguments:
           parameters:
           - name: component
-<<<<<<< HEAD
-            value: '{{workflow.parameters.components-95f802401136aebf1bf728a6675d7adba5513b53673a3698e00a6d8744638080}}'
-          - name: task
-            value: '{"cachingOptions":{"enableCache":true},"componentRef":{"name":"comp-comp"},"dependentTasks":["createpvc"],"taskInfo":{"name":"comp"}}'
-          - name: container
-            value: '{{workflow.parameters.implementations-95f802401136aebf1bf728a6675d7adba5513b53673a3698e00a6d8744638080}}'
-=======
             value: '{{workflow.parameters.components-b34273359995b3746ecf1bb58ac4bd6c54d47b6fdc35b013bb7962946f322a19}}'
           - name: task
             value: '{"cachingOptions":{"enableCache":true},"componentRef":{"name":"comp-comp"},"dependentTasks":["createpvc"],"taskInfo":{"name":"comp"}}'
           - name: container
             value: '{{workflow.parameters.implementations-b34273359995b3746ecf1bb58ac4bd6c54d47b6fdc35b013bb7962946f322a19}}'
->>>>>>> ba006bdd
           - name: parent-dag-id
             value: '{{inputs.parameters.parent-dag-id}}'
           - name: kubernetes-config
@@ -240,19 +222,11 @@
       - arguments:
           parameters:
           - name: component
-<<<<<<< HEAD
-            value: '{{workflow.parameters.components-95f802401136aebf1bf728a6675d7adba5513b53673a3698e00a6d8744638080}}'
-          - name: task
-            value: '{"cachingOptions":{"enableCache":true},"componentRef":{"name":"comp-comp-2"},"dependentTasks":["comp","createpvc"],"taskInfo":{"name":"comp-2"}}'
-          - name: container
-            value: '{{workflow.parameters.implementations-95f802401136aebf1bf728a6675d7adba5513b53673a3698e00a6d8744638080}}'
-=======
             value: '{{workflow.parameters.components-b34273359995b3746ecf1bb58ac4bd6c54d47b6fdc35b013bb7962946f322a19}}'
           - name: task
             value: '{"cachingOptions":{"enableCache":true},"componentRef":{"name":"comp-comp-2"},"dependentTasks":["comp","createpvc"],"taskInfo":{"name":"comp-2"}}'
           - name: container
             value: '{{workflow.parameters.implementations-b34273359995b3746ecf1bb58ac4bd6c54d47b6fdc35b013bb7962946f322a19}}'
->>>>>>> ba006bdd
           - name: parent-dag-id
             value: '{{inputs.parameters.parent-dag-id}}'
           - name: kubernetes-config
