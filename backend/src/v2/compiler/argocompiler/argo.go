--- conflicted
+++ resolved
@@ -116,13 +116,8 @@
 		wf:        wf,
 		templates: make(map[string]*wfapi.Template),
 		// TODO(chensun): release process and update the images.
-<<<<<<< HEAD
 		driverImage:   "gcr.io/ml-pipeline-test/kfp-driver@sha256:d9556ebcdf38494a5cd1b7ecdebc7f289ee55f429a105c73ce1e85f48ea7c460",
 		launcherImage: "gcr.io/ml-pipeline-test/kfp-launcher-v2@sha256:2b29da85580823f524a349d2e94db3822be00bd49afa82c9f4a718d51a3b7c06",
-=======
-		driverImage:   "gcr.io/ml-pipeline-test/kfp-driver@sha256:61c85e45b5241dbf898755d9c2c8a493fc311076211eb66e62b40914fd43617e",
-		launcherImage: "gcr.io/ml-pipeline-test/kfp-launcher-v2@sha256:6803ccef392f4b31c2574ad59fa72cdc65fc48aa8684c37306ce89ecd2f35468",
->>>>>>> 276f922a
 		job:           job,
 		spec:          spec,
 		executors:     deploy.GetExecutors(),
