--- conflicted
+++ resolved
@@ -558,12 +558,8 @@
 		},
 		Container: &k8score.Container{
 			Image:   c.driverImage,
-<<<<<<< HEAD
 			Command: c.driverCommand,
-=======
-			Command: []string{"driver"},
 			Env:     MLPipelineServiceEnv,
->>>>>>> b8d339a0
 			Args: []string{
 				"--type", inputValue(paramDriverType),
 				"--pipeline_name", c.spec.GetPipelineInfo().GetName(),
