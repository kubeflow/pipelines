// Copyright 2018 The Kubeflow Authors
//
// Licensed under the Apache License, Version 2.0 (the "License");
// you may not use this file except in compliance with the License.
// You may obtain a copy of the License at
//
// https://www.apache.org/licenses/LICENSE-2.0
//
// Unless required by applicable law or agreed to in writing, software
// distributed under the License is distributed on an "AS IS" BASIS,
// WITHOUT WARRANTIES OR CONDITIONS OF ANY KIND, either express or implied.
// See the License for the specific language governing permissions and
// limitations under the License.

package model

import (
	"fmt"
)

// PipelineStatus a label for the status of the Pipeline.
// This is intend to make pipeline creation and deletion atomic.
type PipelineStatus string

const (
	PipelineCreating PipelineStatus = "CREATING"
	PipelineReady    PipelineStatus = "READY"
	PipelineDeleting PipelineStatus = "DELETING"

	NoNamespace string = "-"
)

type Pipeline struct {
	UUID           string `gorm:"column:UUID; not null; primaryKey;type:varchar(64);"`
	CreatedAtInSec int64  `gorm:"column:CreatedAtInSec; not null;"`
<<<<<<< HEAD
	Name           string `gorm:"column:Name; not null; unique_index:namespace_name;"` // Index improves performance of the List ang Get queries
	DisplayName    string `gorm:"column:DisplayName; not null"`
	Description    string `gorm:"column:Description; size:65535;"` // Same as below, set size to large number so it will be stored as longtext
=======
	// Name is limited to varchar(128) to ensure the composite index (Namespace, Name)
	// stays within MySQL’s 767-byte prefix limit for indexable columns.
	// MySQL uses utf8mb4 encoding by default, where each character can take up to 4 bytes.
	// In the worst case: 63 (namespace) * 4 + 128 (name) * 4 = 764 bytes ≤ 767 bytes.
	// https://dev.mysql.com/doc/refman/8.4/en/column-indexes.html
	// Even though Namespace rarely uses its full 63-character capacity in practice,
	// MySQL calculates index length based on declared size, not actual content.
	// Therefore, keeping Name at varchar(128) is a safe upper bound.
	Name        string    `gorm:"column:Name; not null; uniqueIndex:namespace_name; type:varchar(128);"` // Index improves performance of the List and Get queries
	DisplayName string    `gorm:"column:DisplayName; not null"`
	Description LargeText `gorm:"column:Description; not null"`
>>>>>>> e31038da
	// TODO(gkcalat): this is deprecated. Consider removing and adding data migration logic at the server startup.
	Parameters LargeText      `gorm:"column:Parameters;"`
	Status     PipelineStatus `gorm:"column:Status; not null;"`
	// TODO(gkcalat): this is deprecated. Consider removing and adding data migration logic at the server startup.
	DefaultVersionId string `gorm:"column:DefaultVersionId;"` // deprecated
	// Namespace is restricted to varchar(63) due to Kubernetes' naming constraints:
	// https://kubernetes.io/docs/concepts/overview/working-with-objects/names/#dns-label-names
	Namespace string `gorm:"column:Namespace; uniqueIndex:namespace_name; type:varchar(63);"`
}

func (p Pipeline) GetValueOfPrimaryKey() string {
	return fmt.Sprint(p.UUID)
}

func GetPipelineTablePrimaryKeyColumn() string {
	return "UUID"
}

// PrimaryKeyColumnName returns the primary key for model Pipeline.
func (p *Pipeline) PrimaryKeyColumnName() string {
	return "UUID"
}

// DefaultSortField returns the default sorting field for model Pipeline.
func (p *Pipeline) DefaultSortField() string {
	return "CreatedAtInSec"
}

var pipelineAPIToModelFieldMap = map[string]string{
	"id":           "UUID",        // v1beta1 API
	"pipeline_id":  "UUID",        // v2beta1 API
	"name":         "Name",        // v1beta1 API
	"display_name": "DisplayName", // v2beta1 API
	"created_at":   "CreatedAtInSec",
	"description":  "Description",
	"namespace":    "Namespace",
}

// APIToModelFieldMap returns a map from API names to field names for model
// Pipeline.
func (p *Pipeline) APIToModelFieldMap() map[string]string {
	return pipelineAPIToModelFieldMap
}

// GetModelName returns table name used as sort field prefix.
func (p *Pipeline) GetModelName() string {
	return "pipelines"
}

// TableName overrides GORM's table name inference.
func (Pipeline) TableName() string {
	return "pipelines"
}

func (p *Pipeline) GetField(name string) (string, bool) {
	if field, ok := pipelineAPIToModelFieldMap[name]; ok {
		return field, true
	}
	return "", false
}

func (p *Pipeline) GetFieldValue(name string) interface{} {
	switch name {
	case "UUID":
		return p.UUID
	case "Name":
		return p.Name
	case "DisplayName":
		return p.DisplayName
	case "CreatedAtInSec":
		return p.CreatedAtInSec
	case "Description":
		return p.Description
	case "Namespace":
		return p.Namespace
	default:
		return nil
	}
}

func (p *Pipeline) GetSortByFieldPrefix(name string) string {
	return "pipelines."
}

func (p *Pipeline) GetKeyFieldPrefix() string {
	return "pipelines."
}<|MERGE_RESOLUTION|>--- conflicted
+++ resolved
@@ -33,11 +33,6 @@
 type Pipeline struct {
 	UUID           string `gorm:"column:UUID; not null; primaryKey;type:varchar(64);"`
 	CreatedAtInSec int64  `gorm:"column:CreatedAtInSec; not null;"`
-<<<<<<< HEAD
-	Name           string `gorm:"column:Name; not null; unique_index:namespace_name;"` // Index improves performance of the List ang Get queries
-	DisplayName    string `gorm:"column:DisplayName; not null"`
-	Description    string `gorm:"column:Description; size:65535;"` // Same as below, set size to large number so it will be stored as longtext
-=======
 	// Name is limited to varchar(128) to ensure the composite index (Namespace, Name)
 	// stays within MySQL’s 767-byte prefix limit for indexable columns.
 	// MySQL uses utf8mb4 encoding by default, where each character can take up to 4 bytes.
@@ -49,7 +44,6 @@
 	Name        string    `gorm:"column:Name; not null; uniqueIndex:namespace_name; type:varchar(128);"` // Index improves performance of the List and Get queries
 	DisplayName string    `gorm:"column:DisplayName; not null"`
 	Description LargeText `gorm:"column:Description; not null"`
->>>>>>> e31038da
 	// TODO(gkcalat): this is deprecated. Consider removing and adding data migration logic at the server startup.
 	Parameters LargeText      `gorm:"column:Parameters;"`
 	Status     PipelineStatus `gorm:"column:Status; not null;"`
