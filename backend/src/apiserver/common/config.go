// Copyright 2018 Google LLC
//
// Licensed under the Apache License, Version 2.0 (the "License");
// you may not use this file except in compliance with the License.
// You may obtain a copy of the License at
//
// https://www.apache.org/licenses/LICENSE-2.0
//
// Unless required by applicable law or agreed to in writing, software
// distributed under the License is distributed on an "AS IS" BASIS,
// WITHOUT WARRANTIES OR CONDITIONS OF ANY KIND, either express or implied.
// See the License for the specific language governing permissions and
// limitations under the License.

package common

import (
	"strconv"
	"time"

	"github.com/golang/glog"
	"github.com/spf13/viper"
)

const (
<<<<<<< HEAD
	deploymentType     string = "DEPLOYMENT"
	kubeflowDeployment string = "KUBEFLOW"
	multiuserMode      string = "MULTIUSER_MODE"
=======
	DeploymentType     string = "DEPLOYMENT"
	KubeflowDeployment string = "KUBEFLOW"
>>>>>>> 60ded010
)

func GetStringConfig(configName string) string {
	if !viper.IsSet(configName) {
		glog.Fatalf("Please specify flag %s", configName)
	}
	return viper.GetString(configName)
}

func GetStringConfigWithDefault(configName, value string) string {
	if !viper.IsSet(configName) {
		return value
	}
	return viper.GetString(configName)
}

func GetBoolConfigWithDefault(configName string, value bool) bool {
	if !viper.IsSet(configName) {
		return value
	}
	value, err := strconv.ParseBool(viper.GetString(configName))
	if err != nil {
		glog.Fatalf("Failed converting string to bool %s", viper.GetString(configName))
	}
	return value
}

func GetDurationConfig(configName string) time.Duration {
	if !viper.IsSet(configName) {
		glog.Fatalf("Please specify flag %s", configName)
	}
	return viper.GetDuration(configName)
}

func IsKubeflowDeployment() bool {
<<<<<<< HEAD
	return GetStringConfigWithDefault(deploymentType, "") == kubeflowDeployment
}

func IsMultiuserMode() bool {
	return GetBoolConfigWithDefault(multiuserMode, false)
=======
	return GetStringConfigWithDefault(DeploymentType, "") == KubeflowDeployment
>>>>>>> 60ded010
}<|MERGE_RESOLUTION|>--- conflicted
+++ resolved
@@ -23,14 +23,9 @@
 )
 
 const (
-<<<<<<< HEAD
-	deploymentType     string = "DEPLOYMENT"
-	kubeflowDeployment string = "KUBEFLOW"
-	multiuserMode      string = "MULTIUSER_MODE"
-=======
 	DeploymentType     string = "DEPLOYMENT"
 	KubeflowDeployment string = "KUBEFLOW"
->>>>>>> 60ded010
+	MultiuserMode      string = "MULTIUSER_MODE"
 )
 
 func GetStringConfig(configName string) string {
@@ -66,13 +61,9 @@
 }
 
 func IsKubeflowDeployment() bool {
-<<<<<<< HEAD
-	return GetStringConfigWithDefault(deploymentType, "") == kubeflowDeployment
+	return GetStringConfigWithDefault(DeploymentType, "") == KubeflowDeployment
 }
 
 func IsMultiuserMode() bool {
-	return GetBoolConfigWithDefault(multiuserMode, false)
-=======
-	return GetStringConfigWithDefault(DeploymentType, "") == KubeflowDeployment
->>>>>>> 60ded010
+	return GetBoolConfigWithDefault(MultiuserMode, false)
 }