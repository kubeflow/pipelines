--- conflicted
+++ resolved
@@ -26,27 +26,6 @@
 	"github.com/pkg/errors"
 )
 
-<<<<<<< HEAD
-func CreateMinioClient(minioServiceHost string,
-	minioServicePort string,
-	accessKey string,
-	secretKey string,
-	forceV2Signature bool) (*minio.Client, error) {
-	var minioClient *minio.Client
-	var err error
-	if forceV2Signature {
-		minioClient, err = minio.NewV2(fmt.Sprintf("%s:%s", minioServiceHost, minioServicePort),
-			accessKey,
-			secretKey,
-			false /* Secure connection */)
-
-	} else {
-		minioClient, err = minio.New(fmt.Sprintf("%s:%s", minioServiceHost, minioServicePort),
-			accessKey,
-			secretKey,
-			false /* Secure connection */)
-	}
-=======
 // createCredentialProvidersChain creates a chained providers credential for a minio client
 func createCredentialProvidersChain(endpoint, accessKey, secretKey string) *credentials.Credentials {
 	// first try with static api key
@@ -66,24 +45,40 @@
 	return credentials.New(&credentials.Chain{Providers: providers})
 }
 
-func CreateMinioClient(minioServiceHost string, minioServicePort string,
-	accessKey string, secretKey string, secure bool, region string) (*minio.Client, error) {
+func CreateMinioClient(minioServiceHost string,
+	minioServicePort string,
+	accessKey string,
+	secretKey string,
+	secure bool,
+	region string,
+	forceV2Signature bool) (*minio.Client, error) {
 
 	endpoint := joinHostPort(minioServiceHost, minioServicePort)
 	cred := createCredentialProvidersChain(endpoint, accessKey, secretKey)
-	minioClient, err := minio.NewWithCredentials(endpoint, cred, secure, region)
->>>>>>> f7acb71a
+	if forceV2Signature {
+		minioClient, err = minio.NewV2(endpoint,
+			accessKey,
+			secretKey,
+			secure)
+
+	} else {
+		minioClient, err := minio.NewWithCredentials(endpoint,
+			cred,
+			secure,
+			region)
+	}
 	if err != nil {
 		return nil, errors.Wrapf(err, "Error while creating minio client: %+v", err)
 	}
 	return minioClient, nil
 }
 
-<<<<<<< HEAD
 func CreateMinioClientOrFatal(minioServiceHost string,
 	minioServicePort string,
 	accessKey string,
 	secretKey string,
+	secure bool,
+	region string,
 	initConnectionTimeout time.Duration,
 	forceV2Signature bool) *minio.Client {
 	var minioClient *minio.Client
@@ -93,16 +88,9 @@
 			minioServicePort,
 			accessKey,
 			secretKey,
+			secure,
+			region,
 			forceV2Signature)
-=======
-func CreateMinioClientOrFatal(minioServiceHost string, minioServicePort string,
-	accessKey string, secretKey string, secure bool, region string, initConnectionTimeout time.Duration) *minio.Client {
-	var minioClient *minio.Client
-	var err error
-	var operation = func() error {
-		minioClient, err = CreateMinioClient(minioServiceHost, minioServicePort,
-			accessKey, secretKey, secure, region)
->>>>>>> f7acb71a
 		if err != nil {
 			return err
 		}
