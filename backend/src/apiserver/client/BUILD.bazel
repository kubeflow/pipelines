--- conflicted
+++ resolved
@@ -30,14 +30,11 @@
         "@com_github_golang_glog//:go_default_library",
         "@com_github_minio_minio_go//:go_default_library",
         "@com_github_pkg_errors//:go_default_library",
-<<<<<<< HEAD
         "@io_k8s_api//core/v1:go_default_library",
         "@io_k8s_api//policy/v1beta1:go_default_library",
         "@io_k8s_client_go//kubernetes:go_default_library",
         "@io_k8s_client_go//kubernetes/typed/core/v1:go_default_library",
         "@io_k8s_client_go//rest:go_default_library",
-=======
->>>>>>> e824c0b2
         "@io_k8s_apimachinery//pkg/apis/meta/v1:go_default_library",
         "@io_k8s_apimachinery//pkg/types:go_default_library",
         "@io_k8s_apimachinery//pkg/watch:go_default_library",
