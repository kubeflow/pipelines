--- conflicted
+++ resolved
@@ -306,13 +306,8 @@
 		var uuid, experimentUUID, displayName, name, storageState, namespace, serviceAccount, conditions, description, pipelineId,
 			pipelineName, pipelineSpecManifest, workflowSpecManifest, parameters, pipelineRuntimeManifest,
 			workflowRuntimeManifest string
-<<<<<<< HEAD
-		var createdAtInSec, scheduledAtInSec, finishedAtInSec, pipelineContextId, pipelineRunContextId int64
+		var createdAtInSec, scheduledAtInSec, finishedAtInSec, pipelineContextId, pipelineRunContextId sql.NullInt64
 		var metricsInString, resourceReferencesInString, tasksInString, runtimeParameters, pipelineRoot, jobId, state, stateHistory, pipelineVersionId sql.NullString
-=======
-		var createdAtInSec, scheduledAtInSec, finishedAtInSec sql.NullInt64
-		var metricsInString, resourceReferencesInString, runtimeParameters, pipelineRoot, jobId, state, stateHistory, pipelineVersionId sql.NullString
->>>>>>> 6dd2f544
 		err := rows.Scan(
 			&uuid,
 			&experimentUUID,
@@ -403,8 +398,8 @@
 				State:                   model.RuntimeState(state.String),
 				PipelineRuntimeManifest: pipelineRuntimeManifest,
 				WorkflowRuntimeManifest: workflowRuntimeManifest,
-				PipelineContextId:       pipelineContextId,
-				PipelineRunContextId:    pipelineRunContextId,
+				PipelineContextId:       pipelineContextId.Int64,
+				PipelineRunContextId:    pipelineRunContextId.Int64,
 				TaskDetails:             tasks,
 				StateHistoryString:      stateHistory.String,
 			},
