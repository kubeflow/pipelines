// Copyright 2018 Google LLC
//
// Licensed under the Apache License, Version 2.0 (the "License");
// you may not use this file except in compliance with the License.
// You may obtain a copy of the License at
//
// https://www.apache.org/licenses/LICENSE-2.0
//
// Unless required by applicable law or agreed to in writing, software
// distributed under the License is distributed on an "AS IS" BASIS,
// WITHOUT WARRANTIES OR CONDITIONS OF ANY KIND, either express or implied.
// See the License for the specific language governing permissions and
// limitations under the License.

package storage

import (
	"testing"

	"github.com/kubeflow/pipelines/backend/src/apiserver/list"
	"github.com/kubeflow/pipelines/backend/src/apiserver/model"
	"github.com/kubeflow/pipelines/backend/src/common/util"
	"github.com/stretchr/testify/assert"
	"google.golang.org/grpc/codes"
)

const (
	fakeUUID      = "123e4567-e89b-12d3-a456-426655440000"
	fakeUUIDTwo   = "123e4567-e89b-12d3-a456-426655440001"
	fakeUUIDThree = "123e4567-e89b-12d3-a456-426655440002"
	fakeUUIDFour  = "123e4567-e89b-12d3-a456-426655440003"
	fakeUUIDFive  = "123e4567-e89b-12d3-a456-426655440004"
)

func createPipeline(name string) *model.Pipeline {
	return &model.Pipeline{
		Name:       name,
		Parameters: `[{"Name": "param1"}]`,
		Status:     model.PipelineReady,
		DefaultVersion: &model.PipelineVersion{
			Name:       name,
			Parameters: `[{"Name": "param1"}]`,
			Status:     model.PipelineVersionReady,
		}}
}

func TestListPipelines_FilterOutNotReady(t *testing.T) {
	db := NewFakeDbOrFatal()
	defer db.Close()
	pipelineStore := NewPipelineStore(db, util.NewFakeTimeForEpoch(), util.NewFakeUUIDGeneratorOrFatal(fakeUUID, nil))
	pipelineStore.CreatePipeline(createPipeline("pipeline1"))
	pipelineStore.uuid = util.NewFakeUUIDGeneratorOrFatal(fakeUUIDTwo, nil)
	pipelineStore.CreatePipeline(createPipeline("pipeline2"))
	pipelineStore.uuid = util.NewFakeUUIDGeneratorOrFatal(fakeUUIDThree, nil)
	pipelineStore.CreatePipeline(&model.Pipeline{
		Name:   "pipeline3",
		Status: model.PipelineCreating,
		DefaultVersion: &model.PipelineVersion{
			Name:   "pipeline3",
			Status: model.PipelineVersionCreating}})

	expectedPipeline1 := &model.Pipeline{
		UUID:             fakeUUID,
		CreatedAtInSec:   1,
		Name:             "pipeline1",
		Parameters:       `[{"Name": "param1"}]`,
		Status:           model.PipelineReady,
		DefaultVersionId: fakeUUID,
		DefaultVersion: &model.PipelineVersion{
			UUID:           fakeUUID,
			CreatedAtInSec: 1,
			Name:           "pipeline1",
			Parameters:     `[{"Name": "param1"}]`,
			PipelineId:     fakeUUID,
			Status:         model.PipelineVersionReady,
		}}
	expectedPipeline2 := &model.Pipeline{
		UUID:             fakeUUIDTwo,
		CreatedAtInSec:   2,
		Name:             "pipeline2",
		Parameters:       `[{"Name": "param1"}]`,
		Status:           model.PipelineReady,
		DefaultVersionId: fakeUUIDTwo,
		DefaultVersion: &model.PipelineVersion{
			UUID:           fakeUUIDTwo,
			CreatedAtInSec: 2,
			Name:           "pipeline2",
			Parameters:     `[{"Name": "param1"}]`,
			PipelineId:     fakeUUIDTwo,
			Status:         model.PipelineVersionReady,
		}}
	pipelinesExpected := []*model.Pipeline{expectedPipeline1, expectedPipeline2}

	opts, err := list.NewOptions(&model.Pipeline{}, 10, "id", nil)
	assert.Nil(t, err)

	pipelines, total_size, nextPageToken, err := pipelineStore.ListPipelines(opts)

	assert.Nil(t, err)
	assert.Equal(t, "", nextPageToken)
	assert.Equal(t, 2, total_size)
	assert.Equal(t, pipelinesExpected, pipelines)
}

func TestListPipelines_Pagination(t *testing.T) {
	db := NewFakeDbOrFatal()
	defer db.Close()
	pipelineStore := NewPipelineStore(db, util.NewFakeTimeForEpoch(), util.NewFakeUUIDGeneratorOrFatal(fakeUUID, nil))
	pipelineStore.CreatePipeline(createPipeline("pipeline1"))
	pipelineStore.uuid = util.NewFakeUUIDGeneratorOrFatal(fakeUUIDTwo, nil)
	pipelineStore.CreatePipeline(createPipeline("pipeline3"))
	pipelineStore.uuid = util.NewFakeUUIDGeneratorOrFatal(fakeUUIDThree, nil)
	pipelineStore.CreatePipeline(createPipeline("pipeline4"))
	pipelineStore.uuid = util.NewFakeUUIDGeneratorOrFatal(fakeUUIDFour, nil)
	pipelineStore.CreatePipeline(createPipeline("pipeline2"))
	expectedPipeline1 := &model.Pipeline{
		UUID:             fakeUUID,
		CreatedAtInSec:   1,
		Name:             "pipeline1",
		Parameters:       `[{"Name": "param1"}]`,
		Status:           model.PipelineReady,
		DefaultVersionId: fakeUUID,
		DefaultVersion: &model.PipelineVersion{
			UUID:           fakeUUID,
			CreatedAtInSec: 1,
			Name:           "pipeline1",
			Parameters:     `[{"Name": "param1"}]`,
			PipelineId:     fakeUUID,
			Status:         model.PipelineVersionReady,
		}}
	expectedPipeline4 := &model.Pipeline{
		UUID:             fakeUUIDFour,
		CreatedAtInSec:   4,
		Name:             "pipeline2",
		Parameters:       `[{"Name": "param1"}]`,
		Status:           model.PipelineReady,
		DefaultVersionId: fakeUUIDFour,
		DefaultVersion: &model.PipelineVersion{
			UUID:           fakeUUIDFour,
			CreatedAtInSec: 4,
			Name:           "pipeline2",
			Parameters:     `[{"Name": "param1"}]`,
			PipelineId:     fakeUUIDFour,
			Status:         model.PipelineVersionReady,
		}}
	pipelinesExpected := []*model.Pipeline{expectedPipeline1, expectedPipeline4}

	opts, err := list.NewOptions(&model.Pipeline{}, 2, "name", nil)
	assert.Nil(t, err)
	pipelines, total_size, nextPageToken, err := pipelineStore.ListPipelines(opts)
	assert.Nil(t, err)
	assert.NotEmpty(t, nextPageToken)
	assert.Equal(t, 4, total_size)
	assert.Equal(t, pipelinesExpected, pipelines)

	expectedPipeline2 := &model.Pipeline{
		UUID:             fakeUUIDTwo,
		CreatedAtInSec:   2,
		Name:             "pipeline3",
		Parameters:       `[{"Name": "param1"}]`,
		Status:           model.PipelineReady,
		DefaultVersionId: fakeUUIDTwo,
		DefaultVersion: &model.PipelineVersion{
			UUID:           fakeUUIDTwo,
			CreatedAtInSec: 2,
			Name:           "pipeline3",
			Parameters:     `[{"Name": "param1"}]`,
			PipelineId:     fakeUUIDTwo,
			Status:         model.PipelineVersionReady,
		}}
	expectedPipeline3 := &model.Pipeline{
		UUID:             fakeUUIDThree,
		CreatedAtInSec:   3,
		Name:             "pipeline4",
		Parameters:       `[{"Name": "param1"}]`,
		Status:           model.PipelineReady,
		DefaultVersionId: fakeUUIDThree,
		DefaultVersion: &model.PipelineVersion{
			UUID:           fakeUUIDThree,
			CreatedAtInSec: 3,
			Name:           "pipeline4",
			Parameters:     `[{"Name": "param1"}]`,
			PipelineId:     fakeUUIDThree,
			Status:         model.PipelineVersionReady,
		}}
	pipelinesExpected2 := []*model.Pipeline{expectedPipeline2, expectedPipeline3}

	opts, err = list.NewOptionsFromToken(nextPageToken, 2)
	assert.Nil(t, err)

	pipelines, total_size, nextPageToken, err = pipelineStore.ListPipelines(opts)
	assert.Nil(t, err)
	assert.Empty(t, nextPageToken)
	assert.Equal(t, 4, total_size)
	assert.Equal(t, pipelinesExpected2, pipelines)
}

func TestListPipelines_Pagination_Descend(t *testing.T) {
	db := NewFakeDbOrFatal()
	defer db.Close()
	pipelineStore := NewPipelineStore(db, util.NewFakeTimeForEpoch(), util.NewFakeUUIDGeneratorOrFatal(fakeUUID, nil))
	pipelineStore.CreatePipeline(createPipeline("pipeline1"))
	pipelineStore.uuid = util.NewFakeUUIDGeneratorOrFatal(fakeUUIDTwo, nil)
	pipelineStore.CreatePipeline(createPipeline("pipeline3"))
	pipelineStore.uuid = util.NewFakeUUIDGeneratorOrFatal(fakeUUIDThree, nil)
	pipelineStore.CreatePipeline(createPipeline("pipeline4"))
	pipelineStore.uuid = util.NewFakeUUIDGeneratorOrFatal(fakeUUIDFour, nil)
	pipelineStore.CreatePipeline(createPipeline("pipeline2"))

	expectedPipeline2 := &model.Pipeline{
		UUID:             fakeUUIDTwo,
		CreatedAtInSec:   2,
		Name:             "pipeline3",
		Parameters:       `[{"Name": "param1"}]`,
		Status:           model.PipelineReady,
		DefaultVersionId: fakeUUIDTwo,
		DefaultVersion: &model.PipelineVersion{
			UUID:           fakeUUIDTwo,
			CreatedAtInSec: 2,
			Name:           "pipeline3",
			Parameters:     `[{"Name": "param1"}]`,
			PipelineId:     fakeUUIDTwo,
			Status:         model.PipelineVersionReady,
		}}
	expectedPipeline3 := &model.Pipeline{
		UUID:             fakeUUIDThree,
		CreatedAtInSec:   3,
		Name:             "pipeline4",
		Parameters:       `[{"Name": "param1"}]`,
		Status:           model.PipelineReady,
		DefaultVersionId: fakeUUIDThree,
		DefaultVersion: &model.PipelineVersion{
			UUID:           fakeUUIDThree,
			CreatedAtInSec: 3,
			Name:           "pipeline4",
			Parameters:     `[{"Name": "param1"}]`,
			PipelineId:     fakeUUIDThree,
			Status:         model.PipelineVersionReady,
		}}
	pipelinesExpected := []*model.Pipeline{expectedPipeline3, expectedPipeline2}

	opts, err := list.NewOptions(&model.Pipeline{}, 2, "name desc", nil)
	assert.Nil(t, err)
	pipelines, total_size, nextPageToken, err := pipelineStore.ListPipelines(opts)
	assert.Nil(t, err)
	assert.NotEmpty(t, nextPageToken)
	assert.Equal(t, 4, total_size)
	assert.Equal(t, pipelinesExpected, pipelines)

	expectedPipeline1 := &model.Pipeline{
		UUID:             fakeUUID,
		CreatedAtInSec:   1,
		Name:             "pipeline1",
		Parameters:       `[{"Name": "param1"}]`,
		Status:           model.PipelineReady,
		DefaultVersionId: fakeUUID,
		DefaultVersion: &model.PipelineVersion{
			UUID:           fakeUUID,
			CreatedAtInSec: 1,
			Name:           "pipeline1",
			Parameters:     `[{"Name": "param1"}]`,
			PipelineId:     fakeUUID,
			Status:         model.PipelineVersionReady,
		}}
	expectedPipeline4 := &model.Pipeline{
		UUID:             fakeUUIDFour,
		CreatedAtInSec:   4,
		Name:             "pipeline2",
		Parameters:       `[{"Name": "param1"}]`,
		Status:           model.PipelineReady,
		DefaultVersionId: fakeUUIDFour,
		DefaultVersion: &model.PipelineVersion{
			UUID:           fakeUUIDFour,
			CreatedAtInSec: 4,
			Name:           "pipeline2",
			Parameters:     `[{"Name": "param1"}]`,
			PipelineId:     fakeUUIDFour,
			Status:         model.PipelineVersionReady,
		}}
	pipelinesExpected2 := []*model.Pipeline{expectedPipeline4, expectedPipeline1}

	opts, err = list.NewOptionsFromToken(nextPageToken, 2)
	assert.Nil(t, err)
	pipelines, total_size, nextPageToken, err = pipelineStore.ListPipelines(opts)
	assert.Nil(t, err)
	assert.Empty(t, nextPageToken)
	assert.Equal(t, 4, total_size)
	assert.Equal(t, pipelinesExpected2, pipelines)
}

func TestListPipelines_Pagination_LessThanPageSize(t *testing.T) {
	db := NewFakeDbOrFatal()
	defer db.Close()
	pipelineStore := NewPipelineStore(db, util.NewFakeTimeForEpoch(), util.NewFakeUUIDGeneratorOrFatal(fakeUUID, nil))
	pipelineStore.CreatePipeline(createPipeline("pipeline1"))
	expectedPipeline1 := &model.Pipeline{
		UUID:             fakeUUID,
		CreatedAtInSec:   1,
		Name:             "pipeline1",
		Parameters:       `[{"Name": "param1"}]`,
		Status:           model.PipelineReady,
		DefaultVersionId: fakeUUID,
		DefaultVersion: &model.PipelineVersion{
			UUID:           fakeUUID,
			CreatedAtInSec: 1,
			Name:           "pipeline1",
			Parameters:     `[{"Name": "param1"}]`,
			PipelineId:     fakeUUID,
			Status:         model.PipelineVersionReady,
		}}
	pipelinesExpected := []*model.Pipeline{expectedPipeline1}

	opts, err := list.NewOptions(&model.Pipeline{}, 2, "", nil)
	assert.Nil(t, err)
	pipelines, total_size, nextPageToken, err := pipelineStore.ListPipelines(opts)
	assert.Nil(t, err)
	assert.Equal(t, "", nextPageToken)
	assert.Equal(t, 1, total_size)
	assert.Equal(t, pipelinesExpected, pipelines)
}

func TestListPipelinesError(t *testing.T) {
	db := NewFakeDbOrFatal()
	defer db.Close()
	pipelineStore := NewPipelineStore(db, util.NewFakeTimeForEpoch(), util.NewFakeUUIDGeneratorOrFatal(fakeUUID, nil))
	db.Close()
	opts, err := list.NewOptions(&model.Pipeline{}, 2, "", nil)
	assert.Nil(t, err)
	_, _, _, err = pipelineStore.ListPipelines(opts)
	assert.Equal(t, codes.Internal, err.(*util.UserError).ExternalStatusCode())
}

func TestGetPipeline(t *testing.T) {
	db := NewFakeDbOrFatal()
	defer db.Close()
	pipelineStore := NewPipelineStore(db, util.NewFakeTimeForEpoch(), util.NewFakeUUIDGeneratorOrFatal(fakeUUID, nil))
	pipelineStore.CreatePipeline(createPipeline("pipeline1"))
	pipelineExpected := model.Pipeline{
		UUID:             fakeUUID,
		CreatedAtInSec:   1,
		Name:             "pipeline1",
		Parameters:       `[{"Name": "param1"}]`,
		Status:           model.PipelineReady,
		DefaultVersionId: fakeUUID,
		DefaultVersion: &model.PipelineVersion{
			UUID:           fakeUUID,
			CreatedAtInSec: 1,
			Name:           "pipeline1",
			Parameters:     `[{"Name": "param1"}]`,
			PipelineId:     fakeUUID,
			Status:         model.PipelineVersionReady,
		}}

	pipeline, err := pipelineStore.GetPipeline(fakeUUID)
	assert.Nil(t, err)
	assert.Equal(t, pipelineExpected, *pipeline, "Got unexpected pipeline.")
}

func TestGetPipeline_NotFound_Creating(t *testing.T) {
	db := NewFakeDbOrFatal()
	defer db.Close()
	pipelineStore := NewPipelineStore(db, util.NewFakeTimeForEpoch(), util.NewFakeUUIDGeneratorOrFatal(fakeUUID, nil))
	pipelineStore.CreatePipeline(
		&model.Pipeline{
			Name:   "pipeline3",
			Status: model.PipelineCreating,
			DefaultVersion: &model.PipelineVersion{
				Name:   "pipeline3",
				Status: model.PipelineVersionCreating,
			}})

	_, err := pipelineStore.GetPipeline(fakeUUID)
	assert.Equal(t, codes.NotFound, err.(*util.UserError).ExternalStatusCode(),
		"Expected get pipeline to return not found")
}

func TestGetPipeline_NotFoundError(t *testing.T) {
	db := NewFakeDbOrFatal()
	defer db.Close()
	pipelineStore := NewPipelineStore(db, util.NewFakeTimeForEpoch(), util.NewFakeUUIDGeneratorOrFatal(fakeUUID, nil))

	_, err := pipelineStore.GetPipeline(fakeUUID)
	assert.Equal(t, codes.NotFound, err.(*util.UserError).ExternalStatusCode(),
		"Expected get pipeline to return not found")
}

func TestGetPipeline_InternalError(t *testing.T) {
	db := NewFakeDbOrFatal()
	defer db.Close()
	pipelineStore := NewPipelineStore(db, util.NewFakeTimeForEpoch(), util.NewFakeUUIDGeneratorOrFatal(fakeUUID, nil))
	db.Close()
	_, err := pipelineStore.GetPipeline("123")
	assert.Equal(t, codes.Internal, err.(*util.UserError).ExternalStatusCode(),
		"Expected get pipeline to return internal error")
}

func TestCreatePipeline(t *testing.T) {
	db := NewFakeDbOrFatal()
	defer db.Close()
	pipelineStore := NewPipelineStore(db, util.NewFakeTimeForEpoch(), util.NewFakeUUIDGeneratorOrFatal(fakeUUID, nil))
	pipelineExpected := model.Pipeline{
		UUID:             fakeUUID,
		CreatedAtInSec:   1,
		Name:             "pipeline1",
		Parameters:       `[{"Name": "param1"}]`,
		Status:           model.PipelineReady,
		DefaultVersionId: fakeUUID,
		DefaultVersion: &model.PipelineVersion{
			UUID:           fakeUUID,
			CreatedAtInSec: 1,
			Name:           "pipeline1",
			Parameters:     `[{"Name": "param1"}]`,
			Status:         model.PipelineVersionReady,
			PipelineId:     fakeUUID,
		}}

	pipeline := createPipeline("pipeline1")
	pipeline, err := pipelineStore.CreatePipeline(pipeline)
	assert.Nil(t, err)
	assert.Equal(t, pipelineExpected, *pipeline, "Got unexpected pipeline.")
}

func TestCreatePipeline_DuplicateKey(t *testing.T) {
	db := NewFakeDbOrFatal()
	defer db.Close()
	pipelineStore := NewPipelineStore(db, util.NewFakeTimeForEpoch(), util.NewFakeUUIDGeneratorOrFatal(fakeUUID, nil))

	pipeline := createPipeline("pipeline1")
	_, err := pipelineStore.CreatePipeline(pipeline)
	assert.Nil(t, err)
	_, err = pipelineStore.CreatePipeline(pipeline)
	assert.NotNil(t, err)
	assert.Contains(t, err.Error(), "The name pipeline1 already exist")
}

func TestCreatePipeline_InternalServerError(t *testing.T) {
	pipeline := &model.Pipeline{
		Name:           "Pipeline123",
		DefaultVersion: &model.PipelineVersion{}}
	db := NewFakeDbOrFatal()
	defer db.Close()
	pipelineStore := NewPipelineStore(db, util.NewFakeTimeForEpoch(), util.NewFakeUUIDGeneratorOrFatal(fakeUUID, nil))
	db.Close()

	_, err := pipelineStore.CreatePipeline(pipeline)
	assert.Equal(t, codes.Internal, err.(*util.UserError).ExternalStatusCode(),
		"Expected create pipeline to return error")
}

func TestDeletePipeline(t *testing.T) {
	db := NewFakeDbOrFatal()
	defer db.Close()
	pipelineStore := NewPipelineStore(db, util.NewFakeTimeForEpoch(), util.NewFakeUUIDGeneratorOrFatal(fakeUUID, nil))
	pipelineStore.CreatePipeline(createPipeline("pipeline1"))
	err := pipelineStore.DeletePipeline(fakeUUID)
	assert.Nil(t, err)
	_, err = pipelineStore.GetPipeline(fakeUUID)
	assert.Equal(t, codes.NotFound, err.(*util.UserError).ExternalStatusCode())
}

func TestDeletePipelineError(t *testing.T) {
	db := NewFakeDbOrFatal()
	defer db.Close()
	pipelineStore := NewPipelineStore(db, util.NewFakeTimeForEpoch(), util.NewFakeUUIDGeneratorOrFatal(fakeUUID, nil))
	db.Close()
	err := pipelineStore.DeletePipeline(fakeUUID)
	assert.Equal(t, codes.Internal, err.(*util.UserError).ExternalStatusCode())
}

func TestUpdatePipelineStatus(t *testing.T) {
	db := NewFakeDbOrFatal()
	defer db.Close()
	pipelineStore := NewPipelineStore(db, util.NewFakeTimeForEpoch(), util.NewFakeUUIDGeneratorOrFatal(fakeUUID, nil))
	pipeline, err := pipelineStore.CreatePipeline(createPipeline("pipeline1"))
	assert.Nil(t, err)
	pipelineExpected := model.Pipeline{
		UUID:             fakeUUID,
		CreatedAtInSec:   1,
		Name:             "pipeline1",
		Parameters:       `[{"Name": "param1"}]`,
		Status:           model.PipelineDeleting,
		DefaultVersionId: fakeUUID,
		DefaultVersion: &model.PipelineVersion{
			UUID:           fakeUUID,
			CreatedAtInSec: 1,
			Name:           "pipeline1",
			Parameters:     `[{"Name": "param1"}]`,
			Status:         model.PipelineVersionDeleting,
			PipelineId:     fakeUUID,
		},
	}
	err = pipelineStore.UpdatePipelineStatus(pipeline.UUID, model.PipelineDeleting)
	assert.Nil(t, err)
	err = pipelineStore.UpdatePipelineVersionStatus(pipeline.UUID, model.PipelineVersionDeleting)
	assert.Nil(t, err)
	pipeline, err = pipelineStore.GetPipelineWithStatus(fakeUUID, model.PipelineDeleting)
	assert.Nil(t, err)
	assert.Equal(t, pipelineExpected, *pipeline)
}

func TestUpdatePipelineStatusError(t *testing.T) {
	db := NewFakeDbOrFatal()
	defer db.Close()
	pipelineStore := NewPipelineStore(db, util.NewFakeTimeForEpoch(), util.NewFakeUUIDGeneratorOrFatal(fakeUUID, nil))
	db.Close()
	err := pipelineStore.UpdatePipelineStatus(fakeUUID, model.PipelineDeleting)
	assert.Equal(t, codes.Internal, err.(*util.UserError).ExternalStatusCode())
}

func TestCreatePipelineVersion(t *testing.T) {
	db := NewFakeDbOrFatal()
	defer db.Close()
	pipelineStore := NewPipelineStore(
		db,
		util.NewFakeTimeForEpoch(),
		util.NewFakeUUIDGeneratorOrFatal(fakeUUID, nil))

	// Create a pipeline first.
	pipelineStore.CreatePipeline(
		&model.Pipeline{
			Name:       "pipeline_1",
			Parameters: `[{"Name": "param1"}]`,
			Status:     model.PipelineReady,
		})

	// Create a version under the above pipeline.
	pipelineStore.uuid = util.NewFakeUUIDGeneratorOrFatal(fakeUUIDTwo, nil)
	pipelineVersion := &model.PipelineVersion{
<<<<<<< HEAD
		Name:       "pipeline_version_1",
		Parameters: `[{"Name": "param1"}]`,
		PipelineId: fakeUUID,
		Status:     model.PipelineVersionCreating,
=======
		Name:          "pipeline_version_1",
		Parameters:    `[{"Name": "param1"}]`,
		PipelineId:    fakeUUID,
		Status:        model.PipelineVersionCreating,
		CodeSourceUrl: "code_source_url",
>>>>>>> f83218fc
	}
	pipelineVersionCreated, err := pipelineStore.CreatePipelineVersion(
		pipelineVersion)

	// Check whether created pipeline version is as expected.
	pipelineVersionExpected := model.PipelineVersion{
		UUID:           fakeUUIDTwo,
		CreatedAtInSec: 2,
		Name:           "pipeline_version_1",
		Parameters:     `[{"Name": "param1"}]`,
		Status:         model.PipelineVersionCreating,
		PipelineId:     fakeUUID,
<<<<<<< HEAD
=======
		CodeSourceUrl:  "code_source_url",
>>>>>>> f83218fc
	}
	assert.Nil(t, err)
	assert.Equal(
		t,
		pipelineVersionExpected,
		*pipelineVersionCreated,
		"Got unexpected pipeline.")

	// Check whether pipeline has updated default version id.
	pipeline, err := pipelineStore.GetPipeline(fakeUUID)
	assert.Nil(t, err)
	assert.Equal(t, pipeline.DefaultVersionId, fakeUUIDTwo, "Got unexpected default version id.")
}

func TestCreatePipelineVersion_DuplicateKey(t *testing.T) {
	db := NewFakeDbOrFatal()
	defer db.Close()
	pipelineStore := NewPipelineStore(
		db,
		util.NewFakeTimeForEpoch(),
		util.NewFakeUUIDGeneratorOrFatal(fakeUUID, nil))

	// Create a pipeline.
	pipelineStore.CreatePipeline(
		&model.Pipeline{
			Name:       "pipeline_1",
			Parameters: `[{"Name": "param1"}]`,
			Status:     model.PipelineReady,
		})

	// Create a version under the above pipeline.
	pipelineStore.uuid = util.NewFakeUUIDGeneratorOrFatal(fakeUUIDTwo, nil)
	pipelineStore.CreatePipelineVersion(
		&model.PipelineVersion{
			Name:       "pipeline_version_1",
			Parameters: `[{"Name": "param1"}]`,
			PipelineId: fakeUUID,
			Status:     model.PipelineVersionCreating,
		})

	// Create another new version with same name.
	_, err := pipelineStore.CreatePipelineVersion(
		&model.PipelineVersion{
			Name:       "pipeline_version_1",
			Parameters: `[{"Name": "param2"}]`,
			PipelineId: fakeUUID,
			Status:     model.PipelineVersionCreating,
		})
	assert.NotNil(t, err)
	assert.Contains(t, err.Error(), "The name pipeline_version_1 already exist")
}

func TestCreatePipelineVersion_InternalServerError_DBClosed(t *testing.T) {
	db := NewFakeDbOrFatal()
	defer db.Close()
	pipelineStore := NewPipelineStore(
		db,
		util.NewFakeTimeForEpoch(),
		util.NewFakeUUIDGeneratorOrFatal(fakeUUID, nil))

	db.Close()
	// Try to create a new version but db is closed.
	_, err := pipelineStore.CreatePipelineVersion(
		&model.PipelineVersion{
			Name:       "pipeline_version_1",
			Parameters: `[{"Name": "param1"}]`,
			PipelineId: fakeUUID,
		})
	assert.Equal(t, codes.Internal, err.(*util.UserError).ExternalStatusCode(),
		"Expected create pipeline version to return error")
}

func TestDeletePipelineVersion(t *testing.T) {
	db := NewFakeDbOrFatal()
	defer db.Close()
	pipelineStore := NewPipelineStore(
		db,
		util.NewFakeTimeForEpoch(),
		util.NewFakeUUIDGeneratorOrFatal(fakeUUID, nil))

	// Create a pipeline.
	pipelineStore.CreatePipeline(
		&model.Pipeline{
			Name:       "pipeline_1",
			Parameters: `[{"Name": "param1"}]`,
			Status:     model.PipelineReady,
		})

	// Create a version under the above pipeline.
	pipelineStore.uuid = util.NewFakeUUIDGeneratorOrFatal(fakeUUIDTwo, nil)
	pipelineStore.CreatePipelineVersion(
		&model.PipelineVersion{
			Name:       "pipeline_version_1",
			Parameters: `[{"Name": "param1"}]`,
			PipelineId: fakeUUID,
			Status:     model.PipelineVersionReady,
		})

	// Create a second version, which will become the default version.
	pipelineStore.uuid = util.NewFakeUUIDGeneratorOrFatal(fakeUUIDThree, nil)
	pipelineStore.CreatePipelineVersion(
		&model.PipelineVersion{
			Name:       "pipeline_version_2",
			Parameters: `[{"Name": "param1"}]`,
			PipelineId: fakeUUID,
			Status:     model.PipelineVersionReady,
		})

	// Delete version with id being fakeUUIDThree.
	err := pipelineStore.DeletePipelineVersion(fakeUUIDThree)
	assert.Nil(t, err)

	// Check version removed.
	_, err = pipelineStore.GetPipelineVersion(fakeUUIDThree)
	assert.Equal(t, codes.NotFound, err.(*util.UserError).ExternalStatusCode())

	// Check new default version is version with id being fakeUUIDTwo.
	pipeline, err := pipelineStore.GetPipeline(fakeUUID)
	assert.Nil(t, err)
	assert.Equal(t, pipeline.DefaultVersionId, fakeUUIDTwo)
}

func TestDeletePipelineVersionError(t *testing.T) {
	db := NewFakeDbOrFatal()
	defer db.Close()
	pipelineStore := NewPipelineStore(
		db,
		util.NewFakeTimeForEpoch(),
		util.NewFakeUUIDGeneratorOrFatal(fakeUUID, nil))

	// Create a pipeline.
	pipelineStore.CreatePipeline(
		&model.Pipeline{
			Name:       "pipeline_1",
			Parameters: `[{"Name": "param1"}]`,
			Status:     model.PipelineReady,
		})

	// Create a version under the above pipeline.
	pipelineStore.uuid = util.NewFakeUUIDGeneratorOrFatal(fakeUUIDTwo, nil)
	pipelineStore.CreatePipelineVersion(
		&model.PipelineVersion{
			Name:       "pipeline_version_1",
			Parameters: `[{"Name": "param1"}]`,
			PipelineId: fakeUUID,
			Status:     model.PipelineVersionReady,
		})

	db.Close()
	// On closed db, create pipeline version ends in internal error.
	err := pipelineStore.DeletePipelineVersion(fakeUUIDTwo)
	assert.Equal(t, codes.Internal, err.(*util.UserError).ExternalStatusCode())
}

func TestGetPipelineVersion(t *testing.T) {
	db := NewFakeDbOrFatal()
	defer db.Close()
	pipelineStore := NewPipelineStore(
		db,
		util.NewFakeTimeForEpoch(),
		util.NewFakeUUIDGeneratorOrFatal(fakeUUID, nil))

	// Create a pipeline.
	pipelineStore.CreatePipeline(
		&model.Pipeline{
			Name:       "pipeline_1",
			Parameters: `[{"Name": "param1"}]`,
			Status:     model.PipelineReady,
		})

	// Create a version under the above pipeline.
	pipelineStore.uuid = util.NewFakeUUIDGeneratorOrFatal(fakeUUIDTwo, nil)
	pipelineStore.CreatePipelineVersion(
		&model.PipelineVersion{
			Name:       "pipeline_version_1",
			Parameters: `[{"Name": "param1"}]`,
			PipelineId: fakeUUID,
			Status:     model.PipelineVersionReady,
		})

	// Get pipeline version.
	pipelineVersion, err := pipelineStore.GetPipelineVersion(fakeUUIDTwo)
	assert.Nil(t, err)
	assert.Equal(
		t,
		model.PipelineVersion{
			UUID:           fakeUUIDTwo,
			Name:           "pipeline_version_1",
			CreatedAtInSec: 2,
			Parameters:     `[{"Name": "param1"}]`,
			PipelineId:     fakeUUID,
			Status:         model.PipelineVersionReady,
		},
		*pipelineVersion, "Got unexpected pipeline version.")
}

func TestGetPipelineVersion_InternalError(t *testing.T) {
	db := NewFakeDbOrFatal()
	defer db.Close()
	pipelineStore := NewPipelineStore(
		db,
		util.NewFakeTimeForEpoch(),
		util.NewFakeUUIDGeneratorOrFatal(fakeUUID, nil))

	db.Close()
	// Internal error because of closed DB.
	_, err := pipelineStore.GetPipelineVersion("123")
	assert.Equal(t, codes.Internal, err.(*util.UserError).ExternalStatusCode(),
		"Expected get pipeline to return internal error")
}

func TestGetPipelineVersion_NotFound_VersionStatusCreating(t *testing.T) {
	db := NewFakeDbOrFatal()
	defer db.Close()
	pipelineStore := NewPipelineStore(
		db,
		util.NewFakeTimeForEpoch(),
		util.NewFakeUUIDGeneratorOrFatal(fakeUUID, nil))

	// Create a pipeline.
	pipelineStore.CreatePipeline(
		&model.Pipeline{
			Name:       "pipeline_1",
			Parameters: `[{"Name": "param1"}]`,
			Status:     model.PipelineReady,
		})

	// Create a version under the above pipeline.
	pipelineStore.uuid = util.NewFakeUUIDGeneratorOrFatal(fakeUUIDTwo, nil)
	pipelineStore.CreatePipelineVersion(
		&model.PipelineVersion{
			Name:       "pipeline_version_1",
			Parameters: `[{"Name": "param1"}]`,
			PipelineId: fakeUUID,
			Status:     model.PipelineVersionCreating,
		})

	_, err := pipelineStore.GetPipelineVersion(fakeUUIDTwo)
	assert.Equal(t, codes.NotFound, err.(*util.UserError).ExternalStatusCode(),
		"Expected get pipeline to return not found")
}

func TestGetPipelineVersion_NotFoundError(t *testing.T) {
	db := NewFakeDbOrFatal()
	defer db.Close()
	pipelineStore := NewPipelineStore(
		db,
		util.NewFakeTimeForEpoch(),
		util.NewFakeUUIDGeneratorOrFatal(fakeUUID, nil))

	_, err := pipelineStore.GetPipelineVersion(fakeUUID)
	assert.Equal(t, codes.NotFound, err.(*util.UserError).ExternalStatusCode(),
		"Expected get pipeline to return not found")
}

func TestListPipelineVersion_FilterOutNotReady(t *testing.T) {
	db := NewFakeDbOrFatal()
	defer db.Close()
	pipelineStore := NewPipelineStore(
		db,
		util.NewFakeTimeForEpoch(),
		util.NewFakeUUIDGeneratorOrFatal(fakeUUID, nil))

	// Create a pipeline.
	pipelineStore.CreatePipeline(
		&model.Pipeline{
			Name:       "pipeline_1",
			Parameters: `[{"Name": "param1"}]`,
			Status:     model.PipelineReady,
		})

	// Create a first version with status ready.
	pipelineStore.uuid = util.NewFakeUUIDGeneratorOrFatal(fakeUUIDTwo, nil)
	pipelineStore.CreatePipelineVersion(
		&model.PipelineVersion{
			Name:       "pipeline_version_1",
			Parameters: `[{"Name": "param1"}]`,
			PipelineId: fakeUUID,
			Status:     model.PipelineVersionReady,
		})

	// Create a second version with status ready.
	pipelineStore.uuid = util.NewFakeUUIDGeneratorOrFatal(fakeUUIDThree, nil)
	pipelineStore.CreatePipelineVersion(
		&model.PipelineVersion{
			Name:       "pipeline_version_2",
			Parameters: `[{"Name": "param1"}]`,
			PipelineId: fakeUUID,
			Status:     model.PipelineVersionReady,
		})

	// Create a third version with status creating.
	pipelineStore.uuid = util.NewFakeUUIDGeneratorOrFatal(fakeUUIDFour, nil)
	pipelineStore.CreatePipelineVersion(
		&model.PipelineVersion{
			Name:       "pipeline_version_3",
			Parameters: `[{"Name": "param1"}]`,
			PipelineId: fakeUUID,
			Status:     model.PipelineVersionCreating,
		})

	pipelineVersionsExpected := []*model.PipelineVersion{
		&model.PipelineVersion{
			UUID:           fakeUUIDTwo,
			CreatedAtInSec: 2,
			Name:           "pipeline_version_1",
			Parameters:     `[{"Name": "param1"}]`,
			PipelineId:     fakeUUID,
			Status:         model.PipelineVersionReady},
		&model.PipelineVersion{
			UUID:           fakeUUIDThree,
			CreatedAtInSec: 3,
			Name:           "pipeline_version_2",
			Parameters:     `[{"Name": "param1"}]`,
			PipelineId:     fakeUUID,
			Status:         model.PipelineVersionReady}}

	opts, err := list.NewOptions(&model.PipelineVersion{}, 10, "id", nil)
	assert.Nil(t, err)

	pipelineVersions, total_size, nextPageToken, err :=
		pipelineStore.ListPipelineVersions(fakeUUID, opts)

	assert.Nil(t, err)
	assert.Equal(t, "", nextPageToken)
	assert.Equal(t, 2, total_size)
	assert.Equal(t, pipelineVersionsExpected, pipelineVersions)
}

func TestListPipelineVersions_Pagination(t *testing.T) {
	db := NewFakeDbOrFatal()
	defer db.Close()
	pipelineStore := NewPipelineStore(
		db,
		util.NewFakeTimeForEpoch(),
		util.NewFakeUUIDGeneratorOrFatal(fakeUUID, nil))

	// Create a pipeline.
	pipelineStore.CreatePipeline(
		&model.Pipeline{
			Name:       "pipeline_1",
			Parameters: `[{"Name": "param1"}]`,
			Status:     model.PipelineReady,
		})

	// Create "version_1" with fakeUUIDTwo.
	pipelineStore.uuid = util.NewFakeUUIDGeneratorOrFatal(fakeUUIDTwo, nil)
	pipelineStore.CreatePipelineVersion(
		&model.PipelineVersion{
			Name:       "pipeline_version_1",
			Parameters: `[{"Name": "param1"}]`,
			PipelineId: fakeUUID,
			Status:     model.PipelineVersionReady,
		})

	// Create "version_3" with fakeUUIDThree.
	pipelineStore.uuid = util.NewFakeUUIDGeneratorOrFatal(fakeUUIDThree, nil)
	pipelineStore.CreatePipelineVersion(
		&model.PipelineVersion{
			Name:       "pipeline_version_3",
			Parameters: `[{"Name": "param1"}]`,
			PipelineId: fakeUUID,
			Status:     model.PipelineVersionReady,
		})

	// Create "version_2" with fakeUUIDFour.
	pipelineStore.uuid = util.NewFakeUUIDGeneratorOrFatal(fakeUUIDFour, nil)
	pipelineStore.CreatePipelineVersion(
		&model.PipelineVersion{
			Name:       "pipeline_version_2",
			Parameters: `[{"Name": "param1"}]`,
			PipelineId: fakeUUID,
			Status:     model.PipelineVersionReady,
		})

	// Create "version_4" with fakeUUIDFive.
	pipelineStore.uuid = util.NewFakeUUIDGeneratorOrFatal(fakeUUIDFive, nil)
	pipelineStore.CreatePipelineVersion(
		&model.PipelineVersion{
			Name:       "pipeline_version_4",
			Parameters: `[{"Name": "param1"}]`,
			PipelineId: fakeUUID,
			Status:     model.PipelineVersionReady,
		})

	// List results in 2 pages: first page containing version_1 and version_2;
	// and second page containing verion_3 and version_4.
	opts, err := list.NewOptions(&model.PipelineVersion{}, 2, "name", nil)
	assert.Nil(t, err)
	pipelineVersions, total_size, nextPageToken, err :=
		pipelineStore.ListPipelineVersions(fakeUUID, opts)
	assert.Nil(t, err)
	assert.NotEmpty(t, nextPageToken)
	assert.Equal(t, 4, total_size)

	// First page.
	assert.Equal(t, pipelineVersions, []*model.PipelineVersion{
		&model.PipelineVersion{
			UUID:           fakeUUIDTwo,
			CreatedAtInSec: 2,
			Name:           "pipeline_version_1",
			Parameters:     `[{"Name": "param1"}]`,
			PipelineId:     fakeUUID,
			Status:         model.PipelineVersionReady,
		},
		&model.PipelineVersion{
			UUID:           fakeUUIDFour,
			CreatedAtInSec: 4,
			Name:           "pipeline_version_2",
			Parameters:     `[{"Name": "param1"}]`,
			PipelineId:     fakeUUID,
			Status:         model.PipelineVersionReady,
		},
	})

	opts, err = list.NewOptionsFromToken(nextPageToken, 2)
	assert.Nil(t, err)
	pipelineVersions, total_size, nextPageToken, err =
		pipelineStore.ListPipelineVersions(fakeUUID, opts)
	assert.Nil(t, err)

	// Second page.
	assert.Empty(t, nextPageToken)
	assert.Equal(t, 4, total_size)
	assert.Equal(t, pipelineVersions, []*model.PipelineVersion{
		&model.PipelineVersion{
			UUID:           fakeUUIDThree,
			CreatedAtInSec: 3,
			Name:           "pipeline_version_3",
			Parameters:     `[{"Name": "param1"}]`,
			PipelineId:     fakeUUID,
			Status:         model.PipelineVersionReady,
		},
		&model.PipelineVersion{
			UUID:           fakeUUIDFive,
			CreatedAtInSec: 5,
			Name:           "pipeline_version_4",
			Parameters:     `[{"Name": "param1"}]`,
			PipelineId:     fakeUUID,
			Status:         model.PipelineVersionReady,
		},
	})
}

func TestListPipelineVersions_Pagination_Descend(t *testing.T) {
	db := NewFakeDbOrFatal()
	defer db.Close()
	pipelineStore := NewPipelineStore(
		db,
		util.NewFakeTimeForEpoch(),
		util.NewFakeUUIDGeneratorOrFatal(fakeUUID, nil))

	// Create a pipeline.
	pipelineStore.CreatePipeline(
		&model.Pipeline{
			Name:       "pipeline_1",
			Parameters: `[{"Name": "param1"}]`,
			Status:     model.PipelineReady,
		})

	// Create "version_1" with fakeUUIDTwo.
	pipelineStore.uuid = util.NewFakeUUIDGeneratorOrFatal(fakeUUIDTwo, nil)
	pipelineStore.CreatePipelineVersion(
		&model.PipelineVersion{
			Name:       "pipeline_version_1",
			Parameters: `[{"Name": "param1"}]`,
			PipelineId: fakeUUID,
			Status:     model.PipelineVersionReady,
		})

	// Create "version_3" with fakeUUIDThree.
	pipelineStore.uuid = util.NewFakeUUIDGeneratorOrFatal(fakeUUIDThree, nil)
	pipelineStore.CreatePipelineVersion(
		&model.PipelineVersion{
			Name:       "pipeline_version_3",
			Parameters: `[{"Name": "param1"}]`,
			PipelineId: fakeUUID,
			Status:     model.PipelineVersionReady,
		})

	// Create "version_2" with fakeUUIDFour.
	pipelineStore.uuid = util.NewFakeUUIDGeneratorOrFatal(fakeUUIDFour, nil)
	pipelineStore.CreatePipelineVersion(
		&model.PipelineVersion{
			Name:       "pipeline_version_2",
			Parameters: `[{"Name": "param1"}]`,
			PipelineId: fakeUUID,
			Status:     model.PipelineVersionReady,
		})

	// Create "version_4" with fakeUUIDFive.
	pipelineStore.uuid = util.NewFakeUUIDGeneratorOrFatal(fakeUUIDFive, nil)
	pipelineStore.CreatePipelineVersion(
		&model.PipelineVersion{
			Name:       "pipeline_version_4",
			Parameters: `[{"Name": "param1"}]`,
			PipelineId: fakeUUID,
			Status:     model.PipelineVersionReady,
		})

	// List result in 2 pages: first page "version_4" and "version_3"; second
	// page "version_2" and "version_1".
	opts, err := list.NewOptions(&model.PipelineVersion{}, 2, "name desc", nil)
	assert.Nil(t, err)
	pipelineVersions, total_size, nextPageToken, err :=
		pipelineStore.ListPipelineVersions(fakeUUID, opts)
	assert.Nil(t, err)
	assert.NotEmpty(t, nextPageToken)
	assert.Equal(t, 4, total_size)

	// First page.
	assert.Equal(t, pipelineVersions, []*model.PipelineVersion{
		&model.PipelineVersion{
			UUID:           fakeUUIDFive,
			CreatedAtInSec: 5,
			Name:           "pipeline_version_4",
			Parameters:     `[{"Name": "param1"}]`,
			PipelineId:     fakeUUID,
			Status:         model.PipelineVersionReady,
		},
		&model.PipelineVersion{
			UUID:           fakeUUIDThree,
			CreatedAtInSec: 3,
			Name:           "pipeline_version_3",
			Parameters:     `[{"Name": "param1"}]`,
			PipelineId:     fakeUUID,
			Status:         model.PipelineVersionReady,
		},
	})

	opts, err = list.NewOptionsFromToken(nextPageToken, 2)
	assert.Nil(t, err)
	pipelineVersions, total_size, nextPageToken, err =
		pipelineStore.ListPipelineVersions(fakeUUID, opts)
	assert.Nil(t, err)
	assert.Empty(t, nextPageToken)
	assert.Equal(t, 4, total_size)

	// Second Page.
	assert.Equal(t, pipelineVersions, []*model.PipelineVersion{
		&model.PipelineVersion{
			UUID:           fakeUUIDFour,
			CreatedAtInSec: 4,
			Name:           "pipeline_version_2",
			Parameters:     `[{"Name": "param1"}]`,
			PipelineId:     fakeUUID,
			Status:         model.PipelineVersionReady,
		},
		&model.PipelineVersion{
			UUID:           fakeUUIDTwo,
			CreatedAtInSec: 2,
			Name:           "pipeline_version_1",
			Parameters:     `[{"Name": "param1"}]`,
			PipelineId:     fakeUUID,
			Status:         model.PipelineVersionReady,
		},
	})
}

func TestListPipelineVersions_Pagination_LessThanPageSize(t *testing.T) {
	db := NewFakeDbOrFatal()
	defer db.Close()
	pipelineStore := NewPipelineStore(
		db,
		util.NewFakeTimeForEpoch(),
		util.NewFakeUUIDGeneratorOrFatal(fakeUUID, nil))

	// Create a pipeline.
	pipelineStore.CreatePipeline(
		&model.Pipeline{
			Name:       "pipeline_1",
			Parameters: `[{"Name": "param1"}]`,
			Status:     model.PipelineReady,
		})

	// Create a version under the above pipeline.
	pipelineStore.uuid = util.NewFakeUUIDGeneratorOrFatal(fakeUUIDTwo, nil)
	pipelineStore.CreatePipelineVersion(
		&model.PipelineVersion{
			Name:       "pipeline_version_1",
			Parameters: `[{"Name": "param1"}]`,
			PipelineId: fakeUUID,
			Status:     model.PipelineVersionReady,
		})

	opts, err := list.NewOptions(&model.PipelineVersion{}, 2, "", nil)
	assert.Nil(t, err)
	pipelineVersions, total_size, nextPageToken, err :=
		pipelineStore.ListPipelineVersions(fakeUUID, opts)
	assert.Nil(t, err)
	assert.Equal(t, "", nextPageToken)
	assert.Equal(t, 1, total_size)
	assert.Equal(t, pipelineVersions, []*model.PipelineVersion{
		&model.PipelineVersion{
			UUID:           fakeUUIDTwo,
			Name:           "pipeline_version_1",
			CreatedAtInSec: 2,
			Parameters:     `[{"Name": "param1"}]`,
			PipelineId:     fakeUUID,
			Status:         model.PipelineVersionReady,
		},
	})
}

func TestListPipelineVersionsError(t *testing.T) {
	db := NewFakeDbOrFatal()
	defer db.Close()
	pipelineStore := NewPipelineStore(
		db,
		util.NewFakeTimeForEpoch(),
		util.NewFakeUUIDGeneratorOrFatal(fakeUUID, nil))

	db.Close()
	// Internal error because of closed DB.
	opts, err := list.NewOptions(&model.PipelineVersion{}, 2, "", nil)
	assert.Nil(t, err)
	_, _, _, err = pipelineStore.ListPipelineVersions(fakeUUID, opts)
	assert.Equal(t, codes.Internal, err.(*util.UserError).ExternalStatusCode())
}

func TestUpdatePipelineVersionStatus(t *testing.T) {
	db := NewFakeDbOrFatal()
	defer db.Close()
	pipelineStore := NewPipelineStore(
		db,
		util.NewFakeTimeForEpoch(),
		util.NewFakeUUIDGeneratorOrFatal(fakeUUID, nil))

	// Create a pipeline.
	pipelineStore.CreatePipeline(
		&model.Pipeline{
			Name:       "pipeline_1",
			Parameters: `[{"Name": "param1"}]`,
			Status:     model.PipelineReady,
		})

	// Create a version under the above pipeline.
	pipelineStore.uuid = util.NewFakeUUIDGeneratorOrFatal(fakeUUIDTwo, nil)
	pipelineVersion, _ := pipelineStore.CreatePipelineVersion(
		&model.PipelineVersion{
			Name:       "pipeline_version_1",
			Parameters: `[{"Name": "param1"}]`,
			PipelineId: fakeUUID,
			Status:     model.PipelineVersionReady,
		})

	// Change version to deleting status
	err := pipelineStore.UpdatePipelineVersionStatus(
		pipelineVersion.UUID, model.PipelineVersionDeleting)
	assert.Nil(t, err)

	// Check the new status by retrieving this pipeline version.
	retrievedPipelineVersion, err :=
		pipelineStore.GetPipelineVersionWithStatus(
			pipelineVersion.UUID, model.PipelineVersionDeleting)
	assert.Nil(t, err)
	assert.Equal(t, *retrievedPipelineVersion, model.PipelineVersion{
		UUID:           fakeUUIDTwo,
		Name:           "pipeline_version_1",
		CreatedAtInSec: 2,
		Parameters:     `[{"Name": "param1"}]`,
		PipelineId:     fakeUUID,
		Status:         model.PipelineVersionDeleting,
	})
}

func TestUpdatePipelineVersionStatusError(t *testing.T) {
	db := NewFakeDbOrFatal()
	defer db.Close()
	pipelineStore := NewPipelineStore(
		db,
		util.NewFakeTimeForEpoch(),
		util.NewFakeUUIDGeneratorOrFatal(fakeUUID, nil))

	db.Close()
	// Internal error because of closed DB.
	err := pipelineStore.UpdatePipelineVersionStatus(
		fakeUUID, model.PipelineVersionDeleting)
	assert.Equal(t, codes.Internal, err.(*util.UserError).ExternalStatusCode())
}<|MERGE_RESOLUTION|>--- conflicted
+++ resolved
@@ -526,18 +526,11 @@
 	// Create a version under the above pipeline.
 	pipelineStore.uuid = util.NewFakeUUIDGeneratorOrFatal(fakeUUIDTwo, nil)
 	pipelineVersion := &model.PipelineVersion{
-<<<<<<< HEAD
-		Name:       "pipeline_version_1",
-		Parameters: `[{"Name": "param1"}]`,
-		PipelineId: fakeUUID,
-		Status:     model.PipelineVersionCreating,
-=======
 		Name:          "pipeline_version_1",
 		Parameters:    `[{"Name": "param1"}]`,
 		PipelineId:    fakeUUID,
 		Status:        model.PipelineVersionCreating,
 		CodeSourceUrl: "code_source_url",
->>>>>>> f83218fc
 	}
 	pipelineVersionCreated, err := pipelineStore.CreatePipelineVersion(
 		pipelineVersion)
@@ -550,10 +543,7 @@
 		Parameters:     `[{"Name": "param1"}]`,
 		Status:         model.PipelineVersionCreating,
 		PipelineId:     fakeUUID,
-<<<<<<< HEAD
-=======
 		CodeSourceUrl:  "code_source_url",
->>>>>>> f83218fc
 	}
 	assert.Nil(t, err)
 	assert.Equal(
