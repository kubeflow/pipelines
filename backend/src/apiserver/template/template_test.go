// Copyright 2018 The Kubeflow Authors
//
// Licensed under the Apache License, Version 2.0 (the "License");
// you may not use this file except in compliance with the License.
// You may obtain a copy of the License at
//
//      http://www.apache.org/licenses/LICENSE-2.0
//
// Unless required by applicable law or agreed to in writing, software
// distributed under the License is distributed on an "AS IS" BASIS,
// WITHOUT WARRANTIES OR CONDITIONS OF ANY KIND, either express or implied.
// See the License for the specific language governing permissions and
// limitations under the License.

package template

import (
	"github.com/golang/protobuf/ptypes/timestamp"
	api "github.com/kubeflow/pipelines/backend/api/go_client"
	scheduledworkflow "github.com/kubeflow/pipelines/backend/src/crd/pkg/apis/scheduledworkflow/v1beta1"
	metav1 "k8s.io/apimachinery/pkg/apis/meta/v1"
	"testing"
	"time"

	"github.com/argoproj/argo-workflows/v3/pkg/apis/workflow/v1alpha1"
	"github.com/ghodss/yaml"
	commonutil "github.com/kubeflow/pipelines/backend/src/common/util"
	"github.com/stretchr/testify/assert"
	"google.golang.org/grpc/codes"
)

func TestFailValidation(t *testing.T) {
	wf := unmarshalWf(emptyName)
	wf.Spec.Arguments.Parameters = []v1alpha1.Parameter{{Name: "dup", Value: v1alpha1.AnyStringPtr("value1")}}
	templateBytes, _ := yaml.Marshal(wf)
	_, err := ValidateWorkflow([]byte(templateBytes))
	if assert.NotNil(t, err) {
		assert.Contains(t, err.Error(), "name is required")
	}
}

func TestValidateWorkflow_ParametersTooLong(t *testing.T) {
	var params []v1alpha1.Parameter
	// Create a long enough parameter string so it exceed the length limit of parameter.
	for i := 0; i < 10000; i++ {
		params = append(params, v1alpha1.Parameter{Name: "name1", Value: v1alpha1.AnyStringPtr("value1")})
	}
	template := v1alpha1.Workflow{Spec: v1alpha1.WorkflowSpec{Arguments: v1alpha1.Arguments{
		Parameters: params}}}
	templateBytes, _ := yaml.Marshal(template)
	_, err := ValidateWorkflow(templateBytes)
	assert.Equal(t, codes.InvalidArgument, err.(*commonutil.UserError).ExternalStatusCode())
}

func TestParseSpecFormat(t *testing.T) {
	tt := []struct {
		template     string
		templateType TemplateType
	}{{
		// standard match
		template: `
apiVersion: argoproj.io/v1alpha1
kind: Workflow`,
		templateType: V1,
	}, { // template contains content too
		template:     template,
		templateType: V1,
	}, {
		// version does not matter
		template: `
apiVersion: argoproj.io/v1alpha2
kind: Workflow`,
		templateType: V1,
	}, {
		template:     "",
		templateType: Unknown,
	}, {
		template:     "{}",
		templateType: Unknown,
	}, {
		// group incorrect
		template: `
apiVersion: pipelines.kubeflow.org/v1alpha1
kind: Workflow`,
		templateType: Unknown,
	}, {
		// kind incorrect
		template: `
apiVersion: argoproj.io/v1alpha1
kind: CronWorkflow`,
		templateType: Unknown,
	}, {
		template:     `{"abc": "def", "b": {"key": 3}}`,
		templateType: Unknown,
	}, {
		template:     v2SpecHelloWorldYAML,
		templateType: V2,
	}}

	for _, test := range tt {
		format := inferTemplateFormat([]byte(test.template))
		if format != test.templateType {
			t.Errorf("InferSpecFormat(%s)=%q, expect %q", test.template, format, test.templateType)
		}
	}
}

func unmarshalWf(yamlStr string) *v1alpha1.Workflow {
	var wf v1alpha1.Workflow
	err := yaml.Unmarshal([]byte(yamlStr), &wf)
	if err != nil {
		panic(err)
	}
	return &wf
}

var template = `
apiVersion: argoproj.io/v1alpha1
kind: Workflow
metadata:
  generateName: hello-world-
spec:
  entrypoint: whalesay
  templates:
  - name: whalesay
    inputs:
      parameters:
      - name: dup
        value: "value1"
    container:
      image: docker/whalesay:latest`

var emptyName = `
apiVersion: argoproj.io/v1alpha1
kind: Workflow
metadata:
  generateName: hello-world-
spec:
  entrypoint: whalesay
  templates:
  - name: whalesay
    inputs:
      parameters:
      - name: ""
        value: "value1"
    container:
      image: docker/whalesay:latest`

<<<<<<< HEAD
var v2SpecHelloWorldJSON = `
{
  "components": {
    "comp-hello-world": {
      "executorLabel": "exec-hello-world",
      "inputDefinitions": {
	"parameters": {
	  "text": {
	    "type": "STRING"
	  }
	}
      }
    }
  },
  "deploymentSpec": {
    "executors": {
      "exec-hello-world": {
	"container": {
	  "args": [
	    "--text",
	    "{{$.inputs.parameters['text']}}"
	  ],
	  "command": [
	    "sh",
	    "-ec",
	    "program_path=$(mktemp)\nprintf \"%s\" \"$0\" > \"$program_path\"\nexec python3 -u \"$program_path\" \"$@\"\n",
	    "def hello_world(text):\n    print(text)\n    return text\n\nimport argparse\n_parser = argparse.ArgumentParser(prog='Hello world', description='')\n_parser.add_argument(\"--text\", dest=\"text\", type=str, required=True, default=argparse.SUPPRESS)\n_parsed_args = vars(_parser.parse_args())\n\n_outputs = hello_world(**_parsed_args)\n"
	  ],
	  "image": "python:3.7"
	}
      }
    }
  },
  "pipelineInfo": {
    "name": "namespace/n1/pipeline/hello-world"
  },
  "root": {
    "dag": {
      "tasks": {
	"hello-world": {
	  "cachingOptions": {
	    "enableCache": true
	  },
	  "componentRef": {
	    "name": "comp-hello-world"
	  },
	  "inputs": {
	    "parameters": {
	      "text": {
		"componentInputParameter": "text"
	      }
	    }
	  },
	  "taskInfo": {
	    "name": "hello-world"
	  }
	}
      }
    },
    "inputDefinitions": {
      "parameters": {
	"text": {
	  "type": "STRING"
	}
      }
    }
  },
  "schemaVersion": "2.0.0",
  "sdkVersion": "kfp-1.6.5"
}
`

=======
>>>>>>> f5a12642
var v2SpecHelloWorldYAML = `
# this is a comment
components:
  comp-hello-world:
    executorLabel: exec-hello-world
    inputDefinitions:
      parameters:
        text:
          type: STRING
deploymentSpec:
  executors:
    exec-hello-world:
      container:
        args:
        - "--text"
        - "{{$.inputs.parameters['text']}}"
        command:
        - sh
        - "-ec"
        - |
          program_path=$(mktemp)
          printf "%s" "$0" > "$program_path"
          exec python3 -u "$program_path" "$@"
        - |
          def hello_world(text):
              print(text)
              return text

          import argparse
          _parser = argparse.ArgumentParser(prog='Hello world', description='')
          _parser.add_argument("--text", dest="text", type=str, required=True, default=argparse.SUPPRESS)
          _parsed_args = vars(_parser.parse_args())

          _outputs = hello_world(**_parsed_args)
        image: python:3.7
pipelineInfo:
  name: namespace/n1/pipeline/hello-world
root:
  dag:
    tasks:
      hello-world:
        cachingOptions:
          enableCache: true
        componentRef:
          name: comp-hello-world
        inputs:
          parameters:
            text:
              componentInputParameter: text
        taskInfo:
          name: hello-world
  inputDefinitions:
    parameters:
      text:
        type: STRING
schemaVersion: 2.0.0
sdkVersion: kfp-1.6.5
`

func TestToSwfCRDResourceGeneratedName_SpecialCharsAndSpace(t *testing.T) {
	name, err := toSWFCRDResourceGeneratedName("! HaVe ä £unky name")
	assert.Nil(t, err)
	assert.Equal(t, name, "haveunkyname")
}

func TestToSwfCRDResourceGeneratedName_TruncateLongName(t *testing.T) {
	name, err := toSWFCRDResourceGeneratedName("AloooooooooooooooooongName")
	assert.Nil(t, err)
	assert.Equal(t, name, "aloooooooooooooooooongnam")
}

func TestToSwfCRDResourceGeneratedName_EmptyName(t *testing.T) {
	name, err := toSWFCRDResourceGeneratedName("")
	assert.Nil(t, err)
	assert.Equal(t, name, "job-")
}

func TestToCrdParameter(t *testing.T) {
	assert.Equal(t,
		toCRDParameter([]*api.Parameter{{Name: "param2", Value: "world"}, {Name: "param1", Value: "hello"}}),
		[]scheduledworkflow.Parameter{{Name: "param2", Value: "world"}, {Name: "param1", Value: "hello"}})
}

func TestToCrdCronSchedule(t *testing.T) {
	actualCronSchedule := toCRDCronSchedule(&api.CronSchedule{
		Cron:      "123",
		StartTime: &timestamp.Timestamp{Seconds: 123},
		EndTime:   &timestamp.Timestamp{Seconds: 456},
	})
	startTime := metav1.NewTime(time.Unix(123, 0))
	endTime := metav1.NewTime(time.Unix(456, 0))
	assert.Equal(t, actualCronSchedule, &scheduledworkflow.CronSchedule{
		Cron:      "123",
		StartTime: &startTime,
		EndTime:   &endTime,
	})
}

func TestToCrdCronSchedule_NilCron(t *testing.T) {
	actualCronSchedule := toCRDCronSchedule(&api.CronSchedule{
		StartTime: &timestamp.Timestamp{Seconds: 123},
		EndTime:   &timestamp.Timestamp{Seconds: 456},
	})
	assert.Nil(t, actualCronSchedule)
}

func TestToCrdCronSchedule_NilStartTime(t *testing.T) {
	actualCronSchedule := toCRDCronSchedule(&api.CronSchedule{
		Cron:    "123",
		EndTime: &timestamp.Timestamp{Seconds: 456},
	})
	endTime := metav1.NewTime(time.Unix(456, 0))
	assert.Equal(t, actualCronSchedule, &scheduledworkflow.CronSchedule{
		Cron:    "123",
		EndTime: &endTime,
	})
}

func TestToCrdCronSchedule_NilEndTime(t *testing.T) {
	actualCronSchedule := toCRDCronSchedule(&api.CronSchedule{
		Cron:      "123",
		StartTime: &timestamp.Timestamp{Seconds: 123},
	})
	startTime := metav1.NewTime(time.Unix(123, 0))
	assert.Equal(t, actualCronSchedule, &scheduledworkflow.CronSchedule{
		Cron:      "123",
		StartTime: &startTime,
	})
}

func TestToCrdPeriodicSchedule(t *testing.T) {
	actualPeriodicSchedule := toCRDPeriodicSchedule(&api.PeriodicSchedule{
		IntervalSecond: 123,
		StartTime:      &timestamp.Timestamp{Seconds: 1},
		EndTime:        &timestamp.Timestamp{Seconds: 2},
	})
	startTime := metav1.NewTime(time.Unix(1, 0))
	endTime := metav1.NewTime(time.Unix(2, 0))
	assert.Equal(t, actualPeriodicSchedule, &scheduledworkflow.PeriodicSchedule{
		IntervalSecond: 123,
		StartTime:      &startTime,
		EndTime:        &endTime,
	})
}

func TestToCrdPeriodicSchedule_NilInterval(t *testing.T) {
	actualPeriodicSchedule := toCRDPeriodicSchedule(&api.PeriodicSchedule{
		StartTime: &timestamp.Timestamp{Seconds: 1},
		EndTime:   &timestamp.Timestamp{Seconds: 2},
	})
	assert.Nil(t, actualPeriodicSchedule)
}

func TestToCrdPeriodicSchedule_NilStartTime(t *testing.T) {
	actualPeriodicSchedule := toCRDPeriodicSchedule(&api.PeriodicSchedule{
		IntervalSecond: 123,
		EndTime:        &timestamp.Timestamp{Seconds: 2},
	})
	endTime := metav1.NewTime(time.Unix(2, 0))
	assert.Equal(t, actualPeriodicSchedule, &scheduledworkflow.PeriodicSchedule{
		IntervalSecond: 123,
		EndTime:        &endTime,
	})
}

func TestToCrdPeriodicSchedule_NilEndTime(t *testing.T) {
	actualPeriodicSchedule := toCRDPeriodicSchedule(&api.PeriodicSchedule{
		IntervalSecond: 123,
		StartTime:      &timestamp.Timestamp{Seconds: 1},
	})
	startTime := metav1.NewTime(time.Unix(1, 0))
	assert.Equal(t, actualPeriodicSchedule, &scheduledworkflow.PeriodicSchedule{
		IntervalSecond: 123,
		StartTime:      &startTime,
	})
}<|MERGE_RESOLUTION|>--- conflicted
+++ resolved
@@ -146,81 +146,6 @@
     container:
       image: docker/whalesay:latest`
 
-<<<<<<< HEAD
-var v2SpecHelloWorldJSON = `
-{
-  "components": {
-    "comp-hello-world": {
-      "executorLabel": "exec-hello-world",
-      "inputDefinitions": {
-	"parameters": {
-	  "text": {
-	    "type": "STRING"
-	  }
-	}
-      }
-    }
-  },
-  "deploymentSpec": {
-    "executors": {
-      "exec-hello-world": {
-	"container": {
-	  "args": [
-	    "--text",
-	    "{{$.inputs.parameters['text']}}"
-	  ],
-	  "command": [
-	    "sh",
-	    "-ec",
-	    "program_path=$(mktemp)\nprintf \"%s\" \"$0\" > \"$program_path\"\nexec python3 -u \"$program_path\" \"$@\"\n",
-	    "def hello_world(text):\n    print(text)\n    return text\n\nimport argparse\n_parser = argparse.ArgumentParser(prog='Hello world', description='')\n_parser.add_argument(\"--text\", dest=\"text\", type=str, required=True, default=argparse.SUPPRESS)\n_parsed_args = vars(_parser.parse_args())\n\n_outputs = hello_world(**_parsed_args)\n"
-	  ],
-	  "image": "python:3.7"
-	}
-      }
-    }
-  },
-  "pipelineInfo": {
-    "name": "namespace/n1/pipeline/hello-world"
-  },
-  "root": {
-    "dag": {
-      "tasks": {
-	"hello-world": {
-	  "cachingOptions": {
-	    "enableCache": true
-	  },
-	  "componentRef": {
-	    "name": "comp-hello-world"
-	  },
-	  "inputs": {
-	    "parameters": {
-	      "text": {
-		"componentInputParameter": "text"
-	      }
-	    }
-	  },
-	  "taskInfo": {
-	    "name": "hello-world"
-	  }
-	}
-      }
-    },
-    "inputDefinitions": {
-      "parameters": {
-	"text": {
-	  "type": "STRING"
-	}
-      }
-    }
-  },
-  "schemaVersion": "2.0.0",
-  "sdkVersion": "kfp-1.6.5"
-}
-`
-
-=======
->>>>>>> f5a12642
 var v2SpecHelloWorldYAML = `
 # this is a comment
 components:
