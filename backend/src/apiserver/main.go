--- conflicted
+++ resolved
@@ -72,13 +72,10 @@
 	sampleConfigPath              = flag.String("sampleconfig", "", "Path to samples")
 	collectMetricsFlag            = flag.Bool("collectMetricsFlag", true, "Whether to collect Prometheus metrics in API server.")
 	usePipelinesKubernetesStorage = flag.Bool("pipelinesStoreKubernetes", false, "Store and run pipeline versions in Kubernetes")
-<<<<<<< HEAD
 	disableWebhook                = flag.Bool("disableWebhook", false, "Set this if pipelinesStoreKubernetes is on but using a global webhook in a separate pod")
 	globalKubernetesWebhookMode   = flag.Bool("globalKubernetesWebhookMode", false, "Set this to run exclusively in Kubernetes Webhook mode")
-=======
 	tlsCertPath                   = flag.String("tlsCertPath", "", "Path to the public tls cert.")
 	tlsCertKeyPath                = flag.String("tlsCertKeyPath", "", "Path to the private tls key cert.")
->>>>>>> 30d0c459
 )
 
 type RegisterHttpHandlerFromEndpoint func(ctx context.Context, mux *runtime.ServeMux, endpoint string, opts []grpc.DialOption) error
@@ -115,7 +112,6 @@
 		template.Launcher = common.GetStringConfig(launcherEnv)
 	}
 
-<<<<<<< HEAD
 	backgroundCtx, backgroundCancel := context.WithCancel(signals.SetupSignalHandler())
 	defer backgroundCancel()
 
@@ -126,11 +122,11 @@
 		GlobalKubernetesWebhookMode:  *globalKubernetesWebhookMode,
 		Context:                      backgroundCtx,
 		WaitGroup:                    &wg,
-=======
+	}
+
 	tlsConfig, err := initCerts()
 	if err != nil {
 		glog.Fatalf("Failed to parse Cert paths. Err: %v", err)
->>>>>>> 30d0c459
 	}
 
 	logLevel := *logLevelFlag
