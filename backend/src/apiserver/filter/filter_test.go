--- conflicted
+++ resolved
@@ -18,11 +18,8 @@
 	"encoding/json"
 	"testing"
 
-<<<<<<< HEAD
+	"github.com/kubeflow/pipelines/backend/src/apiserver/model"
 	"google.golang.org/protobuf/testing/protocmp"
-=======
-	"github.com/kubeflow/pipelines/backend/src/apiserver/model"
->>>>>>> fe387161
 
 	"github.com/Masterminds/squirrel"
 	"github.com/golang/protobuf/proto"
@@ -102,7 +99,7 @@
 
 		got, err := New(filterProto)
 		if !cmp.Equal(got, test.want, opts...) || err != nil {
-			t.Errorf("New(%+v) = %+v, %v\nWant %+v, nil", *filterProto, got, err, test.want)
+			t.Errorf("New(%+v) = %+v, %v\nWant %+v, nil", filterProto, got, err, test.want)
 		}
 	}
 }
@@ -157,7 +154,7 @@
 		modelName := "pipelines"
 		got, err := NewWithKeyMap(filterProto, keyMap, modelName)
 		if !cmp.Equal(got, test.want, opts...) || err != nil {
-			t.Errorf("New(%+v) = %+v, %v\nWant %+v, nil", *filterProto, got, err, test.want)
+			t.Errorf("New(%+v) = %+v, %v\nWant %+v, nil", filterProto, got, err, test.want)
 		}
 	}
 }
@@ -235,7 +232,7 @@
 
 		got, err := New(filterProto)
 		if err == nil {
-			t.Errorf("New(%+v) = %+v, <nil>\nWant non-nil error ", *filterProto, got)
+			t.Errorf("New(%+v) = %+v, <nil>\nWant non-nil error ", filterProto, got)
 		}
 	}
 }
@@ -317,7 +314,7 @@
 
 		filter, err := New(filterProto)
 		if err != nil {
-			t.Errorf("New(%+v) = %+v, %v\nWant nil error", *filterProto, filter, err)
+			t.Errorf("New(%+v) = %+v, %v\nWant nil error", filterProto, filter, err)
 			continue
 		}
 
@@ -333,7 +330,7 @@
 	f := &Filter{
 		filterProto: &api.Filter{
 			Predicates: []*api.Predicate{
-				&api.Predicate{
+				{
 					Key: "Name", Op: api.Predicate_EQUALS,
 					Value: &api.Predicate_StringValue{StringValue: "SomeName"},
 				},
@@ -356,7 +353,7 @@
 	want := &Filter{
 		filterProto: &api.Filter{
 			Predicates: []*api.Predicate{
-				&api.Predicate{
+				{
 					Key: "Name", Op: api.Predicate_EQUALS,
 					Value: &api.Predicate_StringValue{StringValue: "SomeName"},
 				},
@@ -375,7 +372,7 @@
 func TestNewWithKeyMap(t *testing.T) {
 	filterProto := &api.Filter{
 		Predicates: []*api.Predicate{
-			&api.Predicate{
+			{
 				Key:   "finished_at",
 				Op:    api.Predicate_GREATER_THAN,
 				Value: &api.Predicate_StringValue{StringValue: "SomeTime"},
@@ -386,7 +383,7 @@
 	want := &Filter{
 		filterProto: &api.Filter{
 			Predicates: []*api.Predicate{
-				&api.Predicate{
+				{
 					Key: "runs.FinishedAtInSec", Op: api.Predicate_GREATER_THAN,
 					Value: &api.Predicate_StringValue{StringValue: "SomeTime"},
 				},
