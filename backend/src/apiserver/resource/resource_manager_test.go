// Copyright 2018 Google LLC
//
// Licensed under the Apache License, Version 2.0 (the "License");
// you may not use this file except in compliance with the License.
// You may obtain a copy of the License at
//
// https://www.apache.org/licenses/LICENSE-2.0
//
// Unless required by applicable law or agreed to in writing, software
// distributed under the License is distributed on an "AS IS" BASIS,
// WITHOUT WARRANTIES OR CONDITIONS OF ANY KIND, either express or implied.
// See the License for the specific language governing permissions and
// limitations under the License.

package resource

import (
	"encoding/json"
	"fmt"
	"strings"
	"testing"
	"time"

	"github.com/argoproj/argo/pkg/apis/workflow/v1alpha1"
	api "github.com/kubeflow/pipelines/backend/api/go_client"
	"github.com/kubeflow/pipelines/backend/src/apiserver/client"
	"github.com/kubeflow/pipelines/backend/src/apiserver/common"
	"github.com/kubeflow/pipelines/backend/src/apiserver/model"
	"github.com/kubeflow/pipelines/backend/src/apiserver/storage"
	"github.com/kubeflow/pipelines/backend/src/common/util"
	swfapi "github.com/kubeflow/pipelines/backend/src/crd/pkg/apis/scheduledworkflow/v1beta1"
	"github.com/pkg/errors"
	"github.com/spf13/viper"
	"github.com/stretchr/testify/assert"
	"google.golang.org/grpc/codes"
	v1 "k8s.io/apimachinery/pkg/apis/meta/v1"
	"k8s.io/apimachinery/pkg/types"
)

func initEnvVars() {
	viper.Set(common.PodNamespace, "test-ns")
}

type FakeBadObjectStore struct{}

func (m *FakeBadObjectStore) GetPipelineKey(pipelineID string) string {
	return pipelineID
}

func (m *FakeBadObjectStore) AddFile(template []byte, filePath string) error {
	return util.NewInternalServerError(errors.New("Error"), "bad object store")
}

func (m *FakeBadObjectStore) DeleteFile(filePath string) error {
	return errors.New("Not implemented.")
}

func (m *FakeBadObjectStore) GetFile(filePath string) ([]byte, error) {
	return []byte(""), nil
}

func (m *FakeBadObjectStore) AddAsYamlFile(o interface{}, filePath string) error {
	return util.NewInternalServerError(errors.New("Error"), "bad object store")
}

func (m *FakeBadObjectStore) GetFromYamlFile(o interface{}, filePath string) error {
	return util.NewInternalServerError(errors.New("Error"), "bad object store")
}

var testWorkflow = util.NewWorkflow(&v1alpha1.Workflow{
	TypeMeta:   v1.TypeMeta{APIVersion: "argoproj.io/v1alpha1", Kind: "Workflow"},
	ObjectMeta: v1.ObjectMeta{Name: "workflow-name", UID: "workflow1", Namespace: "test-ns"},
	Spec:       v1alpha1.WorkflowSpec{Arguments: v1alpha1.Arguments{Parameters: []v1alpha1.Parameter{{Name: "param1"}}}},
	Status:     v1alpha1.WorkflowStatus{Phase: v1alpha1.NodeRunning},
})

// Util function to create an initial state with pipeline uploaded
func initWithPipeline(t *testing.T) (*FakeClientManager, *ResourceManager, *model.Pipeline) {
	initEnvVars()
	store := NewFakeClientManagerOrFatal(util.NewFakeTimeForEpoch())
	manager := NewResourceManager(store)
	p, err := manager.CreatePipeline("p1", "", []byte(testWorkflow.ToStringForStore()))
	assert.Nil(t, err)
	return store, manager, p
}

func initWithExperiment(t *testing.T) (*FakeClientManager, *ResourceManager, *model.Experiment) {
	initEnvVars()
	store := NewFakeClientManagerOrFatal(util.NewFakeTimeForEpoch())
	manager := NewResourceManager(store)
	experiment := &model.Experiment{Name: "e1"}
	experiment, err := manager.CreateExperiment(experiment)
	assert.Nil(t, err)
	return store, manager, experiment
}

func initWithExperimentAndPipeline(t *testing.T) (*FakeClientManager, *ResourceManager, *model.Experiment, *model.Pipeline) {
	initEnvVars()
	store := NewFakeClientManagerOrFatal(util.NewFakeTimeForEpoch())
	manager := NewResourceManager(store)
	experiment := &model.Experiment{Name: "e1"}
	experiment, err := manager.CreateExperiment(experiment)
	assert.Nil(t, err)
	pipeline, err := manager.CreatePipeline("p1", "", []byte(testWorkflow.ToStringForStore()))
	assert.Nil(t, err)
	return store, manager, experiment, pipeline
}

// Util function to create an initial state with pipeline uploaded
func initWithJob(t *testing.T) (*FakeClientManager, *ResourceManager, *model.Job) {
	store, manager, exp := initWithExperiment(t)
	job := &api.Job{
		Name:         "j1",
		Enabled:      true,
		PipelineSpec: &api.PipelineSpec{WorkflowManifest: testWorkflow.ToStringForStore()},
		ResourceReferences: []*api.ResourceReference{
			{
				Key:          &api.ResourceKey{Type: api.ResourceType_EXPERIMENT, Id: exp.UUID},
				Relationship: api.Relationship_OWNER,
			},
		},
	}
	j, err := manager.CreateJob(job)
	assert.Nil(t, err)

	return store, manager, j
}

func initWithOneTimeRun(t *testing.T) (*FakeClientManager, *ResourceManager, *model.RunDetail) {
	store, manager, exp := initWithExperiment(t)
	apiRun := &api.Run{
		Name: "run1",
		PipelineSpec: &api.PipelineSpec{
			WorkflowManifest: testWorkflow.ToStringForStore(),
			Parameters: []*api.Parameter{
				{Name: "param1", Value: "world"},
			},
		},
		ResourceReferences: []*api.ResourceReference{
			{
				Key:          &api.ResourceKey{Type: api.ResourceType_EXPERIMENT, Id: exp.UUID},
				Relationship: api.Relationship_OWNER,
			},
		},
	}
	runDetail, err := manager.CreateRun(apiRun)
	assert.Nil(t, err)
	return store, manager, runDetail
}

<<<<<<< HEAD
func initSuspended(t *testing.T) (*FakeClientManager, *ResourceManager, *model.RunDetail) {
	suspend := false
	testWorkflow.Spec.Suspend = &suspend
=======
func initWithPatchedRun(t *testing.T) (*FakeClientManager, *ResourceManager, *model.RunDetail) {
>>>>>>> fc134173
	store, manager, exp := initWithExperiment(t)
	apiRun := &api.Run{
		Name: "run1",
		PipelineSpec: &api.PipelineSpec{
			WorkflowManifest: testWorkflow.ToStringForStore(),
			Parameters: []*api.Parameter{
<<<<<<< HEAD
				{Name: "param1", Value: "world"},
=======
				{Name: "param1", Value: "{{kfp-default-bucket}}"},
>>>>>>> fc134173
			},
		},
		ResourceReferences: []*api.ResourceReference{
			{
				Key:          &api.ResourceKey{Type: api.ResourceType_EXPERIMENT, Id: exp.UUID},
				Relationship: api.Relationship_OWNER,
			},
		},
	}
	runDetail, err := manager.CreateRun(apiRun)
	assert.Nil(t, err)
	return store, manager, runDetail
}

func initWithOneTimeFailedRun(t *testing.T) (*FakeClientManager, *ResourceManager, *model.RunDetail) {
	store, manager, exp := initWithExperiment(t)
	apiRun := &api.Run{
		Name: "run1",
		PipelineSpec: &api.PipelineSpec{
			WorkflowManifest: testWorkflow.ToStringForStore(),
			Parameters: []*api.Parameter{
				{Name: "param1", Value: "world"},
			},
		},
		ResourceReferences: []*api.ResourceReference{
			{
				Key:          &api.ResourceKey{Type: api.ResourceType_EXPERIMENT, Id: exp.UUID},
				Relationship: api.Relationship_OWNER,
			},
		},
	}
	runDetail, err := manager.CreateRun(apiRun)
	assert.Nil(t, err)
	updatedWorkflow := util.NewWorkflow(testWorkflow.DeepCopy())
	updatedWorkflow.SetLabels(util.LabelKeyWorkflowRunId, runDetail.UUID)
	updatedWorkflow.Status.Phase = v1alpha1.NodeFailed
	updatedWorkflow.Status.Nodes = map[string]v1alpha1.NodeStatus{"node1": {Name: "pod1", Type: v1alpha1.NodeTypePod, Phase: v1alpha1.NodeFailed}}
	err = manager.ReportWorkflowResource(updatedWorkflow)
	assert.Nil(t, err)
	return store, manager, runDetail
}

func createPipeline(name string) *model.Pipeline {
	return &model.Pipeline{
		Name:   name,
		Status: model.PipelineReady,
		DefaultVersion: &model.PipelineVersion{
			Name:   name + "_version",
			Status: model.PipelineVersionReady,
		}}
}

func TestCreatePipeline(t *testing.T) {
	store, _, pipeline := initWithPipeline(t)
	defer store.Close()
	pipelineExpected := &model.Pipeline{
		UUID:             DefaultFakeUUID,
		CreatedAtInSec:   1,
		Name:             "p1",
		Parameters:       "[{\"name\":\"param1\"}]",
		Status:           model.PipelineReady,
		DefaultVersionId: DefaultFakeUUID,
		DefaultVersion: &model.PipelineVersion{
			UUID:           DefaultFakeUUID,
			CreatedAtInSec: 1,
			Name:           "p1",
			Parameters:     "[{\"name\":\"param1\"}]",
			Status:         model.PipelineVersionReady,
			PipelineId:     DefaultFakeUUID,
		}}
	assert.Equal(t, pipelineExpected, pipeline)
}

func TestCreatePipeline_ComplexPipeline(t *testing.T) {
	store := NewFakeClientManagerOrFatal(util.NewFakeTimeForEpoch())
	defer store.Close()
	manager := NewResourceManager(store)

	createdPipeline, err := manager.CreatePipeline("pipeline1", "", []byte(strings.TrimSpace(
		complexPipeline)))
	assert.Nil(t, err)
	_, err = manager.GetPipeline(createdPipeline.UUID)
	assert.Nil(t, err)
}

func TestCreatePipeline_GetParametersError(t *testing.T) {
	store := NewFakeClientManagerOrFatal(util.NewFakeTimeForEpoch())
	defer store.Close()
	manager := NewResourceManager(store)
	_, err := manager.CreatePipeline("pipeline1", "", []byte("I am invalid yaml"))
	assert.Equal(t, codes.InvalidArgument, err.(*util.UserError).ExternalStatusCode())
	assert.Contains(t, err.Error(), "Failed to parse the parameter")
}

func TestCreatePipeline_StorePipelineMetadataError(t *testing.T) {
	store := NewFakeClientManagerOrFatal(util.NewFakeTimeForEpoch())
	defer store.Close()
	store.DB().Close()
	manager := NewResourceManager(store)
	_, err := manager.CreatePipeline("pipeline1", "", []byte("apiVersion: argoproj.io/v1alpha1\nkind: Workflow"))
	assert.Equal(t, codes.Internal, err.(*util.UserError).ExternalStatusCode())
	assert.Contains(t, err.Error(), "Failed to start a transaction to create a new pipeline")
}

func TestCreatePipeline_CreatePipelineFileError(t *testing.T) {
	store := NewFakeClientManagerOrFatal(util.NewFakeTimeForEpoch())
	defer store.Close()
	manager := NewResourceManager(store)
	// Use a bad object store
	manager.objectStore = &FakeBadObjectStore{}
	_, err := manager.CreatePipeline("pipeline1", "", []byte("apiVersion: argoproj.io/v1alpha1\nkind: Workflow"))
	assert.Equal(t, codes.Internal, err.(*util.UserError).ExternalStatusCode())
	assert.Contains(t, err.Error(), "bad object store")
	// Verify there is a pipeline in DB with status PipelineCreating.
	pipeline, err := manager.pipelineStore.GetPipelineWithStatus(DefaultFakeUUID, model.PipelineCreating)
	assert.Nil(t, err)
	assert.NotNil(t, pipeline)
}

func TestGetPipelineTemplate(t *testing.T) {
	store, manager, p := initWithPipeline(t)
	defer store.Close()
	actualTemplate, err := manager.GetPipelineTemplate(p.UUID)
	assert.Nil(t, err)
	assert.Equal(t, []byte(testWorkflow.ToStringForStore()), actualTemplate)
}

func TestGetPipelineTemplate_PipelineMetadataNotFound(t *testing.T) {
	store := NewFakeClientManagerOrFatal(util.NewFakeTimeForEpoch())
	defer store.Close()
	template := []byte("workflow: foo")
	store.objectStore.AddFile(template, store.objectStore.GetPipelineKey(fmt.Sprint(1)))
	manager := NewResourceManager(store)
	_, err := manager.GetPipelineTemplate("1")
	assert.Equal(t, codes.NotFound, err.(*util.UserError).ExternalStatusCode())
	assert.Contains(t, err.Error(), "Pipeline 1 not found")
}

func TestGetPipelineTemplate_PipelineFileNotFound(t *testing.T) {
	store := NewFakeClientManagerOrFatal(util.NewFakeTimeForEpoch())
	defer store.Close()
	pipeline, _ := store.PipelineStore().CreatePipeline(createPipeline("pipeline1"))
	manager := NewResourceManager(store)
	_, err := manager.GetPipelineTemplate(pipeline.UUID)
	assert.Equal(t, codes.Internal, err.(*util.UserError).ExternalStatusCode())
	assert.Contains(t, err.Error(), "object not found")
}

func TestResumeRun(t *testing.T) {

	store, manager, runDetail := initSuspended(t)
	defer store.Close()

	err := manager.ResumeRun(runDetail.UUID)
	namespace := "kubeflow"
	assert.Nil(t, err)
	assert.Equal(t, 1, store.ArgoClientFake.GetWorkflowCount(), "Workflow CRD is not created.")
	fakeWorkflowClient := store.ArgoClientFake.Workflow(namespace)
	workflow, err := fakeWorkflowClient.Get(runDetail.Run.Name, v1.GetOptions{})
	assert.Equal(t, false, *workflow.Spec.Suspend)
}

func TestCreateRun_ThroughPipelineID(t *testing.T) {
	store, manager, p := initWithPipeline(t)
	defer store.Close()
	experiment := &model.Experiment{Name: "e1"}
	experiment, err := manager.CreateExperiment(experiment)
	assert.Nil(t, err)
	apiRun := &api.Run{
		Name: "run1",
		PipelineSpec: &api.PipelineSpec{
			PipelineId: p.UUID,
			Parameters: []*api.Parameter{
				{Name: "param1", Value: "world"},
			},
		},
		ResourceReferences: []*api.ResourceReference{
			{
				Key:          &api.ResourceKey{Type: api.ResourceType_EXPERIMENT, Id: experiment.UUID},
				Relationship: api.Relationship_OWNER,
			},
		},
	}
	runDetail, err := manager.CreateRun(apiRun)
	assert.Nil(t, err)

	expectedRuntimeWorkflow := testWorkflow.DeepCopy()
	expectedRuntimeWorkflow.Spec.Arguments.Parameters = []v1alpha1.Parameter{
		{Name: "param1", Value: util.StringPointer("world")}}
	expectedRuntimeWorkflow.Labels = map[string]string{util.LabelKeyWorkflowRunId: "123e4567-e89b-12d3-a456-426655440000"}
	expectedRuntimeWorkflow.Annotations = map[string]string{util.AnnotationKeyRunName: "run1"}
	expectedRuntimeWorkflow.Spec.ServiceAccountName = defaultPipelineRunnerServiceAccount

	expectedRunDetail := &model.RunDetail{
		Run: model.Run{
			UUID:           "123e4567-e89b-12d3-a456-426655440000",
			ExperimentUUID: experiment.UUID,
			DisplayName:    "run1",
			Name:           "workflow-name",
			Namespace:      "test-ns",
			StorageState:   api.Run_STORAGESTATE_AVAILABLE.String(),
			CreatedAtInSec: 3,
			Conditions:     "Running",
			PipelineSpec: model.PipelineSpec{
				PipelineId:           p.UUID,
				PipelineName:         "p1",
				WorkflowSpecManifest: testWorkflow.ToStringForStore(),
				Parameters:           "[{\"name\":\"param1\",\"value\":\"world\"}]",
			},
			ResourceReferences: []*model.ResourceReference{
				{
					ResourceUUID:  "123e4567-e89b-12d3-a456-426655440000",
					ResourceType:  common.Run,
					ReferenceUUID: experiment.UUID,
					ReferenceName: "e1",
					ReferenceType: common.Experiment,
					Relationship:  common.Owner,
				},
			},
		},
		PipelineRuntime: model.PipelineRuntime{
			WorkflowRuntimeManifest: util.NewWorkflow(expectedRuntimeWorkflow).ToStringForStore(),
		},
	}
	assert.Equal(t, expectedRunDetail, runDetail, "The CreateRun return has unexpected value.")
	assert.Equal(t, 1, store.ArgoClientFake.GetWorkflowCount(), "Workflow CRD is not created.")
	runDetail, err = manager.GetRun(runDetail.UUID)
	assert.Nil(t, err)
	assert.Equal(t, expectedRunDetail, runDetail, "CreateRun stored invalid data in database")
}

func TestCreateRun_ThroughWorkflowSpec(t *testing.T) {
	store, manager, runDetail := initWithOneTimeRun(t)
	expectedExperimentUUID := runDetail.ExperimentUUID
	expectedRuntimeWorkflow := testWorkflow.DeepCopy()
	expectedRuntimeWorkflow.Spec.Arguments.Parameters = []v1alpha1.Parameter{
		{Name: "param1", Value: util.StringPointer("world")}}
	expectedRuntimeWorkflow.Labels = map[string]string{util.LabelKeyWorkflowRunId: "123e4567-e89b-12d3-a456-426655440000"}
	expectedRuntimeWorkflow.Annotations = map[string]string{util.AnnotationKeyRunName: "run1"}
	expectedRuntimeWorkflow.Spec.ServiceAccountName = defaultPipelineRunnerServiceAccount
	expectedRunDetail := &model.RunDetail{
		Run: model.Run{
			UUID:           "123e4567-e89b-12d3-a456-426655440000",
			ExperimentUUID: expectedExperimentUUID,
			DisplayName:    "run1",
			Name:           "workflow-name",
			Namespace:      "test-ns",
			StorageState:   api.Run_STORAGESTATE_AVAILABLE.String(),
			CreatedAtInSec: 2,
			Conditions:     "Running",
			PipelineSpec: model.PipelineSpec{
				WorkflowSpecManifest: testWorkflow.ToStringForStore(),
				Parameters:           "[{\"name\":\"param1\",\"value\":\"world\"}]",
			},
			ResourceReferences: []*model.ResourceReference{
				{
					ResourceUUID:  "123e4567-e89b-12d3-a456-426655440000",
					ResourceType:  common.Run,
					ReferenceUUID: DefaultFakeUUID,
					ReferenceName: "e1",
					ReferenceType: common.Experiment,
					Relationship:  common.Owner,
				},
			},
		},
		PipelineRuntime: model.PipelineRuntime{
			WorkflowRuntimeManifest: util.NewWorkflow(expectedRuntimeWorkflow).ToStringForStore(),
		},
	}
	assert.Equal(t, expectedRunDetail, runDetail, "The CreateRun return has unexpected value.")
	assert.Equal(t, 1, store.ArgoClientFake.GetWorkflowCount(), "Workflow CRD is not created.")
	runDetail, err := manager.GetRun(runDetail.UUID)
	assert.Nil(t, err)
	assert.Equal(t, expectedRunDetail, runDetail, "CreateRun stored invalid data in database")
}

func TestCreateRun_ThroughWorkflowSpecWithPatch(t *testing.T) {
	viper.Set(HasDefaultBucketEnvVar, "true")
	viper.Set(ProjectIDEnvVar, "test-project-id")
	viper.Set(DefaultBucketNameEnvVar, "test-default-bucket")
	store, manager, runDetail := initWithPatchedRun(t)
	expectedExperimentUUID := runDetail.ExperimentUUID
	expectedRuntimeWorkflow := testWorkflow.DeepCopy()
	expectedRuntimeWorkflow.Spec.Arguments.Parameters = []v1alpha1.Parameter{
		{Name: "param1", Value: util.StringPointer("test-default-bucket")}}
	expectedRuntimeWorkflow.Labels = map[string]string{util.LabelKeyWorkflowRunId: "123e4567-e89b-12d3-a456-426655440000"}
	expectedRuntimeWorkflow.Annotations = map[string]string{util.AnnotationKeyRunName: "run1"}
	expectedRuntimeWorkflow.Spec.ServiceAccountName = defaultPipelineRunnerServiceAccount
	expectedRunDetail := &model.RunDetail{
		Run: model.Run{
			UUID:           "123e4567-e89b-12d3-a456-426655440000",
			ExperimentUUID: expectedExperimentUUID,
			DisplayName:    "run1",
			Name:           "workflow-name",
			Namespace:      "test-ns",
			StorageState:   api.Run_STORAGESTATE_AVAILABLE.String(),
			CreatedAtInSec: 2,
			Conditions:     "Running",
			PipelineSpec: model.PipelineSpec{
				WorkflowSpecManifest: testWorkflow.ToStringForStore(),
				Parameters:           "[{\"name\":\"param1\",\"value\":\"test-default-bucket\"}]",
			},
			ResourceReferences: []*model.ResourceReference{
				{
					ResourceUUID:  "123e4567-e89b-12d3-a456-426655440000",
					ResourceType:  common.Run,
					ReferenceUUID: DefaultFakeUUID,
					ReferenceName: "e1",
					ReferenceType: common.Experiment,
					Relationship:  common.Owner,
				},
			},
		},
		PipelineRuntime: model.PipelineRuntime{
			WorkflowRuntimeManifest: util.NewWorkflow(expectedRuntimeWorkflow).ToStringForStore(),
		},
	}
	assert.Equal(t, expectedRunDetail, runDetail, "The CreateRun return has unexpected value.")
	assert.Equal(t, 1, store.ArgoClientFake.GetWorkflowCount(), "Workflow CRD is not created.")
	runDetail, err := manager.GetRun(runDetail.UUID)
	assert.Nil(t, err)
	assert.Equal(t, expectedRunDetail, runDetail, "CreateRun stored invalid data in database")
}

func TestCreateRun_ThroughPipelineVersion(t *testing.T) {
	// Create experiment, pipeline, and pipeline version.
	store, manager, experiment, pipeline := initWithExperimentAndPipeline(t)
	defer store.Close()
	pipelineStore, ok := store.pipelineStore.(*storage.PipelineStore)
	assert.True(t, ok)
	pipelineStore.SetUUIDGenerator(util.NewFakeUUIDGeneratorOrFatal(FakeUUIDOne, nil))
	version, err := manager.CreatePipelineVersion(&api.PipelineVersion{
		Name: "version_for_run",
		ResourceReferences: []*api.ResourceReference{
			&api.ResourceReference{
				Key: &api.ResourceKey{
					Id:   pipeline.UUID,
					Type: api.ResourceType_PIPELINE,
				},
				Relationship: api.Relationship_OWNER,
			},
		},
	}, []byte(testWorkflow.ToStringForStore()))
	assert.Nil(t, err)

	apiRun := &api.Run{
		Name: "run1",
		PipelineSpec: &api.PipelineSpec{
			Parameters: []*api.Parameter{
				{Name: "param1", Value: "world"},
			},
		},
		ResourceReferences: []*api.ResourceReference{
			{
				Key:          &api.ResourceKey{Type: api.ResourceType_EXPERIMENT, Id: experiment.UUID},
				Relationship: api.Relationship_OWNER,
			},
			{
				Key:          &api.ResourceKey{Type: api.ResourceType_PIPELINE_VERSION, Id: version.UUID},
				Relationship: api.Relationship_CREATOR,
			},
		},
	}
	runDetail, err := manager.CreateRun(apiRun)
	assert.Nil(t, err)

	expectedRuntimeWorkflow := testWorkflow.DeepCopy()
	expectedRuntimeWorkflow.Spec.Arguments.Parameters = []v1alpha1.Parameter{
		{Name: "param1", Value: util.StringPointer("world")}}
	expectedRuntimeWorkflow.Labels = map[string]string{util.LabelKeyWorkflowRunId: "123e4567-e89b-12d3-a456-426655440000"}
	expectedRuntimeWorkflow.Annotations = map[string]string{util.AnnotationKeyRunName: "run1"}
	expectedRuntimeWorkflow.Spec.ServiceAccountName = defaultPipelineRunnerServiceAccount

	expectedRunDetail := &model.RunDetail{
		Run: model.Run{
			UUID:           "123e4567-e89b-12d3-a456-426655440000",
			ExperimentUUID: experiment.UUID,
			DisplayName:    "run1",
			Name:           "workflow-name",
			Namespace:      "test-ns",
			StorageState:   api.Run_STORAGESTATE_AVAILABLE.String(),
			CreatedAtInSec: 4,
			Conditions:     "Running",
			PipelineSpec: model.PipelineSpec{
				WorkflowSpecManifest: testWorkflow.ToStringForStore(),
				Parameters:           "[{\"name\":\"param1\",\"value\":\"world\"}]",
			},
			ResourceReferences: []*model.ResourceReference{
				{
					ResourceUUID:  "123e4567-e89b-12d3-a456-426655440000",
					ResourceType:  common.Run,
					ReferenceUUID: experiment.UUID,
					ReferenceName: "e1",
					ReferenceType: common.Experiment,
					Relationship:  common.Owner,
				},
				{
					ResourceUUID:  "123e4567-e89b-12d3-a456-426655440000",
					ResourceType:  common.Run,
					ReferenceUUID: version.UUID,
					ReferenceName: "version_for_run",
					ReferenceType: common.PipelineVersion,
					Relationship:  common.Creator,
				},
			},
		},
		PipelineRuntime: model.PipelineRuntime{
			WorkflowRuntimeManifest: util.NewWorkflow(expectedRuntimeWorkflow).ToStringForStore(),
		},
	}
	assert.Equal(t, expectedRunDetail, runDetail, "The CreateRun return has unexpected value.")
	assert.Equal(t, 1, store.ArgoClientFake.GetWorkflowCount(), "Workflow CRD is not created.")
	runDetail, err = manager.GetRun(runDetail.UUID)
	assert.Nil(t, err)
	assert.Equal(t, expectedRunDetail, runDetail, "CreateRun stored invalid data in database")
}

func TestCreateRun_NoExperiment(t *testing.T) {
	store := NewFakeClientManagerOrFatal(util.NewFakeTimeForEpoch())
	manager := NewResourceManager(store)
	apiRun := &api.Run{
		Name: "No experiment",
		PipelineSpec: &api.PipelineSpec{
			WorkflowManifest: testWorkflow.ToStringForStore(),
			Parameters: []*api.Parameter{
				{Name: "param1", Value: "world"},
			},
		},
		// No experiment
		ResourceReferences: []*api.ResourceReference{},
	}
	runDetail, err := manager.CreateRun(apiRun)
	assert.Nil(t, err)
	expectedRunDetail := []*model.ResourceReference{{
		ResourceUUID: "123e4567-e89b-12d3-a456-426655440000",
		ResourceType: common.Run,
		// Experiment is now set
		ReferenceUUID: DefaultFakeUUID,
		ReferenceName: "Default",
		ReferenceType: common.Experiment,
		Relationship:  common.Owner,
	}}
	assert.Equal(t, expectedRunDetail, runDetail.Run.ResourceReferences, "The CreateRun return has unexpected value.")
	runDetail, err = manager.GetRun(runDetail.UUID)
	assert.Nil(t, err)
	assert.Equal(t, expectedRunDetail, runDetail.Run.ResourceReferences, "CreateRun stored invalid data in database")
}

func TestCreateRun_EmptyPipelineSpec(t *testing.T) {
	store := NewFakeClientManagerOrFatal(util.NewFakeTimeForEpoch())
	defer store.Close()
	manager := NewResourceManager(store)
	apiRun := &api.Run{
		Name: "run1",
		PipelineSpec: &api.PipelineSpec{
			Parameters: []*api.Parameter{
				{Name: "param1", Value: "world"},
			},
		},
	}
	_, err := manager.CreateRun(apiRun)
	assert.NotNil(t, err)
	assert.Contains(t, err.Error(), "Failed to fetch workflow spec")
}

func TestCreateRun_InvalidWorkflowSpec(t *testing.T) {
	store := NewFakeClientManagerOrFatal(util.NewFakeTimeForEpoch())
	defer store.Close()
	manager := NewResourceManager(store)
	apiRun := &api.Run{
		Name: "run1",
		PipelineSpec: &api.PipelineSpec{
			WorkflowManifest: string("I am invalid"),
			Parameters: []*api.Parameter{
				{Name: "param1", Value: "world"},
			},
		},
	}
	_, err := manager.CreateRun(apiRun)
	assert.NotNil(t, err)
	assert.Contains(t, err.Error(), "Failed to unmarshal workflow spec manifest")
}

func TestCreateRun_OverrideParametersError(t *testing.T) {
	store := NewFakeClientManagerOrFatal(util.NewFakeTimeForEpoch())
	defer store.Close()
	manager := NewResourceManager(store)
	apiRun := &api.Run{
		Name: "run1",
		PipelineSpec: &api.PipelineSpec{
			WorkflowManifest: testWorkflow.ToStringForStore(),
			Parameters: []*api.Parameter{
				{Name: "param2", Value: "world"},
			},
		},
	}
	_, err := manager.CreateRun(apiRun)
	assert.NotNil(t, err)
	assert.Contains(t, err.Error(), "Unrecognized input parameter")
}

func TestCreateRun_CreateWorkflowError(t *testing.T) {
	store := NewFakeClientManagerOrFatal(util.NewFakeTimeForEpoch())
	defer store.Close()
	manager := NewResourceManager(store)
	manager.argoClient = client.NewFakeArgoClientWithBadWorkflow()
	apiRun := &api.Run{
		Name: "run1",
		PipelineSpec: &api.PipelineSpec{
			WorkflowManifest: testWorkflow.ToStringForStore(),
			Parameters: []*api.Parameter{
				{Name: "param1", Value: "world"},
			},
		},
	}
	_, err := manager.CreateRun(apiRun)
	assert.NotNil(t, err)
	assert.Contains(t, err.Error(), "Failed to create a workflow")
}

func TestCreateRun_StoreRunMetadataError(t *testing.T) {
	store := NewFakeClientManagerOrFatal(util.NewFakeTimeForEpoch())
	defer store.Close()
	manager := NewResourceManager(store)
	store.DB().Close()
	apiRun := &api.Run{
		Name: "run1",
		PipelineSpec: &api.PipelineSpec{
			WorkflowManifest: testWorkflow.ToStringForStore(),
			Parameters: []*api.Parameter{
				{Name: "param1", Value: "world"},
			},
		},
	}
	_, err := manager.CreateRun(apiRun)
	assert.NotNil(t, err)
	assert.Contains(t, err.Error(), "database is closed")
}

func TestDeleteRun(t *testing.T) {
	store, manager, runDetail := initWithOneTimeRun(t)
	defer store.Close()
	err := manager.DeleteRun(runDetail.UUID)
	assert.Nil(t, err)

	_, err = manager.GetRun(runDetail.UUID)
	assert.Equal(t, codes.NotFound, err.(*util.UserError).ExternalStatusCode())
	assert.Contains(t, err.Error(), "not found")
}

func TestDeleteRun_RunNotExist(t *testing.T) {
	store := NewFakeClientManagerOrFatal(util.NewFakeTimeForEpoch())
	defer store.Close()
	manager := NewResourceManager(store)
	err := manager.DeleteRun("1")
	assert.Equal(t, codes.NotFound, err.(*util.UserError).ExternalStatusCode())
	assert.Contains(t, err.Error(), "not found")
}

func TestDeleteRun_CrdFailure(t *testing.T) {
	store, manager, runDetail := initWithOneTimeRun(t)
	defer store.Close()

	manager.argoClient = client.NewFakeArgoClientWithBadWorkflow()
	err := manager.DeleteRun(runDetail.UUID)
	//assert.Equal(t, codes.Internal, err.(*util.UserError).ExternalStatusCode())
	//assert.Contains(t, err.Error(), "some error")
	// TODO(IronPan) This should return error if swf CRD doesn't cascade delete runs.
	assert.Nil(t, err)
}

func TestDeleteRun_DbFailure(t *testing.T) {
	store, manager, runDetail := initWithOneTimeRun(t)
	defer store.Close()

	store.DB().Close()
	err := manager.DeleteRun(runDetail.UUID)
	assert.Equal(t, codes.Internal, err.(*util.UserError).ExternalStatusCode())
	assert.Contains(t, err.Error(), "database is closed")
}

func TestDeleteExperiment(t *testing.T) {
	store, manager, experiment := initWithExperiment(t)
	defer store.Close()
	err := manager.DeleteExperiment(experiment.UUID)
	assert.Nil(t, err)

	_, err = manager.GetExperiment(experiment.UUID)
	assert.Equal(t, codes.NotFound, err.(*util.UserError).ExternalStatusCode())
	assert.Contains(t, err.Error(), "not found")
}

func TestDeleteExperiment_ClearsDefaultExperiment(t *testing.T) {
	store, manager, experiment := initWithExperiment(t)
	defer store.Close()
	// Set default experiment ID. This is not normally done manually
	err := manager.SetDefaultExperimentId(experiment.UUID)
	assert.Nil(t, err)
	// Verify that default experiment ID is set
	defaultExperimentId, err := manager.GetDefaultExperimentId()
	assert.Nil(t, err)
	assert.Equal(t, experiment.UUID, defaultExperimentId)

	err = manager.DeleteExperiment(experiment.UUID)
	assert.Nil(t, err)

	_, err = manager.GetExperiment(experiment.UUID)
	assert.Equal(t, codes.NotFound, err.(*util.UserError).ExternalStatusCode())
	assert.Contains(t, err.Error(), "not found")

	// Verify that default experiment ID has been cleared
	defaultExperimentId, err = manager.GetDefaultExperimentId()
	assert.Nil(t, err)
	assert.Equal(t, "", defaultExperimentId)
}

func TestDeleteExperiment_ExperimentNotExist(t *testing.T) {
	store := NewFakeClientManagerOrFatal(util.NewFakeTimeForEpoch())
	defer store.Close()
	manager := NewResourceManager(store)
	err := manager.DeleteExperiment("1")
	assert.Equal(t, codes.NotFound, err.(*util.UserError).ExternalStatusCode())
	assert.Contains(t, err.Error(), "not found")
}

func TestDeleteExperiment_CrdFailure(t *testing.T) {
	store, manager, experiment := initWithExperiment(t)
	defer store.Close()

	manager.argoClient = client.NewFakeArgoClientWithBadWorkflow()
	err := manager.DeleteExperiment(experiment.UUID)
	assert.Nil(t, err)
}

func TestDeleteExperiment_DbFailure(t *testing.T) {
	store, manager, experiment := initWithExperiment(t)
	defer store.Close()

	store.DB().Close()
	err := manager.DeleteExperiment(experiment.UUID)
	assert.Equal(t, codes.Internal, err.(*util.UserError).ExternalStatusCode())
	assert.Contains(t, err.Error(), "database is closed")
}

func TestTerminateRun(t *testing.T) {
	store, manager, runDetail := initWithOneTimeRun(t)
	defer store.Close()

	err := manager.TerminateRun(runDetail.UUID)
	assert.Nil(t, err)

	actualRunDetail, err := manager.GetRun(runDetail.UUID)
	assert.Nil(t, err)
	assert.Equal(t, "Terminating", actualRunDetail.Conditions)

	isTerminated, err := store.ArgoClientFake.IsTerminated(runDetail.Run.Name)
	assert.Nil(t, err)
	assert.True(t, isTerminated)
}

func TestTerminateRun_RunNotExist(t *testing.T) {
	store := NewFakeClientManagerOrFatal(util.NewFakeTimeForEpoch())
	defer store.Close()
	manager := NewResourceManager(store)
	err := manager.TerminateRun("1")
	assert.Equal(t, codes.NotFound, err.(*util.UserError).ExternalStatusCode())
	assert.Contains(t, err.Error(), "not found")
}

func TestTerminateRun_DbFailure(t *testing.T) {
	store, manager, runDetail := initWithOneTimeRun(t)
	defer store.Close()

	store.DB().Close()
	err := manager.TerminateRun(runDetail.UUID)
	assert.Equal(t, codes.Internal, err.(*util.UserError).ExternalStatusCode())
	assert.Contains(t, err.Error(), "database is closed")
}

func TestRetryRun(t *testing.T) {
	store, manager, runDetail := initWithOneTimeFailedRun(t)
	defer store.Close()

	actualRunDetail, err := manager.GetRun(runDetail.UUID)
	assert.Nil(t, err)
	assert.Contains(t, actualRunDetail.WorkflowRuntimeManifest, "Failed")

	err = manager.RetryRun(runDetail.UUID)
	assert.Nil(t, err)

	actualRunDetail, err = manager.GetRun(runDetail.UUID)
	assert.Nil(t, err)
	assert.Contains(t, actualRunDetail.WorkflowRuntimeManifest, "Running")
}

func TestRetryRun_RunNotExist(t *testing.T) {
	store := NewFakeClientManagerOrFatal(util.NewFakeTimeForEpoch())
	defer store.Close()
	manager := NewResourceManager(store)
	err := manager.RetryRun("1")
	assert.Equal(t, codes.NotFound, err.(*util.UserError).ExternalStatusCode())
	assert.Contains(t, err.Error(), "not found")
}

func TestRetryRun_FailedDeletePods(t *testing.T) {
	store, manager, runDetail := initWithOneTimeFailedRun(t)
	defer store.Close()

	manager.k8sCoreClient = client.NewFakeKubernetesCoreClientWithBadPodClient()
	err := manager.RetryRun(runDetail.UUID)
	assert.NotNil(t, err)
	assert.Contains(t, err.Error(), "failed to delete pod")
}

func TestRetryRun_UpdateAndCreateFailed(t *testing.T) {
	store, manager, runDetail := initWithOneTimeFailedRun(t)
	defer store.Close()

	manager.argoClient = client.NewFakeArgoClientWithBadWorkflow()
	err := manager.RetryRun(runDetail.UUID)
	assert.NotNil(t, err)
	assert.Contains(t, err.Error(), "Failed to create or update the run")
}

func TestCreateJob_ThroughWorkflowSpec(t *testing.T) {
	store, _, job := initWithJob(t)
	defer store.Close()
	expectedJob := &model.Job{
		UUID:           "123",
		DisplayName:    "j1",
		Name:           "j1",
		Namespace:      "default",
		Enabled:        true,
		CreatedAtInSec: 2,
		UpdatedAtInSec: 2,
		Conditions:     "NO_STATUS",
		PipelineSpec: model.PipelineSpec{
			WorkflowSpecManifest: testWorkflow.ToStringForStore(),
		},
		ResourceReferences: []*model.ResourceReference{
			{
				ResourceUUID:  "123",
				ResourceType:  common.Job,
				ReferenceUUID: DefaultFakeUUID,
				ReferenceName: "e1",
				ReferenceType: common.Experiment,
				Relationship:  common.Owner,
			},
		},
	}
	assert.Equal(t, expectedJob, job)
}

func TestCreateJob_ThroughPipelineID(t *testing.T) {
	store, manager, pipeline := initWithPipeline(t)
	defer store.Close()
	experiment := &model.Experiment{Name: "e1"}
	experiment, err := manager.CreateExperiment(experiment)
	job := &api.Job{
		Name:    "j1",
		Enabled: true,
		PipelineSpec: &api.PipelineSpec{
			PipelineId: pipeline.UUID,
			Parameters: []*api.Parameter{
				{Name: "param1", Value: "world"},
			},
		},
		ResourceReferences: []*api.ResourceReference{
			{
				Key:          &api.ResourceKey{Type: api.ResourceType_EXPERIMENT, Id: experiment.UUID},
				Relationship: api.Relationship_OWNER,
			},
		},
	}
	newJob, err := manager.CreateJob(job)
	expectedJob := &model.Job{
		UUID:           "123",
		DisplayName:    "j1",
		Name:           "j1",
		Namespace:      "default",
		Enabled:        true,
		CreatedAtInSec: 3,
		UpdatedAtInSec: 3,
		Conditions:     "NO_STATUS",
		PipelineSpec: model.PipelineSpec{
			PipelineId:           pipeline.UUID,
			PipelineName:         "p1",
			WorkflowSpecManifest: testWorkflow.ToStringForStore(),
			Parameters:           "[{\"name\":\"param1\",\"value\":\"world\"}]",
		},
		ResourceReferences: []*model.ResourceReference{
			{
				ResourceUUID:  "123",
				ResourceType:  common.Job,
				ReferenceUUID: experiment.UUID,
				ReferenceName: "e1",
				ReferenceType: common.Experiment,
				Relationship:  common.Owner,
			},
		},
	}
	assert.Nil(t, err)
	assert.Equal(t, expectedJob, newJob)
}

func TestCreateJob_ThroughPipelineVersion(t *testing.T) {
	// Create experiment, pipeline and pipeline version.
	store, manager, experiment, pipeline := initWithExperimentAndPipeline(t)
	defer store.Close()
	pipelineStore, ok := store.pipelineStore.(*storage.PipelineStore)
	assert.True(t, ok)
	pipelineStore.SetUUIDGenerator(util.NewFakeUUIDGeneratorOrFatal(FakeUUIDOne, nil))
	version, err := manager.CreatePipelineVersion(&api.PipelineVersion{
		Name: "version_for_job",
		ResourceReferences: []*api.ResourceReference{
			&api.ResourceReference{
				Key: &api.ResourceKey{
					Id:   pipeline.UUID,
					Type: api.ResourceType_PIPELINE,
				},
				Relationship: api.Relationship_OWNER,
			},
		},
	}, []byte(testWorkflow.ToStringForStore()))
	assert.Nil(t, err)

	job := &api.Job{
		Name:    "j1",
		Enabled: true,
		PipelineSpec: &api.PipelineSpec{
			Parameters: []*api.Parameter{
				{Name: "param1", Value: "world"},
			},
		},
		ResourceReferences: []*api.ResourceReference{
			{
				Key:          &api.ResourceKey{Type: api.ResourceType_EXPERIMENT, Id: experiment.UUID},
				Relationship: api.Relationship_OWNER,
			},
			{
				Key:          &api.ResourceKey{Type: api.ResourceType_PIPELINE_VERSION, Id: version.UUID},
				Relationship: api.Relationship_CREATOR,
			},
		},
	}
	newJob, err := manager.CreateJob(job)
	expectedJob := &model.Job{
		UUID:           "123",
		DisplayName:    "j1",
		Name:           "j1",
		Namespace:      "default",
		Enabled:        true,
		CreatedAtInSec: 4,
		UpdatedAtInSec: 4,
		Conditions:     "NO_STATUS",
		PipelineSpec: model.PipelineSpec{
			WorkflowSpecManifest: testWorkflow.ToStringForStore(),
			Parameters:           "[{\"name\":\"param1\",\"value\":\"world\"}]",
		},
		ResourceReferences: []*model.ResourceReference{
			{
				ResourceUUID:  "123",
				ResourceType:  common.Job,
				ReferenceUUID: experiment.UUID,
				ReferenceName: "e1",
				ReferenceType: common.Experiment,
				Relationship:  common.Owner,
			},
			{
				ResourceUUID:  "123",
				ResourceType:  common.Job,
				ReferenceUUID: version.UUID,
				ReferenceName: "version_for_job",
				ReferenceType: common.PipelineVersion,
				Relationship:  common.Creator,
			},
		},
	}
	assert.Nil(t, err)
	assert.Equal(t, expectedJob, newJob)
}

func TestCreateJob_EmptyPipelineSpec(t *testing.T) {
	store := NewFakeClientManagerOrFatal(util.NewFakeTimeForEpoch())
	defer store.Close()
	manager := NewResourceManager(store)
	job := &api.Job{
		Name:    "pp 1",
		Enabled: true,
		PipelineSpec: &api.PipelineSpec{
			Parameters: []*api.Parameter{
				{Name: "param1", Value: "world"},
			},
		},
	}
	_, err := manager.CreateJob(job)
	assert.NotNil(t, err)
	assert.Contains(t, err.Error(), "Failed to fetch workflow spec")
}

func TestCreateJob_InvalidWorkflowSpec(t *testing.T) {
	store := NewFakeClientManagerOrFatal(util.NewFakeTimeForEpoch())
	defer store.Close()
	manager := NewResourceManager(store)
	job := &api.Job{
		Name:    "pp 1",
		Enabled: true,
		PipelineSpec: &api.PipelineSpec{
			WorkflowManifest: string("I am invalid"),
			Parameters: []*api.Parameter{
				{Name: "param1", Value: "world"},
			},
		},
	}
	_, err := manager.CreateJob(job)
	assert.NotNil(t, err)
	assert.Contains(t, err.Error(), "Failed to unmarshal workflow spec manifest")
}

func TestCreateJob_ExtraInputParameterError(t *testing.T) {
	store, manager, p := initWithPipeline(t)
	defer store.Close()
	job := &api.Job{
		Name:    "pp 1",
		Enabled: true,
		PipelineSpec: &api.PipelineSpec{
			PipelineId: p.UUID,
			Parameters: []*api.Parameter{
				{Name: "param2", Value: "world"},
			},
		},
	}
	_, err := manager.CreateJob(job)
	assert.Equal(t, codes.InvalidArgument, err.(*util.UserError).ExternalStatusCode())
	assert.Contains(t, err.Error(), "Unrecognized input parameter: param2")
}

func TestCreateJob_FailedToCreateScheduleWorkflow(t *testing.T) {
	store, manager, p := initWithPipeline(t)
	defer store.Close()
	manager.scheduledWorkflowClient = &FakeBadScheduledWorkflowClient{}
	job := &api.Job{
		Name:         "pp1",
		Enabled:      true,
		PipelineSpec: &api.PipelineSpec{PipelineId: p.UUID},
	}
	_, err := manager.CreateJob(job)
	assert.Equal(t, codes.Internal, err.(*util.UserError).ExternalStatusCode())
	assert.Contains(t, err.Error(), "Failed to create a scheduled workflow")
}

func TestEnableJob(t *testing.T) {
	store, manager, job := initWithJob(t)
	defer store.Close()
	err := manager.EnableJob(job.UUID, false)
	job, err = manager.GetJob(job.UUID)
	expectedJob := &model.Job{
		UUID:           "123",
		DisplayName:    "j1",
		Name:           "j1",
		Namespace:      "default",
		Enabled:        false,
		CreatedAtInSec: 2,
		UpdatedAtInSec: 3,
		Conditions:     "NO_STATUS",
		PipelineSpec: model.PipelineSpec{
			WorkflowSpecManifest: testWorkflow.ToStringForStore(),
		},
		ResourceReferences: []*model.ResourceReference{
			{
				ResourceUUID:  "123",
				ResourceType:  common.Job,
				ReferenceUUID: DefaultFakeUUID,
				ReferenceName: "e1",
				ReferenceType: common.Experiment,
				Relationship:  common.Owner,
			},
		},
	}
	assert.Nil(t, err)
	assert.Equal(t, expectedJob, job)
}

func TestEnableJob_JobNotExist(t *testing.T) {
	store := NewFakeClientManagerOrFatal(util.NewFakeTimeForEpoch())
	defer store.Close()
	manager := NewResourceManager(store)
	err := manager.EnableJob("1", false)
	assert.Equal(t, codes.NotFound, err.(*util.UserError).ExternalStatusCode())
	assert.Contains(t, err.Error(), "Job 1 not found")
}

func TestEnableJob_CrdFailure(t *testing.T) {
	store, manager, job := initWithJob(t)
	defer store.Close()
	manager.scheduledWorkflowClient = &FakeBadScheduledWorkflowClient{}
	err := manager.EnableJob(job.UUID, false)
	assert.Equal(t, codes.Internal, err.(*util.UserError).ExternalStatusCode())
	assert.Contains(t, err.Error(), "Check job exist failed: some error")
}

func TestEnableJob_DbFailure(t *testing.T) {
	store, manager, job := initWithJob(t)
	defer store.Close()
	store.DB().Close()
	err := manager.EnableJob(job.UUID, false)
	assert.Equal(t, codes.Internal, err.(*util.UserError).ExternalStatusCode())
	assert.Contains(t, err.Error(), "database is closed")
}

func TestDeleteJob(t *testing.T) {
	store, manager, job := initWithJob(t)
	defer store.Close()
	err := manager.DeleteJob(job.UUID)
	assert.Nil(t, err)

	_, err = manager.GetJob(job.UUID)
	assert.Equal(t, codes.NotFound, err.(*util.UserError).ExternalStatusCode())
	assert.Contains(t, err.Error(), "Job 123 not found")
}

func TestDeleteJob_JobNotExist(t *testing.T) {
	store := NewFakeClientManagerOrFatal(util.NewFakeTimeForEpoch())
	defer store.Close()
	manager := NewResourceManager(store)
	err := manager.DeleteJob("1")
	assert.Equal(t, codes.NotFound, err.(*util.UserError).ExternalStatusCode())
	assert.Contains(t, err.Error(), "Job 1 not found")
}

func TestDeleteJob_CrdFailure(t *testing.T) {
	store, manager, job := initWithJob(t)
	defer store.Close()

	manager.scheduledWorkflowClient = &FakeBadScheduledWorkflowClient{}
	err := manager.DeleteJob(job.UUID)
	assert.Equal(t, codes.Internal, err.(*util.UserError).ExternalStatusCode())
	assert.Contains(t, err.Error(), "Check job exist failed: some error")
}

func TestDeleteJob_DbFailure(t *testing.T) {
	store, manager, job := initWithJob(t)
	defer store.Close()

	store.DB().Close()
	err := manager.DeleteJob(job.UUID)
	assert.Equal(t, codes.Internal, err.(*util.UserError).ExternalStatusCode())
	assert.Contains(t, err.Error(), "database is closed")
}

func TestReportWorkflowResource_ScheduledWorkflowIDEmpty_Success(t *testing.T) {
	store, manager, run := initWithOneTimeRun(t)
	expectedExperimentUUID := run.ExperimentUUID
	defer store.Close()
	// report workflow
	workflow := util.NewWorkflow(&v1alpha1.Workflow{
		ObjectMeta: v1.ObjectMeta{
			UID:       types.UID(run.UUID),
			Labels:    map[string]string{util.LabelKeyWorkflowRunId: run.UUID},
			Namespace: "test-ns",
		},
		Status: v1alpha1.WorkflowStatus{Phase: v1alpha1.NodeRunning},
	})
	err := manager.ReportWorkflowResource(workflow)
	assert.Nil(t, err)
	runDetail, err := manager.GetRun(run.UUID)
	assert.Nil(t, err)
	expectedRun := model.Run{
		UUID:           "123e4567-e89b-12d3-a456-426655440000",
		ExperimentUUID: expectedExperimentUUID,
		DisplayName:    "run1",
		Name:           "workflow-name",
		Namespace:      "test-ns",
		StorageState:   api.Run_STORAGESTATE_AVAILABLE.String(),
		CreatedAtInSec: 2,
		Conditions:     "Running",
		PipelineSpec: model.PipelineSpec{
			WorkflowSpecManifest: testWorkflow.ToStringForStore(),
			Parameters:           "[{\"name\":\"param1\",\"value\":\"world\"}]",
		},
		ResourceReferences: []*model.ResourceReference{
			{
				ResourceUUID:  "123e4567-e89b-12d3-a456-426655440000",
				ResourceType:  common.Run,
				ReferenceUUID: DefaultFakeUUID,
				ReferenceName: "e1",
				ReferenceType: common.Experiment,
				Relationship:  common.Owner,
			},
		},
	}
	assert.Equal(t, expectedRun, runDetail.Run)
}

func TestReportWorkflowResource_ScheduledWorkflowIDNotEmpty_Success(t *testing.T) {
	store, manager, job := initWithJob(t)
	defer store.Close()

	// report workflow
	workflow := util.NewWorkflow(&v1alpha1.Workflow{
		ObjectMeta: v1.ObjectMeta{
			Name:      "MY_NAME",
			Namespace: "MY_NAMESPACE",
			UID:       "WORKFLOW_1",
			Labels:    map[string]string{util.LabelKeyWorkflowRunId: "WORKFLOW_1"},
			OwnerReferences: []v1.OwnerReference{{
				APIVersion: "kubeflow.org/v1beta1",
				Kind:       "ScheduledWorkflow",
				Name:       "SCHEDULE_NAME",
				UID:        types.UID(job.UUID),
			}},
			CreationTimestamp: v1.NewTime(time.Unix(11, 0).UTC()),
		},
	})
	err := manager.ReportWorkflowResource(workflow)
	assert.Nil(t, err)

	runDetail, err := manager.GetRun("WORKFLOW_1")
	assert.Nil(t, err)

	expectedRunDetail := &model.RunDetail{
		Run: model.Run{
			UUID:             "WORKFLOW_1",
			DisplayName:      "MY_NAME",
			StorageState:     api.Run_STORAGESTATE_AVAILABLE.String(),
			Name:             "MY_NAME",
			Namespace:        "MY_NAMESPACE",
			CreatedAtInSec:   11,
			ScheduledAtInSec: 0,
			FinishedAtInSec:  0,
			PipelineSpec: model.PipelineSpec{
				WorkflowSpecManifest: workflow.GetWorkflowSpec().ToStringForStore(),
			},
			ResourceReferences: []*model.ResourceReference{
				{
					ResourceUUID:  "WORKFLOW_1",
					ResourceType:  common.Run,
					ReferenceUUID: DefaultFakeUUID,
					ReferenceName: "e1",
					ReferenceType: common.Experiment,
					Relationship:  common.Owner,
				},
				{
					ResourceUUID:  "WORKFLOW_1",
					ResourceType:  common.Run,
					ReferenceUUID: job.UUID,
					ReferenceName: job.Name,
					ReferenceType: common.Job,
					Relationship:  common.Creator,
				},
			},
		},
		PipelineRuntime: model.PipelineRuntime{WorkflowRuntimeManifest: workflow.ToStringForStore()},
	}

	assert.Equal(t, expectedRunDetail, runDetail)
}

func TestReportWorkflowResource_ScheduledWorkflowIDNotEmpty_NoExperiment_Success(t *testing.T) {
	store := NewFakeClientManagerOrFatal(util.NewFakeTimeForEpoch())
	defer store.Close()
	manager := NewResourceManager(store)
	job := &api.Job{
		Name:         "j1",
		Enabled:      true,
		PipelineSpec: &api.PipelineSpec{WorkflowManifest: testWorkflow.ToStringForStore()},
		// no experiment reference
	}
	newJob, err := manager.CreateJob(job)

	// report workflow
	workflow := util.NewWorkflow(&v1alpha1.Workflow{
		ObjectMeta: v1.ObjectMeta{
			Name:      "MY_NAME",
			Namespace: "MY_NAMESPACE",
			UID:       "WORKFLOW_1",
			Labels:    map[string]string{util.LabelKeyWorkflowRunId: "WORKFLOW_1"},
			OwnerReferences: []v1.OwnerReference{{
				APIVersion: "kubeflow.org/v1beta1",
				Kind:       "ScheduledWorkflow",
				Name:       "SCHEDULE_NAME",
				UID:        types.UID(newJob.UUID),
			}},
			CreationTimestamp: v1.NewTime(time.Unix(11, 0).UTC()),
		},
	})

	err = manager.ReportWorkflowResource(workflow)
	assert.Nil(t, err)

	runDetail, err := manager.GetRun("WORKFLOW_1")
	assert.Nil(t, err)

	expectedRunDetail := &model.RunDetail{
		Run: model.Run{
			UUID:             "WORKFLOW_1",
			DisplayName:      "MY_NAME",
			StorageState:     api.Run_STORAGESTATE_AVAILABLE.String(),
			Name:             "MY_NAME",
			Namespace:        "MY_NAMESPACE",
			CreatedAtInSec:   11,
			ScheduledAtInSec: 0,
			FinishedAtInSec:  0,
			PipelineSpec: model.PipelineSpec{
				WorkflowSpecManifest: workflow.GetWorkflowSpec().ToStringForStore(),
			},
			ResourceReferences: []*model.ResourceReference{
				{
					ResourceUUID:  "WORKFLOW_1",
					ResourceType:  common.Run,
					ReferenceUUID: DefaultFakeUUID,
					ReferenceName: "Default",
					ReferenceType: common.Experiment,
					Relationship:  common.Owner,
				},
				{
					ResourceUUID:  "WORKFLOW_1",
					ResourceType:  common.Run,
					ReferenceUUID: newJob.UUID,
					ReferenceName: newJob.Name,
					ReferenceType: common.Job,
					Relationship:  common.Creator,
				},
			},
		},
		PipelineRuntime: model.PipelineRuntime{WorkflowRuntimeManifest: workflow.ToStringForStore()},
	}

	assert.Equal(t, expectedRunDetail, runDetail)
}

func TestReportWorkflowResource_WorkflowCompleted(t *testing.T) {
	store, manager, run := initWithOneTimeRun(t)
	namespace := "kubeflow"
	defer store.Close()
	// report workflow
	workflow := util.NewWorkflow(&v1alpha1.Workflow{
		ObjectMeta: v1.ObjectMeta{
			Name:      run.Name,
			Namespace: namespace,
			UID:       types.UID(run.UUID),
			Labels:    map[string]string{util.LabelKeyWorkflowRunId: run.UUID},
		},
		Status: v1alpha1.WorkflowStatus{Phase: v1alpha1.NodeFailed},
	})
	err := manager.ReportWorkflowResource(workflow)
	assert.Nil(t, err)

	wf, err := store.ArgoClientFake.Workflow(namespace).Get(run.Run.Name, v1.GetOptions{})
	assert.Nil(t, err)
	assert.Equal(t, wf.Labels[util.LabelKeyWorkflowPersistedFinalState], "true")
}

func TestReportWorkflowResource_WorkflowCompleted_FinalStatePersisted(t *testing.T) {
	store, manager, run := initWithOneTimeRun(t)
	defer store.Close()
	// report workflow
	workflow := util.NewWorkflow(&v1alpha1.Workflow{
		ObjectMeta: v1.ObjectMeta{
			Name:      run.Name,
			Namespace: "test-ns",
			UID:       types.UID(run.UUID),
			Labels:    map[string]string{util.LabelKeyWorkflowRunId: run.UUID, util.LabelKeyWorkflowPersistedFinalState: "true"},
		},
		Status: v1alpha1.WorkflowStatus{Phase: v1alpha1.NodeFailed},
	})
	err := manager.ReportWorkflowResource(workflow)
	assert.Nil(t, err)
}

func TestReportWorkflowResource_WorkflowCompleted_FinalStatePersisted_DeleteFailed(t *testing.T) {
	store, manager, run := initWithOneTimeRun(t)
	manager.argoClient = client.NewFakeArgoClientWithBadWorkflow()
	defer store.Close()
	// report workflow
	workflow := util.NewWorkflow(&v1alpha1.Workflow{
		ObjectMeta: v1.ObjectMeta{
			Name:      run.Name,
			Namespace: "test-ns",
			UID:       types.UID(run.UUID),
			Labels:    map[string]string{util.LabelKeyWorkflowRunId: run.UUID, util.LabelKeyWorkflowPersistedFinalState: "true"},
		},
		Status: v1alpha1.WorkflowStatus{Phase: v1alpha1.NodeFailed},
	})
	err := manager.ReportWorkflowResource(workflow)
	assert.NotNil(t, err)
	assert.Contains(t, err.Error(), "failed to delete workflow")
}

func TestReportScheduledWorkflowResource_Success(t *testing.T) {
	store, manager, job := initWithJob(t)
	defer store.Close()
	// report scheduled workflow
	swf := util.NewScheduledWorkflow(&swfapi.ScheduledWorkflow{
		ObjectMeta: v1.ObjectMeta{
			Name:      "MY_NAME",
			Namespace: "MY_NAMESPACE",
			UID:       types.UID(job.UUID),
		},
	})
	err := manager.ReportScheduledWorkflowResource(swf)
	assert.Nil(t, err)

	actualJob, err := manager.GetJob(job.UUID)
	assert.Nil(t, err)

	expectedJob := &model.Job{
		Name:        "MY_NAME",
		DisplayName: "j1",
		Namespace:   "MY_NAMESPACE",
		Enabled:     false,
		UUID:        job.UUID,
		Conditions:  "NO_STATUS",
		Trigger: model.Trigger{
			CronSchedule: model.CronSchedule{
				Cron: util.StringPointer(""),
			},
			PeriodicSchedule: model.PeriodicSchedule{
				IntervalSecond: util.Int64Pointer(0),
			},
		},
		PipelineSpec: model.PipelineSpec{
			WorkflowSpecManifest: testWorkflow.ToStringForStore(),
			Parameters:           "[]",
		},
		ResourceReferences: []*model.ResourceReference{
			{
				ResourceUUID:  job.UUID,
				ResourceType:  common.Job,
				ReferenceUUID: DefaultFakeUUID,
				ReferenceName: "e1",
				ReferenceType: common.Experiment,
				Relationship:  common.Owner,
			},
		},
		CreatedAtInSec: 2,
		UpdatedAtInSec: 3,
	}
	assert.Equal(t, expectedJob, actualJob)
}

func TestReportScheduledWorkflowResource_Error(t *testing.T) {
	store := NewFakeClientManagerOrFatal(util.NewFakeTimeForEpoch())
	defer store.Close()
	manager := NewResourceManager(store)

	// Create pipeline
	workflow := util.NewWorkflow(&v1alpha1.Workflow{
		TypeMeta:   v1.TypeMeta{APIVersion: "argoproj.io/v1alpha1", Kind: "Workflow"},
		ObjectMeta: v1.ObjectMeta{Name: "workflow-name"}})
	p, err := manager.CreatePipeline("1", "", []byte(workflow.ToStringForStore()))
	assert.Nil(t, err)

	// Create job
	job := &api.Job{
		Name:         "pp1",
		Enabled:      true,
		PipelineSpec: &api.PipelineSpec{PipelineId: p.UUID},
	}
	newJob, err := manager.CreateJob(job)
	assert.Nil(t, err)

	store.Close()

	// report scheduled workflow
	swf := util.NewScheduledWorkflow(&swfapi.ScheduledWorkflow{
		ObjectMeta: v1.ObjectMeta{
			Name:      "MY_NAME",
			Namespace: "MY_NAMESPACE",
			UID:       types.UID(newJob.UUID),
		},
	})
	err = manager.ReportScheduledWorkflowResource(swf)
	assert.NotNil(t, err)
	assert.Equal(t, codes.Internal, err.(*util.UserError).ExternalStatusCode())
	assert.Contains(t, err.(*util.UserError).String(), "database is closed")
}

func TestGetWorkflowSpecBytes_ByPipelineID(t *testing.T) {
	store, manager, pipeline := initWithPipeline(t)
	defer store.Close()
	spec := &api.PipelineSpec{
		PipelineId: pipeline.UUID,
		Parameters: []*api.Parameter{
			{Name: "param1", Value: "world"},
		},
	}
	workflowBytes, err := manager.getWorkflowSpecBytes(spec)
	assert.Nil(t, err)
	var actualWorkflow v1alpha1.Workflow
	json.Unmarshal(workflowBytes, &actualWorkflow)
	assert.Equal(t, testWorkflow.Get(), &actualWorkflow)
}

func TestGetWorkflowSpecBytes_ByPipelineID_NotExist(t *testing.T) {
	store := NewFakeClientManagerOrFatal(util.NewFakeTimeForEpoch())
	defer store.Close()
	manager := NewResourceManager(store)

	spec := &api.PipelineSpec{
		PipelineId: "1",
		Parameters: []*api.Parameter{
			{Name: "param1", Value: "world"},
		},
	}
	_, err := manager.getWorkflowSpecBytes(spec)
	assert.NotNil(t, err)
	assert.Contains(t, err.Error(), "not found")
}

func TestGetWorkflowSpecBytes_ByWorkflowManifest(t *testing.T) {
	store := NewFakeClientManagerOrFatal(util.NewFakeTimeForEpoch())
	defer store.Close()
	manager := NewResourceManager(store)

	spec := &api.PipelineSpec{
		WorkflowManifest: "some manifest",
		Parameters: []*api.Parameter{
			{Name: "param1", Value: "world"},
		},
	}
	workflowBytes, err := manager.getWorkflowSpecBytes(spec)
	assert.Nil(t, err)
	assert.Equal(t, []byte("some manifest"), workflowBytes)
}

func TestGetWorkflowSpecBytes_MissingSpec(t *testing.T) {
	store := NewFakeClientManagerOrFatal(util.NewFakeTimeForEpoch())
	defer store.Close()
	manager := NewResourceManager(store)

	spec := &api.PipelineSpec{
		Parameters: []*api.Parameter{
			{Name: "param1", Value: "world"},
		},
	}
	_, err := manager.getWorkflowSpecBytes(spec)
	assert.NotNil(t, err)
	assert.Contains(t, err.Error(), "Please provide a valid pipeline spec")
}

func TestReadArtifact_Succeed(t *testing.T) {
	store, manager, job := initWithJob(t)
	defer store.Close()

	expectedContent := "test"
	filePath := "test/file.txt"
	store.ObjectStore().AddFile([]byte(expectedContent), filePath)

	// Create a scheduled run
	// job, _ := manager.CreateJob(&api.Job{
	// 	Name:       "pp1",
	// 	PipelineId: p.UUID,
	// 	Enabled:    true,
	// })
	workflow := util.NewWorkflow(&v1alpha1.Workflow{
		ObjectMeta: v1.ObjectMeta{
			Name:              "MY_NAME",
			Namespace:         "MY_NAMESPACE",
			UID:               "run-1",
			Labels:            map[string]string{util.LabelKeyWorkflowRunId: "run-1"},
			CreationTimestamp: v1.NewTime(time.Unix(11, 0).UTC()),
			OwnerReferences: []v1.OwnerReference{{
				APIVersion: "kubeflow.org/v1beta1",
				Kind:       "ScheduledWorkflow",
				Name:       "SCHEDULE_NAME",
				UID:        types.UID(job.UUID),
			}},
		},
		Status: v1alpha1.WorkflowStatus{
			Nodes: map[string]v1alpha1.NodeStatus{
				"node-1": {
					Outputs: &v1alpha1.Outputs{
						Artifacts: []v1alpha1.Artifact{
							{
								Name: "artifact-1",
								ArtifactLocation: v1alpha1.ArtifactLocation{
									S3: &v1alpha1.S3Artifact{
										Key: filePath,
									},
								},
							},
						},
					},
				},
			},
		},
	})
	err := manager.ReportWorkflowResource(workflow)
	assert.Nil(t, err)

	artifactContent, err := manager.ReadArtifact("run-1", "node-1", "artifact-1")
	assert.Nil(t, err)
	assert.Equal(t, expectedContent, string(artifactContent))
}

func TestReadArtifact_WorkflowNoStatus_NotFound(t *testing.T) {
	store, manager, job := initWithJob(t)
	defer store.Close()
	// report workflow
	workflow := util.NewWorkflow(&v1alpha1.Workflow{
		ObjectMeta: v1.ObjectMeta{
			Name:              "MY_NAME",
			Namespace:         "MY_NAMESPACE",
			UID:               "run-1",
			Labels:            map[string]string{util.LabelKeyWorkflowRunId: "run-1"},
			CreationTimestamp: v1.NewTime(time.Unix(11, 0).UTC()),
			OwnerReferences: []v1.OwnerReference{{
				APIVersion: "kubeflow.org/v1beta1",
				Kind:       "ScheduledWorkflow",
				Name:       "SCHEDULE_NAME",
				UID:        types.UID(job.UUID),
			}},
		}})
	err := manager.ReportWorkflowResource(workflow)
	assert.Nil(t, err)

	_, err = manager.ReadArtifact("run-1", "node-1", "artifact-1")
	assert.True(t, util.IsUserErrorCodeMatch(err, codes.NotFound))
}

func TestReadArtifact_NoRun_NotFound(t *testing.T) {
	store := NewFakeClientManagerOrFatal(util.NewFakeTimeForEpoch())
	defer store.Close()
	manager := NewResourceManager(store)

	_, err := manager.ReadArtifact("run-1", "node-1", "artifact-1")
	assert.True(t, util.IsUserErrorCodeMatch(err, codes.NotFound))
}

const (
	complexPipeline = `
# Copyright 2018 Google LLC
#
# Licensed under the Apache License, Version 2.0 (the "License");
# you may not use this file except in compliance with the License.
# You may obtain a copy of the License at
#
#      http://www.apache.org/licenses/LICENSE-2.0
#
# Unless required by applicable law or agreed to in writing, software
# distributed under the License is distributed on an "AS IS" BASIS,
# WITHOUT WARRANTIES OR CONDITIONS OF ANY KIND, either express or implied.
# See the License for the specific language governing permissions and
# limitations under the License.
apiVersion: argoproj.io/v1alpha1
kind: Workflow
metadata:
  generateName: tfmataxicabclassificationpipelineexample-
spec:
  arguments:
    parameters:
    - name: output
    - name: project
    - name: schema
      value: gs://ml-pipeline-playground/tfma/taxi-cab-classification/schema.json
    - name: train
      value: gs://ml-pipeline-playground/tfma/taxi-cab-classification/train.csv
    - name: evaluation
      value: gs://ml-pipeline-playground/tfma/taxi-cab-classification/eval.csv
    - name: preprocess-mode
      value: local
    - name: preprocess-module
      value: gs://ml-pipeline-playground/tfma/taxi-cab-classification/preprocessing.py
    - name: target
      value: tips
    - name: learning-rate
      value: '0.1'
    - name: hidden-layer-size
      value: '1500'
    - name: steps
      value: '3000'
    - name: workers
      value: '0'
    - name: pss
      value: '0'
    - name: predict-mode
      value: local
    - name: analyze-mode
      value: local
    - name: analyze-slice-column
      value: trip_start_hour
  entrypoint: tfmataxicabclassificationpipelineexample
  templates:
  - container:
      args:
      - --output
      - '{{inputs.parameters.output}}/{{workflow.name}}/analysis'
      - --model
      - '{{inputs.parameters.training-train}}'
      - --eval
      - '{{inputs.parameters.evaluation}}'
      - --schema
      - '{{inputs.parameters.schema}}'
      - --project
      - '{{inputs.parameters.project}}'
      - --mode
      - '{{inputs.parameters.analyze-mode}}'
      - --slice-columns
      - '{{inputs.parameters.analyze-slice-column}}'
      image: gcr.io/ml-pipeline/ml-pipeline-dataflow-tfma
    inputs:
      parameters:
      - name: analyze-mode
      - name: analyze-slice-column
      - name: evaluation
      - name: output
      - name: project
      - name: schema
      - name: training-train
    name: analysis
    outputs:
      artifacts:
      - name: mlpipeline-ui-metadata
        path: /mlpipeline-ui-metadata.json
        s3:
          accessKeySecret:
            key: accesskey
            name: mlpipeline-minio-artifact
          bucket: mlpipeline
          endpoint: minio-service.kubeflow:9000
          insecure: true
          key: runs/{{workflow.uid}}/{{pod.name}}/mlpipeline-ui-metadata.tgz
          secretKeySecret:
            key: secretkey
            name: mlpipeline-minio-artifact
      parameters:
      - name: analysis-analysis
        valueFrom:
          path: /output.txt
  - container:
      args:
      - --output
      - '{{inputs.parameters.output}}/{{workflow.name}}/predict'
      - --data
      - '{{inputs.parameters.evaluation}}'
      - --schema
      - '{{inputs.parameters.schema}}'
      - --target
      - '{{inputs.parameters.target}}'
      - --model
      - '{{inputs.parameters.training-train}}'
      - --mode
      - '{{inputs.parameters.predict-mode}}'
      - --project
      - '{{inputs.parameters.project}}'
      image: gcr.io/ml-pipeline/ml-pipeline-dataflow-tf-predict
    inputs:
      parameters:
      - name: evaluation
      - name: output
      - name: predict-mode
      - name: project
      - name: schema
      - name: target
      - name: training-train
    name: prediction
    outputs:
      artifacts:
      - name: mlpipeline-ui-metadata
        path: /mlpipeline-ui-metadata.json
        s3:
          accessKeySecret:
            key: accesskey
            name: mlpipeline-minio-artifact
          bucket: mlpipeline
          endpoint: minio-service.kubeflow:9000
          insecure: true
          key: runs/{{workflow.uid}}/{{pod.name}}/mlpipeline-ui-metadata.tgz
          secretKeySecret:
            key: secretkey
            name: mlpipeline-minio-artifact
      parameters:
      - name: prediction-predict
        valueFrom:
          path: /output.txt
  - container:
      args:
      - --train
      - '{{inputs.parameters.train}}'
      - --eval
      - '{{inputs.parameters.evaluation}}'
      - --schema
      - '{{inputs.parameters.schema}}'
      - --output
      - '{{inputs.parameters.output}}/{{workflow.name}}/transformed'
      - --project
      - '{{inputs.parameters.project}}'
      - --mode
      - '{{inputs.parameters.preprocess-mode}}'
      - --preprocessing-module
      - '{{inputs.parameters.preprocess-module}}'
      image: gcr.io/ml-pipeline/ml-pipeline-dataflow-tft
    inputs:
      parameters:
      - name: evaluation
      - name: output
      - name: preprocess-mode
      - name: preprocess-module
      - name: project
      - name: schema
      - name: train
    name: preprocess
    outputs:
      artifacts:
      - name: mlpipeline-ui-metadata
        path: /mlpipeline-ui-metadata.json
        s3:
          accessKeySecret:
            key: accesskey
            name: mlpipeline-minio-artifact
          bucket: mlpipeline
          endpoint: minio-service.kubeflow:9000
          insecure: true
          key: runs/{{workflow.uid}}/{{pod.name}}/mlpipeline-ui-metadata.tgz
          secretKeySecret:
            key: secretkey
            name: mlpipeline-minio-artifact
      parameters:
      - name: preprocess-transformed
        valueFrom:
          path: /output.txt
  - dag:
      tasks:
      - arguments:
          parameters:
          - name: analyze-mode
            value: '{{inputs.parameters.analyze-mode}}'
          - name: analyze-slice-column
            value: '{{inputs.parameters.analyze-slice-column}}'
          - name: evaluation
            value: '{{inputs.parameters.evaluation}}'
          - name: output
            value: '{{inputs.parameters.output}}'
          - name: project
            value: '{{inputs.parameters.project}}'
          - name: schema
            value: '{{inputs.parameters.schema}}'
          - name: training-train
            value: '{{tasks.training.outputs.parameters.training-train}}'
        dependencies:
        - training
        name: analysis
        template: analysis
      - arguments:
          parameters:
          - name: evaluation
            value: '{{inputs.parameters.evaluation}}'
          - name: output
            value: '{{inputs.parameters.output}}'
          - name: predict-mode
            value: '{{inputs.parameters.predict-mode}}'
          - name: project
            value: '{{inputs.parameters.project}}'
          - name: schema
            value: '{{inputs.parameters.schema}}'
          - name: target
            value: '{{inputs.parameters.target}}'
          - name: training-train
            value: '{{tasks.training.outputs.parameters.training-train}}'
        dependencies:
        - training
        name: prediction
        template: prediction
      - arguments:
          parameters:
          - name: evaluation
            value: '{{inputs.parameters.evaluation}}'
          - name: output
            value: '{{inputs.parameters.output}}'
          - name: preprocess-mode
            value: '{{inputs.parameters.preprocess-mode}}'
          - name: preprocess-module
            value: '{{inputs.parameters.preprocess-module}}'
          - name: project
            value: '{{inputs.parameters.project}}'
          - name: schema
            value: '{{inputs.parameters.schema}}'
          - name: train
            value: '{{inputs.parameters.train}}'
        name: preprocess
        template: preprocess
      - arguments:
          parameters:
          - name: hidden-layer-size
            value: '{{inputs.parameters.hidden-layer-size}}'
          - name: learning-rate
            value: '{{inputs.parameters.learning-rate}}'
          - name: output
            value: '{{inputs.parameters.output}}'
          - name: preprocess-module
            value: '{{inputs.parameters.preprocess-module}}'
          - name: preprocess-transformed
            value: '{{tasks.preprocess.outputs.parameters.preprocess-transformed}}'
          - name: pss
            value: '{{inputs.parameters.pss}}'
          - name: schema
            value: '{{inputs.parameters.schema}}'
          - name: steps
            value: '{{inputs.parameters.steps}}'
          - name: target
            value: '{{inputs.parameters.target}}'
          - name: workers
            value: '{{inputs.parameters.workers}}'
        dependencies:
        - preprocess
        name: training
        template: training
    inputs:
      parameters:
      - name: analyze-mode
      - name: analyze-slice-column
      - name: evaluation
      - name: hidden-layer-size
      - name: learning-rate
      - name: output
      - name: predict-mode
      - name: preprocess-mode
      - name: preprocess-module
      - name: project
      - name: pss
      - name: schema
      - name: steps
      - name: target
      - name: train
      - name: workers
    name: tfmataxicabclassificationpipelineexample
  - container:
      args:
      - --job-dir
      - '{{inputs.parameters.output}}/{{workflow.name}}/train'
      - --transformed-data-dir
      - '{{inputs.parameters.preprocess-transformed}}'
      - --schema
      - '{{inputs.parameters.schema}}'
      - --learning-rate
      - '{{inputs.parameters.learning-rate}}'
      - --hidden-layer-size
      - '{{inputs.parameters.hidden-layer-size}}'
      - --steps
      - '{{inputs.parameters.steps}}'
      - --target
      - '{{inputs.parameters.target}}'
      - --workers
      - '{{inputs.parameters.workers}}'
      - --pss
      - '{{inputs.parameters.pss}}'
      - --preprocessing-module
      - '{{inputs.parameters.preprocess-module}}'
      - --tfjob-timeout-minutes
      - '60'
      image: gcr.io/ml-pipeline/ml-pipeline-kubeflow-tf
    inputs:
      parameters:
      - name: hidden-layer-size
      - name: learning-rate
      - name: output
      - name: preprocess-module
      - name: preprocess-transformed
      - name: pss
      - name: schema
      - name: steps
      - name: target
      - name: workers
    name: training
    outputs:
      artifacts:
      - name: mlpipeline-ui-metadata
        path: /mlpipeline-ui-metadata.json
        s3:
          accessKeySecret:
            key: accesskey
            name: mlpipeline-minio-artifact
          bucket: mlpipeline
          endpoint: minio-service.kubeflow:9000
          insecure: true
          key: runs/{{workflow.uid}}/{{pod.name}}/mlpipeline-ui-metadata.tgz
          secretKeySecret:
            key: secretkey
            name: mlpipeline-minio-artifact
      parameters:
      - name: training-train
        valueFrom:
          path: /output.txt`
)

func TestCreatePipelineVersion(t *testing.T) {
	store := NewFakeClientManagerOrFatal(util.NewFakeTimeForEpoch())
	manager := NewResourceManager(store)

	// Create a pipeline before versions.
	_, err := manager.CreatePipeline("p", "", []byte(testWorkflow.ToStringForStore()))
	assert.Nil(t, err)

	// Create a version under the above pipeline.
	pipelineStore, ok := store.pipelineStore.(*storage.PipelineStore)
	assert.True(t, ok)
	pipelineStore.SetUUIDGenerator(util.NewFakeUUIDGeneratorOrFatal(FakeUUIDOne, nil))
	version, err := manager.CreatePipelineVersion(
		&api.PipelineVersion{
			Name: "p_v",
			ResourceReferences: []*api.ResourceReference{
				&api.ResourceReference{
					Key: &api.ResourceKey{
						Id:   DefaultFakeUUID,
						Type: api.ResourceType_PIPELINE,
					},
					Relationship: api.Relationship_OWNER,
				},
			},
		},
		[]byte(testWorkflow.ToStringForStore()))
	assert.Nil(t, err)

	defer store.Close()
	pipelineVersionExpected := &model.PipelineVersion{
		UUID:           FakeUUIDOne,
		CreatedAtInSec: 2,
		Name:           "p_v",
		Parameters:     "[{\"name\":\"param1\"}]",
		Status:         model.PipelineVersionReady,
		PipelineId:     DefaultFakeUUID,
	}
	assert.Equal(t, pipelineVersionExpected, version)
}

func TestCreatePipelineVersion_ComplexPipelineVersion(t *testing.T) {
	store := NewFakeClientManagerOrFatal(util.NewFakeTimeForEpoch())
	defer store.Close()
	manager := NewResourceManager(store)

	// Create a pipeline.
	createdPipeline, err := manager.CreatePipeline("pipeline", "", []byte(strings.TrimSpace(complexPipeline)))
	assert.Nil(t, err)

	// Create a version under the above pipeline.
	pipelineStore, ok := store.pipelineStore.(*storage.PipelineStore)
	assert.True(t, ok)
	pipelineStore.SetUUIDGenerator(util.NewFakeUUIDGeneratorOrFatal(FakeUUIDOne, nil))
	version, err := manager.CreatePipelineVersion(
		&api.PipelineVersion{
			Name: "pipeline_version",
			ResourceReferences: []*api.ResourceReference{
				&api.ResourceReference{
					Key: &api.ResourceKey{
						Id:   DefaultFakeUUID,
						Type: api.ResourceType_PIPELINE,
					},
					Relationship: api.Relationship_OWNER,
				},
			},
		},
		[]byte(strings.TrimSpace(complexPipeline)))
	assert.Nil(t, err)

	_, err = manager.GetPipeline(createdPipeline.UUID)
	assert.Nil(t, err)

	_, err = manager.GetPipelineVersion(version.UUID)
	assert.Nil(t, err)
}

func TestCreatePipelineVersion_CreatePipelineVersionFileError(t *testing.T) {
	store := NewFakeClientManagerOrFatal(util.NewFakeTimeForEpoch())
	defer store.Close()
	manager := NewResourceManager(store)

	// Create a pipeline.
	_, err := manager.CreatePipeline("pipeline", "", []byte(strings.TrimSpace(complexPipeline)))
	assert.Nil(t, err)

	// Switch to a bad object store
	manager.objectStore = &FakeBadObjectStore{}

	// Create a version under the above pipeline.
	pipelineStore, ok := store.pipelineStore.(*storage.PipelineStore)
	assert.True(t, ok)
	pipelineStore.SetUUIDGenerator(util.NewFakeUUIDGeneratorOrFatal(FakeUUIDOne, nil))
	_, err = manager.CreatePipelineVersion(
		&api.PipelineVersion{
			Name: "pipeline_version",
			ResourceReferences: []*api.ResourceReference{
				&api.ResourceReference{
					Key: &api.ResourceKey{
						Id:   DefaultFakeUUID,
						Type: api.ResourceType_PIPELINE,
					},
					Relationship: api.Relationship_OWNER,
				},
			},
		},
		[]byte("apiVersion: argoproj.io/v1alpha1\nkind: Workflow"))
	assert.Equal(t, codes.Internal, err.(*util.UserError).ExternalStatusCode())
	assert.Contains(t, err.Error(), "bad object store")

	// Verify the pipeline version in DB is in status PipelineVersionCreating.
	version, err := manager.pipelineStore.GetPipelineVersionWithStatus(FakeUUIDOne, model.PipelineVersionCreating)
	assert.Nil(t, err)
	assert.NotNil(t, version)
}

func TestCreatePipelineVersion_GetParametersError(t *testing.T) {
	store := NewFakeClientManagerOrFatal(util.NewFakeTimeForEpoch())
	defer store.Close()
	manager := NewResourceManager(store)

	// Create a pipeline.
	_, err := manager.CreatePipeline("pipeline", "", []byte(testWorkflow.ToStringForStore()))
	assert.Nil(t, err)

	// Create a version under the above pipeline.
	pipelineStore, ok := store.pipelineStore.(*storage.PipelineStore)
	assert.True(t, ok)
	pipelineStore.SetUUIDGenerator(util.NewFakeUUIDGeneratorOrFatal(FakeUUIDOne, nil))
	_, err = manager.CreatePipelineVersion(
		&api.PipelineVersion{
			Name: "pipeline_version",
			ResourceReferences: []*api.ResourceReference{
				&api.ResourceReference{
					Key: &api.ResourceKey{
						Id:   DefaultFakeUUID,
						Type: api.ResourceType_PIPELINE,
					},
					Relationship: api.Relationship_OWNER,
				},
			},
		},
		[]byte("I am invalid yaml"))
	assert.Equal(t, codes.InvalidArgument, err.(*util.UserError).ExternalStatusCode())
	assert.Contains(t, err.Error(), "Failed to parse the parameter")
}

func TestCreatePipelineVersion_StorePipelineVersionMetadataError(t *testing.T) {
	store := NewFakeClientManagerOrFatal(util.NewFakeTimeForEpoch())
	defer store.Close()
	manager := NewResourceManager(store)

	// Create a pipeline.
	_, err := manager.CreatePipeline(
		"pipeline",
		"",
		[]byte("apiVersion: argoproj.io/v1alpha1\nkind: Workflow"))
	assert.Nil(t, err)

	// Close db.
	store.DB().Close()

	// Create a version under the above pipeline, resulting in error because of
	// closed db.
	pipelineStore, ok := store.pipelineStore.(*storage.PipelineStore)
	assert.True(t, ok)
	pipelineStore.SetUUIDGenerator(util.NewFakeUUIDGeneratorOrFatal(
		FakeUUIDOne, nil))
	_, err = manager.CreatePipelineVersion(
		&api.PipelineVersion{
			Name: "pipeline_version",
			ResourceReferences: []*api.ResourceReference{
				&api.ResourceReference{
					Key: &api.ResourceKey{
						Id:   DefaultFakeUUID,
						Type: api.ResourceType_PIPELINE,
					},
					Relationship: api.Relationship_OWNER,
				},
			},
		},
		[]byte("apiVersion: argoproj.io/v1alpha1\nkind: Workflow"))
	assert.Equal(t, codes.Internal, err.(*util.UserError).ExternalStatusCode())
	assert.Contains(t, err.Error(), "database is closed")
}

func TestDeletePipelineVersion(t *testing.T) {
	store := NewFakeClientManagerOrFatal(util.NewFakeTimeForEpoch())
	defer store.Close()
	manager := NewResourceManager(store)

	// Create a pipeline.
	_, err := manager.CreatePipeline("pipeline", "", []byte("apiVersion: argoproj.io/v1alpha1\nkind: Workflow"))
	assert.Nil(t, err)

	// Create a version under the above pipeline.
	pipelineStore, ok := store.pipelineStore.(*storage.PipelineStore)
	assert.True(t, ok)
	pipelineStore.SetUUIDGenerator(util.NewFakeUUIDGeneratorOrFatal(FakeUUIDOne, nil))
	_, err = manager.CreatePipelineVersion(
		&api.PipelineVersion{
			Name: "pipeline_version",
			ResourceReferences: []*api.ResourceReference{
				&api.ResourceReference{
					Key: &api.ResourceKey{
						Id:   DefaultFakeUUID,
						Type: api.ResourceType_PIPELINE,
					},
					Relationship: api.Relationship_OWNER,
				},
			},
		},
		[]byte("apiVersion: argoproj.io/v1alpha1\nkind: Workflow"))

	// Delete the above pipeline_version.
	err = manager.DeletePipelineVersion(FakeUUIDOne)
	assert.Nil(t, err)

	// Verify the version doesn't exist.
	_, err = manager.GetPipelineVersion(FakeUUIDOne)
	assert.Equal(t, codes.NotFound, err.(*util.UserError).ExternalStatusCode())
}

func TestDeletePipelineVersion_FileError(t *testing.T) {
	store := NewFakeClientManagerOrFatal(util.NewFakeTimeForEpoch())
	defer store.Close()
	manager := NewResourceManager(store)

	// Create a pipeline.
	_, err := manager.CreatePipeline("pipeline", "", []byte("apiVersion: argoproj.io/v1alpha1\nkind: Workflow"))
	assert.Nil(t, err)

	// Create a version under the above pipeline.
	pipelineStore, ok := store.pipelineStore.(*storage.PipelineStore)
	assert.True(t, ok)
	pipelineStore.SetUUIDGenerator(util.NewFakeUUIDGeneratorOrFatal(FakeUUIDOne, nil))
	_, err = manager.CreatePipelineVersion(
		&api.PipelineVersion{
			Name: "pipeline_version",
			ResourceReferences: []*api.ResourceReference{
				&api.ResourceReference{
					Key: &api.ResourceKey{
						Id:   DefaultFakeUUID,
						Type: api.ResourceType_PIPELINE,
					},
					Relationship: api.Relationship_OWNER,
				},
			},
		},
		[]byte("apiVersion: argoproj.io/v1alpha1\nkind: Workflow"))

	// Switch to a bad object store
	manager.objectStore = &FakeBadObjectStore{}

	// Delete the above pipeline_version.
	err = manager.DeletePipelineVersion(FakeUUIDOne)
	assert.NotNil(t, err)

	// Verify the version in deleting status.
	version, err := manager.pipelineStore.GetPipelineVersionWithStatus(FakeUUIDOne, model.PipelineVersionDeleting)
	assert.Nil(t, err)
	assert.NotNil(t, version)
}<|MERGE_RESOLUTION|>--- conflicted
+++ resolved
@@ -148,24 +148,41 @@
 	return store, manager, runDetail
 }
 
-<<<<<<< HEAD
-func initSuspended(t *testing.T) (*FakeClientManager, *ResourceManager, *model.RunDetail) {
-	suspend := false
-	testWorkflow.Spec.Suspend = &suspend
-=======
+
 func initWithPatchedRun(t *testing.T) (*FakeClientManager, *ResourceManager, *model.RunDetail) {
->>>>>>> fc134173
 	store, manager, exp := initWithExperiment(t)
 	apiRun := &api.Run{
 		Name: "run1",
 		PipelineSpec: &api.PipelineSpec{
 			WorkflowManifest: testWorkflow.ToStringForStore(),
 			Parameters: []*api.Parameter{
-<<<<<<< HEAD
+				{Name: "param1", Value: "{{kfp-default-bucket}}"},
+			},
+		},
+		ResourceReferences: []*api.ResourceReference{
+			{
+				Key:          &api.ResourceKey{Type: api.ResourceType_EXPERIMENT, Id: exp.UUID},
+				Relationship: api.Relationship_OWNER,
+			},
+		},
+	}
+	runDetail, err := manager.CreateRun(apiRun)
+	assert.Nil(t, err)
+	return store, manager, runDetail
+}
+
+
+
+func initSuspended(t *testing.T) (*FakeClientManager, *ResourceManager, *model.RunDetail) {
+	suspend := false
+	testWorkflow.Spec.Suspend = &suspend
+	store, manager, exp := initWithExperiment(t)
+	apiRun := &api.Run{
+		Name: "run1",
+		PipelineSpec: &api.PipelineSpec{
+			WorkflowManifest: testWorkflow.ToStringForStore(),
+			Parameters: []*api.Parameter{
 				{Name: "param1", Value: "world"},
-=======
-				{Name: "param1", Value: "{{kfp-default-bucket}}"},
->>>>>>> fc134173
 			},
 		},
 		ResourceReferences: []*api.ResourceReference{
