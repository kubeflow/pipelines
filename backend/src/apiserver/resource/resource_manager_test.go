// Copyright 2018 Google LLC
//
// Licensed under the Apache License, Version 2.0 (the "License");
// you may not use this file except in compliance with the License.
// You may obtain a copy of the License at
//
// https://www.apache.org/licenses/LICENSE-2.0
//
// Unless required by applicable law or agreed to in writing, software
// distributed under the License is distributed on an "AS IS" BASIS,
// WITHOUT WARRANTIES OR CONDITIONS OF ANY KIND, either express or implied.
// See the License for the specific language governing permissions and
// limitations under the License.

package resource

import (
	"fmt"
	"strings"
	"testing"
	"time"

	"encoding/json"

	"github.com/argoproj/argo/pkg/apis/workflow/v1alpha1"
	api "github.com/kubeflow/pipelines/backend/api/go_client"
	"github.com/kubeflow/pipelines/backend/src/apiserver/common"
	"github.com/kubeflow/pipelines/backend/src/apiserver/model"
	"github.com/kubeflow/pipelines/backend/src/apiserver/storage"
	"github.com/kubeflow/pipelines/backend/src/common/util"
	swfapi "github.com/kubeflow/pipelines/backend/src/crd/pkg/apis/scheduledworkflow/v1beta1"
	"github.com/pkg/errors"
	"github.com/stretchr/testify/assert"
	"google.golang.org/grpc/codes"
	v1 "k8s.io/apimachinery/pkg/apis/meta/v1"
	"k8s.io/apimachinery/pkg/types"
)

type FakeBadObjectStore struct{}

func (m *FakeBadObjectStore) AddFile(template []byte, filePath string) error {
	return util.NewInternalServerError(errors.New("Error"), "bad object store")
}

func (m *FakeBadObjectStore) DeleteFile(filePath string) error {
	return errors.New("Not implemented.")
}

func (m *FakeBadObjectStore) GetFile(filePath string) ([]byte, error) {
	return []byte(""), nil
}

func (m *FakeBadObjectStore) AddAsYamlFile(o interface{}, filePath string) error {
	return util.NewInternalServerError(errors.New("Error"), "bad object store")
}

func (m *FakeBadObjectStore) GetFromYamlFile(o interface{}, filePath string) error {
	return util.NewInternalServerError(errors.New("Error"), "bad object store")
}

var testWorkflow = util.NewWorkflow(&v1alpha1.Workflow{
	TypeMeta:   v1.TypeMeta{APIVersion: "argoproj.io/v1alpha1", Kind: "Workflow"},
	ObjectMeta: v1.ObjectMeta{Name: "workflow-name", UID: "workflow1"},
	Spec:       v1alpha1.WorkflowSpec{Arguments: v1alpha1.Arguments{Parameters: []v1alpha1.Parameter{{Name: "param1"}}}},
	Status:     v1alpha1.WorkflowStatus{Phase: v1alpha1.NodeRunning},
})

// Util function to create an initial state with pipeline uploaded
func initWithPipeline(t *testing.T) (*FakeClientManager, *ResourceManager, *model.Pipeline) {
	store := NewFakeClientManagerOrFatal(util.NewFakeTimeForEpoch())
	manager := NewResourceManager(store)
	p, err := manager.CreatePipeline("p1", "", []byte(testWorkflow.ToStringForStore()))
	assert.Nil(t, err)
	return store, manager, p
}

func initWithExperiment(t *testing.T) (*FakeClientManager, *ResourceManager, *model.Experiment) {
	store := NewFakeClientManagerOrFatal(util.NewFakeTimeForEpoch())
	manager := NewResourceManager(store)
	experiment := &model.Experiment{Name: "e1"}
	experiment, err := manager.CreateExperiment(experiment)
	assert.Nil(t, err)
	return store, manager, experiment
}

func initWithExperimentAndPipeline(t *testing.T) (*FakeClientManager, *ResourceManager, *model.Experiment, *model.Pipeline) {
	store := NewFakeClientManagerOrFatal(util.NewFakeTimeForEpoch())
	manager := NewResourceManager(store)
	experiment := &model.Experiment{Name: "e1"}
	experiment, err := manager.CreateExperiment(experiment)
	assert.Nil(t, err)
	pipeline, err := manager.CreatePipeline("p1", "", []byte(testWorkflow.ToStringForStore()))
	assert.Nil(t, err)
	return store, manager, experiment, pipeline
}

// Util function to create an initial state with pipeline uploaded
func initWithJob(t *testing.T) (*FakeClientManager, *ResourceManager, *model.Job) {
	store, manager, exp := initWithExperiment(t)
	job := &api.Job{
		Name:         "j1",
		Enabled:      true,
		PipelineSpec: &api.PipelineSpec{WorkflowManifest: testWorkflow.ToStringForStore()},
		ResourceReferences: []*api.ResourceReference{
			{
				Key:          &api.ResourceKey{Type: api.ResourceType_EXPERIMENT, Id: exp.UUID},
				Relationship: api.Relationship_OWNER,
			},
		},
	}
	j, err := manager.CreateJob(job)
	assert.Nil(t, err)

	return store, manager, j
}

func initWithOneTimeRun(t *testing.T) (*FakeClientManager, *ResourceManager, *model.RunDetail) {
	store, manager, exp := initWithExperiment(t)
	apiRun := &api.Run{
		Name: "run1",
		PipelineSpec: &api.PipelineSpec{
			WorkflowManifest: testWorkflow.ToStringForStore(),
			Parameters: []*api.Parameter{
				{Name: "param1", Value: "world"},
			},
		},
		ResourceReferences: []*api.ResourceReference{
			{
				Key:          &api.ResourceKey{Type: api.ResourceType_EXPERIMENT, Id: exp.UUID},
				Relationship: api.Relationship_OWNER,
			},
		},
	}
	runDetail, err := manager.CreateRun(apiRun)
	assert.Nil(t, err)
	return store, manager, runDetail
}

func initWithOneTimeFailedRun(t *testing.T) (*FakeClientManager, *ResourceManager, *model.RunDetail) {
	store, manager, exp := initWithExperiment(t)
	apiRun := &api.Run{
		Name: "run1",
		PipelineSpec: &api.PipelineSpec{
			WorkflowManifest: testWorkflow.ToStringForStore(),
			Parameters: []*api.Parameter{
				{Name: "param1", Value: "world"},
			},
		},
		ResourceReferences: []*api.ResourceReference{
			{
				Key:          &api.ResourceKey{Type: api.ResourceType_EXPERIMENT, Id: exp.UUID},
				Relationship: api.Relationship_OWNER,
			},
		},
	}
	runDetail, err := manager.CreateRun(apiRun)
	assert.Nil(t, err)
	updatedWorkflow := util.NewWorkflow(testWorkflow.DeepCopy())
	updatedWorkflow.SetLabels(util.LabelKeyWorkflowRunId, runDetail.UUID)
	updatedWorkflow.Status.Phase = v1alpha1.NodeFailed
	updatedWorkflow.Status.Nodes = map[string]v1alpha1.NodeStatus{"node1": {Name: "pod1", Type: v1alpha1.NodeTypePod, Phase: v1alpha1.NodeFailed}}
	manager.ReportWorkflowResource(updatedWorkflow)
	return store, manager, runDetail
}

func createPipeline(name string) *model.Pipeline {
	return &model.Pipeline{
		Name:   name,
		Status: model.PipelineReady,
		DefaultVersion: &model.PipelineVersion{
			Name:   name + "_version",
			Status: model.PipelineVersionReady,
		}}
}

func TestCreatePipeline(t *testing.T) {
	store, _, pipeline := initWithPipeline(t)
	defer store.Close()
	pipelineExpected := &model.Pipeline{
		UUID:             DefaultFakeUUID,
		CreatedAtInSec:   1,
		Name:             "p1",
		Parameters:       "[{\"name\":\"param1\"}]",
		Status:           model.PipelineReady,
		DefaultVersionId: DefaultFakeUUID,
		DefaultVersion: &model.PipelineVersion{
			UUID:           DefaultFakeUUID,
			CreatedAtInSec: 1,
			Name:           "p1",
			Parameters:     "[{\"name\":\"param1\"}]",
			Status:         model.PipelineVersionReady,
			PipelineId:     DefaultFakeUUID,
		}}
	assert.Equal(t, pipelineExpected, pipeline)
}

func TestCreatePipeline_ComplexPipeline(t *testing.T) {
	store := NewFakeClientManagerOrFatal(util.NewFakeTimeForEpoch())
	defer store.Close()
	manager := NewResourceManager(store)

	createdPipeline, err := manager.CreatePipeline("pipeline1", "", []byte(strings.TrimSpace(
		complexPipeline)))
	assert.Nil(t, err)
	_, err = manager.GetPipeline(createdPipeline.UUID)
	assert.Nil(t, err)
}

func TestCreatePipeline_GetParametersError(t *testing.T) {
	store := NewFakeClientManagerOrFatal(util.NewFakeTimeForEpoch())
	defer store.Close()
	manager := NewResourceManager(store)
	_, err := manager.CreatePipeline("pipeline1", "", []byte("I am invalid yaml"))
	assert.Equal(t, codes.InvalidArgument, err.(*util.UserError).ExternalStatusCode())
	assert.Contains(t, err.Error(), "Failed to parse the parameter")
}

func TestCreatePipeline_StorePipelineMetadataError(t *testing.T) {
	store := NewFakeClientManagerOrFatal(util.NewFakeTimeForEpoch())
	defer store.Close()
	store.DB().Close()
	manager := NewResourceManager(store)
	_, err := manager.CreatePipeline("pipeline1", "", []byte("apiVersion: argoproj.io/v1alpha1\nkind: Workflow"))
	assert.Equal(t, codes.Internal, err.(*util.UserError).ExternalStatusCode())
	assert.Contains(t, err.Error(), "Failed to start a transaction to create a new pipeline")
}

func TestCreatePipeline_CreatePipelineFileError(t *testing.T) {
	store := NewFakeClientManagerOrFatal(util.NewFakeTimeForEpoch())
	defer store.Close()
	manager := NewResourceManager(store)
	// Use a bad object store
	manager.objectStore = &FakeBadObjectStore{}
	_, err := manager.CreatePipeline("pipeline1", "", []byte("apiVersion: argoproj.io/v1alpha1\nkind: Workflow"))
	assert.Equal(t, codes.Internal, err.(*util.UserError).ExternalStatusCode())
	assert.Contains(t, err.Error(), "bad object store")
	// Verify there is a pipeline in DB with status PipelineCreating.
	pipeline, err := manager.pipelineStore.GetPipelineWithStatus(DefaultFakeUUID, model.PipelineCreating)
	assert.Nil(t, err)
	assert.NotNil(t, pipeline)
}

func TestGetPipelineTemplate(t *testing.T) {
	store, manager, p := initWithPipeline(t)
	defer store.Close()
	actualTemplate, err := manager.GetPipelineTemplate(p.UUID)
	assert.Nil(t, err)
	assert.Equal(t, []byte(testWorkflow.ToStringForStore()), actualTemplate)
}

func TestGetPipelineTemplate_PipelineMetadataNotFound(t *testing.T) {
	store := NewFakeClientManagerOrFatal(util.NewFakeTimeForEpoch())
	defer store.Close()
	template := []byte("workflow: foo")
	store.ObjectStore().AddFile(template, storage.CreatePipelinePath(fmt.Sprint(1)))
	manager := NewResourceManager(store)
	_, err := manager.GetPipelineTemplate("1")
	assert.Equal(t, codes.NotFound, err.(*util.UserError).ExternalStatusCode())
	assert.Contains(t, err.Error(), "Pipeline 1 not found")
}

func TestGetPipelineTemplate_PipelineFileNotFound(t *testing.T) {
	store := NewFakeClientManagerOrFatal(util.NewFakeTimeForEpoch())
	defer store.Close()
	pipeline, _ := store.PipelineStore().CreatePipeline(createPipeline("pipeline1"))
	manager := NewResourceManager(store)
	_, err := manager.GetPipelineTemplate(pipeline.UUID)
	assert.Equal(t, codes.Internal, err.(*util.UserError).ExternalStatusCode())
	assert.Contains(t, err.Error(), "object not found")
}

func TestCreateRun_ThroughPipelineID(t *testing.T) {
	store, manager, p := initWithPipeline(t)
	defer store.Close()
	experiment := &model.Experiment{Name: "e1"}
	experiment, err := manager.CreateExperiment(experiment)
	assert.Nil(t, err)
	apiRun := &api.Run{
		Name: "run1",
		PipelineSpec: &api.PipelineSpec{
			PipelineId: p.UUID,
			Parameters: []*api.Parameter{
				{Name: "param1", Value: "world"},
			},
		},
		ResourceReferences: []*api.ResourceReference{
			{
				Key:          &api.ResourceKey{Type: api.ResourceType_EXPERIMENT, Id: experiment.UUID},
				Relationship: api.Relationship_OWNER,
			},
		},
	}
	runDetail, err := manager.CreateRun(apiRun)
	assert.Nil(t, err)

	expectedRuntimeWorkflow := testWorkflow.DeepCopy()
	expectedRuntimeWorkflow.Spec.Arguments.Parameters = []v1alpha1.Parameter{
		{Name: "param1", Value: util.StringPointer("world")}}
	expectedRuntimeWorkflow.Labels = map[string]string{util.LabelKeyWorkflowRunId: "123e4567-e89b-12d3-a456-426655440000"}
	expectedRuntimeWorkflow.Spec.ServiceAccountName = defaultPipelineRunnerServiceAccount

	expectedRunDetail := &model.RunDetail{
		Run: model.Run{
			UUID:           "123e4567-e89b-12d3-a456-426655440000",
			DisplayName:    "run1",
			Name:           "workflow-name",
			StorageState:   api.Run_STORAGESTATE_AVAILABLE.String(),
			CreatedAtInSec: 3,
			Conditions:     "Running",
			PipelineSpec: model.PipelineSpec{
				PipelineId:           p.UUID,
				PipelineName:         "p1",
				WorkflowSpecManifest: testWorkflow.ToStringForStore(),
				Parameters:           "[{\"name\":\"param1\",\"value\":\"world\"}]",
			},
			ResourceReferences: []*model.ResourceReference{
				{
					ResourceUUID:  "123e4567-e89b-12d3-a456-426655440000",
					ResourceType:  common.Run,
					ReferenceUUID: experiment.UUID,
					ReferenceName: "e1",
					ReferenceType: common.Experiment,
					Relationship:  common.Owner,
				},
			},
		},
		PipelineRuntime: model.PipelineRuntime{
			WorkflowRuntimeManifest: util.NewWorkflow(expectedRuntimeWorkflow).ToStringForStore(),
		},
	}
	assert.Equal(t, expectedRunDetail, runDetail, "The CreateRun return has unexpected value.")
	assert.Equal(t, 1, store.workflowClientFake.GetWorkflowCount(), "Workflow CRD is not created.")
	runDetail, err = manager.GetRun(runDetail.UUID)
	assert.Nil(t, err)
	assert.Equal(t, expectedRunDetail, runDetail, "CreateRun stored invalid data in database")
}

func TestCreateRun_ThroughWorkflowSpec(t *testing.T) {
	store, manager, runDetail := initWithOneTimeRun(t)
	expectedRuntimeWorkflow := testWorkflow.DeepCopy()
	expectedRuntimeWorkflow.Spec.Arguments.Parameters = []v1alpha1.Parameter{
		{Name: "param1", Value: util.StringPointer("world")}}
	expectedRuntimeWorkflow.Labels = map[string]string{util.LabelKeyWorkflowRunId: "123e4567-e89b-12d3-a456-426655440000"}
	expectedRuntimeWorkflow.Spec.ServiceAccountName = defaultPipelineRunnerServiceAccount
	expectedRunDetail := &model.RunDetail{
		Run: model.Run{
			UUID:           "123e4567-e89b-12d3-a456-426655440000",
			DisplayName:    "run1",
			Name:           "workflow-name",
			StorageState:   api.Run_STORAGESTATE_AVAILABLE.String(),
			CreatedAtInSec: 2,
			Conditions:     "Running",
			PipelineSpec: model.PipelineSpec{
				WorkflowSpecManifest: testWorkflow.ToStringForStore(),
				Parameters:           "[{\"name\":\"param1\",\"value\":\"world\"}]",
			},
			ResourceReferences: []*model.ResourceReference{
				{
					ResourceUUID:  "123e4567-e89b-12d3-a456-426655440000",
					ResourceType:  common.Run,
					ReferenceUUID: DefaultFakeUUID,
					ReferenceName: "e1",
					ReferenceType: common.Experiment,
					Relationship:  common.Owner,
				},
			},
		},
		PipelineRuntime: model.PipelineRuntime{
			WorkflowRuntimeManifest: util.NewWorkflow(expectedRuntimeWorkflow).ToStringForStore(),
		},
	}
	assert.Equal(t, expectedRunDetail, runDetail, "The CreateRun return has unexpected value.")
	assert.Equal(t, 1, store.workflowClientFake.GetWorkflowCount(), "Workflow CRD is not created.")
	runDetail, err := manager.GetRun(runDetail.UUID)
	assert.Nil(t, err)
	assert.Equal(t, expectedRunDetail, runDetail, "CreateRun stored invalid data in database")
}

func TestCreateRun_NoExperiment(t *testing.T) {
	store := NewFakeClientManagerOrFatal(util.NewFakeTimeForEpoch())
	manager := NewResourceManager(store)
	apiRun := &api.Run{
		Name: "No experiment",
		PipelineSpec: &api.PipelineSpec{
			WorkflowManifest: testWorkflow.ToStringForStore(),
			Parameters: []*api.Parameter{
				{Name: "param1", Value: "world"},
			},
		},
		// No experiment
		ResourceReferences: []*api.ResourceReference{},
	}
	runDetail, err := manager.CreateRun(apiRun)
	assert.Nil(t, err)
	expectedRunDetail := []*model.ResourceReference{{
		ResourceUUID: "123e4567-e89b-12d3-a456-426655440000",
		ResourceType: common.Run,
		// Experiment is now set
		ReferenceUUID: DefaultFakeUUID,
		ReferenceName: "Default",
		ReferenceType: common.Experiment,
		Relationship:  common.Owner,
	}}
	assert.Equal(t, expectedRunDetail, runDetail.Run.ResourceReferences, "The CreateRun return has unexpected value.")
	runDetail, err = manager.GetRun(runDetail.UUID)
	assert.Nil(t, err)
	assert.Equal(t, expectedRunDetail, runDetail.Run.ResourceReferences, "CreateRun stored invalid data in database")
}

func TestCreateRun_EmptyPipelineSpec(t *testing.T) {
	store := NewFakeClientManagerOrFatal(util.NewFakeTimeForEpoch())
	defer store.Close()
	manager := NewResourceManager(store)
	apiRun := &api.Run{
		Name: "run1",
		PipelineSpec: &api.PipelineSpec{
			Parameters: []*api.Parameter{
				{Name: "param1", Value: "world"},
			},
		},
	}
	_, err := manager.CreateRun(apiRun)
	assert.NotNil(t, err)
	assert.Contains(t, err.Error(), "Failed to fetch workflow spec")
}

func TestCreateRun_InvalidWorkflowSpec(t *testing.T) {
	store := NewFakeClientManagerOrFatal(util.NewFakeTimeForEpoch())
	defer store.Close()
	manager := NewResourceManager(store)
	apiRun := &api.Run{
		Name: "run1",
		PipelineSpec: &api.PipelineSpec{
			WorkflowManifest: string("I am invalid"),
			Parameters: []*api.Parameter{
				{Name: "param1", Value: "world"},
			},
		},
	}
	_, err := manager.CreateRun(apiRun)
	assert.NotNil(t, err)
	assert.Contains(t, err.Error(), "Failed to unmarshal workflow spec manifest")
}

func TestCreateRun_OverrideParametersError(t *testing.T) {
	store := NewFakeClientManagerOrFatal(util.NewFakeTimeForEpoch())
	defer store.Close()
	manager := NewResourceManager(store)
	apiRun := &api.Run{
		Name: "run1",
		PipelineSpec: &api.PipelineSpec{
			WorkflowManifest: testWorkflow.ToStringForStore(),
			Parameters: []*api.Parameter{
				{Name: "param2", Value: "world"},
			},
		},
	}
	_, err := manager.CreateRun(apiRun)
	assert.NotNil(t, err)
	assert.Contains(t, err.Error(), "Unrecognized input parameter")
}

func TestCreateRun_CreateWorkflowError(t *testing.T) {
	store := NewFakeClientManagerOrFatal(util.NewFakeTimeForEpoch())
	defer store.Close()
	manager := NewResourceManager(store)
	manager.workflowClient = &FakeBadWorkflowClient{}
	apiRun := &api.Run{
		Name: "run1",
		PipelineSpec: &api.PipelineSpec{
			WorkflowManifest: testWorkflow.ToStringForStore(),
			Parameters: []*api.Parameter{
				{Name: "param1", Value: "world"},
			},
		},
	}
	_, err := manager.CreateRun(apiRun)
	assert.NotNil(t, err)
	assert.Contains(t, err.Error(), "Failed to create a workflow")
}

func TestCreateRun_StoreRunMetadataError(t *testing.T) {
	store := NewFakeClientManagerOrFatal(util.NewFakeTimeForEpoch())
	defer store.Close()
	manager := NewResourceManager(store)
	store.DB().Close()
	apiRun := &api.Run{
		Name: "run1",
		PipelineSpec: &api.PipelineSpec{
			WorkflowManifest: testWorkflow.ToStringForStore(),
			Parameters: []*api.Parameter{
				{Name: "param1", Value: "world"},
			},
		},
	}
	_, err := manager.CreateRun(apiRun)
	assert.NotNil(t, err)
	assert.Contains(t, err.Error(), "database is closed")
}

func TestDeleteRun(t *testing.T) {
	store, manager, runDetail := initWithOneTimeRun(t)
	defer store.Close()
	err := manager.DeleteRun(runDetail.UUID)
	assert.Nil(t, err)

	_, err = manager.GetRun(runDetail.UUID)
	assert.Equal(t, codes.NotFound, err.(*util.UserError).ExternalStatusCode())
	assert.Contains(t, err.Error(), "not found")
}

func TestDeleteRun_RunNotExist(t *testing.T) {
	store := NewFakeClientManagerOrFatal(util.NewFakeTimeForEpoch())
	defer store.Close()
	manager := NewResourceManager(store)
	err := manager.DeleteRun("1")
	assert.Equal(t, codes.NotFound, err.(*util.UserError).ExternalStatusCode())
	assert.Contains(t, err.Error(), "not found")
}

func TestDeleteRun_CrdFailure(t *testing.T) {
	store, manager, runDetail := initWithOneTimeRun(t)
	defer store.Close()

	manager.workflowClient = &FakeBadWorkflowClient{}
	err := manager.DeleteRun(runDetail.UUID)
	//assert.Equal(t, codes.Internal, err.(*util.UserError).ExternalStatusCode())
	//assert.Contains(t, err.Error(), "some error")
	// TODO(IronPan) This should return error if swf CRD doesn't cascade delete runs.
	assert.Nil(t, err)
}

func TestDeleteRun_DbFailure(t *testing.T) {
	store, manager, runDetail := initWithOneTimeRun(t)
	defer store.Close()

	store.DB().Close()
	err := manager.DeleteRun(runDetail.UUID)
	assert.Equal(t, codes.Internal, err.(*util.UserError).ExternalStatusCode())
	assert.Contains(t, err.Error(), "database is closed")
}

func TestDeleteExperiment(t *testing.T) {
	store, manager, experiment := initWithExperiment(t)
	defer store.Close()
	err := manager.DeleteExperiment(experiment.UUID)
	assert.Nil(t, err)

	_, err = manager.GetExperiment(experiment.UUID)
	assert.Equal(t, codes.NotFound, err.(*util.UserError).ExternalStatusCode())
	assert.Contains(t, err.Error(), "not found")
}

func TestDeleteExperiment_ClearsDefaultExperiment(t *testing.T) {
	store, manager, experiment := initWithExperiment(t)
	defer store.Close()
	// Set default experiment ID. This is not normally done manually
	err := manager.SetDefaultExperimentId(experiment.UUID)
	assert.Nil(t, err)
	// Verify that default experiment ID is set
	defaultExperimentId, err := manager.GetDefaultExperimentId()
	assert.Nil(t, err)
	assert.Equal(t, experiment.UUID, defaultExperimentId)

	err = manager.DeleteExperiment(experiment.UUID)
	assert.Nil(t, err)

	_, err = manager.GetExperiment(experiment.UUID)
	assert.Equal(t, codes.NotFound, err.(*util.UserError).ExternalStatusCode())
	assert.Contains(t, err.Error(), "not found")

	// Verify that default experiment ID has been cleared
	defaultExperimentId, err = manager.GetDefaultExperimentId()
	assert.Nil(t, err)
	assert.Equal(t, "", defaultExperimentId)
}

func TestDeleteExperiment_ExperimentNotExist(t *testing.T) {
	store := NewFakeClientManagerOrFatal(util.NewFakeTimeForEpoch())
	defer store.Close()
	manager := NewResourceManager(store)
	err := manager.DeleteExperiment("1")
	assert.Equal(t, codes.NotFound, err.(*util.UserError).ExternalStatusCode())
	assert.Contains(t, err.Error(), "not found")
}

func TestDeleteExperiment_CrdFailure(t *testing.T) {
	store, manager, experiment := initWithExperiment(t)
	defer store.Close()

	manager.workflowClient = &FakeBadWorkflowClient{}
	err := manager.DeleteExperiment(experiment.UUID)
	assert.Nil(t, err)
}

func TestDeleteExperiment_DbFailure(t *testing.T) {
	store, manager, experiment := initWithExperiment(t)
	defer store.Close()

	store.DB().Close()
	err := manager.DeleteExperiment(experiment.UUID)
	assert.Equal(t, codes.Internal, err.(*util.UserError).ExternalStatusCode())
	assert.Contains(t, err.Error(), "database is closed")
}

func TestTerminateRun(t *testing.T) {
	store, manager, runDetail := initWithOneTimeRun(t)
	defer store.Close()

	err := manager.TerminateRun(runDetail.UUID)
	assert.Nil(t, err)

	actualRunDetail, err := manager.GetRun(runDetail.UUID)
	assert.Nil(t, err)
	assert.Equal(t, "Terminating", actualRunDetail.Conditions)

	isTerminated, err := store.workflowClientFake.isTerminated(runDetail.Run.Name)
	assert.Nil(t, err)
	assert.True(t, isTerminated)
}

func TestTerminateRun_RunNotExist(t *testing.T) {
	store := NewFakeClientManagerOrFatal(util.NewFakeTimeForEpoch())
	defer store.Close()
	manager := NewResourceManager(store)
	err := manager.TerminateRun("1")
	assert.Equal(t, codes.NotFound, err.(*util.UserError).ExternalStatusCode())
	assert.Contains(t, err.Error(), "not found")
}

func TestTerminateRun_DbFailure(t *testing.T) {
	store, manager, runDetail := initWithOneTimeRun(t)
	defer store.Close()

	store.DB().Close()
	err := manager.TerminateRun(runDetail.UUID)
	assert.Equal(t, codes.Internal, err.(*util.UserError).ExternalStatusCode())
	assert.Contains(t, err.Error(), "database is closed")
}

func TestRetryRun(t *testing.T) {
	store, manager, runDetail := initWithOneTimeFailedRun(t)
	defer store.Close()

	actualRunDetail, err := manager.GetRun(runDetail.UUID)
	assert.Nil(t, err)
	assert.Contains(t, actualRunDetail.WorkflowRuntimeManifest, "Failed")

	err = manager.RetryRun(runDetail.UUID)
	assert.Nil(t, err)

	actualRunDetail, err = manager.GetRun(runDetail.UUID)
	assert.Nil(t, err)
	assert.Contains(t, actualRunDetail.WorkflowRuntimeManifest, "Running")
}

func TestRetryRun_RunNotExist(t *testing.T) {
	store := NewFakeClientManagerOrFatal(util.NewFakeTimeForEpoch())
	defer store.Close()
	manager := NewResourceManager(store)
	err := manager.RetryRun("1")
	assert.Equal(t, codes.NotFound, err.(*util.UserError).ExternalStatusCode())
	assert.Contains(t, err.Error(), "not found")
}

func TestRetryRun_FailedDeletePods(t *testing.T) {
	store, manager, runDetail := initWithOneTimeFailedRun(t)
	defer store.Close()

	manager.podClient = FakeBadPodClient{}
	err := manager.RetryRun(runDetail.UUID)
	assert.NotNil(t, err)
	assert.Contains(t, err.Error(), "failed to delete pod")
}

func TestRetryRun_UpdateAndCreateFailed(t *testing.T) {
	store, manager, runDetail := initWithOneTimeFailedRun(t)
	defer store.Close()

	manager.workflowClient = &FakeBadWorkflowClient{}
	err := manager.RetryRun(runDetail.UUID)
	assert.NotNil(t, err)
	assert.Contains(t, err.Error(), "Failed to create or update the run")
}

func TestCreateJob_ThroughWorkflowSpec(t *testing.T) {
	store, _, job := initWithJob(t)
	defer store.Close()
	expectedJob := &model.Job{
		UUID:           "123",
		DisplayName:    "j1",
		Name:           "j1",
		Namespace:      "default",
		Enabled:        true,
		CreatedAtInSec: 2,
		UpdatedAtInSec: 2,
		Conditions:     "NO_STATUS",
		PipelineSpec: model.PipelineSpec{
			WorkflowSpecManifest: testWorkflow.ToStringForStore(),
		},
		ResourceReferences: []*model.ResourceReference{
			{
				ResourceUUID:  "123",
				ResourceType:  common.Job,
				ReferenceUUID: DefaultFakeUUID,
				ReferenceName: "e1",
				ReferenceType: common.Experiment,
				Relationship:  common.Owner,
			},
		},
	}
	assert.Equal(t, expectedJob, job)
}

func TestCreateJob_ThroughPipelineID(t *testing.T) {
	store, manager, pipeline := initWithPipeline(t)
	defer store.Close()
	experiment := &model.Experiment{Name: "e1"}
	experiment, err := manager.CreateExperiment(experiment)
	job := &api.Job{
		Name:    "j1",
		Enabled: true,
		PipelineSpec: &api.PipelineSpec{
			PipelineId: pipeline.UUID,
			Parameters: []*api.Parameter{
				{Name: "param1", Value: "world"},
			},
		},
		ResourceReferences: []*api.ResourceReference{
			{
				Key:          &api.ResourceKey{Type: api.ResourceType_EXPERIMENT, Id: experiment.UUID},
				Relationship: api.Relationship_OWNER,
			},
		},
	}
	newJob, err := manager.CreateJob(job)
	expectedJob := &model.Job{
		UUID:           "123",
		DisplayName:    "j1",
		Name:           "j1",
		Namespace:      "default",
		Enabled:        true,
		CreatedAtInSec: 3,
		UpdatedAtInSec: 3,
		Conditions:     "NO_STATUS",
		PipelineSpec: model.PipelineSpec{
			PipelineId:           pipeline.UUID,
			PipelineName:         "p1",
			WorkflowSpecManifest: testWorkflow.ToStringForStore(),
			Parameters:           "[{\"name\":\"param1\",\"value\":\"world\"}]",
		},
		ResourceReferences: []*model.ResourceReference{
			{
				ResourceUUID:  "123",
				ResourceType:  common.Job,
				ReferenceUUID: experiment.UUID,
				ReferenceName: "e1",
				ReferenceType: common.Experiment,
				Relationship:  common.Owner,
			},
		},
	}
	assert.Nil(t, err)
	assert.Equal(t, expectedJob, newJob)
}

func TestCreateJob_EmptyPipelineSpec(t *testing.T) {
	store := NewFakeClientManagerOrFatal(util.NewFakeTimeForEpoch())
	defer store.Close()
	manager := NewResourceManager(store)
	job := &api.Job{
		Name:    "pp 1",
		Enabled: true,
		PipelineSpec: &api.PipelineSpec{
			Parameters: []*api.Parameter{
				{Name: "param1", Value: "world"},
			},
		},
	}
	_, err := manager.CreateJob(job)
	assert.NotNil(t, err)
	assert.Contains(t, err.Error(), "Failed to fetch workflow spec")
}

func TestCreateJob_InvalidWorkflowSpec(t *testing.T) {
	store := NewFakeClientManagerOrFatal(util.NewFakeTimeForEpoch())
	defer store.Close()
	manager := NewResourceManager(store)
	job := &api.Job{
		Name:    "pp 1",
		Enabled: true,
		PipelineSpec: &api.PipelineSpec{
			WorkflowManifest: string("I am invalid"),
			Parameters: []*api.Parameter{
				{Name: "param1", Value: "world"},
			},
		},
	}
	_, err := manager.CreateJob(job)
	assert.NotNil(t, err)
	assert.Contains(t, err.Error(), "Failed to unmarshal workflow spec manifest")
}

func TestCreateJob_ExtraInputParameterError(t *testing.T) {
	store, manager, p := initWithPipeline(t)
	defer store.Close()
	job := &api.Job{
		Name:    "pp 1",
		Enabled: true,
		PipelineSpec: &api.PipelineSpec{
			PipelineId: p.UUID,
			Parameters: []*api.Parameter{
				{Name: "param2", Value: "world"},
			},
		},
	}
	_, err := manager.CreateJob(job)
	assert.Equal(t, codes.InvalidArgument, err.(*util.UserError).ExternalStatusCode())
	assert.Contains(t, err.Error(), "Unrecognized input parameter: param2")
}

func TestCreateJob_FailedToCreateScheduleWorkflow(t *testing.T) {
	store, manager, p := initWithPipeline(t)
	defer store.Close()
	manager.scheduledWorkflowClient = &FakeBadScheduledWorkflowClient{}
	job := &api.Job{
		Name:         "pp1",
		Enabled:      true,
		PipelineSpec: &api.PipelineSpec{PipelineId: p.UUID},
	}
	_, err := manager.CreateJob(job)
	assert.Equal(t, codes.Internal, err.(*util.UserError).ExternalStatusCode())
	assert.Contains(t, err.Error(), "Failed to create a scheduled workflow")
}

func TestEnableJob(t *testing.T) {
	store, manager, job := initWithJob(t)
	defer store.Close()
	err := manager.EnableJob(job.UUID, false)
	job, err = manager.GetJob(job.UUID)
	expectedJob := &model.Job{
		UUID:           "123",
		DisplayName:    "j1",
		Name:           "j1",
		Namespace:      "default",
		Enabled:        false,
		CreatedAtInSec: 2,
		UpdatedAtInSec: 3,
		Conditions:     "NO_STATUS",
		PipelineSpec: model.PipelineSpec{
			WorkflowSpecManifest: testWorkflow.ToStringForStore(),
		},
		ResourceReferences: []*model.ResourceReference{
			{
				ResourceUUID:  "123",
				ResourceType:  common.Job,
				ReferenceUUID: DefaultFakeUUID,
				ReferenceName: "e1",
				ReferenceType: common.Experiment,
				Relationship:  common.Owner,
			},
		},
	}
	assert.Nil(t, err)
	assert.Equal(t, expectedJob, job)
}

func TestEnableJob_JobNotExist(t *testing.T) {
	store := NewFakeClientManagerOrFatal(util.NewFakeTimeForEpoch())
	defer store.Close()
	manager := NewResourceManager(store)
	err := manager.EnableJob("1", false)
	assert.Equal(t, codes.NotFound, err.(*util.UserError).ExternalStatusCode())
	assert.Contains(t, err.Error(), "Job 1 not found")
}

func TestEnableJob_CrdFailure(t *testing.T) {
	store, manager, job := initWithJob(t)
	defer store.Close()
	manager.scheduledWorkflowClient = &FakeBadScheduledWorkflowClient{}
	err := manager.EnableJob(job.UUID, false)
	assert.Equal(t, codes.Internal, err.(*util.UserError).ExternalStatusCode())
	assert.Contains(t, err.Error(), "Check job exist failed: some error")
}

func TestEnableJob_DbFailure(t *testing.T) {
	store, manager, job := initWithJob(t)
	defer store.Close()
	store.DB().Close()
	err := manager.EnableJob(job.UUID, false)
	assert.Equal(t, codes.Internal, err.(*util.UserError).ExternalStatusCode())
	assert.Contains(t, err.Error(), "database is closed")
}

func TestDeleteJob(t *testing.T) {
	store, manager, job := initWithJob(t)
	defer store.Close()
	err := manager.DeleteJob(job.UUID)
	assert.Nil(t, err)

	_, err = manager.GetJob(job.UUID)
	assert.Equal(t, codes.NotFound, err.(*util.UserError).ExternalStatusCode())
	assert.Contains(t, err.Error(), "Job 123 not found")
}

func TestDeleteJob_JobNotExist(t *testing.T) {
	store := NewFakeClientManagerOrFatal(util.NewFakeTimeForEpoch())
	defer store.Close()
	manager := NewResourceManager(store)
	err := manager.DeleteJob("1")
	assert.Equal(t, codes.NotFound, err.(*util.UserError).ExternalStatusCode())
	assert.Contains(t, err.Error(), "Job 1 not found")
}

func TestDeleteJob_CrdFailure(t *testing.T) {
	store, manager, job := initWithJob(t)
	defer store.Close()

	manager.scheduledWorkflowClient = &FakeBadScheduledWorkflowClient{}
	err := manager.DeleteJob(job.UUID)
	assert.Equal(t, codes.Internal, err.(*util.UserError).ExternalStatusCode())
	assert.Contains(t, err.Error(), "Check job exist failed: some error")
}

func TestDeleteJob_DbFailure(t *testing.T) {
	store, manager, job := initWithJob(t)
	defer store.Close()

	store.DB().Close()
	err := manager.DeleteJob(job.UUID)
	assert.Equal(t, codes.Internal, err.(*util.UserError).ExternalStatusCode())
	assert.Contains(t, err.Error(), "database is closed")
}

func TestReportWorkflowResource_ScheduledWorkflowIDEmpty_Success(t *testing.T) {
	store, manager, run := initWithOneTimeRun(t)
	defer store.Close()
	// report workflow
	workflow := util.NewWorkflow(&v1alpha1.Workflow{
		ObjectMeta: v1.ObjectMeta{
			UID:    types.UID(run.UUID),
			Labels: map[string]string{util.LabelKeyWorkflowRunId: run.UUID},
		},
		Status: v1alpha1.WorkflowStatus{Phase: v1alpha1.NodeRunning},
	})
	err := manager.ReportWorkflowResource(workflow)
	assert.Nil(t, err)
	runDetail, err := manager.GetRun(run.UUID)
	assert.Nil(t, err)
	expectedRun := model.Run{
		UUID:           "123e4567-e89b-12d3-a456-426655440000",
		DisplayName:    "run1",
		Name:           "workflow-name",
		StorageState:   api.Run_STORAGESTATE_AVAILABLE.String(),
		CreatedAtInSec: 2,
		Conditions:     "Running",
		PipelineSpec: model.PipelineSpec{
			WorkflowSpecManifest: testWorkflow.ToStringForStore(),
			Parameters:           "[{\"name\":\"param1\",\"value\":\"world\"}]",
		},
		ResourceReferences: []*model.ResourceReference{
			{
				ResourceUUID:  "123e4567-e89b-12d3-a456-426655440000",
				ResourceType:  common.Run,
				ReferenceUUID: DefaultFakeUUID,
				ReferenceName: "e1",
				ReferenceType: common.Experiment,
				Relationship:  common.Owner,
			},
		},
	}
	assert.Equal(t, expectedRun, runDetail.Run)
}

func TestReportWorkflowResource_ScheduledWorkflowIDNotEmpty_Success(t *testing.T) {
	store, manager, job := initWithJob(t)
	defer store.Close()

	// report workflow
	workflow := util.NewWorkflow(&v1alpha1.Workflow{
		ObjectMeta: v1.ObjectMeta{
			Name:      "MY_NAME",
			Namespace: "MY_NAMESPACE",
			UID:       "WORKFLOW_1",
			Labels:    map[string]string{util.LabelKeyWorkflowRunId: "WORKFLOW_1"},
			OwnerReferences: []v1.OwnerReference{{
				APIVersion: "kubeflow.org/v1beta1",
				Kind:       "ScheduledWorkflow",
				Name:       "SCHEDULE_NAME",
				UID:        types.UID(job.UUID),
			}},
			CreationTimestamp: v1.NewTime(time.Unix(11, 0).UTC()),
		},
	})
	err := manager.ReportWorkflowResource(workflow)
	assert.Nil(t, err)

	runDetail, err := manager.GetRun("WORKFLOW_1")
	assert.Nil(t, err)

	expectedRunDetail := &model.RunDetail{
		Run: model.Run{
			UUID:             "WORKFLOW_1",
			DisplayName:      "MY_NAME",
			StorageState:     api.Run_STORAGESTATE_AVAILABLE.String(),
			Name:             "MY_NAME",
			Namespace:        "MY_NAMESPACE",
			CreatedAtInSec:   11,
			ScheduledAtInSec: 0,
			FinishedAtInSec:  0,
			PipelineSpec: model.PipelineSpec{
				WorkflowSpecManifest: workflow.GetWorkflowSpec().ToStringForStore(),
			},
			ResourceReferences: []*model.ResourceReference{
				{
					ResourceUUID:  "WORKFLOW_1",
					ResourceType:  common.Run,
					ReferenceUUID: job.UUID,
					ReferenceName: job.Name,
					ReferenceType: common.Job,
					Relationship:  common.Creator,
				},
				{
					ResourceUUID:  "WORKFLOW_1",
					ResourceType:  common.Run,
					ReferenceUUID: DefaultFakeUUID,
					ReferenceName: "e1",
					ReferenceType: common.Experiment,
					Relationship:  common.Owner,
				},
			},
		},
		PipelineRuntime: model.PipelineRuntime{WorkflowRuntimeManifest: workflow.ToStringForStore()},
	}

	assert.Equal(t, expectedRunDetail, runDetail)
}

func TestReportWorkflowResource_ScheduledWorkflowIDNotEmpty_NoExperiment_Success(t *testing.T) {
	store := NewFakeClientManagerOrFatal(util.NewFakeTimeForEpoch())
	defer store.Close()
	manager := NewResourceManager(store)
	job := &api.Job{
		Name:         "j1",
		Enabled:      true,
		PipelineSpec: &api.PipelineSpec{WorkflowManifest: testWorkflow.ToStringForStore()},
		// no experiment reference
	}
	newJob, err := manager.CreateJob(job)

	// report workflow
	workflow := util.NewWorkflow(&v1alpha1.Workflow{
		ObjectMeta: v1.ObjectMeta{
			Name:      "MY_NAME",
			Namespace: "MY_NAMESPACE",
			UID:       "WORKFLOW_1",
			Labels:    map[string]string{util.LabelKeyWorkflowRunId: "WORKFLOW_1"},
			OwnerReferences: []v1.OwnerReference{{
				APIVersion: "kubeflow.org/v1beta1",
				Kind:       "ScheduledWorkflow",
				Name:       "SCHEDULE_NAME",
				UID:        types.UID(newJob.UUID),
			}},
			CreationTimestamp: v1.NewTime(time.Unix(11, 0).UTC()),
		},
	})

	err = manager.ReportWorkflowResource(workflow)
	assert.Nil(t, err)

	runDetail, err := manager.GetRun("WORKFLOW_1")
	assert.Nil(t, err)

	expectedRunDetail := &model.RunDetail{
		Run: model.Run{
			UUID:             "WORKFLOW_1",
			DisplayName:      "MY_NAME",
			StorageState:     api.Run_STORAGESTATE_AVAILABLE.String(),
			Name:             "MY_NAME",
			Namespace:        "MY_NAMESPACE",
			CreatedAtInSec:   11,
			ScheduledAtInSec: 0,
			FinishedAtInSec:  0,
			PipelineSpec: model.PipelineSpec{
				WorkflowSpecManifest: workflow.GetWorkflowSpec().ToStringForStore(),
			},
			ResourceReferences: []*model.ResourceReference{
				{
					ResourceUUID:  "WORKFLOW_1",
					ResourceType:  common.Run,
					ReferenceUUID: newJob.UUID,
					ReferenceName: newJob.Name,
					ReferenceType: common.Job,
					Relationship:  common.Creator,
				},
				{
					ResourceUUID:  "WORKFLOW_1",
					ResourceType:  common.Run,
					ReferenceUUID: DefaultFakeUUID,
					ReferenceName: "Default",
					ReferenceType: common.Experiment,
					Relationship:  common.Owner,
				},
			},
		},
		PipelineRuntime: model.PipelineRuntime{WorkflowRuntimeManifest: workflow.ToStringForStore()},
	}

	assert.Equal(t, expectedRunDetail, runDetail)
}

func TestReportWorkflowResource_WorkflowCompleted(t *testing.T) {
	store, manager, run := initWithOneTimeRun(t)
	defer store.Close()
	// report workflow
	workflow := util.NewWorkflow(&v1alpha1.Workflow{
		ObjectMeta: v1.ObjectMeta{
			Name:   run.Name,
			UID:    types.UID(run.UUID),
			Labels: map[string]string{util.LabelKeyWorkflowRunId: run.UUID},
		},
		Status: v1alpha1.WorkflowStatus{Phase: v1alpha1.NodeFailed},
	})
	err := manager.ReportWorkflowResource(workflow)
	assert.Nil(t, err)

	wf, err := store.workflowClientFake.Get(run.Run.Name, v1.GetOptions{})
	assert.Nil(t, err)
	assert.Equal(t, wf.Labels[util.LabelKeyWorkflowPersistedFinalState], "true")
}

func TestReportWorkflowResource_WorkflowCompleted_FinalStatePersisted(t *testing.T) {
	store, manager, run := initWithOneTimeRun(t)
	defer store.Close()
	// report workflow
	workflow := util.NewWorkflow(&v1alpha1.Workflow{
		ObjectMeta: v1.ObjectMeta{
			Name:   run.Name,
			UID:    types.UID(run.UUID),
			Labels: map[string]string{util.LabelKeyWorkflowRunId: run.UUID, util.LabelKeyWorkflowPersistedFinalState: "true"},
		},
		Status: v1alpha1.WorkflowStatus{Phase: v1alpha1.NodeFailed},
	})
	err := manager.ReportWorkflowResource(workflow)
	assert.Nil(t, err)
}

func TestReportWorkflowResource_WorkflowCompleted_FinalStatePersisted_DeleteFailed(t *testing.T) {
	store, manager, run := initWithOneTimeRun(t)
	manager.workflowClient = &FakeBadWorkflowClient{}
	defer store.Close()
	// report workflow
	workflow := util.NewWorkflow(&v1alpha1.Workflow{
		ObjectMeta: v1.ObjectMeta{
			Name:   run.Name,
			UID:    types.UID(run.UUID),
			Labels: map[string]string{util.LabelKeyWorkflowRunId: run.UUID, util.LabelKeyWorkflowPersistedFinalState: "true"},
		},
		Status: v1alpha1.WorkflowStatus{Phase: v1alpha1.NodeFailed},
	})
	err := manager.ReportWorkflowResource(workflow)
	assert.NotNil(t, err)
	assert.Contains(t, err.Error(), "failed to delete workflow")
}

func TestReportScheduledWorkflowResource_Success(t *testing.T) {
	store, manager, job := initWithJob(t)
	defer store.Close()
	// report scheduled workflow
	swf := util.NewScheduledWorkflow(&swfapi.ScheduledWorkflow{
		ObjectMeta: v1.ObjectMeta{
			Name:      "MY_NAME",
			Namespace: "MY_NAMESPACE",
			UID:       types.UID(job.UUID),
		},
	})
	err := manager.ReportScheduledWorkflowResource(swf)
	assert.Nil(t, err)

	actualJob, err := manager.GetJob(job.UUID)
	assert.Nil(t, err)

	expectedJob := &model.Job{
		Name:        "MY_NAME",
		DisplayName: "j1",
		Namespace:   "MY_NAMESPACE",
		Enabled:     false,
		UUID:        job.UUID,
		Conditions:  "NO_STATUS",
		Trigger: model.Trigger{
			CronSchedule: model.CronSchedule{
				Cron: util.StringPointer(""),
			},
			PeriodicSchedule: model.PeriodicSchedule{
				IntervalSecond: util.Int64Pointer(0),
			},
		},
		PipelineSpec: model.PipelineSpec{
			WorkflowSpecManifest: testWorkflow.ToStringForStore(),
			Parameters:           "[]",
		},
		ResourceReferences: []*model.ResourceReference{
			{
				ResourceUUID:  job.UUID,
				ResourceType:  common.Job,
				ReferenceUUID: DefaultFakeUUID,
				ReferenceName: "e1",
				ReferenceType: common.Experiment,
				Relationship:  common.Owner,
			},
		},
		CreatedAtInSec: 2,
		UpdatedAtInSec: 3,
	}
	assert.Equal(t, expectedJob, actualJob)
}

func TestReportScheduledWorkflowResource_Error(t *testing.T) {
	store := NewFakeClientManagerOrFatal(util.NewFakeTimeForEpoch())
	defer store.Close()
	manager := NewResourceManager(store)

	// Create pipeline
	workflow := util.NewWorkflow(&v1alpha1.Workflow{
		TypeMeta:   v1.TypeMeta{APIVersion: "argoproj.io/v1alpha1", Kind: "Workflow"},
		ObjectMeta: v1.ObjectMeta{Name: "workflow-name"}})
	p, err := manager.CreatePipeline("1", "", []byte(workflow.ToStringForStore()))
	assert.Nil(t, err)

	// Create job
	job := &api.Job{
		Name:         "pp1",
		Enabled:      true,
		PipelineSpec: &api.PipelineSpec{PipelineId: p.UUID},
	}
	newJob, err := manager.CreateJob(job)
	assert.Nil(t, err)

	store.Close()

	// report scheduled workflow
	swf := util.NewScheduledWorkflow(&swfapi.ScheduledWorkflow{
		ObjectMeta: v1.ObjectMeta{
			Name:      "MY_NAME",
			Namespace: "MY_NAMESPACE",
			UID:       types.UID(newJob.UUID),
		},
	})
	err = manager.ReportScheduledWorkflowResource(swf)
	assert.NotNil(t, err)
	assert.Equal(t, codes.Internal, err.(*util.UserError).ExternalStatusCode())
	assert.Contains(t, err.(*util.UserError).String(), "database is closed")
}

func TestGetWorkflowSpecBytes_ByPipelineID(t *testing.T) {
	store, manager, pipeline := initWithPipeline(t)
	defer store.Close()
	spec := &api.PipelineSpec{
		PipelineId: pipeline.UUID,
		Parameters: []*api.Parameter{
			{Name: "param1", Value: "world"},
		},
	}
	workflowBytes, err := manager.getWorkflowSpecBytes(spec)
	assert.Nil(t, err)
	var actualWorkflow v1alpha1.Workflow
	json.Unmarshal(workflowBytes, &actualWorkflow)
	assert.Equal(t, testWorkflow.Get(), &actualWorkflow)
}

func TestGetWorkflowSpecBytes_ByPipelineID_NotExist(t *testing.T) {
	store := NewFakeClientManagerOrFatal(util.NewFakeTimeForEpoch())
	defer store.Close()
	manager := NewResourceManager(store)

	spec := &api.PipelineSpec{
		PipelineId: "1",
		Parameters: []*api.Parameter{
			{Name: "param1", Value: "world"},
		},
	}
	_, err := manager.getWorkflowSpecBytes(spec)
	assert.NotNil(t, err)
	assert.Contains(t, err.Error(), "not found")
}

func TestGetWorkflowSpecBytes_ByWorkflowManifest(t *testing.T) {
	store := NewFakeClientManagerOrFatal(util.NewFakeTimeForEpoch())
	defer store.Close()
	manager := NewResourceManager(store)

	spec := &api.PipelineSpec{
		WorkflowManifest: "some manifest",
		Parameters: []*api.Parameter{
			{Name: "param1", Value: "world"},
		},
	}
	workflowBytes, err := manager.getWorkflowSpecBytes(spec)
	assert.Nil(t, err)
	assert.Equal(t, []byte("some manifest"), workflowBytes)
}

func TestGetWorkflowSpecBytes_MissingSpec(t *testing.T) {
	store := NewFakeClientManagerOrFatal(util.NewFakeTimeForEpoch())
	defer store.Close()
	manager := NewResourceManager(store)

	spec := &api.PipelineSpec{
		Parameters: []*api.Parameter{
			{Name: "param1", Value: "world"},
		},
	}
	_, err := manager.getWorkflowSpecBytes(spec)
	assert.NotNil(t, err)
	assert.Contains(t, err.Error(), "Please provide a valid pipeline spec")
}

func TestReadArtifact_Succeed(t *testing.T) {
	store, manager, job := initWithJob(t)
	defer store.Close()

	expectedContent := "test"
	filePath := "test/file.txt"
	store.ObjectStore().AddFile([]byte(expectedContent), filePath)

	// Create a scheduled run
	// job, _ := manager.CreateJob(&api.Job{
	// 	Name:       "pp1",
	// 	PipelineId: p.UUID,
	// 	Enabled:    true,
	// })
	workflow := util.NewWorkflow(&v1alpha1.Workflow{
		ObjectMeta: v1.ObjectMeta{
			Name:              "MY_NAME",
			Namespace:         "MY_NAMESPACE",
			UID:               "run-1",
			Labels:            map[string]string{util.LabelKeyWorkflowRunId: "run-1"},
			CreationTimestamp: v1.NewTime(time.Unix(11, 0).UTC()),
			OwnerReferences: []v1.OwnerReference{{
				APIVersion: "kubeflow.org/v1beta1",
				Kind:       "ScheduledWorkflow",
				Name:       "SCHEDULE_NAME",
				UID:        types.UID(job.UUID),
			}},
		},
		Status: v1alpha1.WorkflowStatus{
			Nodes: map[string]v1alpha1.NodeStatus{
				"node-1": {
					Outputs: &v1alpha1.Outputs{
						Artifacts: []v1alpha1.Artifact{
							{
								Name: "artifact-1",
								ArtifactLocation: v1alpha1.ArtifactLocation{
									S3: &v1alpha1.S3Artifact{
										Key: filePath,
									},
								},
							},
						},
					},
				},
			},
		},
	})
	err := manager.ReportWorkflowResource(workflow)
	assert.Nil(t, err)

	artifactContent, err := manager.ReadArtifact("run-1", "node-1", "artifact-1")
	assert.Nil(t, err)
	assert.Equal(t, expectedContent, string(artifactContent))
}

func TestReadArtifact_WorkflowNoStatus_NotFound(t *testing.T) {
	store, manager, job := initWithJob(t)
	defer store.Close()
	// report workflow
	workflow := util.NewWorkflow(&v1alpha1.Workflow{
		ObjectMeta: v1.ObjectMeta{
			Name:              "MY_NAME",
			Namespace:         "MY_NAMESPACE",
			UID:               "run-1",
			Labels:            map[string]string{util.LabelKeyWorkflowRunId: "run-1"},
			CreationTimestamp: v1.NewTime(time.Unix(11, 0).UTC()),
			OwnerReferences: []v1.OwnerReference{{
				APIVersion: "kubeflow.org/v1beta1",
				Kind:       "ScheduledWorkflow",
				Name:       "SCHEDULE_NAME",
				UID:        types.UID(job.UUID),
			}},
		}})
	err := manager.ReportWorkflowResource(workflow)
	assert.Nil(t, err)

	_, err = manager.ReadArtifact("run-1", "node-1", "artifact-1")
	assert.True(t, util.IsUserErrorCodeMatch(err, codes.NotFound))
}

func TestReadArtifact_NoRun_NotFound(t *testing.T) {
	store := NewFakeClientManagerOrFatal(util.NewFakeTimeForEpoch())
	defer store.Close()
	manager := NewResourceManager(store)

	_, err := manager.ReadArtifact("run-1", "node-1", "artifact-1")
	assert.True(t, util.IsUserErrorCodeMatch(err, codes.NotFound))
}

const (
	complexPipeline = `
# Copyright 2018 Google LLC
#
# Licensed under the Apache License, Version 2.0 (the "License");
# you may not use this file except in compliance with the License.
# You may obtain a copy of the License at
#
#      http://www.apache.org/licenses/LICENSE-2.0
#
# Unless required by applicable law or agreed to in writing, software
# distributed under the License is distributed on an "AS IS" BASIS,
# WITHOUT WARRANTIES OR CONDITIONS OF ANY KIND, either express or implied.
# See the License for the specific language governing permissions and
# limitations under the License.
apiVersion: argoproj.io/v1alpha1
kind: Workflow
metadata:
  generateName: tfmataxicabclassificationpipelineexample-
spec:
  arguments:
    parameters:
    - name: output
    - name: project
    - name: schema
      value: gs://ml-pipeline-playground/tfma/taxi-cab-classification/schema.json
    - name: train
      value: gs://ml-pipeline-playground/tfma/taxi-cab-classification/train.csv
    - name: evaluation
      value: gs://ml-pipeline-playground/tfma/taxi-cab-classification/eval.csv
    - name: preprocess-mode
      value: local
    - name: preprocess-module
      value: gs://ml-pipeline-playground/tfma/taxi-cab-classification/preprocessing.py
    - name: target
      value: tips
    - name: learning-rate
      value: '0.1'
    - name: hidden-layer-size
      value: '1500'
    - name: steps
      value: '3000'
    - name: workers
      value: '0'
    - name: pss
      value: '0'
    - name: predict-mode
      value: local
    - name: analyze-mode
      value: local
    - name: analyze-slice-column
      value: trip_start_hour
  entrypoint: tfmataxicabclassificationpipelineexample
  templates:
  - container:
      args:
      - --output
      - '{{inputs.parameters.output}}/{{workflow.name}}/analysis'
      - --model
      - '{{inputs.parameters.training-train}}'
      - --eval
      - '{{inputs.parameters.evaluation}}'
      - --schema
      - '{{inputs.parameters.schema}}'
      - --project
      - '{{inputs.parameters.project}}'
      - --mode
      - '{{inputs.parameters.analyze-mode}}'
      - --slice-columns
      - '{{inputs.parameters.analyze-slice-column}}'
      image: gcr.io/ml-pipeline/ml-pipeline-dataflow-tfma
    inputs:
      parameters:
      - name: analyze-mode
      - name: analyze-slice-column
      - name: evaluation
      - name: output
      - name: project
      - name: schema
      - name: training-train
    name: analysis
    outputs:
      artifacts:
      - name: mlpipeline-ui-metadata
        path: /mlpipeline-ui-metadata.json
        s3:
          accessKeySecret:
            key: accesskey
            name: mlpipeline-minio-artifact
          bucket: mlpipeline
          endpoint: minio-service.kubeflow:9000
          insecure: true
          key: runs/{{workflow.uid}}/{{pod.name}}/mlpipeline-ui-metadata.tgz
          secretKeySecret:
            key: secretkey
            name: mlpipeline-minio-artifact
      parameters:
      - name: analysis-analysis
        valueFrom:
          path: /output.txt
  - container:
      args:
      - --output
      - '{{inputs.parameters.output}}/{{workflow.name}}/predict'
      - --data
      - '{{inputs.parameters.evaluation}}'
      - --schema
      - '{{inputs.parameters.schema}}'
      - --target
      - '{{inputs.parameters.target}}'
      - --model
      - '{{inputs.parameters.training-train}}'
      - --mode
      - '{{inputs.parameters.predict-mode}}'
      - --project
      - '{{inputs.parameters.project}}'
      image: gcr.io/ml-pipeline/ml-pipeline-dataflow-tf-predict
    inputs:
      parameters:
      - name: evaluation
      - name: output
      - name: predict-mode
      - name: project
      - name: schema
      - name: target
      - name: training-train
    name: prediction
    outputs:
      artifacts:
      - name: mlpipeline-ui-metadata
        path: /mlpipeline-ui-metadata.json
        s3:
          accessKeySecret:
            key: accesskey
            name: mlpipeline-minio-artifact
          bucket: mlpipeline
          endpoint: minio-service.kubeflow:9000
          insecure: true
          key: runs/{{workflow.uid}}/{{pod.name}}/mlpipeline-ui-metadata.tgz
          secretKeySecret:
            key: secretkey
            name: mlpipeline-minio-artifact
      parameters:
      - name: prediction-predict
        valueFrom:
          path: /output.txt
  - container:
      args:
      - --train
      - '{{inputs.parameters.train}}'
      - --eval
      - '{{inputs.parameters.evaluation}}'
      - --schema
      - '{{inputs.parameters.schema}}'
      - --output
      - '{{inputs.parameters.output}}/{{workflow.name}}/transformed'
      - --project
      - '{{inputs.parameters.project}}'
      - --mode
      - '{{inputs.parameters.preprocess-mode}}'
      - --preprocessing-module
      - '{{inputs.parameters.preprocess-module}}'
      image: gcr.io/ml-pipeline/ml-pipeline-dataflow-tft
    inputs:
      parameters:
      - name: evaluation
      - name: output
      - name: preprocess-mode
      - name: preprocess-module
      - name: project
      - name: schema
      - name: train
    name: preprocess
    outputs:
      artifacts:
      - name: mlpipeline-ui-metadata
        path: /mlpipeline-ui-metadata.json
        s3:
          accessKeySecret:
            key: accesskey
            name: mlpipeline-minio-artifact
          bucket: mlpipeline
          endpoint: minio-service.kubeflow:9000
          insecure: true
          key: runs/{{workflow.uid}}/{{pod.name}}/mlpipeline-ui-metadata.tgz
          secretKeySecret:
            key: secretkey
            name: mlpipeline-minio-artifact
      parameters:
      - name: preprocess-transformed
        valueFrom:
          path: /output.txt
  - dag:
      tasks:
      - arguments:
          parameters:
          - name: analyze-mode
            value: '{{inputs.parameters.analyze-mode}}'
          - name: analyze-slice-column
            value: '{{inputs.parameters.analyze-slice-column}}'
          - name: evaluation
            value: '{{inputs.parameters.evaluation}}'
          - name: output
            value: '{{inputs.parameters.output}}'
          - name: project
            value: '{{inputs.parameters.project}}'
          - name: schema
            value: '{{inputs.parameters.schema}}'
          - name: training-train
            value: '{{tasks.training.outputs.parameters.training-train}}'
        dependencies:
        - training
        name: analysis
        template: analysis
      - arguments:
          parameters:
          - name: evaluation
            value: '{{inputs.parameters.evaluation}}'
          - name: output
            value: '{{inputs.parameters.output}}'
          - name: predict-mode
            value: '{{inputs.parameters.predict-mode}}'
          - name: project
            value: '{{inputs.parameters.project}}'
          - name: schema
            value: '{{inputs.parameters.schema}}'
          - name: target
            value: '{{inputs.parameters.target}}'
          - name: training-train
            value: '{{tasks.training.outputs.parameters.training-train}}'
        dependencies:
        - training
        name: prediction
        template: prediction
      - arguments:
          parameters:
          - name: evaluation
            value: '{{inputs.parameters.evaluation}}'
          - name: output
            value: '{{inputs.parameters.output}}'
          - name: preprocess-mode
            value: '{{inputs.parameters.preprocess-mode}}'
          - name: preprocess-module
            value: '{{inputs.parameters.preprocess-module}}'
          - name: project
            value: '{{inputs.parameters.project}}'
          - name: schema
            value: '{{inputs.parameters.schema}}'
          - name: train
            value: '{{inputs.parameters.train}}'
        name: preprocess
        template: preprocess
      - arguments:
          parameters:
          - name: hidden-layer-size
            value: '{{inputs.parameters.hidden-layer-size}}'
          - name: learning-rate
            value: '{{inputs.parameters.learning-rate}}'
          - name: output
            value: '{{inputs.parameters.output}}'
          - name: preprocess-module
            value: '{{inputs.parameters.preprocess-module}}'
          - name: preprocess-transformed
            value: '{{tasks.preprocess.outputs.parameters.preprocess-transformed}}'
          - name: pss
            value: '{{inputs.parameters.pss}}'
          - name: schema
            value: '{{inputs.parameters.schema}}'
          - name: steps
            value: '{{inputs.parameters.steps}}'
          - name: target
            value: '{{inputs.parameters.target}}'
          - name: workers
            value: '{{inputs.parameters.workers}}'
        dependencies:
        - preprocess
        name: training
        template: training
    inputs:
      parameters:
      - name: analyze-mode
      - name: analyze-slice-column
      - name: evaluation
      - name: hidden-layer-size
      - name: learning-rate
      - name: output
      - name: predict-mode
      - name: preprocess-mode
      - name: preprocess-module
      - name: project
      - name: pss
      - name: schema
      - name: steps
      - name: target
      - name: train
      - name: workers
    name: tfmataxicabclassificationpipelineexample
  - container:
      args:
      - --job-dir
      - '{{inputs.parameters.output}}/{{workflow.name}}/train'
      - --transformed-data-dir
      - '{{inputs.parameters.preprocess-transformed}}'
      - --schema
      - '{{inputs.parameters.schema}}'
      - --learning-rate
      - '{{inputs.parameters.learning-rate}}'
      - --hidden-layer-size
      - '{{inputs.parameters.hidden-layer-size}}'
      - --steps
      - '{{inputs.parameters.steps}}'
      - --target
      - '{{inputs.parameters.target}}'
      - --workers
      - '{{inputs.parameters.workers}}'
      - --pss
      - '{{inputs.parameters.pss}}'
      - --preprocessing-module
      - '{{inputs.parameters.preprocess-module}}'
      - --tfjob-timeout-minutes
      - '60'
      image: gcr.io/ml-pipeline/ml-pipeline-kubeflow-tf
    inputs:
      parameters:
      - name: hidden-layer-size
      - name: learning-rate
      - name: output
      - name: preprocess-module
      - name: preprocess-transformed
      - name: pss
      - name: schema
      - name: steps
      - name: target
      - name: workers
    name: training
    outputs:
      artifacts:
      - name: mlpipeline-ui-metadata
        path: /mlpipeline-ui-metadata.json
        s3:
          accessKeySecret:
            key: accesskey
            name: mlpipeline-minio-artifact
          bucket: mlpipeline
          endpoint: minio-service.kubeflow:9000
          insecure: true
          key: runs/{{workflow.uid}}/{{pod.name}}/mlpipeline-ui-metadata.tgz
          secretKeySecret:
            key: secretkey
            name: mlpipeline-minio-artifact
      parameters:
      - name: training-train
        valueFrom:
          path: /output.txt`
)

func TestCreatePipelineVersion(t *testing.T) {
	store := NewFakeClientManagerOrFatal(util.NewFakeTimeForEpoch())
	manager := NewResourceManager(store)

	// Create a pipeline before versions.
<<<<<<< HEAD
	_, err := manager.CreatePipeline(
		"p", "", []byte(testWorkflow.ToStringForStore()))
=======
	_, err := manager.CreatePipeline("p", "", []byte(testWorkflow.ToStringForStore()))
>>>>>>> f83218fc
	assert.Nil(t, err)

	// Create a version under the above pipeline.
	pipelineStore, ok := store.pipelineStore.(*storage.PipelineStore)
	assert.True(t, ok)
	pipelineStore.SetUUIDGenerator(util.NewFakeUUIDGeneratorOrFatal(FakeUUIDOne, nil))
	version, err := manager.CreatePipelineVersion(
		&api.PipelineVersion{
			Name: "p_v",
			ResourceReferences: []*api.ResourceReference{
				&api.ResourceReference{
					Key: &api.ResourceKey{
						Id:   DefaultFakeUUID,
						Type: api.ResourceType_PIPELINE,
					},
					Relationship: api.Relationship_OWNER,
				},
			},
		},
		[]byte(testWorkflow.ToStringForStore()))
	assert.Nil(t, err)

	defer store.Close()
	pipelineVersionExpected := &model.PipelineVersion{
		UUID:           FakeUUIDOne,
		CreatedAtInSec: 2,
		Name:           "p_v",
		Parameters:     "[{\"name\":\"param1\"}]",
		Status:         model.PipelineVersionReady,
		PipelineId:     DefaultFakeUUID,
	}
	assert.Equal(t, pipelineVersionExpected, version)
}

func TestCreatePipelineVersion_ComplexPipelineVersion(t *testing.T) {
	store := NewFakeClientManagerOrFatal(util.NewFakeTimeForEpoch())
	defer store.Close()
	manager := NewResourceManager(store)

	// Create a pipeline.
<<<<<<< HEAD
	createdPipeline, err := manager.CreatePipeline(
		"pipeline",
		"",
		[]byte(strings.TrimSpace(complexPipeline)))
=======
	createdPipeline, err := manager.CreatePipeline("pipeline", "", []byte(strings.TrimSpace(complexPipeline)))
>>>>>>> f83218fc
	assert.Nil(t, err)

	// Create a version under the above pipeline.
	pipelineStore, ok := store.pipelineStore.(*storage.PipelineStore)
	assert.True(t, ok)
	pipelineStore.SetUUIDGenerator(util.NewFakeUUIDGeneratorOrFatal(FakeUUIDOne, nil))
	version, err := manager.CreatePipelineVersion(
		&api.PipelineVersion{
			Name: "pipeline_version",
			ResourceReferences: []*api.ResourceReference{
				&api.ResourceReference{
					Key: &api.ResourceKey{
						Id:   DefaultFakeUUID,
						Type: api.ResourceType_PIPELINE,
					},
					Relationship: api.Relationship_OWNER,
				},
			},
		},
		[]byte(strings.TrimSpace(complexPipeline)))
	assert.Nil(t, err)

	_, err = manager.GetPipeline(createdPipeline.UUID)
	assert.Nil(t, err)

	_, err = manager.GetPipelineVersion(version.UUID)
	assert.Nil(t, err)
}

func TestCreatePipelineVersion_CreatePipelineVersionFileError(t *testing.T) {
	store := NewFakeClientManagerOrFatal(util.NewFakeTimeForEpoch())
	defer store.Close()
	manager := NewResourceManager(store)

	// Create a pipeline.
<<<<<<< HEAD
	_, err := manager.CreatePipeline(
		"pipeline",
		"",
		[]byte(strings.TrimSpace(complexPipeline)))
=======
	_, err := manager.CreatePipeline("pipeline", "", []byte(strings.TrimSpace(complexPipeline)))
>>>>>>> f83218fc
	assert.Nil(t, err)

	// Switch to a bad object store
	manager.objectStore = &FakeBadObjectStore{}

	// Create a version under the above pipeline.
	pipelineStore, ok := store.pipelineStore.(*storage.PipelineStore)
	assert.True(t, ok)
<<<<<<< HEAD
	pipelineStore.SetUUIDGenerator(util.NewFakeUUIDGeneratorOrFatal(
		FakeUUIDOne, nil))
=======
	pipelineStore.SetUUIDGenerator(util.NewFakeUUIDGeneratorOrFatal(FakeUUIDOne, nil))
>>>>>>> f83218fc
	_, err = manager.CreatePipelineVersion(
		&api.PipelineVersion{
			Name: "pipeline_version",
			ResourceReferences: []*api.ResourceReference{
				&api.ResourceReference{
					Key: &api.ResourceKey{
						Id:   DefaultFakeUUID,
						Type: api.ResourceType_PIPELINE,
					},
					Relationship: api.Relationship_OWNER,
				},
			},
		},
		[]byte("apiVersion: argoproj.io/v1alpha1\nkind: Workflow"))
	assert.Equal(t, codes.Internal, err.(*util.UserError).ExternalStatusCode())
	assert.Contains(t, err.Error(), "bad object store")

	// Verify the pipeline version in DB is in status PipelineVersionCreating.
<<<<<<< HEAD
	version, err :=
		manager.pipelineStore.GetPipelineVersionWithStatus(
			FakeUUIDOne, model.PipelineVersionCreating)
=======
	version, err := manager.pipelineStore.GetPipelineVersionWithStatus(FakeUUIDOne, model.PipelineVersionCreating)
>>>>>>> f83218fc
	assert.Nil(t, err)
	assert.NotNil(t, version)
}

func TestCreatePipelineVersion_GetParametersError(t *testing.T) {
	store := NewFakeClientManagerOrFatal(util.NewFakeTimeForEpoch())
	defer store.Close()
	manager := NewResourceManager(store)

	// Create a pipeline.
<<<<<<< HEAD
	_, err := manager.CreatePipeline(
		"pipeline", "", []byte(testWorkflow.ToStringForStore()))
=======
	_, err := manager.CreatePipeline("pipeline", "", []byte(testWorkflow.ToStringForStore()))
>>>>>>> f83218fc
	assert.Nil(t, err)

	// Create a version under the above pipeline.
	pipelineStore, ok := store.pipelineStore.(*storage.PipelineStore)
	assert.True(t, ok)
<<<<<<< HEAD
	pipelineStore.SetUUIDGenerator(util.NewFakeUUIDGeneratorOrFatal(
		FakeUUIDOne, nil))
=======
	pipelineStore.SetUUIDGenerator(util.NewFakeUUIDGeneratorOrFatal(FakeUUIDOne, nil))
>>>>>>> f83218fc
	_, err = manager.CreatePipelineVersion(
		&api.PipelineVersion{
			Name: "pipeline_version",
			ResourceReferences: []*api.ResourceReference{
				&api.ResourceReference{
					Key: &api.ResourceKey{
						Id:   DefaultFakeUUID,
						Type: api.ResourceType_PIPELINE,
					},
					Relationship: api.Relationship_OWNER,
				},
			},
		},
		[]byte("I am invalid yaml"))
<<<<<<< HEAD
	assert.Equal(
		t, codes.InvalidArgument, err.(*util.UserError).ExternalStatusCode())
=======
	assert.Equal(t, codes.InvalidArgument, err.(*util.UserError).ExternalStatusCode())
>>>>>>> f83218fc
	assert.Contains(t, err.Error(), "Failed to parse the parameter")
}

func TestCreatePipelineVersion_StorePipelineVersionMetadataError(t *testing.T) {
	store := NewFakeClientManagerOrFatal(util.NewFakeTimeForEpoch())
	defer store.Close()
	manager := NewResourceManager(store)

	// Create a pipeline.
	_, err := manager.CreatePipeline(
		"pipeline",
		"",
		[]byte("apiVersion: argoproj.io/v1alpha1\nkind: Workflow"))
	assert.Nil(t, err)

	// Close db.
	store.DB().Close()

	// Create a version under the above pipeline, resulting in error because of
	// closed db.
	pipelineStore, ok := store.pipelineStore.(*storage.PipelineStore)
	assert.True(t, ok)
	pipelineStore.SetUUIDGenerator(util.NewFakeUUIDGeneratorOrFatal(
		FakeUUIDOne, nil))
	_, err = manager.CreatePipelineVersion(
		&api.PipelineVersion{
			Name: "pipeline_version",
			ResourceReferences: []*api.ResourceReference{
				&api.ResourceReference{
					Key: &api.ResourceKey{
						Id:   DefaultFakeUUID,
						Type: api.ResourceType_PIPELINE,
					},
					Relationship: api.Relationship_OWNER,
				},
			},
		},
		[]byte("apiVersion: argoproj.io/v1alpha1\nkind: Workflow"))
	assert.Equal(t, codes.Internal, err.(*util.UserError).ExternalStatusCode())
	assert.Contains(t, err.Error(), "database is closed")
}

func TestDeletePipelineVersion(t *testing.T) {
	store := NewFakeClientManagerOrFatal(util.NewFakeTimeForEpoch())
	defer store.Close()
	manager := NewResourceManager(store)

	// Create a pipeline.
<<<<<<< HEAD
	_, err := manager.CreatePipeline(
		"pipeline",
		"",
		[]byte("apiVersion: argoproj.io/v1alpha1\nkind: Workflow"))
=======
	_, err := manager.CreatePipeline("pipeline", "", []byte("apiVersion: argoproj.io/v1alpha1\nkind: Workflow"))
>>>>>>> f83218fc
	assert.Nil(t, err)

	// Create a version under the above pipeline.
	pipelineStore, ok := store.pipelineStore.(*storage.PipelineStore)
	assert.True(t, ok)
<<<<<<< HEAD
	pipelineStore.SetUUIDGenerator(util.NewFakeUUIDGeneratorOrFatal(
		FakeUUIDOne, nil))
=======
	pipelineStore.SetUUIDGenerator(util.NewFakeUUIDGeneratorOrFatal(FakeUUIDOne, nil))
>>>>>>> f83218fc
	_, err = manager.CreatePipelineVersion(
		&api.PipelineVersion{
			Name: "pipeline_version",
			ResourceReferences: []*api.ResourceReference{
				&api.ResourceReference{
					Key: &api.ResourceKey{
						Id:   DefaultFakeUUID,
						Type: api.ResourceType_PIPELINE,
					},
					Relationship: api.Relationship_OWNER,
				},
			},
		},
		[]byte("apiVersion: argoproj.io/v1alpha1\nkind: Workflow"))

	// Delete the above pipeline_version.
	err = manager.DeletePipelineVersion(FakeUUIDOne)
	assert.Nil(t, err)

	// Verify the version doesn't exist.
	_, err = manager.GetPipelineVersion(FakeUUIDOne)
	assert.Equal(t, codes.NotFound, err.(*util.UserError).ExternalStatusCode())
}

func TestDeletePipelineVersion_FileError(t *testing.T) {
	store := NewFakeClientManagerOrFatal(util.NewFakeTimeForEpoch())
	defer store.Close()
	manager := NewResourceManager(store)

	// Create a pipeline.
<<<<<<< HEAD
	_, err := manager.CreatePipeline(
		"pipeline",
		"",
		[]byte("apiVersion: argoproj.io/v1alpha1\nkind: Workflow"))
=======
	_, err := manager.CreatePipeline("pipeline", "", []byte("apiVersion: argoproj.io/v1alpha1\nkind: Workflow"))
>>>>>>> f83218fc
	assert.Nil(t, err)

	// Create a version under the above pipeline.
	pipelineStore, ok := store.pipelineStore.(*storage.PipelineStore)
	assert.True(t, ok)
<<<<<<< HEAD
	pipelineStore.SetUUIDGenerator(util.NewFakeUUIDGeneratorOrFatal(
		FakeUUIDOne, nil))
=======
	pipelineStore.SetUUIDGenerator(util.NewFakeUUIDGeneratorOrFatal(FakeUUIDOne, nil))
>>>>>>> f83218fc
	_, err = manager.CreatePipelineVersion(
		&api.PipelineVersion{
			Name: "pipeline_version",
			ResourceReferences: []*api.ResourceReference{
				&api.ResourceReference{
					Key: &api.ResourceKey{
						Id:   DefaultFakeUUID,
						Type: api.ResourceType_PIPELINE,
					},
					Relationship: api.Relationship_OWNER,
				},
			},
		},
		[]byte("apiVersion: argoproj.io/v1alpha1\nkind: Workflow"))

	// Switch to a bad object store
	manager.objectStore = &FakeBadObjectStore{}

	// Delete the above pipeline_version.
	err = manager.DeletePipelineVersion(FakeUUIDOne)
	assert.NotNil(t, err)

	// Verify the version in deleting status.
<<<<<<< HEAD
	version, err := manager.pipelineStore.GetPipelineVersionWithStatus(
		FakeUUIDOne, model.PipelineVersionDeleting)
=======
	version, err := manager.pipelineStore.GetPipelineVersionWithStatus(FakeUUIDOne, model.PipelineVersionDeleting)
>>>>>>> f83218fc
	assert.Nil(t, err)
	assert.NotNil(t, version)
}<|MERGE_RESOLUTION|>--- conflicted
+++ resolved
@@ -1765,12 +1765,7 @@
 	manager := NewResourceManager(store)
 
 	// Create a pipeline before versions.
-<<<<<<< HEAD
-	_, err := manager.CreatePipeline(
-		"p", "", []byte(testWorkflow.ToStringForStore()))
-=======
 	_, err := manager.CreatePipeline("p", "", []byte(testWorkflow.ToStringForStore()))
->>>>>>> f83218fc
 	assert.Nil(t, err)
 
 	// Create a version under the above pipeline.
@@ -1811,14 +1806,7 @@
 	manager := NewResourceManager(store)
 
 	// Create a pipeline.
-<<<<<<< HEAD
-	createdPipeline, err := manager.CreatePipeline(
-		"pipeline",
-		"",
-		[]byte(strings.TrimSpace(complexPipeline)))
-=======
 	createdPipeline, err := manager.CreatePipeline("pipeline", "", []byte(strings.TrimSpace(complexPipeline)))
->>>>>>> f83218fc
 	assert.Nil(t, err)
 
 	// Create a version under the above pipeline.
@@ -1854,14 +1842,7 @@
 	manager := NewResourceManager(store)
 
 	// Create a pipeline.
-<<<<<<< HEAD
-	_, err := manager.CreatePipeline(
-		"pipeline",
-		"",
-		[]byte(strings.TrimSpace(complexPipeline)))
-=======
 	_, err := manager.CreatePipeline("pipeline", "", []byte(strings.TrimSpace(complexPipeline)))
->>>>>>> f83218fc
 	assert.Nil(t, err)
 
 	// Switch to a bad object store
@@ -1870,12 +1851,7 @@
 	// Create a version under the above pipeline.
 	pipelineStore, ok := store.pipelineStore.(*storage.PipelineStore)
 	assert.True(t, ok)
-<<<<<<< HEAD
-	pipelineStore.SetUUIDGenerator(util.NewFakeUUIDGeneratorOrFatal(
-		FakeUUIDOne, nil))
-=======
 	pipelineStore.SetUUIDGenerator(util.NewFakeUUIDGeneratorOrFatal(FakeUUIDOne, nil))
->>>>>>> f83218fc
 	_, err = manager.CreatePipelineVersion(
 		&api.PipelineVersion{
 			Name: "pipeline_version",
@@ -1894,13 +1870,7 @@
 	assert.Contains(t, err.Error(), "bad object store")
 
 	// Verify the pipeline version in DB is in status PipelineVersionCreating.
-<<<<<<< HEAD
-	version, err :=
-		manager.pipelineStore.GetPipelineVersionWithStatus(
-			FakeUUIDOne, model.PipelineVersionCreating)
-=======
 	version, err := manager.pipelineStore.GetPipelineVersionWithStatus(FakeUUIDOne, model.PipelineVersionCreating)
->>>>>>> f83218fc
 	assert.Nil(t, err)
 	assert.NotNil(t, version)
 }
@@ -1911,23 +1881,13 @@
 	manager := NewResourceManager(store)
 
 	// Create a pipeline.
-<<<<<<< HEAD
-	_, err := manager.CreatePipeline(
-		"pipeline", "", []byte(testWorkflow.ToStringForStore()))
-=======
 	_, err := manager.CreatePipeline("pipeline", "", []byte(testWorkflow.ToStringForStore()))
->>>>>>> f83218fc
 	assert.Nil(t, err)
 
 	// Create a version under the above pipeline.
 	pipelineStore, ok := store.pipelineStore.(*storage.PipelineStore)
 	assert.True(t, ok)
-<<<<<<< HEAD
-	pipelineStore.SetUUIDGenerator(util.NewFakeUUIDGeneratorOrFatal(
-		FakeUUIDOne, nil))
-=======
 	pipelineStore.SetUUIDGenerator(util.NewFakeUUIDGeneratorOrFatal(FakeUUIDOne, nil))
->>>>>>> f83218fc
 	_, err = manager.CreatePipelineVersion(
 		&api.PipelineVersion{
 			Name: "pipeline_version",
@@ -1942,12 +1902,7 @@
 			},
 		},
 		[]byte("I am invalid yaml"))
-<<<<<<< HEAD
-	assert.Equal(
-		t, codes.InvalidArgument, err.(*util.UserError).ExternalStatusCode())
-=======
 	assert.Equal(t, codes.InvalidArgument, err.(*util.UserError).ExternalStatusCode())
->>>>>>> f83218fc
 	assert.Contains(t, err.Error(), "Failed to parse the parameter")
 }
 
@@ -1996,25 +1951,13 @@
 	manager := NewResourceManager(store)
 
 	// Create a pipeline.
-<<<<<<< HEAD
-	_, err := manager.CreatePipeline(
-		"pipeline",
-		"",
-		[]byte("apiVersion: argoproj.io/v1alpha1\nkind: Workflow"))
-=======
 	_, err := manager.CreatePipeline("pipeline", "", []byte("apiVersion: argoproj.io/v1alpha1\nkind: Workflow"))
->>>>>>> f83218fc
 	assert.Nil(t, err)
 
 	// Create a version under the above pipeline.
 	pipelineStore, ok := store.pipelineStore.(*storage.PipelineStore)
 	assert.True(t, ok)
-<<<<<<< HEAD
-	pipelineStore.SetUUIDGenerator(util.NewFakeUUIDGeneratorOrFatal(
-		FakeUUIDOne, nil))
-=======
 	pipelineStore.SetUUIDGenerator(util.NewFakeUUIDGeneratorOrFatal(FakeUUIDOne, nil))
->>>>>>> f83218fc
 	_, err = manager.CreatePipelineVersion(
 		&api.PipelineVersion{
 			Name: "pipeline_version",
@@ -2045,25 +1988,13 @@
 	manager := NewResourceManager(store)
 
 	// Create a pipeline.
-<<<<<<< HEAD
-	_, err := manager.CreatePipeline(
-		"pipeline",
-		"",
-		[]byte("apiVersion: argoproj.io/v1alpha1\nkind: Workflow"))
-=======
 	_, err := manager.CreatePipeline("pipeline", "", []byte("apiVersion: argoproj.io/v1alpha1\nkind: Workflow"))
->>>>>>> f83218fc
 	assert.Nil(t, err)
 
 	// Create a version under the above pipeline.
 	pipelineStore, ok := store.pipelineStore.(*storage.PipelineStore)
 	assert.True(t, ok)
-<<<<<<< HEAD
-	pipelineStore.SetUUIDGenerator(util.NewFakeUUIDGeneratorOrFatal(
-		FakeUUIDOne, nil))
-=======
 	pipelineStore.SetUUIDGenerator(util.NewFakeUUIDGeneratorOrFatal(FakeUUIDOne, nil))
->>>>>>> f83218fc
 	_, err = manager.CreatePipelineVersion(
 		&api.PipelineVersion{
 			Name: "pipeline_version",
@@ -2087,12 +2018,7 @@
 	assert.NotNil(t, err)
 
 	// Verify the version in deleting status.
-<<<<<<< HEAD
-	version, err := manager.pipelineStore.GetPipelineVersionWithStatus(
-		FakeUUIDOne, model.PipelineVersionDeleting)
-=======
 	version, err := manager.pipelineStore.GetPipelineVersionWithStatus(FakeUUIDOne, model.PipelineVersionDeleting)
->>>>>>> f83218fc
 	assert.Nil(t, err)
 	assert.NotNil(t, version)
 }