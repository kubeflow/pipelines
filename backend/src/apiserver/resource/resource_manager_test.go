--- conflicted
+++ resolved
@@ -954,11 +954,6 @@
 	})
 
 	err = manager.ReportWorkflowResource(workflow)
-<<<<<<< HEAD
-	assert.NotNil(t, err)
-	assert.Equal(t, codes.NotFound, err.(*util.UserError).ExternalStatusCode())
-	assert.Contains(t, err.Error(), "Experiment not found")
-=======
 	assert.Nil(t, err)
 
 	runDetail, err := manager.GetRun("WORKFLOW_1")
@@ -998,7 +993,6 @@
 	}
 
 	assert.Equal(t, expectedRunDetail, runDetail)
->>>>>>> 44f81980
 }
 
 func TestReportScheduledWorkflowResource_Success(t *testing.T) {
