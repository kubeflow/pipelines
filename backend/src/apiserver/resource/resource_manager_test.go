// Copyright 2018 The Kubeflow Authors
//
// Licensed under the Apache License, Version 2.0 (the "License");
// you may not use this file except in compliance with the License.
// You may obtain a copy of the License at
//
// https://www.apache.org/licenses/LICENSE-2.0
//
// Unless required by applicable law or agreed to in writing, software
// distributed under the License is distributed on an "AS IS" BASIS,
// WITHOUT WARRANTIES OR CONDITIONS OF ANY KIND, either express or implied.
// See the License for the specific language governing permissions and
// limitations under the License.

package resource

import (
	"context"
	"fmt"
	"strings"
	"testing"
	"time"

	"github.com/argoproj/argo-workflows/v3/pkg/apis/workflow/v1alpha1"
	"github.com/golang/protobuf/ptypes/timestamp"
	api "github.com/kubeflow/pipelines/backend/api/go_client"
	"github.com/kubeflow/pipelines/backend/src/apiserver/client"
	"github.com/kubeflow/pipelines/backend/src/apiserver/common"
	"github.com/kubeflow/pipelines/backend/src/apiserver/model"
	"github.com/kubeflow/pipelines/backend/src/apiserver/storage"
	"github.com/kubeflow/pipelines/backend/src/common/util"
	swfapi "github.com/kubeflow/pipelines/backend/src/crd/pkg/apis/scheduledworkflow/v1beta1"
	"github.com/pkg/errors"
	"github.com/spf13/viper"
	"github.com/stretchr/testify/assert"
	"github.com/stretchr/testify/require"
	"google.golang.org/grpc/codes"
	corev1 "k8s.io/api/core/v1"
	v1 "k8s.io/apimachinery/pkg/apis/meta/v1"
	"k8s.io/apimachinery/pkg/types"
)

func initEnvVars() {
	viper.Set(common.PodNamespace, "ns1")
}

type FakeBadObjectStore struct{}

func (m *FakeBadObjectStore) GetPipelineKey(pipelineID string) string {
	return pipelineID
}

func (m *FakeBadObjectStore) AddFile(template []byte, filePath string) error {
	return util.NewInternalServerError(errors.New("Error"), "bad object store")
}

func (m *FakeBadObjectStore) DeleteFile(filePath string) error {
	return errors.New("Not implemented.")
}

func (m *FakeBadObjectStore) GetFile(filePath string) ([]byte, error) {
	return []byte(""), nil
}

func (m *FakeBadObjectStore) AddAsYamlFile(o interface{}, filePath string) error {
	return util.NewInternalServerError(errors.New("Error"), "bad object store")
}

func (m *FakeBadObjectStore) GetFromYamlFile(o interface{}, filePath string) error {
	return util.NewInternalServerError(errors.New("Error"), "bad object store")
}

var testWorkflow = util.NewWorkflow(&v1alpha1.Workflow{
	TypeMeta:   v1.TypeMeta{APIVersion: "argoproj.io/v1alpha1", Kind: "Workflow"},
	ObjectMeta: v1.ObjectMeta{Name: "workflow-name", UID: "workflow1", Namespace: "ns1"},
	Spec: v1alpha1.WorkflowSpec{
		Entrypoint: "testy",
		Templates: []v1alpha1.Template{v1alpha1.Template{
			Name: "testy",
			Container: &corev1.Container{
				Image:   "docker/whalesay",
				Command: []string{"cowsay"},
				Args:    []string{"hello world"},
			},
		}},
		Arguments: v1alpha1.Arguments{Parameters: []v1alpha1.Parameter{{Name: "param1"}}}},
	Status: v1alpha1.WorkflowStatus{Phase: v1alpha1.WorkflowRunning},
})

// Util function to create an initial state with pipeline uploaded
func initWithPipeline(t *testing.T) (*FakeClientManager, *ResourceManager, *model.Pipeline) {
	initEnvVars()
	store := NewFakeClientManagerOrFatal(util.NewFakeTimeForEpoch())
	manager := NewResourceManager(store)
	p, err := manager.CreatePipeline("p1", "", "", []byte(testWorkflow.ToStringForStore()))
	assert.Nil(t, err)
	return store, manager, p
}

func initWithExperiment(t *testing.T) (*FakeClientManager, *ResourceManager, *model.Experiment) {
	initEnvVars()
	store := NewFakeClientManagerOrFatal(util.NewFakeTimeForEpoch())
	manager := NewResourceManager(store)
	apiExperiment := &api.Experiment{Name: "e1"}
	experiment, err := manager.CreateExperiment(apiExperiment)
	assert.Nil(t, err)
	return store, manager, experiment
}

func initWithExperimentAndPipeline(t *testing.T) (*FakeClientManager, *ResourceManager, *model.Experiment, *model.Pipeline) {
	initEnvVars()
	store := NewFakeClientManagerOrFatal(util.NewFakeTimeForEpoch())
	manager := NewResourceManager(store)
	apiExperiment := &api.Experiment{Name: "e1"}
	experiment, err := manager.CreateExperiment(apiExperiment)
	assert.Nil(t, err)
	pipeline, err := manager.CreatePipeline("p1", "", "", []byte(testWorkflow.ToStringForStore()))
	assert.Nil(t, err)
	return store, manager, experiment, pipeline
}

func initWithExperimentAndPipelineAndRun(t *testing.T) (*FakeClientManager, *ResourceManager, *model.Experiment, *model.Pipeline, *model.RunDetail) {
	store, manager, exp, pipeline := initWithExperimentAndPipeline(t)
	// Create a new pipeline version with UUID being FakeUUID.
	pipelineStore, ok := store.pipelineStore.(*storage.PipelineStore)
	assert.True(t, ok)
	pipelineStore.SetUUIDGenerator(util.NewFakeUUIDGeneratorOrFatal(FakeUUIDOne, nil))
	_, err := manager.CreatePipelineVersion(&api.PipelineVersion{
		Name: "version_for_run",
		ResourceReferences: []*api.ResourceReference{
			&api.ResourceReference{
				Key: &api.ResourceKey{
					Id:   pipeline.UUID,
					Type: api.ResourceType_PIPELINE,
				},
				Relationship: api.Relationship_OWNER,
			},
		},
	}, []byte(testWorkflow.ToStringForStore()), true)
	assert.Nil(t, err)

	// The pipeline specified via pipeline id will be converted to this
	// pipeline's default version, which will be used to create run.
	apiRun := &api.Run{
		Name: "run1",
		PipelineSpec: &api.PipelineSpec{
			PipelineId: pipeline.UUID,
			Parameters: []*api.Parameter{
				{Name: "param1", Value: "world"},
			},
		},
		ResourceReferences: []*api.ResourceReference{
			{
				Key:          &api.ResourceKey{Type: api.ResourceType_EXPERIMENT, Id: exp.UUID},
				Relationship: api.Relationship_OWNER,
			},
		},
	}
	runDetail, err := manager.CreateRun(context.Background(), apiRun)
	assert.Nil(t, err)
	return store, manager, exp, pipeline, runDetail
}

// Util function to create an initial state with pipeline uploaded
func initWithJob(t *testing.T) (*FakeClientManager, *ResourceManager, *model.Job) {
	store, manager, exp := initWithExperiment(t)
	job := &api.Job{
		Name:         "j1",
		Enabled:      true,
		PipelineSpec: &api.PipelineSpec{WorkflowManifest: testWorkflow.ToStringForStore()},
		ResourceReferences: []*api.ResourceReference{
			{
				Key:          &api.ResourceKey{Type: api.ResourceType_EXPERIMENT, Id: exp.UUID},
				Relationship: api.Relationship_OWNER,
			},
		},
	}
	j, err := manager.CreateJob(context.Background(), job)
	assert.Nil(t, err)

	return store, manager, j
}

func initWithOneTimeRun(t *testing.T) (*FakeClientManager, *ResourceManager, *model.RunDetail) {
	store, manager, exp := initWithExperiment(t)
	apiRun := &api.Run{
		Name: "run1",
		PipelineSpec: &api.PipelineSpec{
			WorkflowManifest: testWorkflow.ToStringForStore(),
			Parameters: []*api.Parameter{
				{Name: "param1", Value: "world"},
			},
		},
		ResourceReferences: []*api.ResourceReference{
			{
				Key:          &api.ResourceKey{Type: api.ResourceType_EXPERIMENT, Id: exp.UUID},
				Relationship: api.Relationship_OWNER,
			},
		},
	}
	runDetail, err := manager.CreateRun(context.Background(), apiRun)
	assert.Nil(t, err)
	return store, manager, runDetail
}

func initWithPatchedRun(t *testing.T) (*FakeClientManager, *ResourceManager, *model.RunDetail) {
	store, manager, exp := initWithExperiment(t)
	apiRun := &api.Run{
		Name: "run1",
		PipelineSpec: &api.PipelineSpec{
			WorkflowManifest: testWorkflow.ToStringForStore(),
			Parameters: []*api.Parameter{
				{Name: "param1", Value: "{{kfp-default-bucket}}"},
			},
		},
		ResourceReferences: []*api.ResourceReference{
			{
				Key:          &api.ResourceKey{Type: api.ResourceType_EXPERIMENT, Id: exp.UUID},
				Relationship: api.Relationship_OWNER,
			},
		},
	}
	runDetail, err := manager.CreateRun(context.Background(), apiRun)
	assert.Nil(t, err)
	return store, manager, runDetail
}

func initWithOneTimeFailedRun(t *testing.T) (*FakeClientManager, *ResourceManager, *model.RunDetail) {
	store, manager, exp := initWithExperiment(t)
	apiRun := &api.Run{
		Name: "run1",
		PipelineSpec: &api.PipelineSpec{
			WorkflowManifest: testWorkflow.ToStringForStore(),
			Parameters: []*api.Parameter{
				{Name: "param1", Value: "world"},
			},
		},
		ResourceReferences: []*api.ResourceReference{
			{
				Key:          &api.ResourceKey{Type: api.ResourceType_EXPERIMENT, Id: exp.UUID},
				Relationship: api.Relationship_OWNER,
			},
		},
	}
	ctx := context.Background()
	runDetail, err := manager.CreateRun(ctx, apiRun)
	assert.Nil(t, err)
	updatedWorkflow := util.NewWorkflow(testWorkflow.DeepCopy())
	updatedWorkflow.SetLabels(util.LabelKeyWorkflowRunId, runDetail.UUID)
	updatedWorkflow.Status.Phase = v1alpha1.WorkflowFailed
	updatedWorkflow.Status.Nodes = map[string]v1alpha1.NodeStatus{"node1": {Name: "pod1", Type: v1alpha1.NodeTypePod, Phase: v1alpha1.NodeFailed}}
	err = manager.ReportWorkflowResource(ctx, updatedWorkflow)
	assert.Nil(t, err)
	return store, manager, runDetail
}

func createPipeline(name string) *model.Pipeline {
	return &model.Pipeline{
		Name:   name,
		Status: model.PipelineReady,
		DefaultVersion: &model.PipelineVersion{
			Name:   name + "_version",
			Status: model.PipelineVersionReady,
		}}
}

func TestCreatePipeline(t *testing.T) {
	store, _, pipeline := initWithPipeline(t)
	defer store.Close()
	pipelineExpected := &model.Pipeline{
		UUID:             DefaultFakeUUID,
		CreatedAtInSec:   1,
		Name:             "p1",
		Parameters:       "[{\"name\":\"param1\"}]",
		Status:           model.PipelineReady,
		DefaultVersionId: DefaultFakeUUID,
		DefaultVersion: &model.PipelineVersion{
			UUID:           DefaultFakeUUID,
			CreatedAtInSec: 1,
			Name:           "p1",
			Parameters:     "[{\"name\":\"param1\"}]",
			Status:         model.PipelineVersionReady,
			PipelineId:     DefaultFakeUUID,
		},
		Namespace: ""}
	assert.Equal(t, pipelineExpected, pipeline)
}

func TestCreatePipeline_ComplexPipeline(t *testing.T) {
	store := NewFakeClientManagerOrFatal(util.NewFakeTimeForEpoch())
	defer store.Close()
	manager := NewResourceManager(store)

	createdPipeline, err := manager.CreatePipeline("pipeline1", "", "", []byte(strings.TrimSpace(
		complexPipeline)))
	assert.Nil(t, err)
	_, err = manager.GetPipeline(createdPipeline.UUID)
	assert.Nil(t, err)
}

func TestCreatePipeline_GetParametersError(t *testing.T) {
	store := NewFakeClientManagerOrFatal(util.NewFakeTimeForEpoch())
	defer store.Close()
	manager := NewResourceManager(store)
	_, err := manager.CreatePipeline("pipeline1", "", "", []byte("I am invalid yaml"))
	assert.Equal(t, codes.InvalidArgument, err.(*util.UserError).ExternalStatusCode())
	assert.Contains(t, err.Error(), "Failed to parse the parameter")
}

func TestCreatePipeline_StorePipelineMetadataError(t *testing.T) {
	store := NewFakeClientManagerOrFatal(util.NewFakeTimeForEpoch())
	defer store.Close()
	store.DB().Close()
	manager := NewResourceManager(store)
	_, err := manager.CreatePipeline("pipeline1", "", "", []byte("apiVersion: argoproj.io/v1alpha1\nkind: Workflow"))
	assert.Equal(t, codes.Internal, err.(*util.UserError).ExternalStatusCode())
	assert.Contains(t, err.Error(), "Failed to start a transaction to create a new pipeline")
}

func TestCreatePipeline_CreatePipelineFileError(t *testing.T) {
	store := NewFakeClientManagerOrFatal(util.NewFakeTimeForEpoch())
	defer store.Close()
	manager := NewResourceManager(store)
	// Use a bad object store
	manager.objectStore = &FakeBadObjectStore{}
	_, err := manager.CreatePipeline("pipeline1", "", "", []byte("apiVersion: argoproj.io/v1alpha1\nkind: Workflow"))
	assert.Equal(t, codes.Internal, err.(*util.UserError).ExternalStatusCode())
	assert.Contains(t, err.Error(), "bad object store")
	// Verify there is a pipeline in DB with status PipelineCreating.
	pipeline, err := manager.pipelineStore.GetPipelineWithStatus(DefaultFakeUUID, model.PipelineCreating)
	assert.Nil(t, err)
	assert.NotNil(t, pipeline)
}

func TestGetPipelineTemplate(t *testing.T) {
	store, manager, p := initWithPipeline(t)
	defer store.Close()
	actualTemplate, err := manager.GetPipelineTemplate(p.UUID)
	assert.Nil(t, err)
	assert.Equal(t, []byte(testWorkflow.ToStringForStore()), actualTemplate)
}

func TestGetPipelineTemplate_PipelineMetadataNotFound(t *testing.T) {
	store := NewFakeClientManagerOrFatal(util.NewFakeTimeForEpoch())
	defer store.Close()
	template := []byte("workflow: foo")
	store.objectStore.AddFile(template, store.objectStore.GetPipelineKey(fmt.Sprint(1)))
	manager := NewResourceManager(store)
	_, err := manager.GetPipelineTemplate("1")
	assert.Equal(t, codes.NotFound, err.(*util.UserError).ExternalStatusCode())
	assert.Contains(t, err.Error(), "Pipeline 1 not found")
}

func TestGetPipelineTemplate_PipelineFileNotFound(t *testing.T) {
	store := NewFakeClientManagerOrFatal(util.NewFakeTimeForEpoch())
	defer store.Close()
	pipeline, _ := store.PipelineStore().CreatePipeline(createPipeline("pipeline1"))
	manager := NewResourceManager(store)
	_, err := manager.GetPipelineTemplate(pipeline.UUID)
	assert.Equal(t, codes.Internal, err.(*util.UserError).ExternalStatusCode())
	assert.Contains(t, err.Error(), "object not found")
}

func TestCreateRun_ThroughPipelineID(t *testing.T) {
	store, manager, p := initWithPipeline(t)
	defer store.Close()
	apiExperiment := &api.Experiment{Name: "e1"}
	experiment, err := manager.CreateExperiment(apiExperiment)
	assert.Nil(t, err)

	// Create a new pipeline version with UUID being FakeUUID.
	pipelineStore, ok := store.pipelineStore.(*storage.PipelineStore)
	assert.True(t, ok)
	pipelineStore.SetUUIDGenerator(util.NewFakeUUIDGeneratorOrFatal(FakeUUIDOne, nil))
	version, err := manager.CreatePipelineVersion(&api.PipelineVersion{
		Name: "version_for_run",
		ResourceReferences: []*api.ResourceReference{
			&api.ResourceReference{
				Key: &api.ResourceKey{
					Id:   p.UUID,
					Type: api.ResourceType_PIPELINE,
				},
				Relationship: api.Relationship_OWNER,
			},
		},
	}, []byte(testWorkflow.ToStringForStore()), true)
	assert.Nil(t, err)

	// The pipeline specified via pipeline id will be converted to this
	// pipeline's default version, which will be used to create run.
	apiRun := &api.Run{
		Name: "run1",
		PipelineSpec: &api.PipelineSpec{
			PipelineId: p.UUID,
			Parameters: []*api.Parameter{
				{Name: "param1", Value: "world"},
			},
		},
		ResourceReferences: []*api.ResourceReference{
			{
				Key:          &api.ResourceKey{Type: api.ResourceType_EXPERIMENT, Id: experiment.UUID},
				Relationship: api.Relationship_OWNER,
			},
		},
	}
	runDetail, err := manager.CreateRun(context.Background(), apiRun)
	assert.Nil(t, err)

	expectedRuntimeWorkflow := testWorkflow.DeepCopy()
	AddRuntimeMetadata(expectedRuntimeWorkflow)
	expectedRuntimeWorkflow.Labels = map[string]string{util.LabelKeyWorkflowRunId: "123e4567-e89b-12d3-a456-426655440000"}
	expectedRuntimeWorkflow.Annotations = map[string]string{util.AnnotationKeyRunName: "run1"}
	expectedRuntimeWorkflow.Spec.Arguments.Parameters = []v1alpha1.Parameter{{Name: "param1", Value: v1alpha1.AnyStringPtr("world")}}
	expectedRuntimeWorkflow.Spec.ServiceAccountName = defaultPipelineRunnerServiceAccount

	expectedRunDetail := &model.RunDetail{
		Run: model.Run{
			UUID:           "123e4567-e89b-12d3-a456-426655440000",
			ExperimentUUID: experiment.UUID,
			DisplayName:    "run1",
			Name:           "workflow-name",
			Namespace:      "ns1",
			ServiceAccount: "pipeline-runner",
			StorageState:   api.Run_STORAGESTATE_AVAILABLE.String(),
			CreatedAtInSec: 4,
			Conditions:     "Running",
			PipelineSpec: model.PipelineSpec{
				PipelineId:           p.UUID,
				PipelineName:         "p1",
				WorkflowSpecManifest: testWorkflow.ToStringForStore(),
				Parameters:           "[{\"name\":\"param1\",\"value\":\"world\"}]",
			},
			ResourceReferences: []*model.ResourceReference{
				{
					ResourceUUID:  "123e4567-e89b-12d3-a456-426655440000",
					ResourceType:  common.Run,
					ReferenceUUID: experiment.UUID,
					ReferenceName: "e1",
					ReferenceType: common.Experiment,
					Relationship:  common.Owner,
				},
				{
					ResourceUUID:  "123e4567-e89b-12d3-a456-426655440000",
					ResourceType:  common.Run,
					ReferenceUUID: version.UUID,
					ReferenceName: version.Name,
					ReferenceType: common.PipelineVersion,
					Relationship:  common.Creator,
				},
			},
		},
		PipelineRuntime: model.PipelineRuntime{
			WorkflowRuntimeManifest: util.NewWorkflow(expectedRuntimeWorkflow).ToStringForStore(),
		},
	}
	assert.Equal(t, expectedRunDetail, runDetail, "The CreateRun return has unexpected value.")
	assert.Equal(t, 1, store.ArgoClientFake.GetWorkflowCount(), "Workflow CRD is not created.")
	runDetail, err = manager.GetRun(runDetail.UUID)
	assert.Nil(t, err)
	assert.Equal(t, expectedRunDetail, runDetail, "CreateRun stored invalid data in database")
}

func TestCreateRun_ThroughWorkflowSpec(t *testing.T) {
	store, manager, runDetail := initWithOneTimeRun(t)
	expectedExperimentUUID := runDetail.ExperimentUUID
	expectedRuntimeWorkflow := testWorkflow.DeepCopy()
	AddRuntimeMetadata(expectedRuntimeWorkflow)
	expectedRuntimeWorkflow.Labels = map[string]string{util.LabelKeyWorkflowRunId: "123e4567-e89b-12d3-a456-426655440000"}
	expectedRuntimeWorkflow.Annotations = map[string]string{util.AnnotationKeyRunName: "run1"}
	expectedRuntimeWorkflow.Spec.Arguments.Parameters = []v1alpha1.Parameter{{Name: "param1", Value: v1alpha1.AnyStringPtr("world")}}
	expectedRuntimeWorkflow.Spec.ServiceAccountName = defaultPipelineRunnerServiceAccount

	expectedRunDetail := &model.RunDetail{
		Run: model.Run{
			UUID:           "123e4567-e89b-12d3-a456-426655440000",
			ExperimentUUID: expectedExperimentUUID,
			DisplayName:    "run1",
			Name:           "workflow-name",
			Namespace:      "ns1",
			ServiceAccount: "pipeline-runner",
			StorageState:   api.Run_STORAGESTATE_AVAILABLE.String(),
			CreatedAtInSec: 2,
			Conditions:     "Running",
			PipelineSpec: model.PipelineSpec{
				WorkflowSpecManifest: testWorkflow.ToStringForStore(),
				Parameters:           "[{\"name\":\"param1\",\"value\":\"world\"}]",
			},
			ResourceReferences: []*model.ResourceReference{
				{
					ResourceUUID:  "123e4567-e89b-12d3-a456-426655440000",
					ResourceType:  common.Run,
					ReferenceUUID: DefaultFakeUUID,
					ReferenceName: "e1",
					ReferenceType: common.Experiment,
					Relationship:  common.Owner,
				},
			},
		},
		PipelineRuntime: model.PipelineRuntime{
			WorkflowRuntimeManifest: util.NewWorkflow(expectedRuntimeWorkflow).ToStringForStore(),
		},
	}
	assert.Equal(t, expectedRunDetail, runDetail, "The CreateRun return has unexpected value.")
	assert.Equal(t, 1, store.ArgoClientFake.GetWorkflowCount(), "Workflow CRD is not created.")
	runDetail, err := manager.GetRun(runDetail.UUID)
	assert.Nil(t, err)
	assert.Equal(t, expectedRunDetail, runDetail, "CreateRun stored invalid data in database")
}

func TestCreateRun_ThroughWorkflowSpecWithPatch(t *testing.T) {
	viper.Set(HasDefaultBucketEnvVar, "true")
	viper.Set(ProjectIDEnvVar, "test-project-id")
	viper.Set(DefaultBucketNameEnvVar, "test-default-bucket")
	store, manager, runDetail := initWithPatchedRun(t)
	expectedExperimentUUID := runDetail.ExperimentUUID
	expectedRuntimeWorkflow := testWorkflow.DeepCopy()
	AddRuntimeMetadata(expectedRuntimeWorkflow)
	expectedRuntimeWorkflow.Labels = map[string]string{util.LabelKeyWorkflowRunId: "123e4567-e89b-12d3-a456-426655440000"}
	expectedRuntimeWorkflow.Annotations = map[string]string{util.AnnotationKeyRunName: "run1"}
	expectedRuntimeWorkflow.Spec.Arguments.Parameters = []v1alpha1.Parameter{{Name: "param1", Value: v1alpha1.AnyStringPtr("test-default-bucket")}}
	expectedRuntimeWorkflow.Spec.ServiceAccountName = defaultPipelineRunnerServiceAccount

	expectedRunDetail := &model.RunDetail{
		Run: model.Run{
			UUID:           "123e4567-e89b-12d3-a456-426655440000",
			ExperimentUUID: expectedExperimentUUID,
			DisplayName:    "run1",
			Name:           "workflow-name",
			Namespace:      "ns1",
			ServiceAccount: "pipeline-runner",
			StorageState:   api.Run_STORAGESTATE_AVAILABLE.String(),
			CreatedAtInSec: 2,
			Conditions:     "Running",
			PipelineSpec: model.PipelineSpec{
				WorkflowSpecManifest: testWorkflow.ToStringForStore(),
				Parameters:           "[{\"name\":\"param1\",\"value\":\"test-default-bucket\"}]",
			},
			ResourceReferences: []*model.ResourceReference{
				{
					ResourceUUID:  "123e4567-e89b-12d3-a456-426655440000",
					ResourceType:  common.Run,
					ReferenceUUID: DefaultFakeUUID,
					ReferenceName: "e1",
					ReferenceType: common.Experiment,
					Relationship:  common.Owner,
				},
			},
		},
		PipelineRuntime: model.PipelineRuntime{
			WorkflowRuntimeManifest: util.NewWorkflow(expectedRuntimeWorkflow).ToStringForStore(),
		},
	}
	assert.Equal(t, expectedRunDetail, runDetail, "The CreateRun return has unexpected value.")
	assert.Equal(t, 1, store.ArgoClientFake.GetWorkflowCount(), "Workflow CRD is not created.")
	runDetail, err := manager.GetRun(runDetail.UUID)
	assert.Nil(t, err)
	assert.Equal(t, expectedRunDetail, runDetail, "CreateRun stored invalid data in database")
}

func TestCreateRun_ThroughPipelineVersion(t *testing.T) {
	// Create experiment, pipeline, and pipeline version.
	store, manager, experiment, pipeline := initWithExperimentAndPipeline(t)
	defer store.Close()
	pipelineStore, ok := store.pipelineStore.(*storage.PipelineStore)
	assert.True(t, ok)
	pipelineStore.SetUUIDGenerator(util.NewFakeUUIDGeneratorOrFatal(FakeUUIDOne, nil))
	version, err := manager.CreatePipelineVersion(&api.PipelineVersion{
		Name: "version_for_run",
		ResourceReferences: []*api.ResourceReference{
			&api.ResourceReference{
				Key: &api.ResourceKey{
					Id:   pipeline.UUID,
					Type: api.ResourceType_PIPELINE,
				},
				Relationship: api.Relationship_OWNER,
			},
		},
	}, []byte(testWorkflow.ToStringForStore()), true)
	assert.Nil(t, err)

	apiRun := &api.Run{
		Name: "run1",
		PipelineSpec: &api.PipelineSpec{
			Parameters: []*api.Parameter{
				{Name: "param1", Value: "world"},
			},
		},
		ResourceReferences: []*api.ResourceReference{
			{
				Key:          &api.ResourceKey{Type: api.ResourceType_EXPERIMENT, Id: experiment.UUID},
				Relationship: api.Relationship_OWNER,
			},
			{
				Key:          &api.ResourceKey{Type: api.ResourceType_PIPELINE_VERSION, Id: version.UUID},
				Relationship: api.Relationship_CREATOR,
			},
		},
		ServiceAccount: "sa1",
	}
	runDetail, err := manager.CreateRun(context.Background(), apiRun)
	assert.Nil(t, err)

	expectedRuntimeWorkflow := testWorkflow.DeepCopy()
	AddRuntimeMetadata(expectedRuntimeWorkflow)
	expectedRuntimeWorkflow.Labels = map[string]string{util.LabelKeyWorkflowRunId: "123e4567-e89b-12d3-a456-426655440000"}
	expectedRuntimeWorkflow.Annotations = map[string]string{util.AnnotationKeyRunName: "run1"}
	expectedRuntimeWorkflow.Spec.Arguments.Parameters = []v1alpha1.Parameter{{Name: "param1", Value: v1alpha1.AnyStringPtr("world")}}
	expectedRuntimeWorkflow.Spec.ServiceAccountName = "sa1"

	expectedRunDetail := &model.RunDetail{
		Run: model.Run{
			UUID:           "123e4567-e89b-12d3-a456-426655440000",
			ExperimentUUID: experiment.UUID,
			DisplayName:    "run1",
			Name:           "workflow-name",
			Namespace:      "ns1",
			ServiceAccount: "sa1",
			StorageState:   api.Run_STORAGESTATE_AVAILABLE.String(),
			CreatedAtInSec: 4,
			Conditions:     "Running",
			PipelineSpec: model.PipelineSpec{
				WorkflowSpecManifest: testWorkflow.ToStringForStore(),
				Parameters:           "[{\"name\":\"param1\",\"value\":\"world\"}]",
			},
			ResourceReferences: []*model.ResourceReference{
				{
					ResourceUUID:  "123e4567-e89b-12d3-a456-426655440000",
					ResourceType:  common.Run,
					ReferenceUUID: experiment.UUID,
					ReferenceName: "e1",
					ReferenceType: common.Experiment,
					Relationship:  common.Owner,
				},
				{
					ResourceUUID:  "123e4567-e89b-12d3-a456-426655440000",
					ResourceType:  common.Run,
					ReferenceUUID: version.UUID,
					ReferenceName: "version_for_run",
					ReferenceType: common.PipelineVersion,
					Relationship:  common.Creator,
				},
			},
		},
		PipelineRuntime: model.PipelineRuntime{
			WorkflowRuntimeManifest: util.NewWorkflow(expectedRuntimeWorkflow).ToStringForStore(),
		},
	}
	assert.Equal(t, expectedRunDetail, runDetail, "The CreateRun return has unexpected value.")
	assert.Equal(t, 1, store.ArgoClientFake.GetWorkflowCount(), "Workflow CRD is not created.")
	runDetail, err = manager.GetRun(runDetail.UUID)
	assert.Nil(t, err)
	assert.Equal(t, expectedRunDetail, runDetail, "CreateRun stored invalid data in database")
}

func TestCreateRun_ThroughPipelineIdAndPipelineVersion(t *testing.T) {
	// Create experiment, pipeline, and pipeline version.
	store, manager, experiment, pipeline := initWithExperimentAndPipeline(t)
	defer store.Close()
	pipelineStore, ok := store.pipelineStore.(*storage.PipelineStore)
	assert.True(t, ok)
	pipelineStore.SetUUIDGenerator(util.NewFakeUUIDGeneratorOrFatal(FakeUUIDOne, nil))
	version, err := manager.CreatePipelineVersion(&api.PipelineVersion{
		Name: "version_for_run",
		ResourceReferences: []*api.ResourceReference{
			&api.ResourceReference{
				Key: &api.ResourceKey{
					Id:   pipeline.UUID,
					Type: api.ResourceType_PIPELINE,
				},
				Relationship: api.Relationship_OWNER,
			},
		},
	}, []byte(testWorkflow.ToStringForStore()), true)
	assert.Nil(t, err)

	apiRun := &api.Run{
		Name: "run1",
		PipelineSpec: &api.PipelineSpec{
			PipelineId: pipeline.UUID,
			Parameters: []*api.Parameter{
				{Name: "param1", Value: "world"},
			},
		},
		ResourceReferences: []*api.ResourceReference{
			{
				Key:          &api.ResourceKey{Type: api.ResourceType_EXPERIMENT, Id: experiment.UUID},
				Relationship: api.Relationship_OWNER,
			},
			{
				Key:          &api.ResourceKey{Type: api.ResourceType_PIPELINE_VERSION, Id: version.UUID},
				Relationship: api.Relationship_CREATOR,
			},
		},
		ServiceAccount: "sa1",
	}
	runDetail, err := manager.CreateRun(context.Background(), apiRun)
	assert.Nil(t, err)

	expectedRuntimeWorkflow := testWorkflow.DeepCopy()
	AddRuntimeMetadata(expectedRuntimeWorkflow)
	expectedRuntimeWorkflow.Labels = map[string]string{util.LabelKeyWorkflowRunId: "123e4567-e89b-12d3-a456-426655440000"}
	expectedRuntimeWorkflow.Annotations = map[string]string{util.AnnotationKeyRunName: "run1"}
	expectedRuntimeWorkflow.Spec.Arguments.Parameters = []v1alpha1.Parameter{{Name: "param1", Value: v1alpha1.AnyStringPtr("world")}}
	expectedRuntimeWorkflow.Spec.ServiceAccountName = "sa1"

	expectedRunDetail := &model.RunDetail{
		Run: model.Run{
			UUID:           "123e4567-e89b-12d3-a456-426655440000",
			ExperimentUUID: experiment.UUID,
			DisplayName:    "run1",
			Name:           "workflow-name",
			Namespace:      "ns1",
			ServiceAccount: "sa1",
			StorageState:   api.Run_STORAGESTATE_AVAILABLE.String(),
			CreatedAtInSec: 4,
			Conditions:     "Running",
			PipelineSpec: model.PipelineSpec{
				PipelineId:           pipeline.UUID,
				PipelineName:         "p1",
				WorkflowSpecManifest: testWorkflow.ToStringForStore(),
				Parameters:           "[{\"name\":\"param1\",\"value\":\"world\"}]",
			},
			ResourceReferences: []*model.ResourceReference{
				{
					ResourceUUID:  "123e4567-e89b-12d3-a456-426655440000",
					ResourceType:  common.Run,
					ReferenceUUID: experiment.UUID,
					ReferenceName: "e1",
					ReferenceType: common.Experiment,
					Relationship:  common.Owner,
				},
				{
					ResourceUUID:  "123e4567-e89b-12d3-a456-426655440000",
					ResourceType:  common.Run,
					ReferenceUUID: version.UUID,
					ReferenceName: "version_for_run",
					ReferenceType: common.PipelineVersion,
					Relationship:  common.Creator,
				},
			},
		},
		PipelineRuntime: model.PipelineRuntime{
			WorkflowRuntimeManifest: util.NewWorkflow(expectedRuntimeWorkflow).ToStringForStore(),
		},
	}
	assert.Equal(t, expectedRunDetail, runDetail, "The CreateRun return has unexpected value.")
	assert.Equal(t, 1, store.ArgoClientFake.GetWorkflowCount(), "Workflow CRD is not created.")
	runDetail, err = manager.GetRun(runDetail.UUID)
	assert.Nil(t, err)
	assert.Equal(t, expectedRunDetail, runDetail, "CreateRun stored invalid data in database")
}

func TestCreateRun_NoExperiment(t *testing.T) {
	store := NewFakeClientManagerOrFatal(util.NewFakeTimeForEpoch())
	defer store.Close()
	manager := NewResourceManager(store)
	experimentID, err := manager.CreateDefaultExperiment()
	experiment, err := manager.GetExperiment(experimentID)
	assert.Equal(t, experiment.Name, "Default")

	apiRun := &api.Run{
		Name: "No experiment",
		PipelineSpec: &api.PipelineSpec{
			WorkflowManifest: testWorkflow.ToStringForStore(),
			Parameters: []*api.Parameter{
				{Name: "param1", Value: "world"},
			},
		},
		// No experiment
		ResourceReferences: []*api.ResourceReference{},
	}
	runDetail, err := manager.CreateRun(context.Background(), apiRun)
	assert.Nil(t, err)
	expectedRunDetail := []*model.ResourceReference{{
		ResourceUUID: "123e4567-e89b-12d3-a456-426655440000",
		ResourceType: common.Run,
		// Experiment is now set
		ReferenceUUID: DefaultFakeUUID,
		ReferenceName: "Default",
		ReferenceType: common.Experiment,
		Relationship:  common.Owner,
	}}
	assert.Equal(t, expectedRunDetail, runDetail.Run.ResourceReferences, "The CreateRun return has unexpected value.")
	runDetail, err = manager.GetRun(runDetail.UUID)
	assert.Nil(t, err)
	assert.Equal(t, expectedRunDetail, runDetail.Run.ResourceReferences, "CreateRun stored invalid data in database")
}

func TestCreateRun_EmptyPipelineSpec(t *testing.T) {
	store := NewFakeClientManagerOrFatal(util.NewFakeTimeForEpoch())
	defer store.Close()
	manager := NewResourceManager(store)
	apiRun := &api.Run{
		Name: "run1",
		PipelineSpec: &api.PipelineSpec{
			Parameters: []*api.Parameter{
				{Name: "param1", Value: "world"},
			},
		},
	}
	_, err := manager.CreateRun(context.Background(), apiRun)
	assert.NotNil(t, err)
	assert.Contains(t, err.Error(), "Failed to fetch workflow spec")
}

func TestCreateRun_InvalidWorkflowSpec(t *testing.T) {
	store := NewFakeClientManagerOrFatal(util.NewFakeTimeForEpoch())
	defer store.Close()
	manager := NewResourceManager(store)
	apiRun := &api.Run{
		Name: "run1",
		PipelineSpec: &api.PipelineSpec{
			WorkflowManifest: string("I am invalid"),
			Parameters: []*api.Parameter{
				{Name: "param1", Value: "world"},
			},
		},
	}
	_, err := manager.CreateRun(context.Background(), apiRun)
	assert.NotNil(t, err)
	assert.Contains(t, err.Error(), "Failed to unmarshal workflow spec manifest")
}

func TestCreateRun_NullWorkflowSpec(t *testing.T) {
	store := NewFakeClientManagerOrFatal(util.NewFakeTimeForEpoch())
	defer store.Close()
	manager := NewResourceManager(store)
	apiRun := &api.Run{
		Name: "run1",
		PipelineSpec: &api.PipelineSpec{
			WorkflowManifest: "null", // this situation occurs for real when the manifest file disappears from object store in some way due to retention policy or manual deletion.
			Parameters: []*api.Parameter{
				{Name: "param1", Value: "world"},
			},
		},
	}
	_, err := manager.CreateRun(context.Background(), apiRun)
	assert.NotNil(t, err)
	assert.Contains(t, err.Error(), "Failed to fetch workflow spec manifest.: ResourceNotFoundError: WorkflowSpecManifest run1 not found.")
}

func TestCreateRun_OverrideParametersError(t *testing.T) {
	store := NewFakeClientManagerOrFatal(util.NewFakeTimeForEpoch())
	defer store.Close()
	manager := NewResourceManager(store)
	apiRun := &api.Run{
		Name: "run1",
		PipelineSpec: &api.PipelineSpec{
			WorkflowManifest: testWorkflow.ToStringForStore(),
			Parameters: []*api.Parameter{
				{Name: "param2", Value: "world"},
			},
		},
	}
	_, err := manager.CreateRun(context.Background(), apiRun)
	assert.NotNil(t, err)
	assert.Contains(t, err.Error(), "Unrecognized input parameter")
}

func TestCreateRun_CreateWorkflowError(t *testing.T) {
	store := NewFakeClientManagerOrFatal(util.NewFakeTimeForEpoch())
	defer store.Close()
	manager := NewResourceManager(store)
	manager.argoClient = client.NewFakeArgoClientWithBadWorkflow()
	apiRun := &api.Run{
		Name: "run1",
		PipelineSpec: &api.PipelineSpec{
			WorkflowManifest: testWorkflow.ToStringForStore(),
			Parameters: []*api.Parameter{
				{Name: "param1", Value: "world"},
			},
		},
	}
	_, err := manager.CreateRun(context.Background(), apiRun)
	assert.NotNil(t, err)
	assert.Contains(t, err.Error(), "Failed to create a workflow")
}

func TestCreateRun_StoreRunMetadataError(t *testing.T) {
	store := NewFakeClientManagerOrFatal(util.NewFakeTimeForEpoch())
	defer store.Close()
	manager := NewResourceManager(store)
	store.DB().Close()
	apiRun := &api.Run{
		Name: "run1",
		PipelineSpec: &api.PipelineSpec{
			WorkflowManifest: testWorkflow.ToStringForStore(),
			Parameters: []*api.Parameter{
				{Name: "param1", Value: "world"},
			},
		},
	}
	_, err := manager.CreateRun(context.Background(), apiRun)
	assert.NotNil(t, err)
	assert.Contains(t, err.Error(), "database is closed")
}

func TestDeleteRun(t *testing.T) {
	store, manager, runDetail := initWithOneTimeRun(t)
	defer store.Close()
	err := manager.DeleteRun(context.Background(), runDetail.UUID)
	assert.Nil(t, err)

	_, err = manager.GetRun(runDetail.UUID)
	assert.Equal(t, codes.NotFound, err.(*util.UserError).ExternalStatusCode())
	assert.Contains(t, err.Error(), "not found")
}

func TestDeleteRun_RunNotExist(t *testing.T) {
	store := NewFakeClientManagerOrFatal(util.NewFakeTimeForEpoch())
	defer store.Close()
	manager := NewResourceManager(store)
	err := manager.DeleteRun(context.Background(), "1")
	assert.Equal(t, codes.NotFound, err.(*util.UserError).ExternalStatusCode())
	assert.Contains(t, err.Error(), "not found")
}

func TestDeleteRun_CrdFailure(t *testing.T) {
	store, manager, runDetail := initWithOneTimeRun(t)
	defer store.Close()

	manager.argoClient = client.NewFakeArgoClientWithBadWorkflow()
	err := manager.DeleteRun(context.Background(), runDetail.UUID)
	//assert.Equal(t, codes.Internal, err.(*util.UserError).ExternalStatusCode())
	//assert.Contains(t, err.Error(), "some error")
	// TODO(IronPan) This should return error if swf CRD doesn't cascade delete runs.
	assert.Nil(t, err)
}

func TestDeleteRun_DbFailure(t *testing.T) {
	store, manager, runDetail := initWithOneTimeRun(t)
	defer store.Close()

	store.DB().Close()
	err := manager.DeleteRun(context.Background(), runDetail.UUID)
	assert.Equal(t, codes.Internal, err.(*util.UserError).ExternalStatusCode())
	assert.Contains(t, err.Error(), "database is closed")
}

func TestDeleteExperiment(t *testing.T) {
	store, manager, experiment := initWithExperiment(t)
	defer store.Close()
	err := manager.DeleteExperiment(experiment.UUID)
	assert.Nil(t, err)

	_, err = manager.GetExperiment(experiment.UUID)
	assert.Equal(t, codes.NotFound, err.(*util.UserError).ExternalStatusCode())
	assert.Contains(t, err.Error(), "not found")
}

func TestDeleteExperiment_ClearsDefaultExperiment(t *testing.T) {
	store, manager, experiment := initWithExperiment(t)
	defer store.Close()
	// Set default experiment ID. This is not normally done manually
	err := manager.SetDefaultExperimentId(experiment.UUID)
	assert.Nil(t, err)
	// Verify that default experiment ID is set
	defaultExperimentId, err := manager.GetDefaultExperimentId()
	assert.Nil(t, err)
	assert.Equal(t, experiment.UUID, defaultExperimentId)

	err = manager.DeleteExperiment(experiment.UUID)
	assert.Nil(t, err)

	_, err = manager.GetExperiment(experiment.UUID)
	assert.Equal(t, codes.NotFound, err.(*util.UserError).ExternalStatusCode())
	assert.Contains(t, err.Error(), "not found")

	// Verify that default experiment ID has been cleared
	defaultExperimentId, err = manager.GetDefaultExperimentId()
	assert.Nil(t, err)
	assert.Equal(t, "", defaultExperimentId)
}

func TestDeleteExperiment_ExperimentNotExist(t *testing.T) {
	store := NewFakeClientManagerOrFatal(util.NewFakeTimeForEpoch())
	defer store.Close()
	manager := NewResourceManager(store)
	err := manager.DeleteExperiment("1")
	assert.Equal(t, codes.NotFound, err.(*util.UserError).ExternalStatusCode())
	assert.Contains(t, err.Error(), "not found")
}

func TestDeleteExperiment_CrdFailure(t *testing.T) {
	store, manager, experiment := initWithExperiment(t)
	defer store.Close()

	manager.argoClient = client.NewFakeArgoClientWithBadWorkflow()
	err := manager.DeleteExperiment(experiment.UUID)
	assert.Nil(t, err)
}

func TestDeleteExperiment_DbFailure(t *testing.T) {
	store, manager, experiment := initWithExperiment(t)
	defer store.Close()

	store.DB().Close()
	err := manager.DeleteExperiment(experiment.UUID)
	assert.Equal(t, codes.Internal, err.(*util.UserError).ExternalStatusCode())
	assert.Contains(t, err.Error(), "database is closed")
}

func TestTerminateRun(t *testing.T) {
	store, manager, runDetail := initWithOneTimeRun(t)
	defer store.Close()

	err := manager.TerminateRun(context.Background(), runDetail.UUID)
	assert.Nil(t, err)

	actualRunDetail, err := manager.GetRun(runDetail.UUID)
	assert.Nil(t, err)
	assert.Equal(t, "Terminating", actualRunDetail.Conditions)

	isTerminated, err := store.ArgoClientFake.IsTerminated(runDetail.Run.Name)
	assert.Nil(t, err)
	assert.True(t, isTerminated)
}

func TestTerminateRun_RunNotExist(t *testing.T) {
	store := NewFakeClientManagerOrFatal(util.NewFakeTimeForEpoch())
	defer store.Close()
	manager := NewResourceManager(store)
	err := manager.TerminateRun(context.Background(), "1")
	assert.Equal(t, codes.NotFound, err.(*util.UserError).ExternalStatusCode())
	assert.Contains(t, err.Error(), "not found")
}

func TestTerminateRun_DbFailure(t *testing.T) {
	store, manager, runDetail := initWithOneTimeRun(t)
	defer store.Close()

	store.DB().Close()
	err := manager.TerminateRun(context.Background(), runDetail.UUID)
	assert.Equal(t, codes.Internal, err.(*util.UserError).ExternalStatusCode())
	assert.Contains(t, err.Error(), "database is closed")
}

func TestRetryRun(t *testing.T) {
	store, manager, runDetail := initWithOneTimeFailedRun(t)
	defer store.Close()

	actualRunDetail, err := manager.GetRun(runDetail.UUID)
	assert.Nil(t, err)
	assert.Contains(t, actualRunDetail.WorkflowRuntimeManifest, "Failed")

	err = manager.RetryRun(context.Background(), runDetail.UUID)
	assert.Nil(t, err)

	actualRunDetail, err = manager.GetRun(runDetail.UUID)
	assert.Nil(t, err)
	assert.Contains(t, actualRunDetail.WorkflowRuntimeManifest, "Running")
}

func TestRetryRun_RunNotExist(t *testing.T) {
	store := NewFakeClientManagerOrFatal(util.NewFakeTimeForEpoch())
	defer store.Close()
	manager := NewResourceManager(store)
	err := manager.RetryRun(context.Background(), "1")
	assert.Equal(t, codes.NotFound, err.(*util.UserError).ExternalStatusCode())
	assert.Contains(t, err.Error(), "not found")
}

func TestRetryRun_FailedDeletePods(t *testing.T) {
	store, manager, runDetail := initWithOneTimeFailedRun(t)
	defer store.Close()

	manager.k8sCoreClient = client.NewFakeKubernetesCoreClientWithBadPodClient()
	err := manager.RetryRun(context.Background(), runDetail.UUID)
	assert.NotNil(t, err)
	assert.Contains(t, err.Error(), "failed to delete pod")
}

func TestRetryRun_UpdateAndCreateFailed(t *testing.T) {
	store, manager, runDetail := initWithOneTimeFailedRun(t)
	defer store.Close()

	manager.argoClient = client.NewFakeArgoClientWithBadWorkflow()
	err := manager.RetryRun(context.Background(), runDetail.UUID)
	assert.NotNil(t, err)
	assert.Contains(t, err.Error(), "Failed to create or update the run")
}

func TestCreateJob_ThroughWorkflowSpec(t *testing.T) {
	store, _, job := initWithJob(t)
	defer store.Close()
	expectedJob := &model.Job{
		UUID:           "123e4567-e89b-12d3-a456-426655440000",
		DisplayName:    "j1",
		Name:           "j1",
		Namespace:      "ns1",
		ServiceAccount: "pipeline-runner",
		Enabled:        true,
		CreatedAtInSec: 2,
		UpdatedAtInSec: 2,
		Conditions:     "NO_STATUS",
		PipelineSpec: model.PipelineSpec{
			WorkflowSpecManifest: testWorkflow.ToStringForStore(),
		},
		ResourceReferences: []*model.ResourceReference{
			{
				ResourceUUID:  "123e4567-e89b-12d3-a456-426655440000",
				ResourceType:  common.Job,
				ReferenceUUID: DefaultFakeUUID,
				ReferenceName: "e1",
				ReferenceType: common.Experiment,
				Relationship:  common.Owner,
			},
		},
	}
	assert.Equal(t, expectedJob, job)
}

func TestCreateJob_ThroughPipelineID(t *testing.T) {
	store, manager, pipeline := initWithPipeline(t)
	defer store.Close()
	apiExperiment := &api.Experiment{Name: "e1"}
	experiment, err := manager.CreateExperiment(apiExperiment)
	job := &api.Job{
		Name:    "j1",
		Enabled: true,
		PipelineSpec: &api.PipelineSpec{
			PipelineId: pipeline.UUID,
			Parameters: []*api.Parameter{
				{Name: "param1", Value: "world"},
			},
		},
		ResourceReferences: []*api.ResourceReference{
			{
				Key:          &api.ResourceKey{Type: api.ResourceType_EXPERIMENT, Id: experiment.UUID},
				Relationship: api.Relationship_OWNER,
			},
		},
	}

	// Create a new pipeline version with UUID being FakeUUID.
	pipelineStore, ok := store.pipelineStore.(*storage.PipelineStore)
	assert.True(t, ok)
	pipelineStore.SetUUIDGenerator(util.NewFakeUUIDGeneratorOrFatal(FakeUUIDOne, nil))
	version, err := manager.CreatePipelineVersion(&api.PipelineVersion{
		Name: "version_for_run",
		ResourceReferences: []*api.ResourceReference{
			&api.ResourceReference{
				Key: &api.ResourceKey{
					Id:   pipeline.UUID,
					Type: api.ResourceType_PIPELINE,
				},
				Relationship: api.Relationship_OWNER,
			},
		},
	}, []byte(testWorkflow.ToStringForStore()), true)
	assert.Nil(t, err)

	// The pipeline specified via pipeline id will be converted to this
	// pipeline's default version, which will be used to create run.
	newJob, err := manager.CreateJob(context.Background(), job)
	expectedJob := &model.Job{
		UUID:           "123e4567-e89b-12d3-a456-426655440000",
		DisplayName:    "j1",
		Name:           "j1",
		Namespace:      "ns1",
		ServiceAccount: "pipeline-runner",
		Enabled:        true,
		CreatedAtInSec: 4,
		UpdatedAtInSec: 4,
		Conditions:     "NO_STATUS",
		PipelineSpec: model.PipelineSpec{
			PipelineId:           pipeline.UUID,
			PipelineName:         "p1",
			WorkflowSpecManifest: testWorkflow.ToStringForStore(),
			Parameters:           "[{\"name\":\"param1\",\"value\":\"world\"}]",
		},
		ResourceReferences: []*model.ResourceReference{
			{
				ResourceUUID:  "123e4567-e89b-12d3-a456-426655440000",
				ResourceType:  common.Job,
				ReferenceUUID: experiment.UUID,
				ReferenceName: "e1",
				ReferenceType: common.Experiment,
				Relationship:  common.Owner,
			},
			{
				ResourceUUID:  "123e4567-e89b-12d3-a456-426655440000",
				ResourceType:  common.Job,
				ReferenceUUID: version.UUID,
				ReferenceName: version.Name,
				ReferenceType: common.PipelineVersion,
				Relationship:  common.Creator,
			},
		},
	}
	assert.Nil(t, err)
	assert.Equal(t, expectedJob, newJob)
}

func TestCreateJob_ThroughPipelineVersion(t *testing.T) {
	// Create experiment, pipeline and pipeline version.
	store, manager, experiment, pipeline := initWithExperimentAndPipeline(t)
	defer store.Close()
	pipelineStore, ok := store.pipelineStore.(*storage.PipelineStore)
	assert.True(t, ok)
	pipelineStore.SetUUIDGenerator(util.NewFakeUUIDGeneratorOrFatal(FakeUUIDOne, nil))
	version, err := manager.CreatePipelineVersion(&api.PipelineVersion{
		Name: "version_for_job",
		ResourceReferences: []*api.ResourceReference{
			&api.ResourceReference{
				Key: &api.ResourceKey{
					Id:   pipeline.UUID,
					Type: api.ResourceType_PIPELINE,
				},
				Relationship: api.Relationship_OWNER,
			},
		},
	}, []byte(testWorkflow.ToStringForStore()), true)
	assert.Nil(t, err)

	job := &api.Job{
		Name:    "j1",
		Enabled: true,
		PipelineSpec: &api.PipelineSpec{
			Parameters: []*api.Parameter{
				{Name: "param1", Value: "world"},
			},
		},
		ResourceReferences: []*api.ResourceReference{
			{
				Key:          &api.ResourceKey{Type: api.ResourceType_EXPERIMENT, Id: experiment.UUID},
				Relationship: api.Relationship_OWNER,
			},
			{
				Key:          &api.ResourceKey{Type: api.ResourceType_PIPELINE_VERSION, Id: version.UUID},
				Relationship: api.Relationship_CREATOR,
			},
		},
	}
	newJob, err := manager.CreateJob(context.Background(), job)
	expectedJob := &model.Job{
		UUID:           "123e4567-e89b-12d3-a456-426655440000",
		DisplayName:    "j1",
		Name:           "j1",
		Namespace:      "ns1",
		ServiceAccount: "pipeline-runner",
		Enabled:        true,
		CreatedAtInSec: 4,
		UpdatedAtInSec: 4,
		Conditions:     "NO_STATUS",
		PipelineSpec: model.PipelineSpec{
			WorkflowSpecManifest: testWorkflow.ToStringForStore(),
			Parameters:           "[{\"name\":\"param1\",\"value\":\"world\"}]",
		},
		ResourceReferences: []*model.ResourceReference{
			{
				ResourceUUID:  "123e4567-e89b-12d3-a456-426655440000",
				ResourceType:  common.Job,
				ReferenceUUID: experiment.UUID,
				ReferenceName: "e1",
				ReferenceType: common.Experiment,
				Relationship:  common.Owner,
			},
			{
				ResourceUUID:  "123e4567-e89b-12d3-a456-426655440000",
				ResourceType:  common.Job,
				ReferenceUUID: version.UUID,
				ReferenceName: "version_for_job",
				ReferenceType: common.PipelineVersion,
				Relationship:  common.Creator,
			},
		},
	}
	assert.Nil(t, err)
	assert.Equal(t, expectedJob, newJob)
}

func TestCreateJob_ThroughPipelineIdAndPipelineVersion(t *testing.T) {
	// Create experiment, pipeline and pipeline version.
	store, manager, experiment, pipeline := initWithExperimentAndPipeline(t)
	defer store.Close()
	pipelineStore, ok := store.pipelineStore.(*storage.PipelineStore)
	assert.True(t, ok)
	pipelineStore.SetUUIDGenerator(util.NewFakeUUIDGeneratorOrFatal(FakeUUIDOne, nil))
	version, err := manager.CreatePipelineVersion(&api.PipelineVersion{
		Name: "version_for_job",
		ResourceReferences: []*api.ResourceReference{
			&api.ResourceReference{
				Key: &api.ResourceKey{
					Id:   pipeline.UUID,
					Type: api.ResourceType_PIPELINE,
				},
				Relationship: api.Relationship_OWNER,
			},
		},
	}, []byte(testWorkflow.ToStringForStore()), true)
	assert.Nil(t, err)

	job := &api.Job{
		Name:    "j1",
		Enabled: true,
		PipelineSpec: &api.PipelineSpec{
			PipelineId: pipeline.UUID,
			Parameters: []*api.Parameter{
				{Name: "param1", Value: "world"},
			},
		},
		ResourceReferences: []*api.ResourceReference{
			{
				Key:          &api.ResourceKey{Type: api.ResourceType_EXPERIMENT, Id: experiment.UUID},
				Relationship: api.Relationship_OWNER,
			},
			{
				Key:          &api.ResourceKey{Type: api.ResourceType_PIPELINE_VERSION, Id: version.UUID},
				Relationship: api.Relationship_CREATOR,
			},
		},
	}
	newJob, err := manager.CreateJob(context.Background(), job)
	expectedJob := &model.Job{
		UUID:           "123e4567-e89b-12d3-a456-426655440000",
		DisplayName:    "j1",
		Name:           "j1",
		Namespace:      "ns1",
		ServiceAccount: "pipeline-runner",
		Enabled:        true,
		CreatedAtInSec: 4,
		UpdatedAtInSec: 4,
		Conditions:     "NO_STATUS",
		PipelineSpec: model.PipelineSpec{
			PipelineName:         "p1",
			PipelineId:           pipeline.UUID,
			WorkflowSpecManifest: testWorkflow.ToStringForStore(),
			Parameters:           "[{\"name\":\"param1\",\"value\":\"world\"}]",
		},
		ResourceReferences: []*model.ResourceReference{
			{
				ResourceUUID:  "123e4567-e89b-12d3-a456-426655440000",
				ResourceType:  common.Job,
				ReferenceUUID: experiment.UUID,
				ReferenceName: "e1",
				ReferenceType: common.Experiment,
				Relationship:  common.Owner,
			},
			{
				ResourceUUID:  "123e4567-e89b-12d3-a456-426655440000",
				ResourceType:  common.Job,
				ReferenceUUID: version.UUID,
				ReferenceName: "version_for_job",
				ReferenceType: common.PipelineVersion,
				Relationship:  common.Creator,
			},
		},
	}
	assert.Nil(t, err)
	assert.Equal(t, expectedJob, newJob)
}

func TestCreateJob_EmptyPipelineSpec(t *testing.T) {
	store := NewFakeClientManagerOrFatal(util.NewFakeTimeForEpoch())
	defer store.Close()
	manager := NewResourceManager(store)
	job := &api.Job{
		Name:    "pp 1",
		Enabled: true,
		PipelineSpec: &api.PipelineSpec{
			Parameters: []*api.Parameter{
				{Name: "param1", Value: "world"},
			},
		},
	}
	_, err := manager.CreateJob(context.Background(), job)
	assert.NotNil(t, err)
	assert.Contains(t, err.Error(), "Failed to fetch workflow spec")
}

func TestCreateJob_InvalidWorkflowSpec(t *testing.T) {
	store := NewFakeClientManagerOrFatal(util.NewFakeTimeForEpoch())
	defer store.Close()
	manager := NewResourceManager(store)
	job := &api.Job{
		Name:    "pp 1",
		Enabled: true,
		PipelineSpec: &api.PipelineSpec{
			WorkflowManifest: string("I am invalid"),
			Parameters: []*api.Parameter{
				{Name: "param1", Value: "world"},
			},
		},
	}
	_, err := manager.CreateJob(context.Background(), job)
	assert.NotNil(t, err)
	assert.Contains(t, err.Error(), "Failed to unmarshal workflow spec manifest")
}

func TestCreateJob_NullWorkflowSpec(t *testing.T) {
	store := NewFakeClientManagerOrFatal(util.NewFakeTimeForEpoch())
	defer store.Close()
	manager := NewResourceManager(store)
	job := &api.Job{
		Name:    "pp 1",
		Enabled: true,
		PipelineSpec: &api.PipelineSpec{
			WorkflowManifest: string("null"), // this situation occurs for real when the manifest file disappears from object store in some way due to retention policy or manual deletion.
			Parameters: []*api.Parameter{
				{Name: "param1", Value: "world"},
			},
		},
	}
	_, err := manager.CreateJob(context.Background(), job)
	assert.NotNil(t, err)
	assert.Contains(t, err.Error(), "Failed to fetch workflow spec manifest.: ResourceNotFoundError: WorkflowSpecManifest pp 1 not found.")
}

func TestCreateJob_ExtraInputParameterError(t *testing.T) {
	store, manager, p := initWithPipeline(t)
	defer store.Close()
	job := &api.Job{
		Name:    "pp 1",
		Enabled: true,
		PipelineSpec: &api.PipelineSpec{
			PipelineId: p.UUID,
			Parameters: []*api.Parameter{
				{Name: "param2", Value: "world"},
			},
		},
	}
	_, err := manager.CreateJob(context.Background(), job)
	assert.Equal(t, codes.InvalidArgument, err.(*util.UserError).ExternalStatusCode())
	assert.Contains(t, err.Error(), "Unrecognized input parameter: param2")
}

func TestCreateJob_FailedToCreateScheduleWorkflow(t *testing.T) {
	store, manager, p := initWithPipeline(t)
	defer store.Close()
	manager.swfClient = client.NewFakeSwfClientWithBadWorkflow()
	job := &api.Job{
		Name:         "pp1",
		Enabled:      true,
		PipelineSpec: &api.PipelineSpec{PipelineId: p.UUID},
	}
	_, err := manager.CreateJob(context.Background(), job)
	assert.Equal(t, codes.Internal, err.(*util.UserError).ExternalStatusCode())
	assert.Contains(t, err.Error(), "Failed to create a scheduled workflow")
}

func TestEnableJob(t *testing.T) {
	store, manager, job := initWithJob(t)
	defer store.Close()
	err := manager.EnableJob(context.Background(), job.UUID, false)
	job, err = manager.GetJob(job.UUID)
	expectedJob := &model.Job{
		UUID:           "123e4567-e89b-12d3-a456-426655440000",
		DisplayName:    "j1",
		Name:           "j1",
		Namespace:      "ns1",
		ServiceAccount: "pipeline-runner",
		Enabled:        false,
		CreatedAtInSec: 2,
		UpdatedAtInSec: 3,
		Conditions:     "NO_STATUS",
		PipelineSpec: model.PipelineSpec{
			WorkflowSpecManifest: testWorkflow.ToStringForStore(),
		},
		ResourceReferences: []*model.ResourceReference{
			{
				ResourceUUID:  "123e4567-e89b-12d3-a456-426655440000",
				ResourceType:  common.Job,
				ReferenceUUID: DefaultFakeUUID,
				ReferenceName: "e1",
				ReferenceType: common.Experiment,
				Relationship:  common.Owner,
			},
		},
	}
	assert.Nil(t, err)
	assert.Equal(t, expectedJob, job)
}

func TestEnableJob_JobNotExist(t *testing.T) {
	store := NewFakeClientManagerOrFatal(util.NewFakeTimeForEpoch())
	defer store.Close()
	manager := NewResourceManager(store)
	err := manager.EnableJob(context.Background(), "1", false)
	assert.Equal(t, codes.NotFound, err.(*util.UserError).ExternalStatusCode())
	assert.Contains(t, err.Error(), "Job 1 not found")
}

func TestEnableJob_CustomResourceFailure(t *testing.T) {
	store, manager, job := initWithJob(t)
	defer store.Close()
	manager.swfClient = client.NewFakeSwfClientWithBadWorkflow()
	err := manager.EnableJob(context.Background(), job.UUID, true)
	assert.Equal(t, codes.Internal, err.(*util.UserError).ExternalStatusCode())
	assert.Contains(t, err.Error(), "Check job exist failed: some error")
}

func TestEnableJob_CustomResourceNotFound(t *testing.T) {
	store, manager, job := initWithJob(t)
	defer store.Close()
	// The swf CR can be missing when user reinstalled KFP using existing DB data.
	// Explicitly delete it to simulate the situation.
	manager.getScheduledWorkflowClient(job.Namespace).Delete(context.Background(), job.Name, &v1.DeleteOptions{})
	// When swf CR is missing, enabling the job needs to fail.
	err := manager.EnableJob(context.Background(), job.UUID, true)
	assert.Equal(t, codes.Internal, err.(*util.UserError).ExternalStatusCode())
	assert.Contains(t, err.Error(), "Check job exist failed")
	assert.Contains(t, err.Error(), "not found")
}

func TestDisableJob_CustomResourceNotFound(t *testing.T) {
	store, manager, job := initWithJob(t)
	defer store.Close()
	require.Equal(t, job.Enabled, true)

	// The swf CR can be missing when user reinstalled KFP using existing DB data.
	// Explicitly delete it to simulate the situation.
	manager.getScheduledWorkflowClient(job.Namespace).Delete(context.Background(), job.Name, &v1.DeleteOptions{})
	err := manager.EnableJob(context.Background(), job.UUID, false)
	require.Nil(t, err, "Disabling the job should succeed even when the custom resource is missing.")
	job, err = manager.GetJob(job.UUID)
	require.Nil(t, err)
	require.Equal(t, job.Enabled, false)
}

func TestEnableJob_DbFailure(t *testing.T) {
	store, manager, job := initWithJob(t)
	defer store.Close()
	store.DB().Close()
	err := manager.EnableJob(context.Background(), job.UUID, false)
	assert.Equal(t, codes.Internal, err.(*util.UserError).ExternalStatusCode())
	assert.Contains(t, err.Error(), "database is closed")
}

func TestDeleteJob(t *testing.T) {
	store, manager, job := initWithJob(t)
	defer store.Close()
	err := manager.DeleteJob(context.Background(), job.UUID)
	assert.Nil(t, err)

	_, err = manager.GetJob(job.UUID)
	assert.Equal(t, codes.NotFound, err.(*util.UserError).ExternalStatusCode())
	assert.Contains(t, err.Error(), fmt.Sprintf("Job %v not found", job.UUID))
}

func TestDeleteJob_JobNotExist(t *testing.T) {
	store := NewFakeClientManagerOrFatal(util.NewFakeTimeForEpoch())
	defer store.Close()
	manager := NewResourceManager(store)
	err := manager.DeleteJob(context.Background(), "1")
	assert.Equal(t, codes.NotFound, err.(*util.UserError).ExternalStatusCode())
	assert.Contains(t, err.Error(), "Job 1 not found")
}

func TestDeleteJob_CustomResourceFailure(t *testing.T) {
	store, manager, job := initWithJob(t)
	defer store.Close()

	manager.swfClient = client.NewFakeSwfClientWithBadWorkflow()
	err := manager.DeleteJob(context.Background(), job.UUID)
	assert.Equal(t, codes.Internal, err.(*util.UserError).ExternalStatusCode())
	assert.Contains(t, err.Error(), "Delete job CR failed: some error")
}

func TestDeleteJob_CustomResourceNotFound(t *testing.T) {
	store, manager, job := initWithJob(t)
	defer store.Close()
	// The swf CR can be missing when user reinstalled KFP using existing DB data.
	// Explicitly delete it to simulate the situation.
	manager.getScheduledWorkflowClient(job.Namespace).Delete(context.Background(), job.Name, &v1.DeleteOptions{})

	// Now deleting job should still succeed when the swf CR is already deleted.
	err := manager.DeleteJob(context.Background(), job.UUID)
	assert.Nil(t, err)

	// And verify Job has been deleted from DB too.
	_, err = manager.GetJob(job.UUID)
	require.NotNil(t, err)
	assert.Equal(t, codes.NotFound, err.(*util.UserError).ExternalStatusCode())
	assert.Contains(t, err.Error(), fmt.Sprintf("Job %v not found", job.UUID))
}

func TestDeleteJob_DbFailure(t *testing.T) {
	store, manager, job := initWithJob(t)
	defer store.Close()

	store.DB().Close()
	err := manager.DeleteJob(context.Background(), job.UUID)
	assert.Equal(t, codes.Internal, err.(*util.UserError).ExternalStatusCode())
	assert.Contains(t, err.Error(), "database is closed")
}

func TestReportWorkflowResource_ScheduledWorkflowIDEmpty_Success(t *testing.T) {
	store, manager, run := initWithOneTimeRun(t)
	expectedExperimentUUID := run.ExperimentUUID
	defer store.Close()
	// report workflow
	workflow := util.NewWorkflow(&v1alpha1.Workflow{
		ObjectMeta: v1.ObjectMeta{
			UID:       types.UID(run.UUID),
			Labels:    map[string]string{util.LabelKeyWorkflowRunId: run.UUID},
			Namespace: "ns1",
		},
		Status: v1alpha1.WorkflowStatus{Phase: v1alpha1.WorkflowRunning},
	})
	err := manager.ReportWorkflowResource(context.Background(), workflow)
	assert.Nil(t, err)
	runDetail, err := manager.GetRun(run.UUID)
	assert.Nil(t, err)
	expectedRun := model.Run{
		UUID:           "123e4567-e89b-12d3-a456-426655440000",
		ExperimentUUID: expectedExperimentUUID,
		DisplayName:    "run1",
		Name:           "workflow-name",
		Namespace:      "ns1",
		ServiceAccount: "pipeline-runner",
		StorageState:   api.Run_STORAGESTATE_AVAILABLE.String(),
		CreatedAtInSec: 2,
		Conditions:     "Running",
		PipelineSpec: model.PipelineSpec{
			WorkflowSpecManifest: testWorkflow.ToStringForStore(),
			Parameters:           "[{\"name\":\"param1\",\"value\":\"world\"}]",
		},
		ResourceReferences: []*model.ResourceReference{
			{
				ResourceUUID:  "123e4567-e89b-12d3-a456-426655440000",
				ResourceType:  common.Run,
				ReferenceUUID: DefaultFakeUUID,
				ReferenceName: "e1",
				ReferenceType: common.Experiment,
				Relationship:  common.Owner,
			},
		},
	}
	assert.Equal(t, expectedRun, runDetail.Run)
}

func TestReportWorkflowResource_ScheduledWorkflowIDNotEmpty_Success(t *testing.T) {
	store, manager, job := initWithJob(t)
	defer store.Close()

	// report workflow
	workflow := util.NewWorkflow(&v1alpha1.Workflow{
		ObjectMeta: v1.ObjectMeta{
			Name:      "MY_NAME",
			Namespace: "MY_NAMESPACE",
			UID:       "WORKFLOW_1",
			Labels:    map[string]string{util.LabelKeyWorkflowRunId: "WORKFLOW_1"},
			OwnerReferences: []v1.OwnerReference{{
				APIVersion: "kubeflow.org/v1beta1",
				Kind:       "ScheduledWorkflow",
				Name:       "SCHEDULE_NAME",
				UID:        types.UID(job.UUID),
			}},
			CreationTimestamp: v1.NewTime(time.Unix(11, 0).UTC()),
		},
	})
	err := manager.ReportWorkflowResource(context.Background(), workflow)
	assert.Nil(t, err)

	runDetail, err := manager.GetRun("WORKFLOW_1")
	assert.Nil(t, err)

	expectedRunDetail := &model.RunDetail{
		Run: model.Run{
			UUID:             "WORKFLOW_1",
			ExperimentUUID:   DefaultFakeUUID,
			DisplayName:      "MY_NAME",
			StorageState:     api.Run_STORAGESTATE_AVAILABLE.String(),
			Name:             "MY_NAME",
			Namespace:        "MY_NAMESPACE",
			CreatedAtInSec:   11,
			ScheduledAtInSec: 0,
			FinishedAtInSec:  0,
			PipelineSpec: model.PipelineSpec{
				WorkflowSpecManifest: workflow.GetWorkflowSpec().ToStringForStore(),
			},
			ResourceReferences: []*model.ResourceReference{
				{
					ResourceUUID:  "WORKFLOW_1",
					ResourceType:  common.Run,
					ReferenceUUID: DefaultFakeUUID,
					ReferenceName: "e1",
					ReferenceType: common.Experiment,
					Relationship:  common.Owner,
				},
				{
					ResourceUUID:  "WORKFLOW_1",
					ResourceType:  common.Run,
					ReferenceUUID: job.UUID,
					ReferenceName: job.Name,
					ReferenceType: common.Job,
					Relationship:  common.Creator,
				},
			},
		},
		PipelineRuntime: model.PipelineRuntime{WorkflowRuntimeManifest: workflow.ToStringForStore()},
	}

	assert.Equal(t, expectedRunDetail, runDetail)
}

func TestReportWorkflowResource_ScheduledWorkflowIDNotEmpty_NoExperiment_Success(t *testing.T) {
	store := NewFakeClientManagerOrFatal(util.NewFakeTimeForEpoch())
	defer store.Close()
	manager := NewResourceManager(store)
	job := &api.Job{
		Name:         "j1",
		Enabled:      true,
		PipelineSpec: &api.PipelineSpec{WorkflowManifest: testWorkflow.ToStringForStore()},
		// no experiment reference
	}
	newJob, err := manager.CreateJob(context.Background(), job)

	// report workflow
	workflow := util.NewWorkflow(&v1alpha1.Workflow{
		ObjectMeta: v1.ObjectMeta{
			Name:      "MY_NAME",
			Namespace: "MY_NAMESPACE",
			UID:       "WORKFLOW_1",
			Labels:    map[string]string{util.LabelKeyWorkflowRunId: "WORKFLOW_1"},
			OwnerReferences: []v1.OwnerReference{{
				APIVersion: "kubeflow.org/v1beta1",
				Kind:       "ScheduledWorkflow",
				Name:       "SCHEDULE_NAME",
				UID:        types.UID(newJob.UUID),
			}},
			CreationTimestamp: v1.NewTime(time.Unix(11, 0).UTC()),
		},
	})

	err = manager.ReportWorkflowResource(context.Background(), workflow)
	assert.Nil(t, err)

	runDetail, err := manager.GetRun("WORKFLOW_1")
	assert.Nil(t, err)

	expectedRunDetail := &model.RunDetail{
		Run: model.Run{
			UUID:             "WORKFLOW_1",
			ExperimentUUID:   DefaultFakeUUID,
			DisplayName:      "MY_NAME",
			StorageState:     api.Run_STORAGESTATE_AVAILABLE.String(),
			Name:             "MY_NAME",
			Namespace:        "MY_NAMESPACE",
			CreatedAtInSec:   11,
			ScheduledAtInSec: 0,
			FinishedAtInSec:  0,
			PipelineSpec: model.PipelineSpec{
				WorkflowSpecManifest: workflow.GetWorkflowSpec().ToStringForStore(),
			},
			ResourceReferences: []*model.ResourceReference{
				{
					ResourceUUID:  "WORKFLOW_1",
					ResourceType:  common.Run,
					ReferenceUUID: DefaultFakeUUID,
					ReferenceName: "Default",
					ReferenceType: common.Experiment,
					Relationship:  common.Owner,
				},
				{
					ResourceUUID:  "WORKFLOW_1",
					ResourceType:  common.Run,
					ReferenceUUID: newJob.UUID,
					ReferenceName: newJob.Name,
					ReferenceType: common.Job,
					Relationship:  common.Creator,
				},
			},
		},
		PipelineRuntime: model.PipelineRuntime{WorkflowRuntimeManifest: workflow.ToStringForStore()},
	}

	assert.Equal(t, expectedRunDetail, runDetail)
}

func TestReportWorkflowResource_WorkflowMissingRunID(t *testing.T) {
	store, manager, run := initWithOneTimeRun(t)
	defer store.Close()
	workflow := util.NewWorkflow(&v1alpha1.Workflow{
		ObjectMeta: v1.ObjectMeta{
			Name: run.Name,
		},
	})
	err := manager.ReportWorkflowResource(context.Background(), workflow)
	assert.NotNil(t, err)
	assert.Contains(t, err.Error(), "Workflow[workflow-name] missing the Run ID label")
}

func TestReportWorkflowResource_WorkflowCompleted(t *testing.T) {
	store, manager, run := initWithOneTimeRun(t)
	namespace := "kubeflow"
	defer store.Close()
	// report workflow
	workflow := util.NewWorkflow(&v1alpha1.Workflow{
		ObjectMeta: v1.ObjectMeta{
			Name:      run.Name,
			Namespace: namespace,
			UID:       types.UID(run.UUID),
			Labels:    map[string]string{util.LabelKeyWorkflowRunId: run.UUID},
		},
		Status: v1alpha1.WorkflowStatus{Phase: v1alpha1.WorkflowFailed},
	})
	err := manager.ReportWorkflowResource(context.Background(), workflow)
	assert.Nil(t, err)

	wf, err := store.ArgoClientFake.Workflow(namespace).Get(context.Background(), run.Run.Name, v1.GetOptions{})
	assert.Nil(t, err)
	assert.Equal(t, wf.Labels[util.LabelKeyWorkflowPersistedFinalState], "true")
}

func TestReportWorkflowResource_WorkflowCompleted_WorkflowNotFound(t *testing.T) {
	store, manager, run := initWithOneTimeRun(t)
	defer store.Close()
	workflow := util.NewWorkflow(&v1alpha1.Workflow{
		ObjectMeta: v1.ObjectMeta{
			Name:      "non-existent-workflow",
			Namespace: "kubeflow",
			UID:       types.UID(run.UUID),
			Labels:    map[string]string{util.LabelKeyWorkflowRunId: run.UUID},
		},
		Status: v1alpha1.WorkflowStatus{Phase: v1alpha1.WorkflowFailed},
	})
	err := manager.ReportWorkflowResource(context.Background(), workflow)
	require.NotNil(t, err)
	assert.Equalf(t, codes.NotFound, err.(*util.UserError).ExternalStatusCode(), "Expected not found error, but got %s", err.Error())
	assert.Contains(t, err.Error(), "Failed to add PersistedFinalState label")
}

func TestReportWorkflowResource_WorkflowCompleted_FinalStatePersisted(t *testing.T) {
	store, manager, run := initWithOneTimeRun(t)
	defer store.Close()
	// report workflow
	workflow := util.NewWorkflow(&v1alpha1.Workflow{
		ObjectMeta: v1.ObjectMeta{
			Name:      run.Name,
			Namespace: "ns1",
			UID:       types.UID(run.UUID),
			Labels:    map[string]string{util.LabelKeyWorkflowRunId: run.UUID, util.LabelKeyWorkflowPersistedFinalState: "true"},
		},
		Status: v1alpha1.WorkflowStatus{Phase: v1alpha1.WorkflowFailed},
	})
	err := manager.ReportWorkflowResource(context.Background(), workflow)
	assert.Nil(t, err)
}

func TestReportWorkflowResource_WorkflowCompleted_FinalStatePersisted_WorkflowNotFound(t *testing.T) {
	store, manager, run := initWithOneTimeRun(t)
	defer store.Close()
	workflow := util.NewWorkflow(&v1alpha1.Workflow{
		ObjectMeta: v1.ObjectMeta{
			Name:      "non-existent-workflow",
			Namespace: "kubeflow",
			UID:       types.UID(run.UUID),
			Labels:    map[string]string{util.LabelKeyWorkflowRunId: run.UUID, util.LabelKeyWorkflowPersistedFinalState: "true"},
		},
		Status: v1alpha1.WorkflowStatus{Phase: v1alpha1.WorkflowFailed},
	})
	err := manager.ReportWorkflowResource(context.Background(), workflow)
	require.NotNil(t, err)
	assert.Equalf(t, codes.NotFound, err.(*util.UserError).ExternalStatusCode(), "Expected not found error, but got %s", err.Error())
	assert.Contains(t, err.Error(), "Failed to delete the completed workflow")
}

func TestReportWorkflowResource_WorkflowCompleted_FinalStatePersisted_DeleteFailed(t *testing.T) {
	store, manager, run := initWithOneTimeRun(t)
	manager.argoClient = client.NewFakeArgoClientWithBadWorkflow()
	defer store.Close()
	// report workflow
	workflow := util.NewWorkflow(&v1alpha1.Workflow{
		ObjectMeta: v1.ObjectMeta{
			Name:      run.Name,
			Namespace: "ns1",
			UID:       types.UID(run.UUID),
			Labels:    map[string]string{util.LabelKeyWorkflowRunId: run.UUID, util.LabelKeyWorkflowPersistedFinalState: "true"},
		},
		Status: v1alpha1.WorkflowStatus{Phase: v1alpha1.WorkflowFailed},
	})
	err := manager.ReportWorkflowResource(context.Background(), workflow)
	assert.NotNil(t, err)
	assert.Contains(t, err.Error(), "failed to delete workflow")
}

func TestReportScheduledWorkflowResource_Success(t *testing.T) {
	store, manager, job := initWithJob(t)
	defer store.Close()
	// report scheduled workflow
	swf := util.NewScheduledWorkflow(&swfapi.ScheduledWorkflow{
		ObjectMeta: v1.ObjectMeta{
			Name:      "MY_NAME",
			Namespace: "MY_NAMESPACE",
			UID:       types.UID(job.UUID),
		},
	})
	err := manager.ReportScheduledWorkflowResource(swf)
	assert.Nil(t, err)

	actualJob, err := manager.GetJob(job.UUID)
	assert.Nil(t, err)

	expectedJob := &model.Job{
		Name:           "MY_NAME",
		DisplayName:    "j1",
		Namespace:      "MY_NAMESPACE",
		ServiceAccount: "pipeline-runner",
		Enabled:        false,
		UUID:           job.UUID,
		Conditions:     "NO_STATUS",
		Trigger: model.Trigger{
			CronSchedule: model.CronSchedule{
				Cron: util.StringPointer(""),
			},
			PeriodicSchedule: model.PeriodicSchedule{
				IntervalSecond: util.Int64Pointer(0),
			},
		},
		PipelineSpec: model.PipelineSpec{
			WorkflowSpecManifest: testWorkflow.ToStringForStore(),
			Parameters:           "[]",
		},
		ResourceReferences: []*model.ResourceReference{
			{
				ResourceUUID:  job.UUID,
				ResourceType:  common.Job,
				ReferenceUUID: DefaultFakeUUID,
				ReferenceName: "e1",
				ReferenceType: common.Experiment,
				Relationship:  common.Owner,
			},
		},
		CreatedAtInSec: 2,
		UpdatedAtInSec: 3,
	}
	assert.Equal(t, expectedJob, actualJob)
}

func TestReportScheduledWorkflowResource_Error(t *testing.T) {
	store := NewFakeClientManagerOrFatal(util.NewFakeTimeForEpoch())
	defer store.Close()
	manager := NewResourceManager(store)

	// Create pipeline
	workflow := util.NewWorkflow(&v1alpha1.Workflow{
		TypeMeta:   v1.TypeMeta{APIVersion: "argoproj.io/v1alpha1", Kind: "Workflow"},
		ObjectMeta: v1.ObjectMeta{Name: "workflow-name"}})
	p, err := manager.CreatePipeline("1", "", "", []byte(workflow.ToStringForStore()))
	assert.Nil(t, err)

	// Create job
	job := &api.Job{
		Name:         "pp1",
		Enabled:      true,
		PipelineSpec: &api.PipelineSpec{PipelineId: p.UUID},
	}
	newJob, err := manager.CreateJob(context.Background(), job)
	assert.Nil(t, err)

	store.Close()

	// report scheduled workflow
	swf := util.NewScheduledWorkflow(&swfapi.ScheduledWorkflow{
		ObjectMeta: v1.ObjectMeta{
			Name:      "MY_NAME",
			Namespace: "MY_NAMESPACE",
			UID:       types.UID(newJob.UUID),
		},
	})
	err = manager.ReportScheduledWorkflowResource(swf)
	assert.NotNil(t, err)
	assert.Equal(t, codes.Internal, err.(*util.UserError).ExternalStatusCode())
	assert.Contains(t, err.(*util.UserError).String(), "database is closed")
}

func TestGetWorkflowSpecBytes_ByWorkflowManifest(t *testing.T) {
	store := NewFakeClientManagerOrFatal(util.NewFakeTimeForEpoch())
	defer store.Close()
	manager := NewResourceManager(store)

	spec := &api.PipelineSpec{
		WorkflowManifest: "some manifest",
		Parameters: []*api.Parameter{
			{Name: "param1", Value: "world"},
		},
	}
	workflowBytes, err := manager.getWorkflowSpecBytesFromPipelineSpec(spec)
	assert.Nil(t, err)
	assert.Equal(t, []byte("some manifest"), workflowBytes)
}

func TestGetWorkflowSpecBytes_MissingSpec(t *testing.T) {
	store := NewFakeClientManagerOrFatal(util.NewFakeTimeForEpoch())
	defer store.Close()
	manager := NewResourceManager(store)

	spec := &api.PipelineSpec{
		Parameters: []*api.Parameter{
			{Name: "param1", Value: "world"},
		},
	}
	_, err := manager.getWorkflowSpecBytesFromPipelineSpec(spec)
	assert.NotNil(t, err)
	assert.Contains(t, err.Error(), "Please provide a valid pipeline spec")
}

func TestReadArtifact_Succeed(t *testing.T) {
	store, manager, job := initWithJob(t)
	defer store.Close()

	expectedContent := "test"
	filePath := "test/file.txt"
	store.ObjectStore().AddFile([]byte(expectedContent), filePath)

	// Create a scheduled run
	// job, _ := manager.CreateJob(&api.Job{
	// 	Name:       "pp1",
	// 	PipelineId: p.UUID,
	// 	Enabled:    true,
	// })
	workflow := util.NewWorkflow(&v1alpha1.Workflow{
		ObjectMeta: v1.ObjectMeta{
			Name:              "MY_NAME",
			Namespace:         "MY_NAMESPACE",
			UID:               "run-1",
			Labels:            map[string]string{util.LabelKeyWorkflowRunId: "run-1"},
			CreationTimestamp: v1.NewTime(time.Unix(11, 0).UTC()),
			OwnerReferences: []v1.OwnerReference{{
				APIVersion: "kubeflow.org/v1beta1",
				Kind:       "ScheduledWorkflow",
				Name:       "SCHEDULE_NAME",
				UID:        types.UID(job.UUID),
			}},
		},
		Status: v1alpha1.WorkflowStatus{
			Nodes: map[string]v1alpha1.NodeStatus{
				"node-1": {
					Outputs: &v1alpha1.Outputs{
						Artifacts: []v1alpha1.Artifact{
							{
								Name: "artifact-1",
								ArtifactLocation: v1alpha1.ArtifactLocation{
									S3: &v1alpha1.S3Artifact{
										Key: filePath,
									},
								},
							},
						},
					},
				},
			},
		},
	})
	err := manager.ReportWorkflowResource(context.Background(), workflow)
	assert.Nil(t, err)

	artifactContent, err := manager.ReadArtifact("run-1", "node-1", "artifact-1")
	assert.Nil(t, err)
	assert.Equal(t, expectedContent, string(artifactContent))
}

func TestReadArtifact_WorkflowNoStatus_NotFound(t *testing.T) {
	store, manager, job := initWithJob(t)
	defer store.Close()
	// report workflow
	workflow := util.NewWorkflow(&v1alpha1.Workflow{
		ObjectMeta: v1.ObjectMeta{
			Name:              "MY_NAME",
			Namespace:         "MY_NAMESPACE",
			UID:               "run-1",
			Labels:            map[string]string{util.LabelKeyWorkflowRunId: "run-1"},
			CreationTimestamp: v1.NewTime(time.Unix(11, 0).UTC()),
			OwnerReferences: []v1.OwnerReference{{
				APIVersion: "kubeflow.org/v1beta1",
				Kind:       "ScheduledWorkflow",
				Name:       "SCHEDULE_NAME",
				UID:        types.UID(job.UUID),
			}},
		}})
	err := manager.ReportWorkflowResource(context.Background(), workflow)
	assert.Nil(t, err)

	_, err = manager.ReadArtifact("run-1", "node-1", "artifact-1")
	assert.True(t, util.IsUserErrorCodeMatch(err, codes.NotFound))
}

func TestReadArtifact_NoRun_NotFound(t *testing.T) {
	store := NewFakeClientManagerOrFatal(util.NewFakeTimeForEpoch())
	defer store.Close()
	manager := NewResourceManager(store)

	_, err := manager.ReadArtifact("run-1", "node-1", "artifact-1")
	assert.True(t, util.IsUserErrorCodeMatch(err, codes.NotFound))
}

const (
	complexPipeline = `
# Copyright 2018 The Kubeflow Authors
#
# Licensed under the Apache License, Version 2.0 (the "License");
# you may not use this file except in compliance with the License.
# You may obtain a copy of the License at
#
#      http://www.apache.org/licenses/LICENSE-2.0
#
# Unless required by applicable law or agreed to in writing, software
# distributed under the License is distributed on an "AS IS" BASIS,
# WITHOUT WARRANTIES OR CONDITIONS OF ANY KIND, either express or implied.
# See the License for the specific language governing permissions and
# limitations under the License.
apiVersion: argoproj.io/v1alpha1
kind: Workflow
metadata:
  generateName: tfmataxicabclassificationpipelineexample-
spec:
  arguments:
    parameters:
    - name: output
    - name: project
    - name: schema
      value: gs://ml-pipeline-playground/tfma/taxi-cab-classification/schema.json
    - name: train
      value: gs://ml-pipeline-playground/tfma/taxi-cab-classification/train.csv
    - name: evaluation
      value: gs://ml-pipeline-playground/tfma/taxi-cab-classification/eval.csv
    - name: preprocess-mode
      value: local
    - name: preprocess-module
      value: gs://ml-pipeline-playground/tfma/taxi-cab-classification/preprocessing.py
    - name: target
      value: tips
    - name: learning-rate
      value: '0.1'
    - name: hidden-layer-size
      value: '1500'
    - name: steps
      value: '3000'
    - name: workers
      value: '0'
    - name: pss
      value: '0'
    - name: predict-mode
      value: local
    - name: analyze-mode
      value: local
    - name: analyze-slice-column
      value: trip_start_hour
  entrypoint: tfmataxicabclassificationpipelineexample
  templates:
  - container:
      args:
      - --output
      - '{{inputs.parameters.output}}/{{workflow.name}}/analysis'
      - --model
      - '{{inputs.parameters.training-train}}'
      - --eval
      - '{{inputs.parameters.evaluation}}'
      - --schema
      - '{{inputs.parameters.schema}}'
      - --project
      - '{{inputs.parameters.project}}'
      - --mode
      - '{{inputs.parameters.analyze-mode}}'
      - --slice-columns
      - '{{inputs.parameters.analyze-slice-column}}'
      image: gcr.io/ml-pipeline/ml-pipeline-dataflow-tfma
    inputs:
      parameters:
      - name: analyze-mode
      - name: analyze-slice-column
      - name: evaluation
      - name: output
      - name: project
      - name: schema
      - name: training-train
    name: analysis
    outputs:
      artifacts:
      - name: mlpipeline-ui-metadata
        path: /mlpipeline-ui-metadata.json
        s3:
          accessKeySecret:
            key: accesskey
            name: mlpipeline-minio-artifact
          bucket: mlpipeline
          endpoint: minio-service.kubeflow:9000
          insecure: true
          key: runs/{{workflow.uid}}/{{pod.name}}/mlpipeline-ui-metadata.tgz
          secretKeySecret:
            key: secretkey
            name: mlpipeline-minio-artifact
      parameters:
      - name: analysis-analysis
        valueFrom:
          path: /output.txt
  - container:
      args:
      - --output
      - '{{inputs.parameters.output}}/{{workflow.name}}/predict'
      - --data
      - '{{inputs.parameters.evaluation}}'
      - --schema
      - '{{inputs.parameters.schema}}'
      - --target
      - '{{inputs.parameters.target}}'
      - --model
      - '{{inputs.parameters.training-train}}'
      - --mode
      - '{{inputs.parameters.predict-mode}}'
      - --project
      - '{{inputs.parameters.project}}'
      image: gcr.io/ml-pipeline/ml-pipeline-dataflow-tf-predict
    inputs:
      parameters:
      - name: evaluation
      - name: output
      - name: predict-mode
      - name: project
      - name: schema
      - name: target
      - name: training-train
    name: prediction
    outputs:
      artifacts:
      - name: mlpipeline-ui-metadata
        path: /mlpipeline-ui-metadata.json
        s3:
          accessKeySecret:
            key: accesskey
            name: mlpipeline-minio-artifact
          bucket: mlpipeline
          endpoint: minio-service.kubeflow:9000
          insecure: true
          key: runs/{{workflow.uid}}/{{pod.name}}/mlpipeline-ui-metadata.tgz
          secretKeySecret:
            key: secretkey
            name: mlpipeline-minio-artifact
      parameters:
      - name: prediction-predict
        valueFrom:
          path: /output.txt
  - container:
      args:
      - --train
      - '{{inputs.parameters.train}}'
      - --eval
      - '{{inputs.parameters.evaluation}}'
      - --schema
      - '{{inputs.parameters.schema}}'
      - --output
      - '{{inputs.parameters.output}}/{{workflow.name}}/transformed'
      - --project
      - '{{inputs.parameters.project}}'
      - --mode
      - '{{inputs.parameters.preprocess-mode}}'
      - --preprocessing-module
      - '{{inputs.parameters.preprocess-module}}'
      image: gcr.io/ml-pipeline/ml-pipeline-dataflow-tft
    inputs:
      parameters:
      - name: evaluation
      - name: output
      - name: preprocess-mode
      - name: preprocess-module
      - name: project
      - name: schema
      - name: train
    name: preprocess
    outputs:
      artifacts:
      - name: mlpipeline-ui-metadata
        path: /mlpipeline-ui-metadata.json
        s3:
          accessKeySecret:
            key: accesskey
            name: mlpipeline-minio-artifact
          bucket: mlpipeline
          endpoint: minio-service.kubeflow:9000
          insecure: true
          key: runs/{{workflow.uid}}/{{pod.name}}/mlpipeline-ui-metadata.tgz
          secretKeySecret:
            key: secretkey
            name: mlpipeline-minio-artifact
      parameters:
      - name: preprocess-transformed
        valueFrom:
          path: /output.txt
  - dag:
      tasks:
      - arguments:
          parameters:
          - name: analyze-mode
            value: '{{inputs.parameters.analyze-mode}}'
          - name: analyze-slice-column
            value: '{{inputs.parameters.analyze-slice-column}}'
          - name: evaluation
            value: '{{inputs.parameters.evaluation}}'
          - name: output
            value: '{{inputs.parameters.output}}'
          - name: project
            value: '{{inputs.parameters.project}}'
          - name: schema
            value: '{{inputs.parameters.schema}}'
          - name: training-train
            value: '{{tasks.training.outputs.parameters.training-train}}'
        dependencies:
        - training
        name: analysis
        template: analysis
      - arguments:
          parameters:
          - name: evaluation
            value: '{{inputs.parameters.evaluation}}'
          - name: output
            value: '{{inputs.parameters.output}}'
          - name: predict-mode
            value: '{{inputs.parameters.predict-mode}}'
          - name: project
            value: '{{inputs.parameters.project}}'
          - name: schema
            value: '{{inputs.parameters.schema}}'
          - name: target
            value: '{{inputs.parameters.target}}'
          - name: training-train
            value: '{{tasks.training.outputs.parameters.training-train}}'
        dependencies:
        - training
        name: prediction
        template: prediction
      - arguments:
          parameters:
          - name: evaluation
            value: '{{inputs.parameters.evaluation}}'
          - name: output
            value: '{{inputs.parameters.output}}'
          - name: preprocess-mode
            value: '{{inputs.parameters.preprocess-mode}}'
          - name: preprocess-module
            value: '{{inputs.parameters.preprocess-module}}'
          - name: project
            value: '{{inputs.parameters.project}}'
          - name: schema
            value: '{{inputs.parameters.schema}}'
          - name: train
            value: '{{inputs.parameters.train}}'
        name: preprocess
        template: preprocess
      - arguments:
          parameters:
          - name: hidden-layer-size
            value: '{{inputs.parameters.hidden-layer-size}}'
          - name: learning-rate
            value: '{{inputs.parameters.learning-rate}}'
          - name: output
            value: '{{inputs.parameters.output}}'
          - name: preprocess-module
            value: '{{inputs.parameters.preprocess-module}}'
          - name: preprocess-transformed
            value: '{{tasks.preprocess.outputs.parameters.preprocess-transformed}}'
          - name: pss
            value: '{{inputs.parameters.pss}}'
          - name: schema
            value: '{{inputs.parameters.schema}}'
          - name: steps
            value: '{{inputs.parameters.steps}}'
          - name: target
            value: '{{inputs.parameters.target}}'
          - name: workers
            value: '{{inputs.parameters.workers}}'
        dependencies:
        - preprocess
        name: training
        template: training
    inputs:
      parameters:
      - name: analyze-mode
      - name: analyze-slice-column
      - name: evaluation
      - name: hidden-layer-size
      - name: learning-rate
      - name: output
      - name: predict-mode
      - name: preprocess-mode
      - name: preprocess-module
      - name: project
      - name: pss
      - name: schema
      - name: steps
      - name: target
      - name: train
      - name: workers
    name: tfmataxicabclassificationpipelineexample
  - container:
      args:
      - --job-dir
      - '{{inputs.parameters.output}}/{{workflow.name}}/train'
      - --transformed-data-dir
      - '{{inputs.parameters.preprocess-transformed}}'
      - --schema
      - '{{inputs.parameters.schema}}'
      - --learning-rate
      - '{{inputs.parameters.learning-rate}}'
      - --hidden-layer-size
      - '{{inputs.parameters.hidden-layer-size}}'
      - --steps
      - '{{inputs.parameters.steps}}'
      - --target
      - '{{inputs.parameters.target}}'
      - --workers
      - '{{inputs.parameters.workers}}'
      - --pss
      - '{{inputs.parameters.pss}}'
      - --preprocessing-module
      - '{{inputs.parameters.preprocess-module}}'
      - --tfjob-timeout-minutes
      - '60'
      image: gcr.io/ml-pipeline/ml-pipeline-kubeflow-tf
    inputs:
      parameters:
      - name: hidden-layer-size
      - name: learning-rate
      - name: output
      - name: preprocess-module
      - name: preprocess-transformed
      - name: pss
      - name: schema
      - name: steps
      - name: target
      - name: workers
    name: training
    outputs:
      artifacts:
      - name: mlpipeline-ui-metadata
        path: /mlpipeline-ui-metadata.json
        s3:
          accessKeySecret:
            key: accesskey
            name: mlpipeline-minio-artifact
          bucket: mlpipeline
          endpoint: minio-service.kubeflow:9000
          insecure: true
          key: runs/{{workflow.uid}}/{{pod.name}}/mlpipeline-ui-metadata.tgz
          secretKeySecret:
            key: secretkey
            name: mlpipeline-minio-artifact
      parameters:
      - name: training-train
        valueFrom:
          path: /output.txt`
)

func TestCreatePipelineVersion(t *testing.T) {
	store := NewFakeClientManagerOrFatal(util.NewFakeTimeForEpoch())
	manager := NewResourceManager(store)

	// Create a pipeline before versions.
	_, err := manager.CreatePipeline("p", "", "", []byte(testWorkflow.ToStringForStore()))
	assert.Nil(t, err)

	// Create a version under the above pipeline.
	pipelineStore, ok := store.pipelineStore.(*storage.PipelineStore)
	assert.True(t, ok)
	pipelineStore.SetUUIDGenerator(util.NewFakeUUIDGeneratorOrFatal(FakeUUIDOne, nil))
	version, err := manager.CreatePipelineVersion(
		&api.PipelineVersion{
			Name: "p_v",
			ResourceReferences: []*api.ResourceReference{
				&api.ResourceReference{
					Key: &api.ResourceKey{
						Id:   DefaultFakeUUID,
						Type: api.ResourceType_PIPELINE,
					},
					Relationship: api.Relationship_OWNER,
				},
			},
		},
		[]byte(testWorkflow.ToStringForStore()), true)
	assert.Nil(t, err)

	defer store.Close()
	pipelineVersionExpected := &model.PipelineVersion{
		UUID:           FakeUUIDOne,
		CreatedAtInSec: 2,
		Name:           "p_v",
		Parameters:     "[{\"name\":\"param1\"}]",
		Status:         model.PipelineVersionReady,
		PipelineId:     DefaultFakeUUID,
	}
	assert.Equal(t, pipelineVersionExpected, version)
}

func TestCreatePipelineVersion_ComplexPipelineVersion(t *testing.T) {
	store := NewFakeClientManagerOrFatal(util.NewFakeTimeForEpoch())
	defer store.Close()
	manager := NewResourceManager(store)

	// Create a pipeline.
	createdPipeline, err := manager.CreatePipeline("pipeline", "", "", []byte(strings.TrimSpace(complexPipeline)))
	assert.Nil(t, err)

	// Create a version under the above pipeline.
	pipelineStore, ok := store.pipelineStore.(*storage.PipelineStore)
	assert.True(t, ok)
	pipelineStore.SetUUIDGenerator(util.NewFakeUUIDGeneratorOrFatal(FakeUUIDOne, nil))
	version, err := manager.CreatePipelineVersion(
		&api.PipelineVersion{
			Name: "pipeline_version",
			ResourceReferences: []*api.ResourceReference{
				&api.ResourceReference{
					Key: &api.ResourceKey{
						Id:   DefaultFakeUUID,
						Type: api.ResourceType_PIPELINE,
					},
					Relationship: api.Relationship_OWNER,
				},
			},
		},
		[]byte(strings.TrimSpace(complexPipeline)), true)
	assert.Nil(t, err)

	_, err = manager.GetPipeline(createdPipeline.UUID)
	assert.Nil(t, err)

	_, err = manager.GetPipelineVersion(version.UUID)
	assert.Nil(t, err)
}

func TestCreatePipelineVersion_CreatePipelineVersionFileError(t *testing.T) {
	store := NewFakeClientManagerOrFatal(util.NewFakeTimeForEpoch())
	defer store.Close()
	manager := NewResourceManager(store)

	// Create a pipeline.
	_, err := manager.CreatePipeline("pipeline", "", "", []byte(strings.TrimSpace(complexPipeline)))
	assert.Nil(t, err)

	// Switch to a bad object store
	manager.objectStore = &FakeBadObjectStore{}

	// Create a version under the above pipeline.
	pipelineStore, ok := store.pipelineStore.(*storage.PipelineStore)
	assert.True(t, ok)
	pipelineStore.SetUUIDGenerator(util.NewFakeUUIDGeneratorOrFatal(FakeUUIDOne, nil))
	_, err = manager.CreatePipelineVersion(
		&api.PipelineVersion{
			Name: "pipeline_version",
			ResourceReferences: []*api.ResourceReference{
				&api.ResourceReference{
					Key: &api.ResourceKey{
						Id:   DefaultFakeUUID,
						Type: api.ResourceType_PIPELINE,
					},
					Relationship: api.Relationship_OWNER,
				},
			},
		},
		[]byte("apiVersion: argoproj.io/v1alpha1\nkind: Workflow"), true)
	assert.Equal(t, codes.Internal, err.(*util.UserError).ExternalStatusCode())
	assert.Contains(t, err.Error(), "bad object store")

	// Verify the pipeline version in DB is in status PipelineVersionCreating.
	version, err := manager.pipelineStore.GetPipelineVersionWithStatus(FakeUUIDOne, model.PipelineVersionCreating)
	assert.Nil(t, err)
	assert.NotNil(t, version)
}

func TestCreatePipelineVersion_GetParametersError(t *testing.T) {
	store := NewFakeClientManagerOrFatal(util.NewFakeTimeForEpoch())
	defer store.Close()
	manager := NewResourceManager(store)

	// Create a pipeline.
	_, err := manager.CreatePipeline("pipeline", "", "", []byte(testWorkflow.ToStringForStore()))
	assert.Nil(t, err)

	// Create a version under the above pipeline.
	pipelineStore, ok := store.pipelineStore.(*storage.PipelineStore)
	assert.True(t, ok)
	pipelineStore.SetUUIDGenerator(util.NewFakeUUIDGeneratorOrFatal(FakeUUIDOne, nil))
	_, err = manager.CreatePipelineVersion(
		&api.PipelineVersion{
			Name: "pipeline_version",
			ResourceReferences: []*api.ResourceReference{
				&api.ResourceReference{
					Key: &api.ResourceKey{
						Id:   DefaultFakeUUID,
						Type: api.ResourceType_PIPELINE,
					},
					Relationship: api.Relationship_OWNER,
				},
			},
		},
		[]byte("I am invalid yaml"), true)
	assert.Equal(t, codes.InvalidArgument, err.(*util.UserError).ExternalStatusCode())
	assert.Contains(t, err.Error(), "Failed to parse the parameter")
}

func TestCreatePipelineVersion_StorePipelineVersionMetadataError(t *testing.T) {
	store := NewFakeClientManagerOrFatal(util.NewFakeTimeForEpoch())
	defer store.Close()
	manager := NewResourceManager(store)

	// Create a pipeline.
	_, err := manager.CreatePipeline(
		"pipeline",
		"",
		"",
		[]byte("apiVersion: argoproj.io/v1alpha1\nkind: Workflow"))
	assert.Nil(t, err)

	// Close db.
	store.DB().Close()

	// Create a version under the above pipeline, resulting in error because of
	// closed db.
	pipelineStore, ok := store.pipelineStore.(*storage.PipelineStore)
	assert.True(t, ok)
	pipelineStore.SetUUIDGenerator(util.NewFakeUUIDGeneratorOrFatal(
		FakeUUIDOne, nil))
	_, err = manager.CreatePipelineVersion(
		&api.PipelineVersion{
			Name: "pipeline_version",
			ResourceReferences: []*api.ResourceReference{
				&api.ResourceReference{
					Key: &api.ResourceKey{
						Id:   DefaultFakeUUID,
						Type: api.ResourceType_PIPELINE,
					},
					Relationship: api.Relationship_OWNER,
				},
			},
		},
		[]byte("apiVersion: argoproj.io/v1alpha1\nkind: Workflow"), true)
	assert.Equal(t, codes.Internal, err.(*util.UserError).ExternalStatusCode())
	assert.Contains(t, err.Error(), "database is closed")
}

func TestDeletePipelineVersion(t *testing.T) {
	store := NewFakeClientManagerOrFatal(util.NewFakeTimeForEpoch())
	defer store.Close()
	manager := NewResourceManager(store)

	// Create a pipeline.
	_, err := manager.CreatePipeline("pipeline", "", "", []byte("apiVersion: argoproj.io/v1alpha1\nkind: Workflow"))
	assert.Nil(t, err)

	// Create a version under the above pipeline.
	pipelineStore, ok := store.pipelineStore.(*storage.PipelineStore)
	assert.True(t, ok)
	pipelineStore.SetUUIDGenerator(util.NewFakeUUIDGeneratorOrFatal(FakeUUIDOne, nil))
	_, err = manager.CreatePipelineVersion(
		&api.PipelineVersion{
			Name: "pipeline_version",
			ResourceReferences: []*api.ResourceReference{
				&api.ResourceReference{
					Key: &api.ResourceKey{
						Id:   DefaultFakeUUID,
						Type: api.ResourceType_PIPELINE,
					},
					Relationship: api.Relationship_OWNER,
				},
			},
		},
		[]byte("apiVersion: argoproj.io/v1alpha1\nkind: Workflow"), true)

	// Delete the above pipeline_version.
	err = manager.DeletePipelineVersion(FakeUUIDOne)
	assert.Nil(t, err)

	// Verify the version doesn't exist.
	_, err = manager.GetPipelineVersion(FakeUUIDOne)
	assert.Equal(t, codes.NotFound, err.(*util.UserError).ExternalStatusCode())
}

func TestDeletePipelineVersion_FileError(t *testing.T) {
	store := NewFakeClientManagerOrFatal(util.NewFakeTimeForEpoch())
	defer store.Close()
	manager := NewResourceManager(store)

	// Create a pipeline.
	_, err := manager.CreatePipeline("pipeline", "", "", []byte("apiVersion: argoproj.io/v1alpha1\nkind: Workflow"))
	assert.Nil(t, err)

	// Create a version under the above pipeline.
	pipelineStore, ok := store.pipelineStore.(*storage.PipelineStore)
	assert.True(t, ok)
	pipelineStore.SetUUIDGenerator(util.NewFakeUUIDGeneratorOrFatal(FakeUUIDOne, nil))
	_, err = manager.CreatePipelineVersion(
		&api.PipelineVersion{
			Name: "pipeline_version",
			ResourceReferences: []*api.ResourceReference{
				&api.ResourceReference{
					Key: &api.ResourceKey{
						Id:   DefaultFakeUUID,
						Type: api.ResourceType_PIPELINE,
					},
					Relationship: api.Relationship_OWNER,
				},
			},
		},
		[]byte("apiVersion: argoproj.io/v1alpha1\nkind: Workflow"), true)

	// Switch to a bad object store
	manager.objectStore = &FakeBadObjectStore{}

	// Delete the above pipeline_version.
	err = manager.DeletePipelineVersion(FakeUUIDOne)
	assert.NotNil(t, err)

	// Verify the version in deleting status.
	version, err := manager.pipelineStore.GetPipelineVersionWithStatus(FakeUUIDOne, model.PipelineVersionDeleting)
	assert.Nil(t, err)
	assert.NotNil(t, version)
}

func TestCreateDefaultExperiment(t *testing.T) {
	store := NewFakeClientManagerOrFatal(util.NewFakeTimeForEpoch())
	defer store.Close()
	manager := NewResourceManager(store)

	experimentID, err := manager.CreateDefaultExperiment()
	assert.Nil(t, err)
	experiment, err := manager.GetExperiment(experimentID)
	assert.Nil(t, err)

	expectedExperiment := &model.Experiment{
		UUID:           DefaultFakeUUID,
		CreatedAtInSec: 1,
		Name:           "Default",
		Description:    "All runs created without specifying an experiment will be grouped here.",
		Namespace:      "",
		StorageState:   "STORAGESTATE_AVAILABLE",
	}
	assert.Equal(t, expectedExperiment, experiment)
}

func TestCreateDefaultExperiment_MultiUser(t *testing.T) {
	viper.Set(common.MultiUserMode, "true")
	defer viper.Set(common.MultiUserMode, "false")

	store := NewFakeClientManagerOrFatal(util.NewFakeTimeForEpoch())
	defer store.Close()
	manager := NewResourceManager(store)

	experimentID, err := manager.CreateDefaultExperiment()
	assert.Nil(t, err)
	experiment, err := manager.GetExperiment(experimentID)
	assert.Nil(t, err)

	expectedExperiment := &model.Experiment{
		UUID:           DefaultFakeUUID,
		CreatedAtInSec: 1,
		Name:           "Default",
		Description:    "All runs created without specifying an experiment will be grouped here.",
		Namespace:      "",
		StorageState:   "STORAGESTATE_AVAILABLE",
	}
	assert.Equal(t, expectedExperiment, experiment)
}

func TestCreateTask(t *testing.T) {
	_, manager, _, _, runDetail := initWithExperimentAndPipelineAndRun(t)
	task := &api.Task{
		Namespace:       "",
		PipelineName:    "pipeline/my-pipeline",
		RunId:           runDetail.UUID,
		MlmdExecutionID: "1",
		CreatedAt:       &timestamp.Timestamp{Seconds: 1462875553},
		FinishedAt:      &timestamp.Timestamp{Seconds: 1462875663},
		Fingerprint:     "123",
	}

	expectedTask := &model.Task{
		UUID:              DefaultFakeUUID,
		Namespace:         "",
		PipelineName:      "pipeline/my-pipeline",
		RunUUID:           runDetail.UUID,
		MLMDExecutionID:   "1",
		CreatedTimestamp:  1462875553,
		FinishedTimestamp: 1462875663,
		Fingerprint:       "123",
	}
	createdTask, err := manager.CreateTask(context.Background(), task)
	assert.Nil(t, err)
	assert.Equal(t, expectedTask, createdTask, "The CreateTask return has unexpected value.")

	// Verify the T in DB is in status PipelineVersionCreating.
	storedTask, err := manager.taskStore.GetTask(DefaultFakeUUID)
	assert.Nil(t, err)
<<<<<<< HEAD
	assert.Nil(t, err)
=======
>>>>>>> b7d4b1ba
	assert.Equal(t, expectedTask, storedTask, "The StoredTask return has unexpected value.")
}<|MERGE_RESOLUTION|>--- conflicted
+++ resolved
@@ -2780,9 +2780,5 @@
 	// Verify the T in DB is in status PipelineVersionCreating.
 	storedTask, err := manager.taskStore.GetTask(DefaultFakeUUID)
 	assert.Nil(t, err)
-<<<<<<< HEAD
-	assert.Nil(t, err)
-=======
->>>>>>> b7d4b1ba
 	assert.Equal(t, expectedTask, storedTask, "The StoredTask return has unexpected value.")
 }