// Copyright 2018 The Kubeflow Authors
//
// Licensed under the Apache License, Version 2.0 (the "License");
// you may not use this file except in compliance with the License.
// You may obtain a copy of the License at
//
// https://www.apache.org/licenses/LICENSE-2.0
//
// Unless required by applicable law or agreed to in writing, software
// distributed under the License is distributed on an "AS IS" BASIS,
// WITHOUT WARRANTIES OR CONDITIONS OF ANY KIND, either express or implied.
// See the License for the specific language governing permissions and
// limitations under the License.

package resource

import (
	"fmt"

	"github.com/kubeflow/pipelines/backend/src/apiserver/template"

	api "github.com/kubeflow/pipelines/backend/api/go_client"
	"github.com/kubeflow/pipelines/backend/src/apiserver/common"
	"github.com/kubeflow/pipelines/backend/src/apiserver/model"
	"github.com/kubeflow/pipelines/backend/src/common/util"
	"github.com/pkg/errors"
)

func (r *ResourceManager) ToModelExperiment(apiExperiment *api.Experiment) (*model.Experiment, error) {
	namespace := ""
	resourceReferences := apiExperiment.GetResourceReferences()
	if resourceReferences != nil {
		if len(resourceReferences) != 1 ||
			resourceReferences[0].Key.Type != api.ResourceType_NAMESPACE ||
			resourceReferences[0].Relationship != api.Relationship_OWNER {
			return nil, util.NewInternalServerError(errors.New("Invalid resource references for experiment"), "Unable to convert to model experiment.")
		}
		namespace = resourceReferences[0].Key.Id
	}
	return &model.Experiment{
		Name:        apiExperiment.Name,
		Description: apiExperiment.Description,
		Namespace:   namespace,
	}, nil
}

func (r *ResourceManager) ToModelRunMetric(metric *api.RunMetric, runUUID string) *model.RunMetric {
	return &model.RunMetric{
		RunUUID:     runUUID,
		Name:        metric.GetName(),
		NodeID:      metric.GetNodeId(),
		NumberValue: metric.GetNumberValue(),
		Format:      metric.GetFormat().String(),
	}
}

// The input run might not contain workflowSpecManifest and pipelineSpecManifest, but instead a pipeline ID.
// The caller would retrieve manifest and pass in.
func (r *ResourceManager) ToModelRunDetail(run *api.Run, runId string, workflow util.ExecutionSpec, manifest string, templateType template.TemplateType) (*model.RunDetail, error) {
	resourceReferences, err := r.toModelResourceReferences(runId, common.Run, run.GetResourceReferences())
	if err != nil {
		return nil, util.Wrap(err, "Unable to convert resource references.")
	}
	var pipelineName string
	if run.GetPipelineSpec().GetPipelineId() != "" {
		pipelineName, err = r.getResourceName(common.Pipeline, run.GetPipelineSpec().GetPipelineId())
		if err != nil {
			return nil, util.Wrap(err, "Error getting the pipeline name")
		}
	}

	experimentUUID, err := r.getOwningExperimentUUID(run.ResourceReferences)
	if err != nil {
		return nil, util.Wrap(err, "Error getting the experiment UUID")
	}

	runDetail := &model.RunDetail{
		Run: model.Run{
			UUID:               runId,
			ExperimentUUID:     experimentUUID,
			DisplayName:        run.Name,
			Name:               workflow.ExecutionName(),
			Namespace:          workflow.ExecutionNamespace(),
			ServiceAccount:     workflow.ServiceAccount(),
			Conditions:         string(workflow.ExecutionStatus().Condition()),
			Description:        run.Description,
			ResourceReferences: resourceReferences,
			PipelineSpec: model.PipelineSpec{
				PipelineId:   run.GetPipelineSpec().GetPipelineId(),
				PipelineName: pipelineName,
			},
		},
	}

	if templateType == template.V1 {
		params, err := apiParametersToModelParameters(run.GetPipelineSpec().GetParameters())
		if err != nil {
			return nil, util.Wrap(err, "Unable to parse the V1 parameter.")
		}
		runDetail.Parameters = params
		runDetail.WorkflowSpecManifest = manifest
		runDetail.WorkflowRuntimeManifest = workflow.ToStringForStore()
		return runDetail, nil

	} else if templateType == template.V2 {
		params, err := runtimeConfigToModelParameters(run.GetPipelineSpec().GetRuntimeConfig())
		if err != nil {
			return nil, util.Wrap(err, "Unable to parse the V2 parameter.")
		}
		runDetail.PipelineSpecManifest = manifest
		runDetail.PipelineSpec.RuntimeConfig.Parameters = params
		runDetail.PipelineSpec.RuntimeConfig.PipelineRoot = run.GetPipelineSpec().GetRuntimeConfig().GetPipelineRoot()
		return runDetail, nil

	} else {
		return nil, fmt.Errorf("failed to generate RunDetail with templateType %s", templateType)
	}
}

func (r *ResourceManager) ToModelJob(job *api.Job, swf *util.ScheduledWorkflow, manifest string, templateType template.TemplateType) (*model.Job, error) {
	resourceReferences, err := r.toModelResourceReferences(string(swf.UID), common.Job, job.GetResourceReferences())
	if err != nil {
		return nil, util.Wrap(err, "Error to convert resource references.")
	}
	var pipelineName string
	if job.GetPipelineSpec().GetPipelineId() != "" {
		pipelineName, err = r.getResourceName(common.Pipeline, job.GetPipelineSpec().GetPipelineId())
		if err != nil {
			return nil, util.Wrap(err, "Error getting the pipeline name")
		}
	}
	serviceAccount := ""
	if swf.Spec.Workflow != nil {
		execSpec, err := util.ScheduleSpecToExecutionSpec(util.ArgoWorkflow, swf.Spec.Workflow)
		if err == nil {
			serviceAccount = execSpec.ServiceAccount()
		}
	}
	modelJob := &model.Job{
		UUID:               string(swf.UID),
		DisplayName:        job.Name,
		Name:               swf.Name,
		Namespace:          swf.Namespace,
		ServiceAccount:     serviceAccount,
		Description:        job.Description,
		Conditions:         swf.ConditionSummary(),
		Enabled:            job.Enabled,
		Trigger:            toModelTrigger(job.Trigger),
		MaxConcurrency:     job.MaxConcurrency,
		NoCatchup:          job.NoCatchup,
		ResourceReferences: resourceReferences,
		PipelineSpec: model.PipelineSpec{
			PipelineId:   job.GetPipelineSpec().GetPipelineId(),
			PipelineName: pipelineName,
		}}

	if templateType == template.V1 {
		params, err := apiParametersToModelParameters(job.GetPipelineSpec().GetParameters())
		if err != nil {
			return nil, util.Wrap(err, "Unable to parse the parameter.")
		}
		modelJob.Parameters = params
		modelJob.WorkflowSpecManifest = manifest
		return modelJob, nil

	} else if templateType == template.V2 {
		params, err := runtimeConfigToModelParameters(job.GetPipelineSpec().GetRuntimeConfig())
		if err != nil {
			return nil, util.Wrap(err, "Unable to parse the parameter.")
		}
		modelJob.PipelineSpecManifest = manifest
		modelJob.PipelineSpec.RuntimeConfig.Parameters = params
		modelJob.PipelineSpec.RuntimeConfig.PipelineRoot = job.GetPipelineSpec().GetRuntimeConfig().GetPipelineRoot()
		return modelJob, nil

	} else {
		return nil, fmt.Errorf("failed to generate ModelJob with templateType %s", templateType)
	}
}

func (r *ResourceManager) ToModelPipelineVersion(version *api.PipelineVersion) (*model.PipelineVersion, error) {
	paramStr, err := apiParametersToModelParameters(version.Parameters)
	if err != nil {
		return nil, err
	}

	var pipelineId string
	for _, resourceReference := range version.ResourceReferences {
		if resourceReference.Key.Type == api.ResourceType_PIPELINE {
			pipelineId = resourceReference.Key.Id
		}
	}

	return &model.PipelineVersion{
		UUID:           string(version.Id),
		Name:           version.Name,
		CreatedAtInSec: version.CreatedAt.Seconds,
		Parameters:     paramStr,
		PipelineId:     pipelineId,
		CodeSourceUrl:  version.CodeSourceUrl,
	}, nil
}

func toModelTrigger(trigger *api.Trigger) model.Trigger {
	modelTrigger := model.Trigger{}
	if trigger == nil {
		return modelTrigger
	}
	if trigger.GetCronSchedule() != nil {
		cronSchedule := trigger.GetCronSchedule()
		modelTrigger.CronSchedule = model.CronSchedule{Cron: &cronSchedule.Cron}
		if cronSchedule.StartTime != nil {
			modelTrigger.CronScheduleStartTimeInSec = &cronSchedule.StartTime.Seconds
		}
		if cronSchedule.EndTime != nil {
			modelTrigger.CronScheduleEndTimeInSec = &cronSchedule.EndTime.Seconds
		}
	}

	if trigger.GetPeriodicSchedule() != nil {
		periodicSchedule := trigger.GetPeriodicSchedule()
		modelTrigger.PeriodicSchedule = model.PeriodicSchedule{
			IntervalSecond: &periodicSchedule.IntervalSecond}
		if trigger.GetPeriodicSchedule().StartTime != nil {
			modelTrigger.PeriodicScheduleStartTimeInSec = &periodicSchedule.StartTime.Seconds
		}
		if trigger.GetPeriodicSchedule().EndTime != nil {
			modelTrigger.PeriodicScheduleEndTimeInSec = &periodicSchedule.EndTime.Seconds
		}
	}
	return modelTrigger
}

func apiParametersToModelParameters(apiParams []*api.Parameter) (string, error) {
	if apiParams == nil || len(apiParams) == 0 {
		return "", nil
	}
	var params util.SpecParameters
	for _, apiParam := range apiParams {
		param := util.SpecParameter{
			Name:  apiParam.Name,
			Value: util.StringPointer(apiParam.Value),
		}
		params = append(params, param)
	}
	paramsBytes, err := util.MarshalParameters(util.ArgoWorkflow, params)
	if err != nil {
		return "", util.NewInternalServerError(err, "Failed to stream API parameter as string.")
	}
	return string(paramsBytes), nil
}

func runtimeConfigToModelParameters(runtimeConfig *api.PipelineSpec_RuntimeConfig) (string, error) {
	if runtimeConfig == nil {
		return "", nil
	}
<<<<<<< HEAD
	// Use structpb to marshal protobuff value, store them in a map, then marshal the entire map into a single new string
	paramsStringsMap := make(map[string]string)
	for k, v := range runtimeConfig.GetParameters() {
		paramBytes, err := v.MarshalJSON()
		if err != nil {
			errMessage := fmt.Sprintf("Failed to marshal RuntimeConfig API parameter as string: %+v", v)
			return "", util.NewInternalServerError(err, errMessage)
=======
	var params util.SpecParameters
	for k, v := range runtimeConfig.GetParameters() {
		param := util.SpecParameter{
			Name: k,
		}
		switch t := v.GetKind().(type) {
		case *structpb.Value_StringValue:
			param.Value = util.AnyStringPtr(v.GetStringValue())
		case *structpb.Value_NumberValue:
			param.Value = util.AnyStringPtr(v.GetNumberValue())
		case *structpb.Value_BoolValue:
			param.Value = util.AnyStringPtr(v.GetBoolValue())
		// TODO: revisit if these are right
		case *structpb.Value_StructValue:
			param.Value = util.AnyStringPtr(v.GetStructValue())
		case *structpb.Value_ListValue:
			param.Value = util.AnyStringPtr(v.GetListValue())
		case *structpb.Value_NullValue:
			return "", fmt.Errorf("Unsupported property type in pipelineSpec runtimeConfig Parameters: %T", t)
		default:
			return "", fmt.Errorf("Unknown property type in pipelineSpec runtimeConfig Parameters: %T", t)
>>>>>>> 04c827fc
		}
		paramsStringsMap[k] = string(paramBytes)
	}
<<<<<<< HEAD
	paramsBytes, err := json.Marshal(paramsStringsMap)
=======
	paramsBytes, err := util.MarshalParameters(util.ArgoWorkflow, params)
>>>>>>> 04c827fc
	if err != nil {
		return "", util.NewInternalServerError(err, "Failed to marshal array RuntimeConfig API parameters as string.")
	}
	return string(paramsBytes), nil
}

func (r *ResourceManager) toModelResourceReferences(
	resourceId string, resourceType model.ResourceType, apiRefs []*api.ResourceReference) ([]*model.ResourceReference, error) {
	var modelRefs []*model.ResourceReference
	for _, apiRef := range apiRefs {
		modelReferenceType, err := common.ToModelResourceType(apiRef.Key.Type)
		if err != nil {
			return nil, util.Wrap(err, "Failed to convert reference type")
		}
		modelRelationship, err := common.ToModelRelationship(apiRef.Relationship)
		if err != nil {
			return nil, util.Wrap(err, "Failed to convert relationship")
		}
		referenceName, err := r.getResourceName(modelReferenceType, apiRef.Key.Id)
		if err != nil {
			return nil, util.Wrap(err, "Failed to find the referred resource")
		}

		//TODO(gaoning777) further investigation: Is the plain namespace a good option?  maybe uuid for distinctness even with namespace deletion/recreation.
		modelRef := &model.ResourceReference{
			ResourceUUID:  resourceId,
			ResourceType:  resourceType,
			ReferenceUUID: apiRef.Key.Id,
			ReferenceName: referenceName,
			ReferenceType: modelReferenceType,
			Relationship:  modelRelationship,
		}
		modelRefs = append(modelRefs, modelRef)
	}
	return modelRefs, nil
}

func (r *ResourceManager) getResourceName(resourceType model.ResourceType, resourceId string) (string, error) {
	switch resourceType {
	case common.Experiment:
		experiment, err := r.GetExperiment(resourceId)
		if err != nil {
			return "", util.Wrap(err, "Referred experiment not found.")
		}
		return experiment.Name, nil
	case common.Pipeline:
		pipeline, err := r.GetPipeline(resourceId)
		if err != nil {
			return "", util.Wrap(err, "Referred pipeline not found.")
		}
		return pipeline.Name, nil
	case common.Job:
		job, err := r.GetJob(resourceId)
		if err != nil {
			return "", util.Wrap(err, "Referred job not found.")
		}
		return job.DisplayName, nil
	case common.Run:
		run, err := r.GetRun(resourceId)
		if err != nil {
			return "", util.Wrap(err, "Referred run not found.")
		}
		return run.DisplayName, nil
	case common.PipelineVersion:
		version, err := r.GetPipelineVersion(resourceId)
		if err != nil {
			return "", util.Wrap(err, "Referred pipeline version not found.")
		}
		return version.Name, nil
	case common.Namespace:
		return resourceId, nil
	default:
		return "", util.NewInvalidInputError("Unsupported resource type: %s", string(resourceType))
	}
}

func (r *ResourceManager) getOwningExperimentUUID(references []*api.ResourceReference) (string, error) {
	var experimentUUID string
	for _, ref := range references {
		if ref.Key.Type == api.ResourceType_EXPERIMENT && ref.Relationship == api.Relationship_OWNER {
			experimentUUID = ref.Key.Id
			break
		}
	}

	if experimentUUID == "" {
		return "", util.NewInternalServerError(nil, "Missing owning experiment UUID")
	}
	return experimentUUID, nil
}<|MERGE_RESOLUTION|>--- conflicted
+++ resolved
@@ -15,6 +15,7 @@
 package resource
 
 import (
+	"encoding/json"
 	"fmt"
 
 	"github.com/kubeflow/pipelines/backend/src/apiserver/template"
@@ -254,7 +255,6 @@
 	if runtimeConfig == nil {
 		return "", nil
 	}
-<<<<<<< HEAD
 	// Use structpb to marshal protobuff value, store them in a map, then marshal the entire map into a single new string
 	paramsStringsMap := make(map[string]string)
 	for k, v := range runtimeConfig.GetParameters() {
@@ -262,37 +262,10 @@
 		if err != nil {
 			errMessage := fmt.Sprintf("Failed to marshal RuntimeConfig API parameter as string: %+v", v)
 			return "", util.NewInternalServerError(err, errMessage)
-=======
-	var params util.SpecParameters
-	for k, v := range runtimeConfig.GetParameters() {
-		param := util.SpecParameter{
-			Name: k,
-		}
-		switch t := v.GetKind().(type) {
-		case *structpb.Value_StringValue:
-			param.Value = util.AnyStringPtr(v.GetStringValue())
-		case *structpb.Value_NumberValue:
-			param.Value = util.AnyStringPtr(v.GetNumberValue())
-		case *structpb.Value_BoolValue:
-			param.Value = util.AnyStringPtr(v.GetBoolValue())
-		// TODO: revisit if these are right
-		case *structpb.Value_StructValue:
-			param.Value = util.AnyStringPtr(v.GetStructValue())
-		case *structpb.Value_ListValue:
-			param.Value = util.AnyStringPtr(v.GetListValue())
-		case *structpb.Value_NullValue:
-			return "", fmt.Errorf("Unsupported property type in pipelineSpec runtimeConfig Parameters: %T", t)
-		default:
-			return "", fmt.Errorf("Unknown property type in pipelineSpec runtimeConfig Parameters: %T", t)
->>>>>>> 04c827fc
 		}
 		paramsStringsMap[k] = string(paramBytes)
 	}
-<<<<<<< HEAD
 	paramsBytes, err := json.Marshal(paramsStringsMap)
-=======
-	paramsBytes, err := util.MarshalParameters(util.ArgoWorkflow, params)
->>>>>>> 04c827fc
 	if err != nil {
 		return "", util.NewInternalServerError(err, "Failed to marshal array RuntimeConfig API parameters as string.")
 	}
