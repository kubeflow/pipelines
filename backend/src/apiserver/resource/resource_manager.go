--- conflicted
+++ resolved
@@ -509,50 +509,7 @@
 	if jobId == "" {
 		// If a run doesn't have job ID, it's a one-time run created by Pipeline API server.
 		// In this case the DB entry should already been created when argo workflow CRD is created.
-<<<<<<< HEAD
-		return r.runStore.UpdateRun(runId, workflow.Condition(), workflow.FinishedAt(), workflow.ToStringForStore())
-	}
-
-	// Get the experiment resource reference for job.
-	experimentRef, err := r.resourceReferenceStore.GetResourceReference(jobId, common.Job, common.Experiment)
-	if err != nil {
-		return util.Wrap(err, "Failed to retrieve the experiment ID for the job that created the run.")
-	}
-	jobName, err := r.getResourceName(common.Job, jobId)
-	if err != nil {
-		return util.Wrap(err, "Failed to retrieve the job name for the job that created the run.")
-	}
-	runDetail := &model.RunDetail{
-		Run: model.Run{
-			UUID:             runId,
-			DisplayName:      workflow.Name,
-			Name:             workflow.Name,
-			StorageState:     api.Run_STORAGESTATE_AVAILABLE.String(),
-			Namespace:        workflow.Namespace,
-			CreatedAtInSec:   workflow.CreationTimestamp.Unix(),
-			ScheduledAtInSec: workflow.ScheduledAtInSecOr0(),
-			FinishedAtInSec:  workflow.FinishedAt(),
-			Conditions:       workflow.Condition(),
-			PipelineSpec: model.PipelineSpec{
-				WorkflowSpecManifest: workflow.GetWorkflowSpec().ToStringForStore(),
-			},
-			ResourceReferences: []*model.ResourceReference{
-				{
-					ResourceUUID:  runId,
-					ResourceType:  common.Run,
-					ReferenceUUID: jobId,
-					ReferenceName: jobName,
-					ReferenceType: common.Job,
-					Relationship:  common.Creator,
-				},
-				{
-					ResourceUUID:  runId,
-					ResourceType:  common.Run,
-					ReferenceUUID: experimentRef.ReferenceUUID,
-					ReferenceName: experimentRef.ReferenceName,
-					ReferenceType: common.Experiment,
-					Relationship:  common.Owner,
-=======
+
 		err := r.runStore.UpdateRun(runId, workflow.Condition(), workflow.FinishedAt(), workflow.ToStringForStore())
 		if err != nil {
 			return util.Wrap(err, "Failed to update the run.")
@@ -562,6 +519,10 @@
 		experimentRef, err := r.resourceReferenceStore.GetResourceReference(jobId, common.Job, common.Experiment)
 		if err != nil {
 			return util.Wrap(err, "Failed to retrieve the experiment ID for the job that created the run.")
+		}
+		jobName, err := r.getResourceName(common.Job, jobId)
+		if err != nil {
+			return util.Wrap(err, "Failed to retrieve the job name for the job that created the run.")
 		}
 		runDetail := &model.RunDetail{
 			Run: model.Run{
@@ -582,6 +543,7 @@
 						ResourceUUID:  runId,
 						ResourceType:  common.Run,
 						ReferenceUUID: jobId,
+						ReferenceName: jobName,
 						ReferenceType: common.Job,
 						Relationship:  common.Creator,
 					},
@@ -589,10 +551,10 @@
 						ResourceUUID:  runId,
 						ResourceType:  common.Run,
 						ReferenceUUID: experimentRef.ReferenceUUID,
+						ReferenceName: experimentRef.ReferenceName,
 						ReferenceType: common.Experiment,
 						Relationship:  common.Owner,
 					},
->>>>>>> 61896814
 				},
 			},
 			PipelineRuntime: model.PipelineRuntime{
