// Copyright 2018 The Kubeflow Authors
//
// Licensed under the Apache License, Version 2.0 (the "License");
// you may not use this file except in compliance with the License.
// You may obtain a copy of the License at
//
// https://www.apache.org/licenses/LICENSE-2.0
//
// Unless required by applicable law or agreed to in writing, software
// distributed under the License is distributed on an "AS IS" BASIS,
// WITHOUT WARRANTIES OR CONDITIONS OF ANY KIND, either express or implied.
// See the License for the specific language governing permissions and
// limitations under the License.

package resource

import (
	"context"
	"encoding/json"
	"fmt"
	"io"
	"strconv"

	workflowapi "github.com/argoproj/argo-workflows/v3/pkg/apis/workflow/v1alpha1"
	workflowclient "github.com/argoproj/argo-workflows/v3/pkg/client/clientset/versioned/typed/workflow/v1alpha1"
	"github.com/argoproj/argo-workflows/v3/workflow/packer"
	"github.com/argoproj/argo-workflows/v3/workflow/validate"
	"github.com/cenkalti/backoff"
	"github.com/golang/glog"
	api "github.com/kubeflow/pipelines/backend/api/go_client"
	"github.com/kubeflow/pipelines/backend/src/apiserver/archive"
	kfpauth "github.com/kubeflow/pipelines/backend/src/apiserver/auth"
	"github.com/kubeflow/pipelines/backend/src/apiserver/client"
	"github.com/kubeflow/pipelines/backend/src/apiserver/common"
	"github.com/kubeflow/pipelines/backend/src/apiserver/list"
	"github.com/kubeflow/pipelines/backend/src/apiserver/model"
	"github.com/kubeflow/pipelines/backend/src/apiserver/storage"
	"github.com/kubeflow/pipelines/backend/src/common/util"
	scheduledworkflowclient "github.com/kubeflow/pipelines/backend/src/crd/pkg/client/clientset/versioned/typed/scheduledworkflow/v1beta1"
	"github.com/pkg/errors"
	"github.com/prometheus/client_golang/prometheus"
	"github.com/prometheus/client_golang/prometheus/promauto"
	"google.golang.org/grpc/codes"
	authorizationv1 "k8s.io/api/authorization/v1"
	corev1 "k8s.io/api/core/v1"
	apierrors "k8s.io/apimachinery/pkg/api/errors"
	v1 "k8s.io/apimachinery/pkg/apis/meta/v1"
	"k8s.io/apimachinery/pkg/types"
	utilerrors "k8s.io/apimachinery/pkg/util/errors"
)

// Metric variables. Please prefix the metric names with resource_manager_.
var (
	// Count the removed workflows due to garbage collection.
	workflowGCCounter = promauto.NewCounter(prometheus.CounterOpts{
		Name: "resource_manager_workflow_gc",
		Help: "The number of gabarage-collected workflows",
	})
)

type ClientManagerInterface interface {
	ExperimentStore() storage.ExperimentStoreInterface
	PipelineStore() storage.PipelineStoreInterface
	JobStore() storage.JobStoreInterface
	RunStore() storage.RunStoreInterface
	TaskStore() storage.TaskStoreInterface
	ResourceReferenceStore() storage.ResourceReferenceStoreInterface
	DBStatusStore() storage.DBStatusStoreInterface
	DefaultExperimentStore() storage.DefaultExperimentStoreInterface
	ObjectStore() storage.ObjectStoreInterface
	ArgoClient() client.ArgoClientInterface
	SwfClient() client.SwfClientInterface
	KubernetesCoreClient() client.KubernetesCoreInterface
	SubjectAccessReviewClient() client.SubjectAccessReviewInterface
	TokenReviewClient() client.TokenReviewInterface
	LogArchive() archive.LogArchiveInterface
	Time() util.TimeInterface
	UUID() util.UUIDGeneratorInterface
	Authenticators() []kfpauth.Authenticator
}

type ResourceManager struct {
	experimentStore           storage.ExperimentStoreInterface
	pipelineStore             storage.PipelineStoreInterface
	jobStore                  storage.JobStoreInterface
	runStore                  storage.RunStoreInterface
	taskStore                 storage.TaskStoreInterface
	resourceReferenceStore    storage.ResourceReferenceStoreInterface
	dBStatusStore             storage.DBStatusStoreInterface
	defaultExperimentStore    storage.DefaultExperimentStoreInterface
	objectStore               storage.ObjectStoreInterface
	argoClient                client.ArgoClientInterface
	swfClient                 client.SwfClientInterface
	k8sCoreClient             client.KubernetesCoreInterface
	subjectAccessReviewClient client.SubjectAccessReviewInterface
	tokenReviewClient         client.TokenReviewInterface
	logArchive                archive.LogArchiveInterface
	time                      util.TimeInterface
	uuid                      util.UUIDGeneratorInterface
	authenticators            []kfpauth.Authenticator
}

func NewResourceManager(clientManager ClientManagerInterface) *ResourceManager {
	return &ResourceManager{
		experimentStore:           clientManager.ExperimentStore(),
		pipelineStore:             clientManager.PipelineStore(),
		jobStore:                  clientManager.JobStore(),
		runStore:                  clientManager.RunStore(),
		taskStore:                 clientManager.TaskStore(),
		resourceReferenceStore:    clientManager.ResourceReferenceStore(),
		dBStatusStore:             clientManager.DBStatusStore(),
		defaultExperimentStore:    clientManager.DefaultExperimentStore(),
		objectStore:               clientManager.ObjectStore(),
		argoClient:                clientManager.ArgoClient(),
		swfClient:                 clientManager.SwfClient(),
		k8sCoreClient:             clientManager.KubernetesCoreClient(),
		subjectAccessReviewClient: clientManager.SubjectAccessReviewClient(),
		tokenReviewClient:         clientManager.TokenReviewClient(),
		logArchive:                clientManager.LogArchive(),
		time:                      clientManager.Time(),
		uuid:                      clientManager.UUID(),
		authenticators:            clientManager.Authenticators(),
	}
}

func (r *ResourceManager) getWorkflowClient(namespace string) workflowclient.WorkflowInterface {
	return r.argoClient.Workflow(namespace)
}

func (r *ResourceManager) getScheduledWorkflowClient(namespace string) scheduledworkflowclient.ScheduledWorkflowInterface {
	return r.swfClient.ScheduledWorkflow(namespace)
}

func (r *ResourceManager) GetTime() util.TimeInterface {
	return r.time
}

func (r *ResourceManager) CreateExperiment(apiExperiment *api.Experiment) (*model.Experiment, error) {
	experiment, err := r.ToModelExperiment(apiExperiment)
	if err != nil {
		return nil, util.Wrap(err, "Failed to convert experiment model")
	}
	return r.experimentStore.CreateExperiment(experiment)
}

func (r *ResourceManager) GetExperiment(experimentId string) (*model.Experiment, error) {
	return r.experimentStore.GetExperiment(experimentId)
}

func (r *ResourceManager) ListExperiments(filterContext *common.FilterContext, opts *list.Options) (
	experiments []*model.Experiment, total_size int, nextPageToken string, err error) {
	return r.experimentStore.ListExperiments(filterContext, opts)
}

func (r *ResourceManager) DeleteExperiment(experimentID string) error {
	_, err := r.experimentStore.GetExperiment(experimentID)
	if err != nil {
		return util.Wrap(err, "Delete experiment failed")
	}
	return r.experimentStore.DeleteExperiment(experimentID)
}

func (r *ResourceManager) ArchiveExperiment(ctx context.Context, experimentId string) error {
	// To archive an experiment
	// (1) update our persistent agent to disable CRDs of jobs in experiment
	// (2) update database to
	// (2.1) archive experiemnts
	// (2.2) archive runs
	// (2.3) disable jobs
	opts, err := list.NewOptions(&model.Job{}, 50, "name", nil)
	if err != nil {
		return util.NewInternalServerError(err,
			"Failed to create list jobs options when archiving experiment. ")
	}
	for {
		jobs, _, newToken, err := r.jobStore.ListJobs(&common.FilterContext{
			ReferenceKey: &common.ReferenceKey{Type: common.Experiment, ID: experimentId}}, opts)
		if err != nil {
			return util.NewInternalServerError(err,
				"Failed to list jobs of to-be-archived experiment. expID: %v", experimentId)
		}
		for _, job := range jobs {
			_, err = r.getScheduledWorkflowClient(job.Namespace).Patch(
				ctx,
				job.Name,
				types.MergePatchType,
				[]byte(fmt.Sprintf(`{"spec":{"enabled":%s}}`, strconv.FormatBool(false))))
			if err != nil {
				return util.NewInternalServerError(err,
					"Failed to disable job CR. jobID: %v", job.UUID)
			}
		}
		if newToken == "" {
			break
		} else {
			opts, err = list.NewOptionsFromToken(newToken, 50)
			if err != nil {
				return util.NewInternalServerError(err,
					"Failed to create list jobs options from page token when archiving experiment. ")
			}
		}
	}
	return r.experimentStore.ArchiveExperiment(experimentId)
}

func (r *ResourceManager) UnarchiveExperiment(experimentId string) error {
	return r.experimentStore.UnarchiveExperiment(experimentId)
}

func (r *ResourceManager) ListPipelines(filterContext *common.FilterContext, opts *list.Options) (
	pipelines []*model.Pipeline, total_size int, nextPageToken string, err error) {
	return r.pipelineStore.ListPipelines(filterContext, opts)
}

func (r *ResourceManager) GetPipeline(pipelineId string) (*model.Pipeline, error) {
	return r.pipelineStore.GetPipeline(pipelineId)
}

func (r *ResourceManager) DeletePipeline(pipelineId string) error {
	_, err := r.pipelineStore.GetPipeline(pipelineId)
	if err != nil {
		return util.Wrap(err, "Delete pipeline failed")
	}

	// Mark pipeline as deleting so it's not visible to user.
	err = r.pipelineStore.UpdatePipelineStatus(pipelineId, model.PipelineDeleting)
	if err != nil {
		return util.Wrap(err, "Delete pipeline failed")
	}

	// Delete pipeline file and DB entry.
	// Not fail the request if this step failed. A background run will do the cleanup.
	// https://github.com/kubeflow/pipelines/issues/388
	// TODO(jingzhang36): For now (before exposing version API), we have only 1
	// file with both pipeline and version pointing to it;  so it is ok to do
	// the deletion as follows. After exposing version API, we can have multiple
	// versions and hence multiple files, and we shall improve performance by
	// either using async deletion in order for this method to be non-blocking
	// or or exploring other performance optimization tools provided by gcs.
	err = r.objectStore.DeleteFile(r.objectStore.GetPipelineKey(fmt.Sprint(pipelineId)))
	if err != nil {
		glog.Errorf("%v", errors.Wrapf(err, "Failed to delete pipeline file for pipeline %v", pipelineId))
		return nil
	}
	err = r.pipelineStore.DeletePipeline(pipelineId)
	if err != nil {
		glog.Errorf("%v", errors.Wrapf(err, "Failed to delete pipeline DB entry for pipeline %v", pipelineId))
	}
	return nil
}

func (r *ResourceManager) UpdatePipelineDefaultVersion(pipelineId string, versionId string) error {
	return r.pipelineStore.UpdatePipelineDefaultVersion(pipelineId, versionId)
}

func (r *ResourceManager) CreatePipeline(name string, description string, namespace string, pipelineFile []byte) (*model.Pipeline, error) {
	tmpl, err := util.NewTemplate(pipelineFile)
	if err != nil {
		return nil, util.Wrap(err, "Create pipeline failed")
	}
<<<<<<< HEAD
	if wf.IsV2Compatible() {
		overrideV2PipelineName(wf, name, namespace)
=======
	if tmpl.IsV2() {
		tmpl.OverrideV2PipelineName(name, namespace)
>>>>>>> 20f28631
	}
	paramsJSON, err := tmpl.ParametersJSON()
	if err != nil {
		return nil, util.Wrap(err, "Create pipeline failed")
	}
	// Create an entry with status of creating the pipeline
	pipeline := &model.Pipeline{
		Name:        name,
		Description: description,
		Parameters:  paramsJSON,
		Status:      model.PipelineCreating,
		Namespace:   namespace,
		DefaultVersion: &model.PipelineVersion{
			Name:       name,
			Parameters: paramsJSON,
			Status:     model.PipelineVersionCreating,
		}}
	newPipeline, err := r.pipelineStore.CreatePipeline(pipeline)
	if err != nil {
		return nil, util.Wrap(err, "Create pipeline failed")
	}

	// Store the pipeline file to a path dependent on pipeline version
	err = r.objectStore.AddFile(tmpl.Bytes(),
		r.objectStore.GetPipelineKey(fmt.Sprint(newPipeline.DefaultVersion.UUID)))
	if err != nil {
		return nil, util.Wrap(err, "Create pipeline failed")
	}

	newPipeline.Status = model.PipelineReady
	newPipeline.DefaultVersion.Status = model.PipelineVersionReady
	err = r.pipelineStore.UpdatePipelineAndVersionsStatus(
		newPipeline.UUID,
		newPipeline.Status,
		newPipeline.DefaultVersionId,
		newPipeline.DefaultVersion.Status)
	if err != nil {
		return nil, util.Wrap(err, "Create pipeline failed")
	}
	return newPipeline, nil
}

func (r *ResourceManager) UpdatePipelineStatus(pipelineId string, status model.PipelineStatus) error {
	return r.pipelineStore.UpdatePipelineStatus(pipelineId, status)
}

func (r *ResourceManager) UpdatePipelineVersionStatus(pipelineId string, status model.PipelineVersionStatus) error {
	return r.pipelineStore.UpdatePipelineVersionStatus(pipelineId, status)
}

func (r *ResourceManager) GetPipelineTemplate(pipelineId string) ([]byte, error) {
	// Verify pipeline exist
	pipeline, err := r.pipelineStore.GetPipeline(pipelineId)
	if err != nil {
		return nil, util.Wrap(err, "Get pipeline template failed")
	}

	if pipeline.DefaultVersion == nil {
		return nil, util.Wrap(err,
			"Get pipeline template failed since no default version is defined")
	}
	template, err := r.objectStore.GetFile(r.objectStore.GetPipelineKey(fmt.Sprint(pipeline.DefaultVersion.UUID)))
	if err != nil {
		return nil, util.Wrap(err, "Get pipeline template failed")
	}

	return template, nil
}

func (r *ResourceManager) CreateRun(ctx context.Context, apiRun *api.Run) (*model.RunDetail, error) {
	// Get manifest from either of the two places:
	// (1) raw manifest in pipeline_spec
	// (2) pipeline version in resource_references
	// And the latter takes priority over the former when the manifest is from pipeline_spec.pipeline_id
	// workflow/pipeline manifest and pipeline id/version will not exist at the same time, guaranteed by the validation phase
	manifestBytes, err := getManifestBytes(apiRun.PipelineSpec, &apiRun.ResourceReferences, r)
	if err != nil {
		return nil, err
	}

	uuid, err := r.uuid.NewRandom()
	if err != nil {
		return nil, util.NewInternalServerError(err, "Failed to generate run ID.")
	}
	runId := uuid.String()
	runAt := r.time.Now().Unix()

	tmpl, err := util.NewTemplate(manifestBytes)
	if err != nil {
		return nil, err
	}
	runWorkflowOptions := util.RunWorkflowOptions{
		RunId: runId,
		RunAt: runAt,
	}
	workflow, err := tmpl.RunWorkflow(apiRun, runWorkflowOptions)
	if err != nil {
		return nil, util.NewInternalServerError(err, "failed to generate the workflow.")
	}
	// Add a reference to the default experiment if run does not already have a containing experiment
	ref, err := r.getDefaultExperimentIfNoExperiment(apiRun.GetResourceReferences())
	if err != nil {
		return nil, err
	}
	if ref != nil {
		apiRun.ResourceReferences = append(apiRun.GetResourceReferences(), ref)
	}

	namespace, err := r.getNamespaceFromExperiment(apiRun.GetResourceReferences())
	if err != nil {
		return nil, err
	}

	_, err = validate.ValidateWorkflow(nil, nil, workflow.Workflow, validate.ValidateOpts{
		Lint:                       false,
		IgnoreEntrypoint:           false,
		WorkflowTemplateValidation: false, // not used by kubeflow
	})
	if err != nil {
		return nil, util.NewInternalServerError(err, "Failed to validate workflow for (%+v)", workflow.Workflow.Name)
	}
	// Create argo workflow CR resource
	newWorkflow, err := r.getWorkflowClient(namespace).Create(ctx, workflow.Get(), v1.CreateOptions{})
	if err != nil {
		return nil, util.NewInternalServerError(err, "Failed to create a workflow for (%s)", workflow.Name)
	}

	// Store run metadata into database
	runDetail, err := r.ToModelRunDetail(apiRun, runId, util.NewWorkflow(newWorkflow), string(manifestBytes), tmpl.GetTemplateType())
	if err != nil {
		return nil, util.Wrap(err, "Failed to convert run model")
	}

	// Assign the create at time.
	runDetail.CreatedAtInSec = runAt
	return r.runStore.CreateRun(runDetail)
}

func (r *ResourceManager) GetRun(runId string) (*model.RunDetail, error) {
	return r.runStore.GetRun(runId)
}

func (r *ResourceManager) ListRuns(filterContext *common.FilterContext,
	opts *list.Options) (runs []*model.Run, total_size int, nextPageToken string, err error) {
	return r.runStore.ListRuns(filterContext, opts)
}

func (r *ResourceManager) ArchiveRun(runId string) error {
	return r.runStore.ArchiveRun(runId)
}

func (r *ResourceManager) UnarchiveRun(runId string) error {
	return r.runStore.UnarchiveRun(runId)
}

func (r *ResourceManager) DeleteRun(ctx context.Context, runID string) error {
	runDetail, err := r.checkRunExist(runID)
	if err != nil {
		return util.Wrap(err, "Delete run failed")
	}
	namespace, err := r.GetNamespaceFromRunID(runID)
	if err != nil {
		return util.Wrap(err, "Delete run failed")
	}
	err = r.getWorkflowClient(namespace).Delete(ctx, runDetail.Name, v1.DeleteOptions{})
	if err != nil {
		// API won't need to delete the workflow CR
		// once persistent agent sync the state to DB and set TTL for it.
		glog.Warningf("Failed to delete run %v. Error: %v", runDetail.Name, err.Error())
	}
	err = r.runStore.DeleteRun(runID)
	if err != nil {
		return util.Wrap(err, "Delete run failed")
	}
	return nil
}

func (r *ResourceManager) CreateTask(ctx context.Context, apiTask *api.Task) (*model.Task, error) {
	uuid, err := r.uuid.NewRandom()
	if err != nil {
		return nil, util.NewInternalServerError(err, "Failed to generate task ID.")
	}
	id := uuid.String()
	task := model.Task{
		UUID:              id,
		Namespace:         apiTask.Namespace,
		PipelineName:      apiTask.PipelineName,
		RunUUID:           apiTask.RunId,
		MLMDExecutionID:   apiTask.MlmdExecutionID,
		CreatedTimestamp:  apiTask.CreatedAt.AsTime().Unix(),
		FinishedTimestamp: apiTask.FinishedAt.AsTime().Unix(),
		Fingerprint:       apiTask.Fingerprint,
	}
	return r.taskStore.CreateTask(&task)
}

func (r *ResourceManager) ListTasks(filterContext *common.FilterContext,
	opts *list.Options) (tasks []*model.Task, total_size int, nextPageToken string, err error) {
	return r.taskStore.ListTasks(filterContext, opts)
}

func (r *ResourceManager) ListJobs(filterContext *common.FilterContext,
	opts *list.Options) (jobs []*model.Job, total_size int, nextPageToken string, err error) {
	return r.jobStore.ListJobs(filterContext, opts)
}

// TerminateWorkflow terminates a workflow by setting its activeDeadlineSeconds to 0
func TerminateWorkflow(ctx context.Context, wfClient workflowclient.WorkflowInterface, name string) error {
	patchObj := map[string]interface{}{
		"spec": map[string]interface{}{
			"activeDeadlineSeconds": 0,
		},
	}

	patch, err := json.Marshal(patchObj)
	if err != nil {
		return util.NewInternalServerError(err, "Unexpected error while marshalling a patch object.")
	}

	var operation = func() error {
		_, err = wfClient.Patch(ctx, name, types.MergePatchType, patch, v1.PatchOptions{})
		return err
	}
	var backoffPolicy = backoff.WithMaxRetries(backoff.NewConstantBackOff(100), 10)
	err = backoff.Retry(operation, backoffPolicy)
	return err
}

func (r *ResourceManager) TerminateRun(ctx context.Context, runId string) error {
	runDetail, err := r.checkRunExist(runId)
	if err != nil {
		return util.Wrap(err, "Terminate run failed")
	}

	namespace, err := r.GetNamespaceFromRunID(runId)
	if err != nil {
		return util.Wrap(err, "Terminate run failed")
	}

	err = r.runStore.TerminateRun(runId)
	if err != nil {
		return util.Wrap(err, "Terminate run failed")
	}

	err = TerminateWorkflow(ctx, r.getWorkflowClient(namespace), runDetail.Run.Name)
	if err != nil {
		return util.NewInternalServerError(err, "Failed to terminate the run")
	}
	return nil
}

func (r *ResourceManager) RetryRun(ctx context.Context, runId string) error {
	runDetail, err := r.checkRunExist(runId)
	if err != nil {
		return util.Wrap(err, "Retry run failed")
	}
	namespace, err := r.GetNamespaceFromRunID(runId)
	if err != nil {
		return util.Wrap(err, "Retry run failed")
	}

	if runDetail.WorkflowRuntimeManifest == "" {
		return util.NewBadRequestError(errors.New("workflow cannot be retried"), "Workflow must be Failed/Error to retry or run is with v2 mode")
	}
	var workflow util.Workflow
	if err := json.Unmarshal([]byte(runDetail.WorkflowRuntimeManifest), &workflow); err != nil {
		return util.NewInternalServerError(err, "Failed to retrieve the runtime pipeline spec from the run")
	}

	if err := packer.DecompressWorkflow(workflow.Workflow); err != nil {
		return util.NewInternalServerError(err, "Failed to decompress workflow")
	}

	if workflow.Status.OffloadNodeStatusVersion != "" {
		return util.NewBadRequestError(errors.New("workflow cannot be retried"), "Cannot retry workflow with offloaded node status")
	}

	newWorkflow, podsToDelete, err := formulateRetryWorkflow(&workflow)
	if err != nil {
		return util.Wrap(err, "Retry run failed.")
	}

	if err = deletePods(ctx, r.k8sCoreClient, podsToDelete, namespace); err != nil {
		return util.NewInternalServerError(err, "Retry run failed. Failed to clean up the failed pods from previous run.")
	}

	// First try to update workflow
	updateError := r.updateWorkflow(ctx, newWorkflow, namespace)
	if updateError != nil {
		// Remove resource version
		newWorkflow.ResourceVersion = ""
		newCreatedWorkflow, createError := r.getWorkflowClient(namespace).Create(ctx, newWorkflow.Workflow, v1.CreateOptions{})
		if createError != nil {
			return util.NewInternalServerError(createError,
				"Retry run failed. Failed to create or update the run. Update Error: %s, Create Error: %s",
				updateError.Error(), createError.Error())
		}
		newWorkflow = util.NewWorkflow(newCreatedWorkflow)
	}
	err = r.runStore.UpdateRun(runId, newWorkflow.Condition(), 0, newWorkflow.ToStringForStore())
	if err != nil {
		return util.NewInternalServerError(err, "Failed to update the database entry.")
	}
	return nil
}

func (r *ResourceManager) ReadLog(ctx context.Context, runId string, nodeId string, follow bool, dst io.Writer) error {
	run, err := r.checkRunExist(runId)
	if err != nil {
		return util.NewBadRequestError(errors.New("log cannot be read"), "Run does not exist")
	}

	err = r.readRunLogFromPod(ctx, run, nodeId, follow, dst)
	if err != nil && r.logArchive != nil {
		err = r.readRunLogFromArchive(run, nodeId, dst)
	}

	return err
}

func (r *ResourceManager) readRunLogFromPod(ctx context.Context, run *model.RunDetail, nodeId string, follow bool, dst io.Writer) error {
	logOptions := corev1.PodLogOptions{
		Container:  "main",
		Timestamps: false,
		Follow:     follow,
	}

	req := r.k8sCoreClient.PodClient(run.Namespace).GetLogs(nodeId, &logOptions)
	podLogs, err := req.Stream(ctx)
	if err != nil {
		if !apierrors.IsNotFound(err) {
			glog.Errorf("Failed to access Pod log: %v", err)
		}
		return util.NewInternalServerError(err, "error in opening log stream")
	}
	defer podLogs.Close()

	_, err = io.Copy(dst, podLogs)
	if err != nil && err != io.EOF {
		return util.NewInternalServerError(err, "error in streaming the log")
	}

	return nil
}

func (r *ResourceManager) readRunLogFromArchive(run *model.RunDetail, nodeId string, dst io.Writer) error {
	workflow := new(util.Workflow)

	if run.WorkflowRuntimeManifest == "" {
		return util.NewBadRequestError(errors.New("archived log cannot be read"), "Failed to retrieve the runtime workflow from the run")
	}
	if err := json.Unmarshal([]byte(run.WorkflowRuntimeManifest), &workflow); err != nil {
		return util.NewInternalServerError(err, "Failed to retrieve the runtime pipeline spec from the run")
	}

	logPath, err := r.logArchive.GetLogObjectKey(workflow, nodeId)
	if err != nil {
		return err
	}

	logContent, err := r.objectStore.GetFile(logPath)
	if err != nil {
		return util.NewInternalServerError(err, "Failed to retrieve the log file from archive")
	}

	err = r.logArchive.CopyLogFromArchive(logContent, dst, archive.ExtractLogOptions{LogFormat: archive.LogFormatText, Timestamps: false})

	if err != nil {
		return util.NewInternalServerError(err, "error in streaming the log")
	}

	return nil
}

func (r *ResourceManager) updateWorkflow(ctx context.Context, newWorkflow *util.Workflow, namespace string) error {
	// If fail to get the workflow, return error.
	latestWorkflow, err := r.getWorkflowClient(namespace).Get(ctx, newWorkflow.Name, v1.GetOptions{})
	if err != nil {
		return err
	}
	// Update the workflow's resource version to latest.
	newWorkflow.ResourceVersion = latestWorkflow.ResourceVersion
	_, err = r.getWorkflowClient(namespace).Update(ctx, newWorkflow.Workflow, v1.UpdateOptions{})
	return err
}

func (r *ResourceManager) GetJob(id string) (*model.Job, error) {
	return r.jobStore.GetJob(id)
}

func (r *ResourceManager) CreateJob(ctx context.Context, apiJob *api.Job) (*model.Job, error) {
	// Get workflow from either of the two places:
	// (1) raw pipeline manifest in pipeline_spec
	// (2) pipeline version in resource_references
	// 	And the latter takes priority over the former when the pipeline manifest is from pipeline_spec.pipeline_id
	// workflow manifest and pipeline id/version will not exist at the same time, guaranteed by the validation phase
	manifestBytes, err := getManifestBytes(apiJob.PipelineSpec, &apiJob.ResourceReferences, r)
	if err != nil {
		return nil, err
	}

	tmpl, err := util.NewTemplate(manifestBytes)
	if err != nil {
		return nil, err
	}

	scheduledWorkflow, err := tmpl.ScheduledWorkflow(apiJob)
	if err != nil {
		return nil, util.NewInternalServerError(err, "failed to generate the scheduledWorkflow.")
	}
	// Add a reference to the default experiment if run does not already have a containing experiment
	ref, err := r.getDefaultExperimentIfNoExperiment(apiJob.GetResourceReferences())
	if err != nil {
		return nil, err
	}
	if ref != nil {
		apiJob.ResourceReferences = append(apiJob.GetResourceReferences(), ref)
	}

	namespace, err := r.getNamespaceFromExperiment(apiJob.GetResourceReferences())
	if err != nil {
		return nil, err
	}

	newScheduledWorkflow, err := r.getScheduledWorkflowClient(namespace).Create(ctx, scheduledWorkflow)
	if err != nil {
		return nil, util.NewInternalServerError(err, "Failed to create a scheduled workflow for (%s)", scheduledWorkflow.Name)
	}

	job, err := r.ToModelJob(apiJob, util.NewScheduledWorkflow(newScheduledWorkflow), string(manifestBytes), tmpl.GetTemplateType())
	if err != nil {
		return nil, util.Wrap(err, "Create job failed")
	}

	now := r.time.Now().Unix()
	job.CreatedAtInSec = now
	job.UpdatedAtInSec = now
	return r.jobStore.CreateJob(job)
}

func (r *ResourceManager) EnableJob(ctx context.Context, jobID string, enabled bool) error {
	var job *model.Job
	var err error
	if enabled {
		job, err = r.checkJobExist(ctx, jobID)
	} else {
		// We can skip custom resource existence verification, because disabling
		// the job do not need to care about it.
		job, err = r.jobStore.GetJob(jobID)
	}
	if err != nil {
		return util.Wrap(err, "Enable/Disable job failed")
	}

	_, err = r.getScheduledWorkflowClient(job.Namespace).Patch(
		ctx,
		job.Name,
		types.MergePatchType,
		[]byte(fmt.Sprintf(`{"spec":{"enabled":%s}}`, strconv.FormatBool(enabled))))
	if err != nil {
		return util.NewInternalServerError(err,
			"Failed to enable/disable job CR. Enabled: %v, jobID: %v",
			enabled, jobID)
	}

	err = r.jobStore.EnableJob(jobID, enabled)
	if err != nil {
		return util.Wrapf(err, "Failed to enable/disable job. Enabled: %v, jobID: %v",
			enabled, jobID)
	}

	return nil
}

func (r *ResourceManager) DeleteJob(ctx context.Context, jobID string) error {
	job, err := r.jobStore.GetJob(jobID)
	if err != nil {
		return util.Wrap(err, "Delete job failed")
	}

	err = r.getScheduledWorkflowClient(job.Namespace).Delete(ctx, job.Name, &v1.DeleteOptions{})
	if err != nil {
		if !util.IsNotFound(err) {
			// For any error other than NotFound
			return util.NewInternalServerError(err, "Delete job CR failed")
		}

		// The ScheduledWorkflow was not found.
		glog.Infof("Deleting job '%v', but skipped deleting ScheduledWorkflow '%v' in namespace '%v' because it was not found. jobID: %v", job.Name, job.Name, job.Namespace, jobID)
		// Continue the execution, because we want to delete the
		// ScheduledWorkflow. We can skip deleting the ScheduledWorkflow
		// when it no longer exists.
	}
	err = r.jobStore.DeleteJob(jobID)
	if err != nil {
		return util.Wrap(err, "Delete job failed")
	}
	return nil
}

func (r *ResourceManager) ReportWorkflowResource(ctx context.Context, workflow *util.Workflow) error {
	if _, ok := workflow.ObjectMeta.Labels[util.LabelKeyWorkflowRunId]; !ok {
		// Skip reporting if the workflow doesn't have the run id label
		return util.NewInvalidInputError("Workflow[%s] missing the Run ID label", workflow.Name)
	}
	runId := workflow.ObjectMeta.Labels[util.LabelKeyWorkflowRunId]
	jobId := workflow.ScheduledWorkflowUUIDAsStringOrEmpty()
	if len(workflow.Namespace) == 0 {
		return util.NewInvalidInputError("Workflow missing namespace")
	}

	if workflow.PersistedFinalState() {
		// If workflow's final state has being persisted, the workflow should be garbage collected.
		err := r.getWorkflowClient(workflow.Namespace).Delete(ctx, workflow.Name, v1.DeleteOptions{})
		if err != nil {
			// A fix for kubeflow/pipelines#4484, persistence agent might have an outdated item in its workqueue, so it will
			// report workflows that no longer exist. It's important to return a not found error, so that persistence
			// agent won't retry again.
			if util.IsNotFound(err) {
				return util.NewNotFoundError(err, "Failed to delete the completed workflow for run %s", runId)
			} else {
				return util.NewInternalServerError(err, "Failed to delete the completed workflow for run %s", runId)
			}
		}
		// TODO(jingzhang36): find a proper way to pass collectMetricsFlag here.
		workflowGCCounter.Inc()
	}
	// If the run was Running and got terminated (activeDeadlineSeconds set to 0),
	// ignore its condition and mark it as such
	condition := workflow.Condition()
	if workflow.Spec.ActiveDeadlineSeconds != nil &&
		*workflow.Spec.ActiveDeadlineSeconds == 0 &&
		!workflow.IsInFinalState() {
		condition = model.RunTerminatingConditions
	}
	if jobId == "" {
		// If a run doesn't have job ID, it's a one-time run created by Pipeline API server.
		// In this case the DB entry should already been created when argo workflow CR is created.
		if updateError := r.runStore.UpdateRun(runId, condition, workflow.FinishedAt(), workflow.ToStringForStore()); updateError != nil {
			if !util.IsUserErrorCodeMatch(updateError, codes.NotFound) {
				return util.Wrap(updateError, "Failed to update the run.")
			}
			// Handle run not found in run store error.
			// To avoid letting the workflow leak for ever, we need to GC it when its record does not exist in KFP DB.
			glog.Errorf("Cannot find reported workflow name=%q namespace=%q runId=%q in run store. "+
				"Deleting the workflow to avoid resource leaking. "+
				"This can be caused by installing two KFP instances that try to manage the same workflows "+
				"or an unknown bug. If you encounter this, recommend reporting more details in https://github.com/kubeflow/pipelines/issues/6189.",
				workflow.GetName(), workflow.GetNamespace(), runId)
			if err := r.getWorkflowClient(workflow.Namespace).Delete(ctx, workflow.Name, v1.DeleteOptions{}); err != nil {
				if util.IsNotFound(err) {
					return util.NewNotFoundError(err, "Failed to delete the obsolete workflow for run %s", runId)
				}
				return util.NewInternalServerError(err, "Failed to delete the obsolete workflow for run %s", runId)
			}
			// TODO(jingzhang36): find a proper way to pass collectMetricsFlag here.
			workflowGCCounter.Inc()
			// Note, persistence agent will not retry reporting this workflow again, because updateError is a not found error.
			return util.Wrapf(updateError, "Failed to report workflow name=%q namespace=%q runId=%q", workflow.GetName(), workflow.GetNamespace(), runId)
		}
	} else {
		// Get the experiment resource reference for job.
		experimentRef, err := r.resourceReferenceStore.GetResourceReference(jobId, common.Job, common.Experiment)
		if err != nil {
			return util.Wrap(err, "Failed to retrieve the experiment ID for the job that created the run.")
		}
		jobName, err := r.getResourceName(common.Job, jobId)
		if err != nil {
			return util.Wrap(err, "Failed to retrieve the job name for the job that created the run.")
		}
		runDetail := &model.RunDetail{
			Run: model.Run{
				UUID:             runId,
				ExperimentUUID:   experimentRef.ReferenceUUID,
				DisplayName:      workflow.Name,
				Name:             workflow.Name,
				StorageState:     api.Run_STORAGESTATE_AVAILABLE.String(),
				Namespace:        workflow.Namespace,
				CreatedAtInSec:   workflow.CreationTimestamp.Unix(),
				ScheduledAtInSec: workflow.ScheduledAtInSecOr0(),
				FinishedAtInSec:  workflow.FinishedAt(),
				Conditions:       condition,
				PipelineSpec: model.PipelineSpec{
					WorkflowSpecManifest: workflow.GetWorkflowSpec().ToStringForStore(),
				},
				ResourceReferences: []*model.ResourceReference{
					{
						ResourceUUID:  runId,
						ResourceType:  common.Run,
						ReferenceUUID: jobId,
						ReferenceName: jobName,
						ReferenceType: common.Job,
						Relationship:  common.Creator,
					},
					{
						ResourceUUID:  runId,
						ResourceType:  common.Run,
						ReferenceUUID: experimentRef.ReferenceUUID,
						ReferenceName: experimentRef.ReferenceName,
						ReferenceType: common.Experiment,
						Relationship:  common.Owner,
					},
				},
			},
			PipelineRuntime: model.PipelineRuntime{
				WorkflowRuntimeManifest: workflow.ToStringForStore(),
			},
		}
		err = r.runStore.CreateOrUpdateRun(runDetail)
		if err != nil {
			return util.Wrap(err, "Failed to create or update the run.")
		}
	}

	if workflow.IsInFinalState() {
		err := AddWorkflowLabel(ctx, r.getWorkflowClient(workflow.Namespace), workflow.Name, util.LabelKeyWorkflowPersistedFinalState, "true")
		if err != nil {
			message := fmt.Sprintf("Failed to add PersistedFinalState label to workflow %s", workflow.GetName())
			// A fix for kubeflow/pipelines#4484, persistence agent might have an outdated item in its workqueue, so it will
			// report workflows that no longer exist. It's important to return a not found error, so that persistence
			// agent won't retry again.
			if util.IsNotFound(err) {
				return util.NewNotFoundError(err, message)
			} else {
				return util.Wrapf(err, message)
			}
		}
	}

	return nil
}

// AddWorkflowLabel add label for a workflow
func AddWorkflowLabel(ctx context.Context, wfClient workflowclient.WorkflowInterface, name string, labelKey string, labelValue string) error {
	patchObj := map[string]interface{}{
		"metadata": map[string]interface{}{
			"labels": map[string]interface{}{
				labelKey: labelValue,
			},
		},
	}

	patch, err := json.Marshal(patchObj)
	if err != nil {
		return util.NewInternalServerError(err, "Unexpected error while marshalling a patch object.")
	}

	var operation = func() error {
		_, err = wfClient.Patch(ctx, name, types.MergePatchType, patch, v1.PatchOptions{})
		return err
	}
	var backoffPolicy = backoff.WithMaxRetries(backoff.NewConstantBackOff(100), 10)
	err = backoff.Retry(operation, backoffPolicy)
	return err
}

func (r *ResourceManager) ReportScheduledWorkflowResource(swf *util.ScheduledWorkflow) error {
	return r.jobStore.UpdateJob(swf)
}

// checkJobExist The Kubernetes API doesn't support CRUD by UID. This method
// retrieve the job metadata from the database, then retrieve the CR
// using the job name, and compare the given job id is same as the CR.
func (r *ResourceManager) checkJobExist(ctx context.Context, jobID string) (*model.Job, error) {
	job, err := r.jobStore.GetJob(jobID)
	if err != nil {
		return nil, util.Wrap(err, "Check job exist failed")
	}

	scheduledWorkflow, err := r.getScheduledWorkflowClient(job.Namespace).Get(ctx, job.Name, v1.GetOptions{})
	if err != nil {
		return nil, util.NewInternalServerError(err, "Check job exist failed")
	}
	if scheduledWorkflow == nil || string(scheduledWorkflow.UID) != jobID {
		return nil, util.NewResourceNotFoundError("job", job.Name)
	}
	return job, nil
}

// checkRunExist The Kubernetes API doesn't support CRUD by UID. This method
// retrieve the run metadata from the database, then retrieve the CR
// using the run name, and compare the given run id is same as the CR.
func (r *ResourceManager) checkRunExist(runID string) (*model.RunDetail, error) {
	runDetail, err := r.runStore.GetRun(runID)
	if err != nil {
		return nil, util.Wrap(err, "Check run exist failed")
	}
	return runDetail, nil
}

func (r *ResourceManager) getWorkflowSpecBytesFromPipelineSpec(spec *api.PipelineSpec) ([]byte, error) {
	if spec.GetWorkflowManifest() != "" {
		return []byte(spec.GetWorkflowManifest()), nil
	}
	return nil, util.NewInvalidInputError("Please provide a valid pipeline spec")
}

func (r *ResourceManager) getManifestBytesFromPipelineVersion(references []*api.ResourceReference) ([]byte, error) {
	var pipelineVersionId = ""
	for _, reference := range references {
		if reference.Key.Type == api.ResourceType_PIPELINE_VERSION && reference.Relationship == api.Relationship_CREATOR {
			pipelineVersionId = reference.Key.Id
		}
	}
	if len(pipelineVersionId) == 0 {
		return nil, util.NewInvalidInputError("No pipeline version.")
	}
	manifestBytes, err := r.objectStore.GetFile(r.objectStore.GetPipelineKey(pipelineVersionId))
	if err != nil {
		return nil, util.Wrap(err, "Get manifest bytes from PipelineVersion failed.")
	}

	return manifestBytes, nil
}

func getManifestBytes(pipelineSpec *api.PipelineSpec, resourceReferences *[]*api.ResourceReference, r *ResourceManager) ([]byte, error) {
	var manifestBytes []byte
	if pipelineSpec.GetWorkflowManifest() != "" {
		manifestBytes = []byte(pipelineSpec.GetWorkflowManifest())
	} else if pipelineSpec.GetPipelineManifest() != "" {
		manifestBytes = []byte(pipelineSpec.GetPipelineManifest())
	} else {
		err := convertPipelineIdToDefaultPipelineVersion(pipelineSpec, resourceReferences, r)
		if err != nil {
			return nil, util.Wrap(err, "Failed to find default version to create run with pipeline id.")
		}
		manifestBytes, err = r.getManifestBytesFromPipelineVersion(*resourceReferences)
		if err != nil {
			return nil, util.Wrap(err, "Failed to fetch manifest bytes.")
		}
	}
	return manifestBytes, nil
}

// Used to initialize the Experiment database with a default to be used for runs
func (r *ResourceManager) CreateDefaultExperiment() (string, error) {
	// First check that we don't already have a default experiment ID in the DB.
	defaultExperimentId, err := r.GetDefaultExperimentId()
	if err != nil {
		return "", fmt.Errorf("Failed to check if default experiment exists. Err: %v", err)
	}
	// If default experiment ID is already present, don't fail, simply return.
	if defaultExperimentId != "" {
		glog.Infof("Default experiment already exists! ID: %v", defaultExperimentId)
		return "", nil
	}

	// Create default experiment
	defaultExperiment := &api.Experiment{
		Name:        "Default",
		Description: "All runs created without specifying an experiment will be grouped here.",
	}
	experiment, err := r.CreateExperiment(defaultExperiment)
	if err != nil {
		return "", fmt.Errorf("Failed to create default experiment. Err: %v", err)
	}

	// Set default experiment ID in the DB
	err = r.SetDefaultExperimentId(experiment.UUID)
	if err != nil {
		return "", fmt.Errorf("Failed to set default experiment ID. Err: %v", err)
	}

	glog.Infof("Default experiment is set. ID is: %v", experiment.UUID)
	return experiment.UUID, nil
}

// getDefaultExperimentIfNoExperiment If the provided run does not include a reference to a containing
// experiment, then we fetch the default experiment's ID and create a reference to that.
func (r *ResourceManager) getDefaultExperimentIfNoExperiment(references []*api.ResourceReference) (*api.ResourceReference, error) {
	// First check if there is already a referenced experiment
	for _, ref := range references {
		if ref.Key.Type == api.ResourceType_EXPERIMENT && ref.Relationship == api.Relationship_OWNER {
			return nil, nil
		}
	}
	if common.IsMultiUserMode() {
		return nil, util.NewInvalidInputError("Experiment is required in resource references.")
	}
	return r.getDefaultExperimentResourceReference(references)
}

func (r *ResourceManager) getDefaultExperimentResourceReference(references []*api.ResourceReference) (*api.ResourceReference, error) {
	// Create reference to the default experiment
	defaultExperimentId, err := r.GetDefaultExperimentId()
	if err != nil {
		return nil, util.NewInternalServerError(err, "Failed to retrieve default experiment")
	}
	if defaultExperimentId == "" {
		glog.Info("No default experiment was found. Creating a new default experiment")
		defaultExperimentId, err = r.CreateDefaultExperiment()
		if defaultExperimentId == "" || err != nil {
			return nil, util.NewInternalServerError(err, "Failed to create new default experiment")
		}
	}
	defaultExperimentRef := &api.ResourceReference{
		Key: &api.ResourceKey{
			Id:   defaultExperimentId,
			Type: api.ResourceType_EXPERIMENT,
		},
		Relationship: api.Relationship_OWNER,
	}

	return defaultExperimentRef, nil
}

func (r *ResourceManager) ReportMetric(metric *api.RunMetric, runUUID string) error {
	return r.runStore.ReportMetric(r.ToModelRunMetric(metric, runUUID))
}

// ReadArtifact parses run's workflow to find artifact file path and reads the content of the file
// from object store.
func (r *ResourceManager) ReadArtifact(runID string, nodeID string, artifactName string) ([]byte, error) {
	run, err := r.runStore.GetRun(runID)
	if err != nil {
		return nil, err
	}
	if run.WorkflowRuntimeManifest == "" {
		return nil, util.NewInvalidInputError("read artifact from run with v2 IR spec is not supported")
	}
	var storageWorkflow workflowapi.Workflow
	err = json.Unmarshal([]byte(run.WorkflowRuntimeManifest), &storageWorkflow)
	if err != nil {
		// This should never happen.
		return nil, util.NewInternalServerError(
			err, "failed to unmarshal workflow '%s'", run.WorkflowRuntimeManifest)
	}
	workflow := util.NewWorkflow(&storageWorkflow)
	artifactPath := workflow.FindObjectStoreArtifactKeyOrEmpty(nodeID, artifactName)
	if artifactPath == "" {
		return nil, util.NewResourceNotFoundError(
			"artifact", common.CreateArtifactPath(runID, nodeID, artifactName))
	}
	return r.objectStore.GetFile(artifactPath)
}

func (r *ResourceManager) GetDefaultExperimentId() (string, error) {
	return r.defaultExperimentStore.GetDefaultExperimentId()
}

func (r *ResourceManager) SetDefaultExperimentId(id string) error {
	return r.defaultExperimentStore.SetDefaultExperimentId(id)
}

func (r *ResourceManager) HaveSamplesLoaded() (bool, error) {
	return r.dBStatusStore.HaveSamplesLoaded()
}

func (r *ResourceManager) MarkSampleLoaded() error {
	return r.dBStatusStore.MarkSampleLoaded()
}

func (r *ResourceManager) CreatePipelineVersion(apiVersion *api.PipelineVersion, pipelineFile []byte, updateDefaultVersion bool) (*model.PipelineVersion, error) {
	// Extract pipeline id
	var pipelineId = ""
	for _, resourceReference := range apiVersion.ResourceReferences {
		if resourceReference.Key.Type == api.ResourceType_PIPELINE && resourceReference.Relationship == api.Relationship_OWNER {
			pipelineId = resourceReference.Key.Id
		}
	}
	if len(pipelineId) == 0 {
		return nil, util.NewInvalidInputError("Create pipeline version failed due to missing pipeline id")
	}
	tmpl, err := util.NewTemplate(pipelineFile)
	if err != nil {
		return nil, util.Wrap(err, "Create pipeline version failed")
	}
<<<<<<< HEAD
	if wf.IsV2Compatible() {
=======
	if tmpl.IsV2() {
>>>>>>> 20f28631
		pipeline, err := r.GetPipeline(pipelineId)
		if err != nil {
			return nil, util.Wrap(err, "Create pipeline version failed")
		}
		tmpl.OverrideV2PipelineName(pipeline.Name, pipeline.Namespace)
	}
	paramsJSON, err := tmpl.ParametersJSON()
	if err != nil {
		return nil, util.Wrap(err, "Create pipeline version failed")
	}
	// Construct model.PipelineVersion
	version := &model.PipelineVersion{
		Name:          apiVersion.Name,
		PipelineId:    pipelineId,
		Status:        model.PipelineVersionCreating,
		Parameters:    paramsJSON,
		CodeSourceUrl: apiVersion.CodeSourceUrl,
		Description:   apiVersion.Description,
	}
	version, err = r.pipelineStore.CreatePipelineVersion(version, updateDefaultVersion)
	if err != nil {
		return nil, util.Wrap(err, "Create pipeline version failed")
	}

	// Store the pipeline file
	err = r.objectStore.AddFile(tmpl.Bytes(), r.objectStore.GetPipelineKey(fmt.Sprint(version.UUID)))
	if err != nil {
		return nil, util.Wrap(err, "Create pipeline version failed")
	}

	// After pipeline version being created in DB and pipeline file being
	// saved in minio server, set this pieline version to status ready.
	version.Status = model.PipelineVersionReady
	err = r.pipelineStore.UpdatePipelineVersionStatus(version.UUID, version.Status)
	if err != nil {
		return nil, util.Wrap(err, "Create pipeline version failed")
	}

	return version, nil
}

func (r *ResourceManager) GetPipelineVersion(versionId string) (*model.PipelineVersion, error) {
	return r.pipelineStore.GetPipelineVersion(versionId)
}

func (r *ResourceManager) ListPipelineVersions(pipelineId string, opts *list.Options) (pipelines []*model.PipelineVersion, total_size int, nextPageToken string, err error) {
	return r.pipelineStore.ListPipelineVersions(pipelineId, opts)
}

func (r *ResourceManager) DeletePipelineVersion(pipelineVersionId string) error {
	_, err := r.pipelineStore.GetPipelineVersion(pipelineVersionId)
	if err != nil {
		return util.Wrap(err, "Delete pipeline version failed")
	}

	// Mark pipeline as deleting so it's not visible to user.
	err = r.pipelineStore.UpdatePipelineVersionStatus(pipelineVersionId, model.PipelineVersionDeleting)
	if err != nil {
		return util.Wrap(err, "Delete pipeline version failed")
	}

	err = r.objectStore.DeleteFile(r.objectStore.GetPipelineKey(fmt.Sprint(pipelineVersionId)))
	if err != nil {
		glog.Errorf("%v", errors.Wrapf(err, "Failed to delete pipeline file for pipeline version %v", pipelineVersionId))
		return util.Wrap(err, "Delete pipeline version failed")
	}
	err = r.pipelineStore.DeletePipelineVersion(pipelineVersionId)
	if err != nil {
		glog.Errorf("%v", errors.Wrapf(err, "Failed to delete pipeline DB entry for pipeline %v", pipelineVersionId))
		return util.Wrap(err, "Delete pipeline version failed")
	}

	return nil
}

func (r *ResourceManager) GetPipelineVersionTemplate(versionId string) ([]byte, error) {
	// Verify pipeline version exist
	_, err := r.pipelineStore.GetPipelineVersion(versionId)
	if err != nil {
		return nil, util.Wrap(err, "Get pipeline version template failed")
	}

	template, err := r.objectStore.GetFile(r.objectStore.GetPipelineKey(fmt.Sprint(versionId)))
	if err != nil {
		return nil, util.Wrap(err, "Get pipeline version template failed")
	}

	return template, nil
}

func (r *ResourceManager) AuthenticateRequest(ctx context.Context) (string, error) {
	if ctx == nil {
		return "", util.NewUnauthenticatedError(errors.New("Request error: context is nil"), "Request error: context is nil.")
	}

	// If the request header contains the user identity, requests are authorized
	// based on the namespace field in the request.
	var errlist []error
	for _, auth := range r.authenticators {
		userIdentity, err := auth.GetUserIdentity(ctx)
		if err == nil {
			return userIdentity, nil
		}
		errlist = append(errlist, err)
	}
	return "", utilerrors.NewAggregate(errlist)
}

func (r *ResourceManager) IsRequestAuthorized(ctx context.Context, userIdentity string, resourceAttributes *authorizationv1.ResourceAttributes) error {
	result, err := r.subjectAccessReviewClient.Create(
		ctx,
		&authorizationv1.SubjectAccessReview{
			Spec: authorizationv1.SubjectAccessReviewSpec{
				ResourceAttributes: resourceAttributes,
				User:               userIdentity,
			},
		},
		v1.CreateOptions{},
	)
	if err != nil {
		return util.NewInternalServerError(
			err,
			"Failed to create SubjectAccessReview for user '%s' (request: %+v)",
			userIdentity,
			resourceAttributes,
		)
	}
	if !result.Status.Allowed {
		return util.NewPermissionDeniedError(
			errors.New("Unauthorized access"),
			"User '%s' is not authorized with reason: %s (request: %+v)",
			userIdentity,
			result.Status.Reason,
			resourceAttributes,
		)
	}
	return nil
}

func (r *ResourceManager) GetNamespaceFromExperimentID(experimentID string) (string, error) {
	experiment, err := r.GetExperiment(experimentID)
	if err != nil {
		return "", util.Wrap(err, "Failed to get namespace from experiment ID.")
	}
	return experiment.Namespace, nil
}

func (r *ResourceManager) GetNamespaceFromRunID(runId string) (string, error) {
	runDetail, err := r.GetRun(runId)
	if err != nil {
		return "", util.Wrap(err, "Failed to get namespace from run id.")
	}
	return runDetail.Namespace, nil
}

func (r *ResourceManager) GetNamespaceFromJobID(jobId string) (string, error) {
	job, err := r.GetJob(jobId)
	if err != nil {
		return "", util.Wrap(err, "Failed to get namespace from Job ID.")
	}
	return job.Namespace, nil
}

func (r *ResourceManager) GetNamespaceFromPipelineID(pipelineId string) (string, error) {
	pipeline, err := r.GetPipeline(pipelineId)
	if err != nil {
		return "", util.Wrap(err, "Failed to get namespace from Pipeline ID")
	}
	return pipeline.Namespace, nil
}

func (r *ResourceManager) GetNamespaceFromPipelineVersion(versionId string) (string, error) {
	pipelineVersion, err := r.GetPipelineVersion(versionId)
	if err != nil {
		return "", util.Wrap(err, "Failed to get namespace from versionId ID")
	}
	return r.GetNamespaceFromPipelineID(pipelineVersion.PipelineId)
}

func (r *ResourceManager) getNamespaceFromExperiment(references []*api.ResourceReference) (string, error) {
	experimentID := common.GetExperimentIDFromAPIResourceReferences(references)
	experiment, err := r.GetExperiment(experimentID)
	if err != nil {
		return "", util.NewInternalServerError(err, "Failed to get experiment.")
	}

	namespace := experiment.Namespace
	if len(namespace) == 0 {
		if common.IsMultiUserMode() {
			return "", util.NewInternalServerError(errors.New("Missing namespace"), "Experiment %v doesn't have a namespace.", experiment.Name)
		} else {
			namespace = common.GetPodNamespace()
		}
	}
	return namespace, nil
}<|MERGE_RESOLUTION|>--- conflicted
+++ resolved
@@ -258,13 +258,8 @@
 	if err != nil {
 		return nil, util.Wrap(err, "Create pipeline failed")
 	}
-<<<<<<< HEAD
-	if wf.IsV2Compatible() {
-		overrideV2PipelineName(wf, name, namespace)
-=======
 	if tmpl.IsV2() {
 		tmpl.OverrideV2PipelineName(name, namespace)
->>>>>>> 20f28631
 	}
 	paramsJSON, err := tmpl.ParametersJSON()
 	if err != nil {
@@ -1132,11 +1127,7 @@
 	if err != nil {
 		return nil, util.Wrap(err, "Create pipeline version failed")
 	}
-<<<<<<< HEAD
-	if wf.IsV2Compatible() {
-=======
 	if tmpl.IsV2() {
->>>>>>> 20f28631
 		pipeline, err := r.GetPipeline(pipelineId)
 		if err != nil {
 			return nil, util.Wrap(err, "Create pipeline version failed")
