--- conflicted
+++ resolved
@@ -909,23 +909,6 @@
 	return r.pipelineStore.GetPipelineVersion(versionId)
 }
 
-<<<<<<< HEAD
-func (r *ResourceManager) GetPipelineVersionTemplate(versionId string) ([]byte, error) {
-	_, err := r.pipelineStore.GetPipelineVersion(versionId)
-	if err != nil {
-		return nil, util.Wrap(err, "Get pipeline version template failed")
-	}
-
-	template, err := r.objectStore.GetFile(storage.CreatePipelinePath(fmt.Sprint(versionId)))
-	if err != nil {
-		return nil, util.Wrap(err, "Get pipeline version template failed")
-	}
-
-	return template, nil
-}
-
-=======
->>>>>>> d1c32e59
 func (r *ResourceManager) ListPipelineVersions(pipelineId string, opts *list.Options) (pipelines []*model.PipelineVersion, total_size int, nextPageToken string, err error) {
 	return r.pipelineStore.ListPipelineVersions(pipelineId, opts)
 }
