// Copyright 2018 Google LLC
//
// Licensed under the Apache License, Version 2.0 (the "License");
// you may not use this file except in compliance with the License.
// You may obtain a copy of the License at
//
// https://www.apache.org/licenses/LICENSE-2.0
//
// Unless required by applicable law or agreed to in writing, software
// distributed under the License is distributed on an "AS IS" BASIS,
// WITHOUT WARRANTIES OR CONDITIONS OF ANY KIND, either express or implied.
// See the License for the specific language governing permissions and
// limitations under the License.

package resource

import (
	"encoding/json"
	"fmt"
	"strconv"

	workflowapi "github.com/argoproj/argo/pkg/apis/workflow/v1alpha1"
	workflowclient "github.com/argoproj/argo/pkg/client/clientset/versioned/typed/workflow/v1alpha1"
	"github.com/cenkalti/backoff"
	"github.com/golang/glog"
	api "github.com/kubeflow/pipelines/backend/api/go_client"
	"github.com/kubeflow/pipelines/backend/src/apiserver/common"
	"github.com/kubeflow/pipelines/backend/src/apiserver/list"
	"github.com/kubeflow/pipelines/backend/src/apiserver/model"
	"github.com/kubeflow/pipelines/backend/src/apiserver/storage"
	"github.com/kubeflow/pipelines/backend/src/common/util"
	scheduledworkflow "github.com/kubeflow/pipelines/backend/src/crd/pkg/apis/scheduledworkflow/v1beta1"
	scheduledworkflowclient "github.com/kubeflow/pipelines/backend/src/crd/pkg/client/clientset/versioned/typed/scheduledworkflow/v1beta1"
	"github.com/pkg/errors"
	v1 "k8s.io/apimachinery/pkg/apis/meta/v1"
	corev1 "k8s.io/client-go/kubernetes/typed/core/v1"

	"k8s.io/apimachinery/pkg/types"
)

const (
	defaultPipelineRunnerServiceAccountEnvVar = "DefaultPipelineRunnerServiceAccount"
	defaultPipelineRunnerServiceAccount       = "pipeline-runner"
)

type ClientManagerInterface interface {
	ExperimentStore() storage.ExperimentStoreInterface
	PipelineStore() storage.PipelineStoreInterface
	JobStore() storage.JobStoreInterface
	RunStore() storage.RunStoreInterface
	ResourceReferenceStore() storage.ResourceReferenceStoreInterface
	DBStatusStore() storage.DBStatusStoreInterface
	DefaultExperimentStore() storage.DefaultExperimentStoreInterface
	ObjectStore() storage.ObjectStoreInterface
	Workflow() workflowclient.WorkflowInterface
	ScheduledWorkflow() scheduledworkflowclient.ScheduledWorkflowInterface
	PodClient() corev1.PodInterface
	Time() util.TimeInterface
	UUID() util.UUIDGeneratorInterface
}

type ResourceManager struct {
	experimentStore         storage.ExperimentStoreInterface
	pipelineStore           storage.PipelineStoreInterface
	jobStore                storage.JobStoreInterface
	runStore                storage.RunStoreInterface
	resourceReferenceStore  storage.ResourceReferenceStoreInterface
	dBStatusStore           storage.DBStatusStoreInterface
	defaultExperimentStore  storage.DefaultExperimentStoreInterface
	objectStore             storage.ObjectStoreInterface
	workflowClient          workflowclient.WorkflowInterface
	scheduledWorkflowClient scheduledworkflowclient.ScheduledWorkflowInterface
	podClient               corev1.PodInterface
	time                    util.TimeInterface
	uuid                    util.UUIDGeneratorInterface
}

func NewResourceManager(clientManager ClientManagerInterface) *ResourceManager {
	return &ResourceManager{
		experimentStore:         clientManager.ExperimentStore(),
		pipelineStore:           clientManager.PipelineStore(),
		jobStore:                clientManager.JobStore(),
		runStore:                clientManager.RunStore(),
		resourceReferenceStore:  clientManager.ResourceReferenceStore(),
		dBStatusStore:           clientManager.DBStatusStore(),
		defaultExperimentStore:  clientManager.DefaultExperimentStore(),
		objectStore:             clientManager.ObjectStore(),
		workflowClient:          clientManager.Workflow(),
		scheduledWorkflowClient: clientManager.ScheduledWorkflow(),
		podClient:               clientManager.PodClient(),
		time:                    clientManager.Time(),
		uuid:                    clientManager.UUID(),
	}
}

func (r *ResourceManager) GetTime() util.TimeInterface {
	return r.time
}

func (r *ResourceManager) CreateExperiment(experiment *model.Experiment) (*model.Experiment, error) {
	return r.experimentStore.CreateExperiment(experiment)
}

func (r *ResourceManager) GetExperiment(experimentId string) (*model.Experiment, error) {
	return r.experimentStore.GetExperiment(experimentId)
}

func (r *ResourceManager) ListExperiments(opts *list.Options) (
	experiments []*model.Experiment, total_size int, nextPageToken string, err error) {
	return r.experimentStore.ListExperiments(opts)
}

func (r *ResourceManager) DeleteExperiment(experimentID string) error {
	_, err := r.experimentStore.GetExperiment(experimentID)
	if err != nil {
		return util.Wrap(err, "Delete experiment failed")
	}
	return r.experimentStore.DeleteExperiment(experimentID)
}

func (r *ResourceManager) ListPipelines(opts *list.Options) (
	pipelines []*model.Pipeline, total_size int, nextPageToken string, err error) {
	return r.pipelineStore.ListPipelines(opts)
}

func (r *ResourceManager) GetPipeline(pipelineId string) (*model.Pipeline, error) {
	return r.pipelineStore.GetPipeline(pipelineId)
}

func (r *ResourceManager) DeletePipeline(pipelineId string) error {
	_, err := r.pipelineStore.GetPipeline(pipelineId)
	if err != nil {
		return util.Wrap(err, "Delete pipeline failed")
	}

	// Mark pipeline as deleting so it's not visible to user.
	err = r.pipelineStore.UpdatePipelineStatus(pipelineId, model.PipelineDeleting)
	if err != nil {
		return util.Wrap(err, "Delete pipeline failed")
	}

	// Delete pipeline file and DB entry.
	// Not fail the request if this step failed. A background run will do the cleanup.
	// https://github.com/kubeflow/pipelines/issues/388
	// TODO(jingzhang36): For now (before exposing version API), we have only 1
	// file with both pipeline and version pointing to it;  so it is ok to do
	// the deletion as follows. After exposing version API, we can have multiple
	// versions and hence multiple files, and we shall improve performance by
	// either using async deletion in order for this method to be non-blocking
	// or or exploring other performance optimization tools provided by gcs.
	err = r.objectStore.DeleteFile(storage.CreatePipelinePath(fmt.Sprint(pipelineId)))
	if err != nil {
		glog.Errorf("%v", errors.Wrapf(err, "Failed to delete pipeline file for pipeline %v", pipelineId))
		return nil
	}
	err = r.pipelineStore.DeletePipeline(pipelineId)
	if err != nil {
		glog.Errorf("%v", errors.Wrapf(err, "Failed to delete pipeline DB entry for pipeline %v", pipelineId))
	}
	return nil
}

func (r *ResourceManager) CreatePipeline(name string, description string, pipelineFile []byte) (*model.Pipeline, error) {
	// Extract the parameter from the pipeline
	params, err := util.GetParameters(pipelineFile)
	if err != nil {
		return nil, util.Wrap(err, "Create pipeline failed")
	}

	// Create an entry with status of creating the pipeline
	pipeline := &model.Pipeline{
		Name:        name,
		Description: description,
		Parameters:  params,
		Status:      model.PipelineCreating,
		DefaultVersion: &model.PipelineVersion{
			Name:       name,
			Parameters: params,
			Status:     model.PipelineVersionCreating}}
	newPipeline, err := r.pipelineStore.CreatePipeline(pipeline)
	if err != nil {
		return nil, util.Wrap(err, "Create pipeline failed")
	}

	// Store the pipeline file to a path dependent on pipeline version
	err = r.objectStore.AddFile(pipelineFile,
		storage.CreatePipelinePath(fmt.Sprint(newPipeline.DefaultVersion.UUID)))
	if err != nil {
		return nil, util.Wrap(err, "Create pipeline failed")
	}

	newPipeline.Status = model.PipelineReady
	newPipeline.DefaultVersion.Status = model.PipelineVersionReady
	err = r.pipelineStore.UpdatePipelineAndVersionsStatus(
		newPipeline.UUID,
		newPipeline.Status,
		newPipeline.DefaultVersionId,
		newPipeline.DefaultVersion.Status)
	if err != nil {
		return nil, util.Wrap(err, "Create pipeline failed")
	}
	return newPipeline, nil
}

func (r *ResourceManager) UpdatePipelineStatus(pipelineId string, status model.PipelineStatus) error {
	return r.pipelineStore.UpdatePipelineStatus(pipelineId, status)
}

func (r *ResourceManager) UpdatePipelineVersionStatus(pipelineId string, status model.PipelineVersionStatus) error {
	return r.pipelineStore.UpdatePipelineVersionStatus(pipelineId, status)
}

func (r *ResourceManager) GetPipelineTemplate(pipelineId string) ([]byte, error) {
	// Verify pipeline exist
	pipeline, err := r.pipelineStore.GetPipeline(pipelineId)
	if err != nil {
		return nil, util.Wrap(err, "Get pipeline template failed")
	}

	if pipeline.DefaultVersion == nil {
		return nil, util.Wrap(err,
			"Get pipeline template failed since no default version is defined")
	}
	template, err := r.objectStore.GetFile(storage.CreatePipelinePath(fmt.Sprint(pipeline.DefaultVersion.UUID)))
	if err != nil {
		return nil, util.Wrap(err, "Get pipeline template failed")
	}

	return template, nil
}

func (r *ResourceManager) CreateRun(apiRun *api.Run) (*model.RunDetail, error) {
	// Get workflow from either of the two places:
	// (1) pipeline spec, which might be pipeline ID or an argo workflow
	// (2) resource references, which contains the pipeline version ID
	var workflowSpecManifestBytes []byte
	workflowSpecManifestBytes, err :=
		r.getWorkflowSpecBytes(apiRun.GetPipelineSpec())
	if err != nil {
		workflowSpecManifestBytes, err =
			r.getWorkflowSpecBytesFromPipelineVersion(
				apiRun.GetResourceReferences())
		if err != nil {
			return nil, util.Wrap(err, "Failed to fetch workflow spec.")
		}
	}
	uuid, err := r.uuid.NewRandom()
	if err != nil {
		return nil, util.NewInternalServerError(err, "Failed to generate run ID.")
	}
	runId := uuid.String()

	var workflow util.Workflow
	if err = json.Unmarshal(workflowSpecManifestBytes, &workflow); err != nil {
		return nil, util.NewInternalServerError(err,
			"Failed to unmarshal workflow spec manifest. Workflow bytes: %s", string(workflowSpecManifestBytes))
	}

	parameters := toParametersMap(apiRun.GetPipelineSpec().GetParameters())
	// Verify no additional parameter provided
	if err = workflow.VerifyParameters(parameters); err != nil {
		return nil, util.Wrap(err, "Failed to verify parameters.")
	}

	workflow.SetServiceAccount(r.getDefaultSA())
	// Append provided parameter
	workflow.OverrideParameters(parameters)
	// Add label to the workflow so it can be persisted by persistent agent later.
	workflow.SetLabels(util.LabelKeyWorkflowRunId, runId)
	// Replace {{workflow.uid}} with runId
	err = workflow.ReplaceUID(runId)
	if err != nil {
		return nil, util.NewInternalServerError(err, "Failed to replace workflow ID")
	}

	// Marking auto-added artifacts as optional. Otherwise most older workflows will start failing after upgrade to Argo 2.3.
	// TODO: Fix the components to explicitly declare the artifacts they really output.
	// TODO: Change the compiler to stop auto-adding those two atrifacts to all tasks.
	for templateIdx, template := range workflow.Workflow.Spec.Templates {
		for artIdx, artifact := range template.Outputs.Artifacts {
			if artifact.Name == "mlpipeline-ui-metadata" || artifact.Name == "mlpipeline-metrics" {
				workflow.Workflow.Spec.Templates[templateIdx].Outputs.Artifacts[artIdx].Optional = true
			}
		}
	}

	// Create argo workflow CRD resource
	newWorkflow, err := r.workflowClient.Create(workflow.Get())
	if err != nil {
		return nil, util.NewInternalServerError(err, "Failed to create a workflow for (%s)", workflow.Name)
	}

	// Add a reference to the default experiment if run does not already have a containing experiment
	ref, err := r.getDefaultExperimentIfNoExperiment(apiRun.GetResourceReferences())
	if err != nil {
		return nil, err
	}
	if ref != nil {
		apiRun.ResourceReferences = append(apiRun.ResourceReferences, ref)
	}

	// Store run metadata into database
	runDetail, err := r.ToModelRunDetail(apiRun, runId, util.NewWorkflow(newWorkflow), string(workflowSpecManifestBytes))
	if err != nil {
		return nil, util.Wrap(err, "Failed to convert run model")
	}

	// Assign the create at time.
	runDetail.CreatedAtInSec = r.time.Now().Unix()
	return r.runStore.CreateRun(runDetail)
}

func (r *ResourceManager) GetRun(runId string) (*model.RunDetail, error) {
	return r.runStore.GetRun(runId)
}

func (r *ResourceManager) ListRuns(filterContext *common.FilterContext,
	opts *list.Options) (runs []*model.Run, total_size int, nextPageToken string, err error) {
	return r.runStore.ListRuns(filterContext, opts)
}

func (r *ResourceManager) ArchiveRun(runId string) error {
	return r.runStore.ArchiveRun(runId)
}

func (r *ResourceManager) UnarchiveRun(runId string) error {
	return r.runStore.UnarchiveRun(runId)
}

func (r *ResourceManager) DeleteRun(runID string) error {
	runDetail, err := r.checkRunExist(runID)
	if err != nil {
		return util.Wrap(err, "Delete run failed")
	}
	err = r.workflowClient.Delete(runDetail.Name, &v1.DeleteOptions{})
	if err != nil {
		// API won't need to delete the workflow CRD
		// once persistent agent sync the state to DB and set TTL for it.
		glog.Warningf("Failed to delete run %v. Error: %v", runDetail.Name, err.Error())
	}
	err = r.runStore.DeleteRun(runID)
	if err != nil {
		return util.Wrap(err, "Delete run failed")
	}
	return nil
}

func (r *ResourceManager) ListJobs(filterContext *common.FilterContext,
	opts *list.Options) (jobs []*model.Job, total_size int, nextPageToken string, err error) {
	return r.jobStore.ListJobs(filterContext, opts)
}

// TerminateWorkflow terminates a workflow by setting its activeDeadlineSeconds to 0
func TerminateWorkflow(wfClient workflowclient.WorkflowInterface, name string) error {
	patchObj := map[string]interface{}{
		"spec": map[string]interface{}{
			"activeDeadlineSeconds": 0,
		},
	}

	patch, err := json.Marshal(patchObj)
	if err != nil {
		return util.NewInternalServerError(err, "Unexpected error while marshalling a patch object.")
	}

	var operation = func() error {
		_, err = wfClient.Patch(name, types.MergePatchType, patch)
		return err
	}
	var backoffPolicy = backoff.WithMaxRetries(backoff.NewConstantBackOff(100), 10)
	err = backoff.Retry(operation, backoffPolicy)
	return err
}

func (r *ResourceManager) TerminateRun(runId string) error {
	runDetail, err := r.checkRunExist(runId)
	if err != nil {
		return util.Wrap(err, "Terminate run failed")
	}

	err = r.runStore.TerminateRun(runId)
	if err != nil {
		return util.Wrap(err, "Terminate run failed")
	}

	err = TerminateWorkflow(r.workflowClient, runDetail.Run.Name)
	if err != nil {
		return util.NewInternalServerError(err, "Failed to terminate the run")
	}
	return nil
}

func (r *ResourceManager) RetryRun(runId string) error {
	runDetail, err := r.checkRunExist(runId)
	if err != nil {
		return util.Wrap(err, "Retry run failed")
	}

	if runDetail.WorkflowRuntimeManifest == "" {
		return util.NewBadRequestError(errors.New("workflow cannot be retried"), "Workflow must be Failed/Error to retry")
	}
	var workflow util.Workflow
	if err := json.Unmarshal([]byte(runDetail.WorkflowRuntimeManifest), &workflow); err != nil {
		return util.NewInternalServerError(err, "Failed to retrieve the runtime pipeline spec from the run")
	}

	newWorkflow, podsToDelete, err := formulateRetryWorkflow(&workflow)
	if err != nil {
		return util.Wrap(err, "Retry run failed.")
	}

	if err = deletePods(r.podClient, podsToDelete); err != nil {
		return util.NewInternalServerError(err, "Retry run failed. Failed to clean up the failed pods from previous run.")
	}

	// First try to update workflow
	updateError := r.updateWorkflow(newWorkflow)
	if updateError != nil {
		// Remove resource version
		newWorkflow.ResourceVersion = ""
		newCreatedWorkflow, createError := r.workflowClient.Create(newWorkflow.Workflow)
		if createError != nil {
			return util.NewInternalServerError(createError,
				"Retry run failed. Failed to create or update the run. Update Error: %s, Create Error: %s",
				updateError.Error(), createError.Error())
		}
		newWorkflow = util.NewWorkflow(newCreatedWorkflow)
	}
	err = r.runStore.UpdateRun(runId, newWorkflow.Condition(), 0, newWorkflow.ToStringForStore())
	if err != nil {
		return util.NewInternalServerError(err, "Failed to update the database entry.")
	}
	return nil
}

func (r *ResourceManager) updateWorkflow(newWorkflow *util.Workflow) error {
	// If fail to get the workflow, return error.
	latestWorkflow, err := r.workflowClient.Get(newWorkflow.Name, v1.GetOptions{})
	if err != nil {
		return err
	}
	// Update the workflow's resource version to latest.
	newWorkflow.ResourceVersion = latestWorkflow.ResourceVersion
	_, err = r.workflowClient.Update(newWorkflow.Workflow)
	return err
}

func (r *ResourceManager) GetJob(id string) (*model.Job, error) {
	return r.jobStore.GetJob(id)
}

func (r *ResourceManager) CreateJob(apiJob *api.Job) (*model.Job, error) {
	// Get workflow from either of the two places:
	// (1) pipeline spec, which might be pipeline ID or an argo workflow
	// (2) resource references, which contains the pipeline version ID
	var workflowSpecManifestBytes []byte
	workflowSpecManifestBytes, err :=
		r.getWorkflowSpecBytes(apiJob.GetPipelineSpec())
	if err != nil {
		workflowSpecManifestBytes, err =
			r.getWorkflowSpecBytesFromPipelineVersion(
				apiJob.GetResourceReferences())
		if err != nil {
			return nil, util.Wrap(err, "Failed to fetch workflow spec.")
		}
	}

	var workflow util.Workflow
	err = json.Unmarshal(workflowSpecManifestBytes, &workflow)
	if err != nil {
		return nil, util.NewInternalServerError(err,
			"Failed to unmarshal workflow spec manifest. Workflow bytes: %s", string(workflowSpecManifestBytes))
	}

	// Verify no additional parameter provided
	err = workflow.VerifyParameters(
		toParametersMap(apiJob.GetPipelineSpec().GetParameters()))
	if err != nil {
		return nil, util.Wrap(err, "Create job failed")
	}
	swfGeneratedName, err := toSWFCRDResourceGeneratedName(apiJob.Name)
	if err != nil {
		return nil, util.Wrap(err, "Create job failed")
	}

	// Set workflow to be run using default pipeline runner service account.
	workflow.SetServiceAccount(r.getDefaultSA())

	scheduledWorkflow := &scheduledworkflow.ScheduledWorkflow{
		ObjectMeta: v1.ObjectMeta{GenerateName: swfGeneratedName},
		Spec: scheduledworkflow.ScheduledWorkflowSpec{
			Enabled:        apiJob.Enabled,
			MaxConcurrency: &apiJob.MaxConcurrency,
			Trigger:        *toCRDTrigger(apiJob.Trigger),
			Workflow: &scheduledworkflow.WorkflowResource{
				Parameters: toCRDParameter(
					apiJob.GetPipelineSpec().GetParameters()),
				Spec: workflow.Spec,
			},
		},
	}
	newScheduledWorkflow, err := r.scheduledWorkflowClient.Create(scheduledWorkflow)
	if err != nil {
		return nil, util.NewInternalServerError(err, "Failed to create a scheduled workflow for (%s)", scheduledWorkflow.Name)
	}

	// Add a reference to the default experiment if run does not already have a containing experiment
	ref, err := r.getDefaultExperimentIfNoExperiment(apiJob.GetResourceReferences())
	if err != nil {
		return nil, err
	}
	if ref != nil {
		apiJob.ResourceReferences = append(apiJob.GetResourceReferences(), ref)
	}

	job, err := r.ToModelJob(apiJob, util.NewScheduledWorkflow(newScheduledWorkflow), string(workflowSpecManifestBytes))
	if err != nil {
		return nil, util.Wrap(err, "Create job failed")
	}

	now := r.time.Now().Unix()
	job.CreatedAtInSec = now
	job.UpdatedAtInSec = now
	return r.jobStore.CreateJob(job)
}

func (r *ResourceManager) EnableJob(jobID string, enabled bool) error {
	job, err := r.checkJobExist(jobID)
	if err != nil {
		return util.Wrap(err, "Enable/Disable job failed")
	}
	_, err = r.scheduledWorkflowClient.Patch(
		job.Name,
		types.MergePatchType,
		[]byte(fmt.Sprintf(`{"spec":{"enabled":%s}}`, strconv.FormatBool(enabled))))
	if err != nil {
		return util.NewInternalServerError(err,
			"Failed to enable/disable job CRD. Enabled: %v, jobID: %v",
			enabled, jobID)
	}

	err = r.jobStore.EnableJob(jobID, enabled)
	if err != nil {
		return util.Wrapf(err, "Failed to enable/disable job. Enabled: %v, jobID: %v",
			enabled, jobID)
	}

	return nil
}

func (r *ResourceManager) DeleteJob(jobID string) error {
	job, err := r.checkJobExist(jobID)
	if err != nil {
		return util.Wrap(err, "Delete job failed")
	}
	err = r.scheduledWorkflowClient.Delete(job.Name, &v1.DeleteOptions{})
	if err != nil {
		return util.NewInternalServerError(err, "Delete job CRD failed.")
	}
	err = r.jobStore.DeleteJob(jobID)
	if err != nil {
		return util.Wrap(err, "Delete job failed")
	}
	return nil
}

func (r *ResourceManager) ReportWorkflowResource(workflow *util.Workflow) error {
	if _, ok := workflow.ObjectMeta.Labels[util.LabelKeyWorkflowRunId]; !ok {
		// Skip reporting if the workflow doesn't have the run id label
		return util.NewInvalidInputError("Workflow missing the Run ID label")
	}
	runId := workflow.ObjectMeta.Labels[util.LabelKeyWorkflowRunId]
	jobId := workflow.ScheduledWorkflowUUIDAsStringOrEmpty()

	if workflow.PersistedFinalState() {
		// If workflow's final state has being persisted, the workflow should be garbage collected.
		err := r.workflowClient.Delete(workflow.Name, &v1.DeleteOptions{})
		if err != nil {
			return util.NewInternalServerError(err, "Failed to delete the completed workflow for run %s", runId)
		}
	}

	if jobId == "" {
		// If a run doesn't have job ID, it's a one-time run created by Pipeline API server.
		// In this case the DB entry should already been created when argo workflow CRD is created.

		err := r.runStore.UpdateRun(runId, workflow.Condition(), workflow.FinishedAt(), workflow.ToStringForStore())
		if err != nil {
			return util.Wrap(err, "Failed to update the run.")
		}
	} else {
		// Get the experiment resource reference for job.
		experimentRef, err := r.resourceReferenceStore.GetResourceReference(jobId, common.Job, common.Experiment)
		if err != nil {
			return util.Wrap(err, "Failed to retrieve the experiment ID for the job that created the run.")
		}
		jobName, err := r.getResourceName(common.Job, jobId)
		if err != nil {
			return util.Wrap(err, "Failed to retrieve the job name for the job that created the run.")
		}
		runDetail := &model.RunDetail{
			Run: model.Run{
				UUID:             runId,
				DisplayName:      workflow.Name,
				Name:             workflow.Name,
				StorageState:     api.Run_STORAGESTATE_AVAILABLE.String(),
				Namespace:        workflow.Namespace,
				CreatedAtInSec:   workflow.CreationTimestamp.Unix(),
				ScheduledAtInSec: workflow.ScheduledAtInSecOr0(),
				FinishedAtInSec:  workflow.FinishedAt(),
				Conditions:       workflow.Condition(),
				PipelineSpec: model.PipelineSpec{
					WorkflowSpecManifest: workflow.GetWorkflowSpec().ToStringForStore(),
				},
				ResourceReferences: []*model.ResourceReference{
					{
						ResourceUUID:  runId,
						ResourceType:  common.Run,
						ReferenceUUID: jobId,
						ReferenceName: jobName,
						ReferenceType: common.Job,
						Relationship:  common.Creator,
					},
					{
						ResourceUUID:  runId,
						ResourceType:  common.Run,
						ReferenceUUID: experimentRef.ReferenceUUID,
						ReferenceName: experimentRef.ReferenceName,
						ReferenceType: common.Experiment,
						Relationship:  common.Owner,
					},
				},
			},
			PipelineRuntime: model.PipelineRuntime{
				WorkflowRuntimeManifest: workflow.ToStringForStore(),
			},
		}
		err = r.runStore.CreateOrUpdateRun(runDetail)
		if err != nil {
			return util.Wrap(err, "Failed to create or update the run.")
		}
	}

	if workflow.IsInFinalState() {
		err := AddWorkflowLabel(r.workflowClient, workflow.Name, util.LabelKeyWorkflowPersistedFinalState, "true")
		if err != nil {
			return util.Wrap(err, "Failed to add PersistedFinalState label to workflow")
		}
	}

	return nil
}

// AddWorkflowLabel add label for a workflow
func AddWorkflowLabel(wfClient workflowclient.WorkflowInterface, name string, labelKey string, labelValue string) error {
	patchObj := map[string]interface{}{
		"metadata": map[string]interface{}{
			"labels": map[string]interface{}{
				labelKey: labelValue,
			},
		},
	}

	patch, err := json.Marshal(patchObj)
	if err != nil {
		return util.NewInternalServerError(err, "Unexpected error while marshalling a patch object.")
	}

	var operation = func() error {
		_, err = wfClient.Patch(name, types.MergePatchType, patch)
		return err
	}
	var backoffPolicy = backoff.WithMaxRetries(backoff.NewConstantBackOff(100), 10)
	err = backoff.Retry(operation, backoffPolicy)
	return err
}

func (r *ResourceManager) ReportScheduledWorkflowResource(swf *util.ScheduledWorkflow) error {
	return r.jobStore.UpdateJob(swf)
}

// checkJobExist The Kubernetes API doesn't support CRUD by UID. This method
// retrieve the job metadata from the database, then retrieve the CRD
// using the job name, and compare the given job id is same as the CRD.
func (r *ResourceManager) checkJobExist(jobID string) (*model.Job, error) {
	job, err := r.jobStore.GetJob(jobID)
	if err != nil {
		return nil, util.Wrap(err, "Check job exist failed")
	}
	scheduledWorkflow, err := r.scheduledWorkflowClient.Get(job.Name, v1.GetOptions{})
	if err != nil {
		return nil, util.NewInternalServerError(err, "Check job exist failed")
	}
	if scheduledWorkflow == nil || string(scheduledWorkflow.UID) != jobID {
		return nil, util.NewResourceNotFoundError("job", job.Name)
	}
	return job, nil
}

// checkRunExist The Kubernetes API doesn't support CRUD by UID. This method
// retrieve the run metadata from the database, then retrieve the CRD
// using the run name, and compare the given run id is same as the CRD.
func (r *ResourceManager) checkRunExist(runID string) (*model.RunDetail, error) {
	runDetail, err := r.runStore.GetRun(runID)
	if err != nil {
		return nil, util.Wrap(err, "Check run exist failed")
	}
	return runDetail, nil
}

func (r *ResourceManager) getWorkflowSpecBytes(spec *api.PipelineSpec) ([]byte, error) {
	if spec.GetPipelineId() != "" {
		var workflow util.Workflow
		err := r.objectStore.GetFromYamlFile(&workflow, storage.CreatePipelinePath(spec.GetPipelineId()))
		if err != nil {
			return nil, util.Wrap(err, "Get pipeline YAML failed.")
		}

		return []byte(workflow.ToStringForStore()), nil
	} else if spec.GetWorkflowManifest() != "" {
		return []byte(spec.GetWorkflowManifest()), nil
	}
	return nil, util.NewInvalidInputError("Please provide a valid pipeline spec")
}

func (r *ResourceManager) getWorkflowSpecBytesFromPipelineVersion(references []*api.ResourceReference) ([]byte, error) {
	var pipelineVersionId = ""
	for _, reference := range references {
		if reference.Key.Type == api.ResourceType_PIPELINE_VERSION &&
			reference.Relationship == api.Relationship_CREATOR {
			pipelineVersionId = reference.Key.Id
		}
	}
	if len(pipelineVersionId) == 0 {
		return nil, util.NewInvalidInputError("No pipeline version.")
	}
	var workflow util.Workflow
	err := r.objectStore.GetFromYamlFile(
		&workflow, storage.CreatePipelinePath(pipelineVersionId))
	if err != nil {
		return nil, util.Wrap(err, "Get pipeline YAML failed.")
	}

	return []byte(workflow.ToStringForStore()), nil
}

// Used to initialize the Experiment database with a default to be used for runs
func (r *ResourceManager) CreateDefaultExperiment() (string, error) {
	// First check that we don't already have a default experiment ID in the DB.
	defaultExperimentId, err := r.GetDefaultExperimentId()
	if err != nil {
		return "", fmt.Errorf("Failed to check if default experiment exists. Err: %v", err)
	}
	// If default experiment ID is already present, don't fail, simply return.
	if defaultExperimentId != "" {
		glog.Infof("Default experiment already exists! ID: %v", defaultExperimentId)
		return "", nil
	}

	// Create default experiment
	defaultExperiment := &model.Experiment{
		Name:        "Default",
		Description: "All runs created without specifying an experiment will be grouped here.",
	}
	experiment, err := r.CreateExperiment(defaultExperiment)
	if err != nil {
		return "", fmt.Errorf("Failed to create default experiment. Err: %v", err)
	}

	// Set default experiment ID in the DB
	err = r.SetDefaultExperimentId(experiment.UUID)
	if err != nil {
		return "", fmt.Errorf("Failed to set default experiment ID. Err: %v", err)
	}

	glog.Infof("Default experiment is set. ID is: %v", experiment.UUID)
	return experiment.UUID, nil
}

// getDefaultExperimentIfNoExperiment If the provided run does not include a reference to a containing
// experiment, then we fetch the default experiment's ID and create a reference to that.
func (r *ResourceManager) getDefaultExperimentIfNoExperiment(references []*api.ResourceReference) (*api.ResourceReference, error) {
	// First check if there is already a referenced experiment
	for _, ref := range references {
		if ref.Key.Type == api.ResourceType_EXPERIMENT && ref.Relationship == api.Relationship_OWNER {
			return nil, nil
		}
	}

	// Create reference to the default experiment
	defaultExperimentId, err := r.GetDefaultExperimentId()
	if err != nil {
		return nil, util.NewInternalServerError(err, "Failed to retrieve default experiment")
	}
	if defaultExperimentId == "" {
		glog.Info("No default experiment was found. Creating a new default experiment")
		defaultExperimentId, err = r.CreateDefaultExperiment()
		if defaultExperimentId == "" || err != nil {
			return nil, util.NewInternalServerError(err, "Failed to create new default experiment")
		}
	}
	defaultExperimentRef := &api.ResourceReference{
		Key: &api.ResourceKey{
			Id:   defaultExperimentId,
			Type: api.ResourceType_EXPERIMENT,
		},
		Relationship: api.Relationship_OWNER,
	}

	return defaultExperimentRef, nil
}

func (r *ResourceManager) ReportMetric(metric *api.RunMetric, runUUID string) error {
	return r.runStore.ReportMetric(r.ToModelRunMetric(metric, runUUID))
}

// ReadArtifact parses run's workflow to find artifact file path and reads the content of the file
// from object store.
func (r *ResourceManager) ReadArtifact(runID string, nodeID string, artifactName string) ([]byte, error) {
	run, err := r.runStore.GetRun(runID)
	if err != nil {
		return nil, err
	}
	var storageWorkflow workflowapi.Workflow
	err = json.Unmarshal([]byte(run.WorkflowRuntimeManifest), &storageWorkflow)
	if err != nil {
		// This should never happen.
		return nil, util.NewInternalServerError(
			err, "failed to unmarshal workflow '%s'", run.WorkflowRuntimeManifest)
	}
	workflow := util.NewWorkflow(&storageWorkflow)
	artifactPath := workflow.FindObjectStoreArtifactKeyOrEmpty(nodeID, artifactName)
	if artifactPath == "" {
		return nil, util.NewResourceNotFoundError(
			"artifact", common.CreateArtifactPath(runID, nodeID, artifactName))
	}
	return r.objectStore.GetFile(artifactPath)
}

func (r *ResourceManager) GetDefaultExperimentId() (string, error) {
	return r.defaultExperimentStore.GetDefaultExperimentId()
}

func (r *ResourceManager) SetDefaultExperimentId(id string) error {
	return r.defaultExperimentStore.SetDefaultExperimentId(id)
}

func (r *ResourceManager) HaveSamplesLoaded() (bool, error) {
	return r.dBStatusStore.HaveSamplesLoaded()
}

func (r *ResourceManager) MarkSampleLoaded() error {
	return r.dBStatusStore.MarkSampleLoaded()
}

func (r *ResourceManager) getDefaultSA() string {
	return common.GetStringConfigWithDefault(defaultPipelineRunnerServiceAccountEnvVar, defaultPipelineRunnerServiceAccount)
}

func (r *ResourceManager) CreatePipelineVersion(apiVersion *api.PipelineVersion, pipelineFile []byte) (*model.PipelineVersion, error) {
<<<<<<< HEAD
	// Extract the parameter from the pipeline
=======
	// Extract the parameters from the pipeline
>>>>>>> f83218fc
	params, err := util.GetParameters(pipelineFile)
	if err != nil {
		return nil, util.Wrap(err, "Create pipeline version failed")
	}

	// Extract pipeline id
	var pipelineId = ""
	for _, resourceReference := range apiVersion.ResourceReferences {
<<<<<<< HEAD
		if resourceReference.Key.Type == api.ResourceType_PIPELINE &&
			resourceReference.Relationship == api.Relationship_OWNER {
=======
		if resourceReference.Key.Type == api.ResourceType_PIPELINE && resourceReference.Relationship == api.Relationship_OWNER {
>>>>>>> f83218fc
			pipelineId = resourceReference.Key.Id
		}
	}
	if len(pipelineId) == 0 {
<<<<<<< HEAD
		return nil, util.Wrap(
			err, "Create pipeline version failed due to missing pipeline id")
=======
		return nil, util.Wrap(err, "Create pipeline version failed due to missing pipeline id")
>>>>>>> f83218fc
	}

	// Construct model.PipelineVersion
	version := &model.PipelineVersion{
		Name:          apiVersion.Name,
		PipelineId:    pipelineId,
		Status:        model.PipelineVersionCreating,
		Parameters:    params,
		CodeSourceUrl: apiVersion.CodeSourceUrl,
	}
	version, err = r.pipelineStore.CreatePipelineVersion(version)
	if err != nil {
		return nil, util.Wrap(err, "Create pipeline version failed")
	}

	// Store the pipeline file
<<<<<<< HEAD
	err = r.objectStore.AddFile(
		pipelineFile, storage.CreatePipelinePath(fmt.Sprint(version.UUID)))
=======
	err = r.objectStore.AddFile(pipelineFile, storage.CreatePipelinePath(fmt.Sprint(version.UUID)))
>>>>>>> f83218fc
	if err != nil {
		return nil, util.Wrap(err, "Create pipeline version failed")
	}

	// After pipeline version being created in DB and pipeline file being
	// saved in minio server, set this pieline version to status ready.
	version.Status = model.PipelineVersionReady
<<<<<<< HEAD
	err = r.pipelineStore.UpdatePipelineVersionStatus(
		version.UUID, version.Status)
=======
	err = r.pipelineStore.UpdatePipelineVersionStatus(version.UUID, version.Status)
>>>>>>> f83218fc
	if err != nil {
		return nil, util.Wrap(err, "Create pipeline version failed")
	}

	return version, nil
}

func (r *ResourceManager) GetPipelineVersion(versionId string) (*model.PipelineVersion, error) {
	return r.pipelineStore.GetPipelineVersion(versionId)
}

<<<<<<< HEAD
func (r *ResourceManager) GetPipelineVersionTemplate(versionId string) ([]byte, error) {
	_, err := r.pipelineStore.GetPipelineVersion(versionId)
	if err != nil {
		return nil, util.Wrap(err, "Get pipeline version template failed")
	}

	template, err := r.objectStore.GetFile(storage.CreatePipelinePath(fmt.Sprint(versionId)))
	if err != nil {
		return nil, util.Wrap(err, "Get pipeline version template failed")
	}

	return template, nil
}

=======
>>>>>>> f83218fc
func (r *ResourceManager) ListPipelineVersions(pipelineId string, opts *list.Options) (pipelines []*model.PipelineVersion, total_size int, nextPageToken string, err error) {
	return r.pipelineStore.ListPipelineVersions(pipelineId, opts)
}

func (r *ResourceManager) DeletePipelineVersion(pipelineVersionId string) error {
	_, err := r.pipelineStore.GetPipelineVersion(pipelineVersionId)
	if err != nil {
		return util.Wrap(err, "Delete pipeline version failed")
	}

	// Mark pipeline as deleting so it's not visible to user.
<<<<<<< HEAD
	err = r.pipelineStore.UpdatePipelineVersionStatus(
		pipelineVersionId, model.PipelineVersionDeleting)
=======
	err = r.pipelineStore.UpdatePipelineVersionStatus(pipelineVersionId, model.PipelineVersionDeleting)
>>>>>>> f83218fc
	if err != nil {
		return util.Wrap(err, "Delete pipeline version failed")
	}

<<<<<<< HEAD
	err = r.objectStore.DeleteFile(storage.CreatePipelinePath(
		fmt.Sprint(pipelineVersionId)))
	if err != nil {
		glog.Errorf(
			"%v",
			errors.Wrapf(
				err,
				"Failed to delete pipeline file for pipeline version %v",
				pipelineVersionId))
=======
	err = r.objectStore.DeleteFile(storage.CreatePipelinePath(fmt.Sprint(pipelineVersionId)))
	if err != nil {
		glog.Errorf("%v", errors.Wrapf(err, "Failed to delete pipeline file for pipeline version %v", pipelineVersionId))
>>>>>>> f83218fc
		return util.Wrap(err, "Delete pipeline version failed")
	}
	err = r.pipelineStore.DeletePipelineVersion(pipelineVersionId)
	if err != nil {
<<<<<<< HEAD
		glog.Errorf(
			"%v",
			errors.Wrapf(
				err,
				"Failed to delete pipeline DB entry for pipeline %v",
				pipelineVersionId))
=======
		glog.Errorf("%v", errors.Wrapf(err, "Failed to delete pipeline DB entry for pipeline %v", pipelineVersionId))
>>>>>>> f83218fc
		return util.Wrap(err, "Delete pipeline version failed")
	}

	return nil
}<|MERGE_RESOLUTION|>--- conflicted
+++ resolved
@@ -858,11 +858,7 @@
 }
 
 func (r *ResourceManager) CreatePipelineVersion(apiVersion *api.PipelineVersion, pipelineFile []byte) (*model.PipelineVersion, error) {
-<<<<<<< HEAD
-	// Extract the parameter from the pipeline
-=======
 	// Extract the parameters from the pipeline
->>>>>>> f83218fc
 	params, err := util.GetParameters(pipelineFile)
 	if err != nil {
 		return nil, util.Wrap(err, "Create pipeline version failed")
@@ -871,22 +867,12 @@
 	// Extract pipeline id
 	var pipelineId = ""
 	for _, resourceReference := range apiVersion.ResourceReferences {
-<<<<<<< HEAD
-		if resourceReference.Key.Type == api.ResourceType_PIPELINE &&
-			resourceReference.Relationship == api.Relationship_OWNER {
-=======
 		if resourceReference.Key.Type == api.ResourceType_PIPELINE && resourceReference.Relationship == api.Relationship_OWNER {
->>>>>>> f83218fc
 			pipelineId = resourceReference.Key.Id
 		}
 	}
 	if len(pipelineId) == 0 {
-<<<<<<< HEAD
-		return nil, util.Wrap(
-			err, "Create pipeline version failed due to missing pipeline id")
-=======
 		return nil, util.Wrap(err, "Create pipeline version failed due to missing pipeline id")
->>>>>>> f83218fc
 	}
 
 	// Construct model.PipelineVersion
@@ -903,12 +889,7 @@
 	}
 
 	// Store the pipeline file
-<<<<<<< HEAD
-	err = r.objectStore.AddFile(
-		pipelineFile, storage.CreatePipelinePath(fmt.Sprint(version.UUID)))
-=======
 	err = r.objectStore.AddFile(pipelineFile, storage.CreatePipelinePath(fmt.Sprint(version.UUID)))
->>>>>>> f83218fc
 	if err != nil {
 		return nil, util.Wrap(err, "Create pipeline version failed")
 	}
@@ -916,12 +897,7 @@
 	// After pipeline version being created in DB and pipeline file being
 	// saved in minio server, set this pieline version to status ready.
 	version.Status = model.PipelineVersionReady
-<<<<<<< HEAD
-	err = r.pipelineStore.UpdatePipelineVersionStatus(
-		version.UUID, version.Status)
-=======
 	err = r.pipelineStore.UpdatePipelineVersionStatus(version.UUID, version.Status)
->>>>>>> f83218fc
 	if err != nil {
 		return nil, util.Wrap(err, "Create pipeline version failed")
 	}
@@ -933,7 +909,6 @@
 	return r.pipelineStore.GetPipelineVersion(versionId)
 }
 
-<<<<<<< HEAD
 func (r *ResourceManager) GetPipelineVersionTemplate(versionId string) ([]byte, error) {
 	_, err := r.pipelineStore.GetPipelineVersion(versionId)
 	if err != nil {
@@ -948,8 +923,6 @@
 	return template, nil
 }
 
-=======
->>>>>>> f83218fc
 func (r *ResourceManager) ListPipelineVersions(pipelineId string, opts *list.Options) (pipelines []*model.PipelineVersion, total_size int, nextPageToken string, err error) {
 	return r.pipelineStore.ListPipelineVersions(pipelineId, opts)
 }
@@ -961,45 +934,19 @@
 	}
 
 	// Mark pipeline as deleting so it's not visible to user.
-<<<<<<< HEAD
-	err = r.pipelineStore.UpdatePipelineVersionStatus(
-		pipelineVersionId, model.PipelineVersionDeleting)
-=======
 	err = r.pipelineStore.UpdatePipelineVersionStatus(pipelineVersionId, model.PipelineVersionDeleting)
->>>>>>> f83218fc
 	if err != nil {
 		return util.Wrap(err, "Delete pipeline version failed")
 	}
 
-<<<<<<< HEAD
-	err = r.objectStore.DeleteFile(storage.CreatePipelinePath(
-		fmt.Sprint(pipelineVersionId)))
-	if err != nil {
-		glog.Errorf(
-			"%v",
-			errors.Wrapf(
-				err,
-				"Failed to delete pipeline file for pipeline version %v",
-				pipelineVersionId))
-=======
 	err = r.objectStore.DeleteFile(storage.CreatePipelinePath(fmt.Sprint(pipelineVersionId)))
 	if err != nil {
 		glog.Errorf("%v", errors.Wrapf(err, "Failed to delete pipeline file for pipeline version %v", pipelineVersionId))
->>>>>>> f83218fc
 		return util.Wrap(err, "Delete pipeline version failed")
 	}
 	err = r.pipelineStore.DeletePipelineVersion(pipelineVersionId)
 	if err != nil {
-<<<<<<< HEAD
-		glog.Errorf(
-			"%v",
-			errors.Wrapf(
-				err,
-				"Failed to delete pipeline DB entry for pipeline %v",
-				pipelineVersionId))
-=======
 		glog.Errorf("%v", errors.Wrapf(err, "Failed to delete pipeline DB entry for pipeline %v", pipelineVersionId))
->>>>>>> f83218fc
 		return util.Wrap(err, "Delete pipeline version failed")
 	}
 
