--- conflicted
+++ resolved
@@ -20,16 +20,10 @@
 	"fmt"
 	"io"
 	"net"
-	"net/url"
 	"reflect"
 	"strconv"
-	"time"
 
 	scheduledworkflow "github.com/kubeflow/pipelines/backend/src/crd/pkg/apis/scheduledworkflow/v1beta1"
-
-	"github.com/kubeflow/pipelines/backend/src/v2/metadata"
-	"github.com/kubeflow/pipelines/backend/src/v2/objectstore"
-	"github.com/kubeflow/pipelines/third_party/ml-metadata/go/ml_metadata"
 
 	"github.com/cenkalti/backoff"
 	"github.com/golang/glog"
@@ -100,7 +94,6 @@
 	KubernetesCoreClient() client.KubernetesCoreInterface
 	SubjectAccessReviewClient() client.SubjectAccessReviewInterface
 	TokenReviewClient() client.TokenReviewInterface
-	MetadataClient() metadata.ClientInterface
 	LogArchive() archive.LogArchiveInterface
 	Time() util.TimeInterface
 	UUID() util.UUIDGeneratorInterface
@@ -128,7 +121,6 @@
 	k8sCoreClient             client.KubernetesCoreInterface
 	subjectAccessReviewClient client.SubjectAccessReviewInterface
 	tokenReviewClient         client.TokenReviewInterface
-	metadataClient            metadata.ClientInterface
 	logArchive                archive.LogArchiveInterface
 	time                      util.TimeInterface
 	uuid                      util.UUIDGeneratorInterface
@@ -152,7 +144,6 @@
 		k8sCoreClient:             clientManager.KubernetesCoreClient(),
 		subjectAccessReviewClient: clientManager.SubjectAccessReviewClient(),
 		tokenReviewClient:         clientManager.TokenReviewClient(),
-		metadataClient:            clientManager.MetadataClient(),
 		logArchive:                clientManager.LogArchive(),
 		time:                      clientManager.Time(),
 		uuid:                      clientManager.UUID(),
@@ -655,7 +646,7 @@
 			return failedToReconcileSwfCrsError(err)
 		}
 
-		newScheduledWorkflow, err := tmpl.ScheduledWorkflow(jobs[i], r.getOwnerReferences())
+		newScheduledWorkflow, err := tmpl.ScheduledWorkflow(jobs[i])
 		if err != nil {
 			return failedToReconcileSwfCrsError(err)
 		}
@@ -1129,7 +1120,7 @@
 
 		// TODO(gkcalat): consider changing the flow. Other resource UUIDs are assigned by their respective stores (DB).
 		// Convert modelJob into scheduledWorkflow.
-		scheduledWorkflow, err = tmpl.ScheduledWorkflow(job, r.getOwnerReferences())
+		scheduledWorkflow, err = tmpl.ScheduledWorkflow(job)
 		if err != nil {
 			return nil, util.Wrap(err, "Failed to create a recurring run during scheduled workflow creation")
 		}
@@ -1149,12 +1140,12 @@
 			return nil, util.Wrap(err, "Failed to fetch a template with an invalid pipeline spec manifest")
 		}
 
-		_, err = tmpl.ScheduledWorkflow(job, r.getOwnerReferences())
+		_, err = tmpl.ScheduledWorkflow(job)
 		if err != nil {
 			return nil, util.Wrap(err, "Failed to validate the input parameters on the latest pipeline version")
 		}
 
-		scheduledWorkflow, err = template.NewGenericScheduledWorkflow(job, r.getOwnerReferences())
+		scheduledWorkflow, err = template.NewGenericScheduledWorkflow(job)
 		if err != nil {
 			return nil, util.Wrap(err, "Failed to create a recurring run during scheduled workflow creation")
 		}
@@ -1205,27 +1196,6 @@
 		job.PipelineSpecManifest = model.LargeText(manifest)
 	}
 	return r.jobStore.CreateJob(job)
-}
-
-func (r *ResourceManager) getOwnerReferences() []v1.OwnerReference {
-	ownerName := common.GetStringConfigWithDefault("OWNER_NAME", "")
-	ownerAPIVersion := common.GetStringConfigWithDefault("OWNER_API_VERSION", "")
-	ownerKind := common.GetStringConfigWithDefault("OWNER_KIND", "")
-	ownerUID := types.UID(common.GetStringConfigWithDefault("OWNER_UID", ""))
-
-	if ownerName == "" || ownerAPIVersion == "" || ownerKind == "" || ownerUID == "" {
-		glog.Info("Missing ScheduledWorkflow owner fields. Proceeding without OwnerReferences")
-		return []v1.OwnerReference{}
-	} else {
-		return []v1.OwnerReference{
-			{
-				APIVersion: ownerAPIVersion,
-				Kind:       ownerKind,
-				Name:       ownerName,
-				UID:        ownerUID,
-			},
-		}
-	}
 }
 
 // Enables or disables a recurring run with given id.
@@ -1572,12 +1542,8 @@
 		return bytes, string(pipelineVersion.PipelineSpecURI), nil
 	} else {
 		// Try reading object store from pipeline_spec_uri
-<<<<<<< HEAD
-		template, errUri := r.objectStore.GetFile(context.TODO(), pipelineVersion.PipelineSpecURI)
-=======
 		// nolint:staticcheck // [ST1003] Field name matches upstream legacy naming
 		template, errUri := r.objectStore.GetFile(context.TODO(), string(pipelineVersion.PipelineSpecURI))
->>>>>>> e31038da
 		if errUri != nil {
 			// Try reading object store from pipeline_version_id
 			template, errUUID := r.objectStore.GetFile(context.TODO(), r.objectStore.GetPipelineKey(fmt.Sprint(pipelineVersion.UUID)))
@@ -2081,130 +2047,4 @@
 		return nil, util.Wrapf(err, "Failed to fetch task %v", taskId)
 	}
 	return task, nil
-}
-
-// GetContexts Fetches Contexts with the given sort/filter options.
-func (r *ResourceManager) GetContexts(ctx context.Context, maxResultSize int32, orderByAscending bool, orderByField, filterQuery, nextPageToken string) ([]*ml_metadata.Context, *string, error) {
-	return r.metadataClient.GetContexts(ctx, maxResultSize, orderByAscending, orderByField, filterQuery, nextPageToken)
-}
-
-// GetArtifacts Fetches Artifacts with the given sort/filter options.
-func (r *ResourceManager) GetArtifacts(ctx context.Context, maxResultSize int32, orderByAscending bool, orderByField, filterQuery, nextPageToken string) ([]*ml_metadata.Artifact, *string, error) {
-	return r.metadataClient.GetArtifacts(ctx, maxResultSize, orderByAscending, orderByField, filterQuery, nextPageToken)
-}
-
-// GetArtifactById Fetches Artifacts with the given artifact ids.
-func (r *ResourceManager) GetArtifactById(ctx context.Context, id []int64) ([]*ml_metadata.Artifact, error) {
-	return r.metadataClient.GetArtifactsByID(ctx, id)
-}
-
-// GetArtifactSessionInfo provides the bucket config that contains a session info for a given Artifact.
-// The bucket config contains information on where the artifact is store within object store.
-// The session info is pulled from the artifact's parent context.
-// TODO: In kfp 2.3 the session info can be retrieved directly from the Artifact custom properties.
-func (r *ResourceManager) GetArtifactSessionInfo(ctx context.Context, artifact *ml_metadata.Artifact) (*objectstore.Config, string, error) {
-	artifactCtx, err := r.metadataClient.GetContextByArtifactID(ctx, artifact.GetId())
-	if err != nil {
-		return nil, "", err
-	}
-
-	// Retrieve Pipeline Root info
-	pipelineRoot := artifactCtx.CustomProperties["pipeline_root"].GetStringValue()
-	if pipelineRoot == "" {
-		return nil, "", fmt.Errorf("Unable to retrieve artifact pipeline_root info via context property.")
-	}
-
-	// Retrieve Session info
-	storeSessionInfo, ok_session := artifactCtx.CustomProperties["store_session_info"]
-
-	var sessionInfoString = ""
-
-	if ok_session {
-		sessionInfoString = storeSessionInfo.GetStringValue()
-	} else {
-		// bucket_session_info is an old struct that needs to be converted to store_session_info
-		bucketSession := &objectstore.S3Params{}
-		err1 := json.Unmarshal([]byte(artifactCtx.CustomProperties["bucket_session_info"].GetStringValue()), bucketSession)
-		if err1 != nil {
-			return nil, "", err1
-		}
-		sessionInfoParams := &map[string]string{
-			"fromEnv":      "false",
-			"endpoint":     bucketSession.Endpoint,
-			"region":       bucketSession.Region,
-			"disableSSL":   strconv.FormatBool(bucketSession.DisableSSL),
-			"secretName":   bucketSession.SecretName,
-			"accessKeyKey": bucketSession.AccessKeyKey,
-			"secretKeyKey": bucketSession.SecretKeyKey,
-		}
-
-		sessionInfo := &objectstore.SessionInfo{
-			Provider: "s3",
-			Params:   *sessionInfoParams,
-		}
-		sessionInfoBytes, err2 := json.Marshal(*sessionInfo)
-		if err2 != nil {
-			return nil, "", err2
-		}
-		sessionInfoString = string(sessionInfoBytes)
-	}
-
-	if sessionInfoString == "" {
-		return nil, "", fmt.Errorf("Unable to retrieve artifact session info via context property.")
-	}
-	sessionInfo, err := objectstore.GetSessionInfoFromString(sessionInfoString)
-	if err != nil {
-		return nil, "", err
-	}
-	config, err := objectstore.ParseBucketConfig(pipelineRoot, sessionInfo)
-	if err != nil {
-		return nil, "", err
-	}
-	if artifact.Uri == nil {
-		return nil, "", fmt.Errorf("Artifact did not have a URI property.")
-	}
-
-	// Retrieve namespace
-	namespace := artifactCtx.CustomProperties["namespace"].GetStringValue()
-	if namespace == "" {
-		return nil, "", fmt.Errorf("Unable to retrieve artifact namespace info via context property.")
-	}
-
-	return config, namespace, nil
-}
-
-// GetSecretKeyValue retrieves the value identified by the Secret name and key within the provided namespace.
-func (r *ResourceManager) GetSecretKeyValue(ctx context.Context, ns, name, key string) (string, error) {
-	secret, err := r.k8sCoreClient.SecretClient(ns).Get(ctx, name, v1.GetOptions{})
-	if err != nil {
-		return "", err
-	}
-	return string(secret.Data[key]), nil
-}
-
-// GetSecret retrieves the secret identified by name from the provided namespace.
-func (r *ResourceManager) GetSecret(ctx context.Context, namespace, name string) (*corev1.Secret, error) {
-	secret, err := r.k8sCoreClient.SecretClient(namespace).Get(ctx, name, v1.GetOptions{})
-	if err != nil {
-		return nil, err
-	}
-	return secret, nil
-}
-
-// GetSignedUrl retrieves a signed url for the associated artifact.
-func (r *ResourceManager) GetSignedUrl(ctx context.Context, bucketConfig *objectstore.Config, secret *corev1.Secret, expirySeconds time.Duration, artifactURI string, queryParams url.Values) (string, error) {
-	signedUrl, err := r.objectStore.GetSignedUrl(ctx, bucketConfig, secret, expirySeconds, artifactURI, queryParams)
-	if err != nil {
-		return "", err
-	}
-	return signedUrl, nil
-}
-
-// GetObjectSize retrieves the size of the Artifact's object in bytes.
-func (r *ResourceManager) GetObjectSize(ctx context.Context, bucketConfig *objectstore.Config, secret *corev1.Secret, artifactURI string) (int64, error) {
-	size, err := r.objectStore.GetObjectSize(ctx, bucketConfig, secret, artifactURI)
-	if err != nil {
-		return 0, err
-	}
-	return size, nil
 }