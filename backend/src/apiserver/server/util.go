package server

import (
	"archive/tar"
	"archive/zip"
	"bufio"
	"bytes"
	"compress/gzip"
	"context"
	"encoding/json"
	"io"
	"io/ioutil"
	"net/url"
	"strconv"
	"strings"

	api "github.com/kubeflow/pipelines/backend/api/go_client"
	"github.com/kubeflow/pipelines/backend/src/apiserver/common"
	"github.com/kubeflow/pipelines/backend/src/apiserver/resource"
	"github.com/kubeflow/pipelines/backend/src/common/util"
	"github.com/pkg/errors"
	"google.golang.org/grpc/metadata"
)

// These are valid conditions of a ScheduledWorkflow.
const (
	MaxFileNameLength = 100
	MaxFileLength     = 32 << 20 // 32Mb
)

// This method extract the common logic of naming the pipeline.
// API caller can either explicitly name the pipeline through query string ?name=foobar
// or API server can use the file name by default.
func GetPipelineName(queryString string, fileName string) (string, error) {
	pipelineName, err := url.QueryUnescape(queryString)
	if err != nil {
		return "", util.NewInvalidInputErrorWithDetails(err, "Pipeline name in the query string has invalid format.")
	}
	if pipelineName == "" {
		pipelineName = fileName
	}
	if len(pipelineName) > MaxFileNameLength {
		return "", util.NewInvalidInputError("Pipeline name too long. Support maximum length of %v", MaxFileNameLength)
	}
	return pipelineName, nil
}

func loadFile(fileReader io.Reader, maxFileLength int) ([]byte, error) {
	reader := bufio.NewReader(fileReader)
	pipelineFile := make([]byte, maxFileLength+1)
	size, err := reader.Read(pipelineFile)
	if err != nil && err != io.EOF {
		return nil, util.NewInvalidInputErrorWithDetails(err, "Error read pipeline file.")
	}
	if size == maxFileLength+1 {
		return nil, util.NewInvalidInputError("File size too large. Maximum supported size: %v", maxFileLength)
	}

	return pipelineFile[:size], nil
}

func isSupportedPipelineFormat(fileName string, compressedFile []byte) bool {
	return isYamlFile(fileName) || isCompressedTarballFile(compressedFile) || isZipFile(compressedFile)
}

func isYamlFile(fileName string) bool {
	return strings.HasSuffix(fileName, ".yaml") || strings.HasSuffix(fileName, ".yml")
}

func isPipelineYamlFile(fileName string) bool {
	return fileName == "pipeline.yaml"
}

func isZipFile(compressedFile []byte) bool {
	return len(compressedFile) > 2 && compressedFile[0] == '\x50' && compressedFile[1] == '\x4B' //Signature of zip file is "PK"
}

func isCompressedTarballFile(compressedFile []byte) bool {
	return len(compressedFile) > 2 && compressedFile[0] == '\x1F' && compressedFile[1] == '\x8B'
}

func DecompressPipelineTarball(compressedFile []byte) ([]byte, error) {
	gzipReader, err := gzip.NewReader(bytes.NewReader(compressedFile))
	if err != nil {
		return nil, util.NewInvalidInputErrorWithDetails(err, "Error extracting pipeline from the tarball file. Not a valid tarball file.")
	}
	// New behavior: searching for the "pipeline.yaml" file.
	tarReader := tar.NewReader(gzipReader)
	for {
		header, err := tarReader.Next()
		if err == io.EOF {
			tarReader = nil
			break
		}
		if err != nil {
			return nil, util.NewInvalidInputErrorWithDetails(err, "Error extracting pipeline from the tarball file. Not a valid tarball file.")
		}
		if isPipelineYamlFile(header.Name) {
			//Found the pipeline file.
			break
		}
	}
	// Old behavior - taking the first file in the archive
	if tarReader == nil {
		// Resetting the reader
		gzipReader, err = gzip.NewReader(bytes.NewReader(compressedFile))
		if err != nil {
			return nil, util.NewInvalidInputErrorWithDetails(err, "Error extracting pipeline from the tarball file. Not a valid tarball file.")
		}
		tarReader = tar.NewReader(gzipReader)
		header, err := tarReader.Next()
		if err != nil {
			return nil, util.NewInvalidInputErrorWithDetails(err, "Error extracting pipeline from the tarball file. Not a valid tarball file.")
		}
		if !isYamlFile(header.Name) {
			return nil, util.NewInvalidInputError("Error extracting pipeline from the tarball file. Expecting a pipeline.yaml file inside the tarball. Got: %v", header.Name)
		}
	}

	decompressedFile, err := ioutil.ReadAll(tarReader)
	if err != nil {
		return nil, util.NewInvalidInputErrorWithDetails(err, "Error reading pipeline YAML from the tarball file.")
	}
	return decompressedFile, err
}

func DecompressPipelineZip(compressedFile []byte) ([]byte, error) {
	reader, err := zip.NewReader(bytes.NewReader(compressedFile), int64(len(compressedFile)))
	if err != nil {
		return nil, util.NewInvalidInputErrorWithDetails(err, "Error extracting pipeline from the zip file. Not a valid zip file.")
	}
	if len(reader.File) < 1 {
		return nil, util.NewInvalidInputErrorWithDetails(err, "Error extracting pipeline from the zip file. Empty zip file.")
	}

	// Old behavior - taking the first file in the archive
	pipelineYamlFile := reader.File[0]
	// New behavior: searching for the "pipeline.yaml" file.
	for _, file := range reader.File {
		if isPipelineYamlFile(file.Name) {
			pipelineYamlFile = file
			break
		}
	}

	if !isYamlFile(pipelineYamlFile.Name) {
		return nil, util.NewInvalidInputError("Error extracting pipeline from the zip file. Expecting a pipeline.yaml file inside the zip. Got: %v", pipelineYamlFile.Name)
	}
	rc, err := pipelineYamlFile.Open()
	if err != nil {
		return nil, util.NewInvalidInputErrorWithDetails(err, "Error extracting pipeline from the zip file. Failed to read the content.")
	}
	decompressedFile, err := ioutil.ReadAll(rc)
	if err != nil {
		return nil, util.NewInvalidInputErrorWithDetails(err, "Error reading pipeline YAML from the zip file.")
	}
	return decompressedFile, err
}

func ReadPipelineFile(fileName string, fileReader io.Reader, maxFileLength int) ([]byte, error) {
	// Read file into size limited byte array.
	pipelineFileBytes, err := loadFile(fileReader, maxFileLength)
	if err != nil {
		return nil, util.Wrap(err, "Error read pipeline file.")
	}

	var processedFile []byte
	switch {
	case isYamlFile(fileName):
		processedFile = pipelineFileBytes
	case isZipFile(pipelineFileBytes):
		processedFile, err = DecompressPipelineZip(pipelineFileBytes)
	case isCompressedTarballFile(pipelineFileBytes):
		processedFile, err = DecompressPipelineTarball(pipelineFileBytes)
	default:
		return nil, util.NewInvalidInputError("Unexpected pipeline file format. Support .zip, .tar.gz or YAML.")
	}
	if err != nil {
		return nil, util.Wrap(err, "Error decompress the pipeline file")
	}
	return processedFile, nil
}

func printParameters(params []*api.Parameter) string {
	var s strings.Builder
	for _, p := range params {
		s.WriteString(p.String())
	}
	return s.String()
}

// Verify the input resource references has one and only reference which is owner experiment.
func ValidateExperimentResourceReference(resourceManager *resource.ResourceManager, references []*api.ResourceReference) error {
	if references == nil || len(references) == 0 || references[0] == nil {
		return util.NewInvalidInputError("The resource reference is empty. Please specify which experiment owns this resource.")
	}
	if len(references) > 1 {
		return util.NewInvalidInputError("Got more resource references than expected. Please only specify which experiment owns this resource.")
	}
	if references[0].Key.Type != api.ResourceType_EXPERIMENT {
		return util.NewInvalidInputError("Unexpected resource type. Expected:%v. Got: %v",
			api.ResourceType_EXPERIMENT, references[0].Key.Type)
	}
	if references[0].Key.Id == "" {
		return util.NewInvalidInputError("Resource ID is empty. Please specify a valid ID")
	}
	if references[0].Relationship != api.Relationship_OWNER {
		return util.NewInvalidInputError("Unexpected relationship for the experiment. Expected: %v. Got: %v",
			api.Relationship_OWNER, references[0].Relationship)
	}
	if _, err := resourceManager.GetExperiment(references[0].Key.Id); err != nil {
		return util.Wrap(err, "Failed to get experiment.")
	}
	return nil
}

func ValidatePipelineSpec(resourceManager *resource.ResourceManager, spec *api.PipelineSpec) error {
	if spec == nil || (spec.GetPipelineId() == "" && spec.GetWorkflowManifest() == "") {
		return util.NewInvalidInputError("Please specify a pipeline by providing a pipeline ID or workflow manifest.")
	}
	if spec.GetPipelineId() != "" && spec.GetWorkflowManifest() != "" {
		return util.NewInvalidInputError("Please either specify a pipeline ID or a workflow manifest, not both.")
	}
	if spec.GetPipelineId() != "" {
		// Verify pipeline exist
		if _, err := resourceManager.GetPipeline(spec.GetPipelineId()); err != nil {
			return util.Wrap(err, "Get pipeline failed.")
		}
	}
	if spec.GetWorkflowManifest() != "" {
		// Verify valid workflow template
		var workflow util.Workflow
		if err := json.Unmarshal([]byte(spec.GetWorkflowManifest()), &workflow); err != nil {
			return util.NewInvalidInputErrorWithDetails(err,
				"Invalid argo workflow format. Workflow: "+spec.GetWorkflowManifest())
		}
	}
	paramsBytes, err := json.Marshal(spec.Parameters)
	if err != nil {
		return util.NewInternalServerError(err,
			"Failed to Marshall the pipeline parameters into bytes. Parameters: %s",
			printParameters(spec.Parameters))
	}
	if len(paramsBytes) > util.MaxParameterBytes {
		return util.NewInvalidInputError("The input parameter length exceed maximum size of %v.", util.MaxParameterBytes)
	}
	return nil
}

// Verify that
// (1) a pipeline version is specified in references as a creator.
// (2) the above pipeline version does exists in pipeline version store and is
// in ready status.
func CheckPipelineVersionReference(resourceManager *resource.ResourceManager, references []*api.ResourceReference) (*string, error) {
	if references == nil {
		return nil, util.NewInvalidInputError("Please specify a pipeline version in Run's resource references")
	}

	var pipelineVersionId = ""
	for _, reference := range references {
		if reference.Key.Type == api.ResourceType_PIPELINE_VERSION && reference.Relationship == api.Relationship_CREATOR {
			pipelineVersionId = reference.Key.Id
		}
	}
	if len(pipelineVersionId) == 0 {
		return nil, util.NewInvalidInputError("Please specify a pipeline version in Run's resource references")
	}

	// Verify pipeline version exists
	if _, err := resourceManager.GetPipelineVersion(pipelineVersionId); err != nil {
		return nil, util.Wrap(err, "Please specify a  valid pipeline version in Run's resource references.")
	}

	return &pipelineVersionId, nil
}

func GetUserIdentity(ctx context.Context) (string, error) {
	if ctx == nil {
		return "", nil
	}
	md, _ := metadata.FromIncomingContext(ctx)
	// If the request header contains the user identity, requests are authorized
	// based on the namespace field in the request.
	if userIdentityHeader, ok := md[common.GoogleIAPUserIdentityHeader]; ok {
		if len(userIdentityHeader) != 1 {
			return "", util.NewBadRequestError(errors.New("Request header error: unexpected number of user identity header. Expect 1 got "+strconv.Itoa(len(userIdentityHeader))),
				"Request header error: unexpected number of user identity header. Expect 1 got "+strconv.Itoa(len(userIdentityHeader)))
		}
		userIdentityHeaderFields := strings.Split(userIdentityHeader[0], ":")
		if len(userIdentityHeaderFields) != 2 {
			return "", util.NewBadRequestError(errors.New("Request header error: user identity value is incorrectly formatted"),
				"Request header error: user identity value is incorrectly formatted")
		}
		return userIdentityHeaderFields[1], nil
	}
	return "", nil
}

<<<<<<< HEAD
func IsRequestAuthorized(resourceManager *resource.ResourceManager, userIdentity string, namespace string) (bool, error) {
	glog.Infof("Authorizing user %s for namespace %s", userIdentity, namespace)
	return resourceManager.IsRequestAuthorized(userIdentity, namespace)
=======
func GetNamespaceFromResourceReferences(resourceRefs []*api.ResourceReference) string {
	namespace := ""
	for _, resourceRef := range resourceRefs {
		if resourceRef.Key.Type == api.ResourceType_NAMESPACE {
			namespace = resourceRef.Key.Id
			break
		}
	}
	return namespace
>>>>>>> 1815bf92
}<|MERGE_RESOLUTION|>--- conflicted
+++ resolved
@@ -296,11 +296,6 @@
 	return "", nil
 }
 
-<<<<<<< HEAD
-func IsRequestAuthorized(resourceManager *resource.ResourceManager, userIdentity string, namespace string) (bool, error) {
-	glog.Infof("Authorizing user %s for namespace %s", userIdentity, namespace)
-	return resourceManager.IsRequestAuthorized(userIdentity, namespace)
-=======
 func GetNamespaceFromResourceReferences(resourceRefs []*api.ResourceReference) string {
 	namespace := ""
 	for _, resourceRef := range resourceRefs {
@@ -310,5 +305,4 @@
 		}
 	}
 	return namespace
->>>>>>> 1815bf92
 }