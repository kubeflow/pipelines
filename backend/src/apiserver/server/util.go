--- conflicted
+++ resolved
@@ -307,14 +307,11 @@
 	if err != nil {
 		return false, util.Wrap(err, "Bad request.")
 	}
-<<<<<<< HEAD
-	namespace := common.GetNamespaceFromResourceReferences(resourceRefs)
-=======
+
 	if len(userIdentity) == 0 {
 		return false, errors.New("userIdentity is empty.")
 	}
-	namespace := GetNamespaceFromResourceReferences(resourceRefs)
->>>>>>> f649b6a9
+	namespace := common.GetNamespaceFromResourceReferences(resourceRefs)
 	if len(namespace) == 0 {
 		return false, errors.New("Namespace required in Kubeflow deployment for authorization.")
 	}
