package server

import (
	"archive/tar"
	"archive/zip"
	"bufio"
	"bytes"
	"compress/gzip"
	"context"
	"encoding/json"
	"io"
	"io/ioutil"
	"net/url"
	"strconv"
	"strings"

	"github.com/golang/glog"
	api "github.com/kubeflow/pipelines/backend/api/go_client"
	"github.com/kubeflow/pipelines/backend/src/apiserver/common"
	"github.com/kubeflow/pipelines/backend/src/apiserver/resource"
	"github.com/kubeflow/pipelines/backend/src/common/util"
	"github.com/pkg/errors"
	"google.golang.org/grpc/metadata"
)

// These are valid conditions of a ScheduledWorkflow.
const (
	MaxFileNameLength = 100
	MaxFileLength     = 32 << 20 // 32Mb
)

// This method extract the common logic of naming the pipeline.
// API caller can either explicitly name the pipeline through query string ?name=foobar
// or API server can use the file name by default.
func GetPipelineName(queryString string, fileName string) (string, error) {
	pipelineName, err := url.QueryUnescape(queryString)
	if err != nil {
		return "", util.NewInvalidInputErrorWithDetails(err, "Pipeline name in the query string has invalid format.")
	}
	if pipelineName == "" {
		pipelineName = fileName
	}
	if len(pipelineName) > MaxFileNameLength {
		return "", util.NewInvalidInputError("Pipeline name too long. Support maximum length of %v", MaxFileNameLength)
	}
	return pipelineName, nil
}

func loadFile(fileReader io.Reader, maxFileLength int) ([]byte, error) {
	reader := bufio.NewReader(fileReader)
	pipelineFile := make([]byte, maxFileLength+1)
	size, err := reader.Read(pipelineFile)
	if err != nil && err != io.EOF {
		return nil, util.NewInvalidInputErrorWithDetails(err, "Error read pipeline file.")
	}
	if size == maxFileLength+1 {
		return nil, util.NewInvalidInputError("File size too large. Maximum supported size: %v", maxFileLength)
	}

	return pipelineFile[:size], nil
}

func isSupportedPipelineFormat(fileName string, compressedFile []byte) bool {
	return isYamlFile(fileName) || isCompressedTarballFile(compressedFile) || isZipFile(compressedFile)
}

func isYamlFile(fileName string) bool {
	return strings.HasSuffix(fileName, ".yaml") || strings.HasSuffix(fileName, ".yml")
}

func isPipelineYamlFile(fileName string) bool {
	return fileName == "pipeline.yaml"
}

func isZipFile(compressedFile []byte) bool {
	return len(compressedFile) > 2 && compressedFile[0] == '\x50' && compressedFile[1] == '\x4B' //Signature of zip file is "PK"
}

func isCompressedTarballFile(compressedFile []byte) bool {
	return len(compressedFile) > 2 && compressedFile[0] == '\x1F' && compressedFile[1] == '\x8B'
}

func DecompressPipelineTarball(compressedFile []byte) ([]byte, error) {
	gzipReader, err := gzip.NewReader(bytes.NewReader(compressedFile))
	if err != nil {
		return nil, util.NewInvalidInputErrorWithDetails(err, "Error extracting pipeline from the tarball file. Not a valid tarball file.")
	}
	// New behavior: searching for the "pipeline.yaml" file.
	tarReader := tar.NewReader(gzipReader)
	for {
		header, err := tarReader.Next()
		if err == io.EOF {
			tarReader = nil
			break
		}
		if err != nil {
			return nil, util.NewInvalidInputErrorWithDetails(err, "Error extracting pipeline from the tarball file. Not a valid tarball file.")
		}
		if isPipelineYamlFile(header.Name) {
			//Found the pipeline file.
			break
		}
	}
	// Old behavior - taking the first file in the archive
	if tarReader == nil {
		// Resetting the reader
		gzipReader, err = gzip.NewReader(bytes.NewReader(compressedFile))
		if err != nil {
			return nil, util.NewInvalidInputErrorWithDetails(err, "Error extracting pipeline from the tarball file. Not a valid tarball file.")
		}
		tarReader = tar.NewReader(gzipReader)
		header, err := tarReader.Next()
		if err != nil {
			return nil, util.NewInvalidInputErrorWithDetails(err, "Error extracting pipeline from the tarball file. Not a valid tarball file.")
		}
		if !isYamlFile(header.Name) {
			return nil, util.NewInvalidInputError("Error extracting pipeline from the tarball file. Expecting a pipeline.yaml file inside the tarball. Got: %v", header.Name)
		}
	}

	decompressedFile, err := ioutil.ReadAll(tarReader)
	if err != nil {
		return nil, util.NewInvalidInputErrorWithDetails(err, "Error reading pipeline YAML from the tarball file.")
	}
	return decompressedFile, err
}

func DecompressPipelineZip(compressedFile []byte) ([]byte, error) {
	reader, err := zip.NewReader(bytes.NewReader(compressedFile), int64(len(compressedFile)))
	if err != nil {
		return nil, util.NewInvalidInputErrorWithDetails(err, "Error extracting pipeline from the zip file. Not a valid zip file.")
	}
	if len(reader.File) < 1 {
		return nil, util.NewInvalidInputErrorWithDetails(err, "Error extracting pipeline from the zip file. Empty zip file.")
	}

	// Old behavior - taking the first file in the archive
	pipelineYamlFile := reader.File[0]
	// New behavior: searching for the "pipeline.yaml" file.
	for _, file := range reader.File {
		if isPipelineYamlFile(file.Name) {
			pipelineYamlFile = file
			break
		}
	}

	if !isYamlFile(pipelineYamlFile.Name) {
		return nil, util.NewInvalidInputError("Error extracting pipeline from the zip file. Expecting a pipeline.yaml file inside the zip. Got: %v", pipelineYamlFile.Name)
	}
	rc, err := pipelineYamlFile.Open()
	if err != nil {
		return nil, util.NewInvalidInputErrorWithDetails(err, "Error extracting pipeline from the zip file. Failed to read the content.")
	}
	decompressedFile, err := ioutil.ReadAll(rc)
	if err != nil {
		return nil, util.NewInvalidInputErrorWithDetails(err, "Error reading pipeline YAML from the zip file.")
	}
	return decompressedFile, err
}

func ReadPipelineFile(fileName string, fileReader io.Reader, maxFileLength int) ([]byte, error) {
	// Read file into size limited byte array.
	pipelineFileBytes, err := loadFile(fileReader, maxFileLength)
	if err != nil {
		return nil, util.Wrap(err, "Error read pipeline file.")
	}

	var processedFile []byte
	switch {
	case isYamlFile(fileName):
		processedFile = pipelineFileBytes
	case isZipFile(pipelineFileBytes):
		processedFile, err = DecompressPipelineZip(pipelineFileBytes)
	case isCompressedTarballFile(pipelineFileBytes):
		processedFile, err = DecompressPipelineTarball(pipelineFileBytes)
	default:
		return nil, util.NewInvalidInputError("Unexpected pipeline file format. Support .zip, .tar.gz or YAML.")
	}
	if err != nil {
		return nil, util.Wrap(err, "Error decompress the pipeline file")
	}
	return processedFile, nil
}

func printParameters(params []*api.Parameter) string {
	var s strings.Builder
	for _, p := range params {
		s.WriteString(p.String())
	}
	return s.String()
}

// Verify the input resource references has one and only reference which is owner experiment.
func ValidateExperimentResourceReference(resourceManager *resource.ResourceManager, references []*api.ResourceReference) error {
	if references == nil || len(references) == 0 || references[0] == nil {
		return util.NewInvalidInputError("The resource reference is empty. Please specify which experiment owns this resource.")
	}
	if len(references) > 1 {
		return util.NewInvalidInputError("Got more resource references than expected. Please only specify which experiment owns this resource.")
	}
	if references[0].Key.Type != api.ResourceType_EXPERIMENT {
		return util.NewInvalidInputError("Unexpected resource type. Expected:%v. Got: %v",
			api.ResourceType_EXPERIMENT, references[0].Key.Type)
	}
	if references[0].Key.Id == "" {
		return util.NewInvalidInputError("Resource ID is empty. Please specify a valid ID")
	}
	if references[0].Relationship != api.Relationship_OWNER {
		return util.NewInvalidInputError("Unexpected relationship for the experiment. Expected: %v. Got: %v",
			api.Relationship_OWNER, references[0].Relationship)
	}
	if _, err := resourceManager.GetExperiment(references[0].Key.Id); err != nil {
		return util.Wrap(err, "Failed to get experiment.")
	}
	return nil
}

func ValidatePipelineSpec(resourceManager *resource.ResourceManager, spec *api.PipelineSpec) error {
	if spec == nil || (spec.GetPipelineId() == "" && spec.GetWorkflowManifest() == "") {
		return util.NewInvalidInputError("Please specify a pipeline by providing a pipeline ID or workflow manifest.")
	}
	if spec.GetPipelineId() != "" && spec.GetWorkflowManifest() != "" {
		return util.NewInvalidInputError("Please either specify a pipeline ID or a workflow manifest, not both.")
	}
	if spec.GetPipelineId() != "" {
		// Verify pipeline exist
		if _, err := resourceManager.GetPipeline(spec.GetPipelineId()); err != nil {
			return util.Wrap(err, "Get pipeline failed.")
		}
	}
	if spec.GetWorkflowManifest() != "" {
		// Verify valid workflow template
		var workflow util.Workflow
		if err := json.Unmarshal([]byte(spec.GetWorkflowManifest()), &workflow); err != nil {
			return util.NewInvalidInputErrorWithDetails(err,
				"Invalid argo workflow format. Workflow: "+spec.GetWorkflowManifest())
		}
	}
	paramsBytes, err := json.Marshal(spec.Parameters)
	if err != nil {
		return util.NewInternalServerError(err,
			"Failed to Marshall the pipeline parameters into bytes. Parameters: %s",
			printParameters(spec.Parameters))
	}
	if len(paramsBytes) > util.MaxParameterBytes {
		return util.NewInvalidInputError("The input parameter length exceed maximum size of %v.", util.MaxParameterBytes)
	}
	return nil
}

// Verify that
// (1) a pipeline version is specified in references as a creator.
// (2) the above pipeline version does exists in pipeline version store and is
// in ready status.
func CheckPipelineVersionReference(resourceManager *resource.ResourceManager, references []*api.ResourceReference) (*string, error) {
	if references == nil {
		return nil, util.NewInvalidInputError("Please specify a pipeline version in Run's resource references")
	}

	var pipelineVersionId = ""
	for _, reference := range references {
		if reference.Key.Type == api.ResourceType_PIPELINE_VERSION && reference.Relationship == api.Relationship_CREATOR {
			pipelineVersionId = reference.Key.Id
		}
	}
	if len(pipelineVersionId) == 0 {
		return nil, util.NewInvalidInputError("Please specify a pipeline version in Run's resource references")
	}

	// Verify pipeline version exists
	if _, err := resourceManager.GetPipelineVersion(pipelineVersionId); err != nil {
		return nil, util.Wrap(err, "Please specify a  valid pipeline version in Run's resource references.")
	}

	return &pipelineVersionId, nil
}

func getUserIdentity(ctx context.Context) (string, error) {
	if ctx == nil {
		return "", util.NewBadRequestError(errors.New("Request error: context is nil"),"Request error: context is nil.")
	}
	md, _ := metadata.FromIncomingContext(ctx)
	// If the request header contains the user identity, requests are authorized
	// based on the namespace field in the request.
	if userIdentityHeader, ok := md[common.GoogleIAPUserIdentityHeader]; ok {
		if len(userIdentityHeader) != 1 {
			return "", util.NewBadRequestError(errors.New("Request header error: unexpected number of user identity header. Expect 1 got "+strconv.Itoa(len(userIdentityHeader))),
				"Request header error: unexpected number of user identity header. Expect 1 got "+strconv.Itoa(len(userIdentityHeader)))
		}
		userIdentityHeaderFields := strings.Split(userIdentityHeader[0], ":")
		if len(userIdentityHeaderFields) != 2 {
			return "", util.NewBadRequestError(errors.New("Request header error: user identity value is incorrectly formatted"),
				"Request header error: user identity value is incorrectly formatted")
		}
		return userIdentityHeaderFields[1], nil
	}
	return "", util.NewBadRequestError(errors.New("Request header error: there is no user identity header."),"Request header error: there is no user identity header.")
}

<<<<<<< HEAD
func IsAuthorized(resourceManager *resource.ResourceManager, ctx context.Context, resourceRefs []*api.ResourceReference) (bool, error) {
=======
func getNamespaceFromResourceReferences(resourceRefs []*api.ResourceReference) string {
	namespace := ""
	for _, resourceRef := range resourceRefs {
		if resourceRef.Key.Type == api.ResourceType_NAMESPACE {
			namespace = resourceRef.Key.Id
			break
		}
	}
	return namespace
}

func IsAuthorized(resourceManager *resource.ResourceManager, ctx context.Context, resourceRefs []*api.ResourceReference) error {
>>>>>>> c371e20f
	if common.IsMultiUserMode() == false {
		// Skip authz if not multi-user mode.
		return nil
	}

	userIdentity, err := getUserIdentity(ctx)
	if err != nil {
		return util.Wrap(err, "Bad request.")
	}

	if len(userIdentity) == 0 {
		return util.NewBadRequestError(errors.New("Request header error: user identity is empty."), "Request header error: user identity is empty.")
	}
<<<<<<< HEAD
	namespace := common.GetNamespaceFromResourceReferences(resourceRefs)
=======
	namespace := getNamespaceFromResourceReferences(resourceRefs)
>>>>>>> c371e20f
	if len(namespace) == 0 {
		return util.NewBadRequestError(errors.New("Namespace required in Kubeflow deployment for authorization."), "Namespace required in Kubeflow deployment for authorization.")
	}

	isAuthorized, err := resourceManager.IsRequestAuthorized(userIdentity, namespace)
	if err != nil {
		return util.Wrap(err, "Authorization failure.")
	}

	if isAuthorized == false {
		glog.Infof("Unauthorized access for %s to namespace %s", userIdentity, namespace)
		return util.NewBadRequestError(errors.New("Unauthorized access for " + userIdentity + " to namespace " + namespace), "Unauthorized access for " + userIdentity + " to namespace " + namespace)
	}

	glog.Infof("Authorized user %s in namespace %s", userIdentity, namespace)
	return nil
}<|MERGE_RESOLUTION|>--- conflicted
+++ resolved
@@ -297,22 +297,8 @@
 	return "", util.NewBadRequestError(errors.New("Request header error: there is no user identity header."),"Request header error: there is no user identity header.")
 }
 
-<<<<<<< HEAD
-func IsAuthorized(resourceManager *resource.ResourceManager, ctx context.Context, resourceRefs []*api.ResourceReference) (bool, error) {
-=======
-func getNamespaceFromResourceReferences(resourceRefs []*api.ResourceReference) string {
-	namespace := ""
-	for _, resourceRef := range resourceRefs {
-		if resourceRef.Key.Type == api.ResourceType_NAMESPACE {
-			namespace = resourceRef.Key.Id
-			break
-		}
-	}
-	return namespace
-}
 
 func IsAuthorized(resourceManager *resource.ResourceManager, ctx context.Context, resourceRefs []*api.ResourceReference) error {
->>>>>>> c371e20f
 	if common.IsMultiUserMode() == false {
 		// Skip authz if not multi-user mode.
 		return nil
@@ -326,11 +312,8 @@
 	if len(userIdentity) == 0 {
 		return util.NewBadRequestError(errors.New("Request header error: user identity is empty."), "Request header error: user identity is empty.")
 	}
-<<<<<<< HEAD
+
 	namespace := common.GetNamespaceFromResourceReferences(resourceRefs)
-=======
-	namespace := getNamespaceFromResourceReferences(resourceRefs)
->>>>>>> c371e20f
 	if len(namespace) == 0 {
 		return util.NewBadRequestError(errors.New("Namespace required in Kubeflow deployment for authorization."), "Namespace required in Kubeflow deployment for authorization.")
 	}
