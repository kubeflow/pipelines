package server

import (
	"archive/tar"
	"archive/zip"
	"bufio"
	"bytes"
	"compress/gzip"
	"context"
	"encoding/json"
	"io"
	"io/ioutil"
	"net/url"
	"strconv"
	"strings"

	"github.com/golang/glog"
	api "github.com/kubeflow/pipelines/backend/api/go_client"
	"github.com/kubeflow/pipelines/backend/src/apiserver/common"
	"github.com/kubeflow/pipelines/backend/src/apiserver/resource"
	"github.com/kubeflow/pipelines/backend/src/common/util"
	"github.com/pkg/errors"
	"google.golang.org/grpc/metadata"
)

// These are valid conditions of a ScheduledWorkflow.
const (
	MaxFileNameLength = 100
	MaxFileLength     = 32 << 20 // 32Mb
)

// This method extract the common logic of naming the pipeline.
// API caller can either explicitly name the pipeline through query string ?name=foobar
// or API server can use the file name by default.
func GetPipelineName(queryString string, fileName string) (string, error) {
	pipelineName, err := url.QueryUnescape(queryString)
	if err != nil {
		return "", util.NewInvalidInputErrorWithDetails(err, "Pipeline name in the query string has invalid format.")
	}
	if pipelineName == "" {
		pipelineName = fileName
	}
	if len(pipelineName) > MaxFileNameLength {
		return "", util.NewInvalidInputError("Pipeline name too long. Support maximum length of %v", MaxFileNameLength)
	}
	return pipelineName, nil
}

func loadFile(fileReader io.Reader, maxFileLength int) ([]byte, error) {
	reader := bufio.NewReader(fileReader)
	pipelineFile := make([]byte, maxFileLength+1)
	size, err := reader.Read(pipelineFile)
	if err != nil && err != io.EOF {
		return nil, util.NewInvalidInputErrorWithDetails(err, "Error read pipeline file.")
	}
	if size == maxFileLength+1 {
		return nil, util.NewInvalidInputError("File size too large. Maximum supported size: %v", maxFileLength)
	}

	return pipelineFile[:size], nil
}

func isSupportedPipelineFormat(fileName string, compressedFile []byte) bool {
	return isYamlFile(fileName) || isCompressedTarballFile(compressedFile) || isZipFile(compressedFile)
}

func isYamlFile(fileName string) bool {
	return strings.HasSuffix(fileName, ".yaml") || strings.HasSuffix(fileName, ".yml")
}

func isPipelineYamlFile(fileName string) bool {
	return fileName == "pipeline.yaml"
}

func isZipFile(compressedFile []byte) bool {
	return len(compressedFile) > 2 && compressedFile[0] == '\x50' && compressedFile[1] == '\x4B' //Signature of zip file is "PK"
}

func isCompressedTarballFile(compressedFile []byte) bool {
	return len(compressedFile) > 2 && compressedFile[0] == '\x1F' && compressedFile[1] == '\x8B'
}

func DecompressPipelineTarball(compressedFile []byte) ([]byte, error) {
	gzipReader, err := gzip.NewReader(bytes.NewReader(compressedFile))
	if err != nil {
		return nil, util.NewInvalidInputErrorWithDetails(err, "Error extracting pipeline from the tarball file. Not a valid tarball file.")
	}
	// New behavior: searching for the "pipeline.yaml" file.
	tarReader := tar.NewReader(gzipReader)
	for {
		header, err := tarReader.Next()
		if err == io.EOF {
			tarReader = nil
			break
		}
		if err != nil {
			return nil, util.NewInvalidInputErrorWithDetails(err, "Error extracting pipeline from the tarball file. Not a valid tarball file.")
		}
		if isPipelineYamlFile(header.Name) {
			//Found the pipeline file.
			break
		}
	}
	// Old behavior - taking the first file in the archive
	if tarReader == nil {
		// Resetting the reader
		gzipReader, err = gzip.NewReader(bytes.NewReader(compressedFile))
		if err != nil {
			return nil, util.NewInvalidInputErrorWithDetails(err, "Error extracting pipeline from the tarball file. Not a valid tarball file.")
		}
		tarReader = tar.NewReader(gzipReader)
		header, err := tarReader.Next()
		if err != nil {
			return nil, util.NewInvalidInputErrorWithDetails(err, "Error extracting pipeline from the tarball file. Not a valid tarball file.")
		}
		if !isYamlFile(header.Name) {
			return nil, util.NewInvalidInputError("Error extracting pipeline from the tarball file. Expecting a pipeline.yaml file inside the tarball. Got: %v", header.Name)
		}
	}

	decompressedFile, err := ioutil.ReadAll(tarReader)
	if err != nil {
		return nil, util.NewInvalidInputErrorWithDetails(err, "Error reading pipeline YAML from the tarball file.")
	}
	return decompressedFile, err
}

func DecompressPipelineZip(compressedFile []byte) ([]byte, error) {
	reader, err := zip.NewReader(bytes.NewReader(compressedFile), int64(len(compressedFile)))
	if err != nil {
		return nil, util.NewInvalidInputErrorWithDetails(err, "Error extracting pipeline from the zip file. Not a valid zip file.")
	}
	if len(reader.File) < 1 {
		return nil, util.NewInvalidInputErrorWithDetails(err, "Error extracting pipeline from the zip file. Empty zip file.")
	}

	// Old behavior - taking the first file in the archive
	pipelineYamlFile := reader.File[0]
	// New behavior: searching for the "pipeline.yaml" file.
	for _, file := range reader.File {
		if isPipelineYamlFile(file.Name) {
			pipelineYamlFile = file
			break
		}
	}

	if !isYamlFile(pipelineYamlFile.Name) {
		return nil, util.NewInvalidInputError("Error extracting pipeline from the zip file. Expecting a pipeline.yaml file inside the zip. Got: %v", pipelineYamlFile.Name)
	}
	rc, err := pipelineYamlFile.Open()
	if err != nil {
		return nil, util.NewInvalidInputErrorWithDetails(err, "Error extracting pipeline from the zip file. Failed to read the content.")
	}
	decompressedFile, err := ioutil.ReadAll(rc)
	if err != nil {
		return nil, util.NewInvalidInputErrorWithDetails(err, "Error reading pipeline YAML from the zip file.")
	}
	return decompressedFile, err
}

func ReadPipelineFile(fileName string, fileReader io.Reader, maxFileLength int) ([]byte, error) {
	// Read file into size limited byte array.
	pipelineFileBytes, err := loadFile(fileReader, maxFileLength)
	if err != nil {
		return nil, util.Wrap(err, "Error read pipeline file.")
	}

	var processedFile []byte
	switch {
	case isYamlFile(fileName):
		processedFile = pipelineFileBytes
	case isZipFile(pipelineFileBytes):
		processedFile, err = DecompressPipelineZip(pipelineFileBytes)
	case isCompressedTarballFile(pipelineFileBytes):
		processedFile, err = DecompressPipelineTarball(pipelineFileBytes)
	default:
		return nil, util.NewInvalidInputError("Unexpected pipeline file format. Support .zip, .tar.gz or YAML.")
	}
	if err != nil {
		return nil, util.Wrap(err, "Error decompress the pipeline file")
	}
	return processedFile, nil
}

func printParameters(params []*api.Parameter) string {
	var s strings.Builder
	for _, p := range params {
		s.WriteString(p.String())
	}
	return s.String()
}

// Verify the input resource references has one and only reference which is owner experiment.
func ValidateExperimentResourceReference(resourceManager *resource.ResourceManager, references []*api.ResourceReference) error {
	if references == nil || len(references) == 0 || references[0] == nil {
		return util.NewInvalidInputError("The resource reference is empty. Please specify which experiment owns this resource.")
	}
	if len(references) > 1 {
		return util.NewInvalidInputError("Got more resource references than expected. Please only specify which experiment owns this resource.")
	}
	if references[0].Key.Type != api.ResourceType_EXPERIMENT {
		return util.NewInvalidInputError("Unexpected resource type. Expected:%v. Got: %v",
			api.ResourceType_EXPERIMENT, references[0].Key.Type)
	}
	if references[0].Key.Id == "" {
		return util.NewInvalidInputError("Resource ID is empty. Please specify a valid ID")
	}
	if references[0].Relationship != api.Relationship_OWNER {
		return util.NewInvalidInputError("Unexpected relationship for the experiment. Expected: %v. Got: %v",
			api.Relationship_OWNER, references[0].Relationship)
	}
	if _, err := resourceManager.GetExperiment(references[0].Key.Id); err != nil {
		return util.Wrap(err, "Failed to get experiment.")
	}
	return nil
}

func ValidatePipelineSpec(resourceManager *resource.ResourceManager, spec *api.PipelineSpec) error {
	if spec == nil || (spec.GetPipelineId() == "" && spec.GetWorkflowManifest() == "") {
		return util.NewInvalidInputError("Please specify a pipeline by providing a pipeline ID or workflow manifest.")
	}
	if spec.GetPipelineId() != "" && spec.GetWorkflowManifest() != "" {
		return util.NewInvalidInputError("Please either specify a pipeline ID or a workflow manifest, not both.")
	}
	if spec.GetPipelineId() != "" {
		// Verify pipeline exist
		if _, err := resourceManager.GetPipeline(spec.GetPipelineId()); err != nil {
			return util.Wrap(err, "Get pipeline failed.")
		}
	}
	if spec.GetWorkflowManifest() != "" {
		// Verify valid workflow template
		var workflow util.Workflow
		if err := json.Unmarshal([]byte(spec.GetWorkflowManifest()), &workflow); err != nil {
			return util.NewInvalidInputErrorWithDetails(err,
				"Invalid argo workflow format. Workflow: "+spec.GetWorkflowManifest())
		}
	}
	paramsBytes, err := json.Marshal(spec.Parameters)
	if err != nil {
		return util.NewInternalServerError(err,
			"Failed to Marshall the pipeline parameters into bytes. Parameters: %s",
			printParameters(spec.Parameters))
	}
	if len(paramsBytes) > util.MaxParameterBytes {
		return util.NewInvalidInputError("The input parameter length exceed maximum size of %v.", util.MaxParameterBytes)
	}
	return nil
}

// Verify that
// (1) a pipeline version is specified in references as a creator.
// (2) the above pipeline version does exists in pipeline version store and is
// in ready status.
func CheckPipelineVersionReference(resourceManager *resource.ResourceManager, references []*api.ResourceReference) (*string, error) {
	if references == nil {
		return nil, util.NewInvalidInputError("Please specify a pipeline version in Run's resource references")
	}

	var pipelineVersionId = ""
	for _, reference := range references {
		if reference.Key.Type == api.ResourceType_PIPELINE_VERSION && reference.Relationship == api.Relationship_CREATOR {
			pipelineVersionId = reference.Key.Id
		}
	}
	if len(pipelineVersionId) == 0 {
		return nil, util.NewInvalidInputError("Please specify a pipeline version in Run's resource references")
	}

	// Verify pipeline version exists
	if _, err := resourceManager.GetPipelineVersion(pipelineVersionId); err != nil {
		return nil, util.Wrap(err, "Please specify a  valid pipeline version in Run's resource references.")
	}

	return &pipelineVersionId, nil
}

func getUserIdentity(ctx context.Context) (string, error) {
	if ctx == nil {
		return "", util.NewBadRequestError(errors.New("Request error: context is nil"),"Request error: context is nil.")
	}
	md, _ := metadata.FromIncomingContext(ctx)
	// If the request header contains the user identity, requests are authorized
	// based on the namespace field in the request.
	if userIdentityHeader, ok := md[common.GoogleIAPUserIdentityHeader]; ok {
		if len(userIdentityHeader) != 1 {
			return "", util.NewBadRequestError(errors.New("Request header error: unexpected number of user identity header. Expect 1 got "+strconv.Itoa(len(userIdentityHeader))),
				"Request header error: unexpected number of user identity header. Expect 1 got "+strconv.Itoa(len(userIdentityHeader)))
		}
		userIdentityHeaderFields := strings.Split(userIdentityHeader[0], ":")
		if len(userIdentityHeaderFields) != 2 {
			return "", util.NewBadRequestError(errors.New("Request header error: user identity value is incorrectly formatted"),
				"Request header error: user identity value is incorrectly formatted")
		}
		return userIdentityHeaderFields[1], nil
	}
	return "", util.NewBadRequestError(errors.New("Request header error: there is no user identity header."),"Request header error: there is no user identity header.")
}

<<<<<<< HEAD
=======
func getNamespaceFromResourceReferences(resourceRefs []*api.ResourceReference) string {
	namespace := ""
	for _, resourceRef := range resourceRefs {
		if resourceRef.Key.Type == api.ResourceType_NAMESPACE {
			namespace = resourceRef.Key.Id
			break
		}
	}
	return namespace
}
>>>>>>> e697acec

func IsAuthorized(resourceManager *resource.ResourceManager, ctx context.Context, resourceRefs []*api.ResourceReference) error {
	if common.IsMultiUserMode() == false {
		// Skip authz if not multi-user mode.
		return nil
	}

	userIdentity, err := getUserIdentity(ctx)
	if err != nil {
		return util.Wrap(err, "Bad request.")
	}

	if len(userIdentity) == 0 {
		return util.NewBadRequestError(errors.New("Request header error: user identity is empty."), "Request header error: user identity is empty.")
	}
<<<<<<< HEAD

	namespace := common.GetNamespaceFromResourceReferences(resourceRefs)
=======
	namespace := getNamespaceFromResourceReferences(resourceRefs)
>>>>>>> e697acec
	if len(namespace) == 0 {
		return util.NewBadRequestError(errors.New("Namespace required in Kubeflow deployment for authorization."), "Namespace required in Kubeflow deployment for authorization.")
	}

	isAuthorized, err := resourceManager.IsRequestAuthorized(userIdentity, namespace)
	if err != nil {
		return util.Wrap(err, "Authorization failure.")
	}

	if isAuthorized == false {
		glog.Infof("Unauthorized access for %s to namespace %s", userIdentity, namespace)
		return util.NewBadRequestError(errors.New("Unauthorized access for " + userIdentity + " to namespace " + namespace), "Unauthorized access for " + userIdentity + " to namespace " + namespace)
	}

	glog.Infof("Authorized user %s in namespace %s", userIdentity, namespace)
	return nil
}<|MERGE_RESOLUTION|>--- conflicted
+++ resolved
@@ -297,20 +297,6 @@
 	return "", util.NewBadRequestError(errors.New("Request header error: there is no user identity header."),"Request header error: there is no user identity header.")
 }
 
-<<<<<<< HEAD
-=======
-func getNamespaceFromResourceReferences(resourceRefs []*api.ResourceReference) string {
-	namespace := ""
-	for _, resourceRef := range resourceRefs {
-		if resourceRef.Key.Type == api.ResourceType_NAMESPACE {
-			namespace = resourceRef.Key.Id
-			break
-		}
-	}
-	return namespace
-}
->>>>>>> e697acec
-
 func IsAuthorized(resourceManager *resource.ResourceManager, ctx context.Context, resourceRefs []*api.ResourceReference) error {
 	if common.IsMultiUserMode() == false {
 		// Skip authz if not multi-user mode.
@@ -325,12 +311,8 @@
 	if len(userIdentity) == 0 {
 		return util.NewBadRequestError(errors.New("Request header error: user identity is empty."), "Request header error: user identity is empty.")
 	}
-<<<<<<< HEAD
 
 	namespace := common.GetNamespaceFromResourceReferences(resourceRefs)
-=======
-	namespace := getNamespaceFromResourceReferences(resourceRefs)
->>>>>>> e697acec
 	if len(namespace) == 0 {
 		return util.NewBadRequestError(errors.New("Namespace required in Kubeflow deployment for authorization."), "Namespace required in Kubeflow deployment for authorization.")
 	}
