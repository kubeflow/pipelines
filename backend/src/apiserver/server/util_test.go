--- conflicted
+++ resolved
@@ -345,36 +345,6 @@
 	assert.Equal(t, "user@google.com", userIdentity)
 }
 
-<<<<<<< HEAD
-=======
-func TestGetNamespaceFromResourceReferences(t *testing.T) {
-	references := []*api.ResourceReference{
-		{
-			Key: &api.ResourceKey{
-				Type: api.ResourceType_EXPERIMENT, Id: "123"},
-			Relationship: api.Relationship_CREATOR,
-		},
-		{
-			Key: &api.ResourceKey{
-				Type: api.ResourceType_NAMESPACE, Id: "ns"},
-			Relationship: api.Relationship_OWNER,
-		},
-	}
-	namespace := getNamespaceFromResourceReferences(references)
-	assert.Equal(t, "ns", namespace)
-
-	references = []*api.ResourceReference{
-		{
-			Key: &api.ResourceKey{
-				Type: api.ResourceType_EXPERIMENT, Id: "123"},
-			Relationship: api.Relationship_CREATOR,
-		},
-	}
-	namespace = getNamespaceFromResourceReferences(references)
-	assert.Equal(t, "", namespace)
-}
-
->>>>>>> c371e20f
 func TestAuthorize_Unauthorized(t *testing.T) {
 	clients, manager, _ := initWithExperiment_KFAM_Unauthorized(t)
 	defer clients.Close()
