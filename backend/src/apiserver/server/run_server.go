// Copyright 2018 The Kubeflow Authors
//
// Licensed under the Apache License, Version 2.0 (the "License");
// you may not use this file except in compliance with the License.
// You may obtain a copy of the License at
//
//      http://www.apache.org/licenses/LICENSE-2.0
//
// Unless required by applicable law or agreed to in writing, software
// distributed under the License is distributed on an "AS IS" BASIS,
// WITHOUT WARRANTIES OR CONDITIONS OF ANY KIND, either express or implied.
// See the License for the specific language governing permissions and
// limitations under the License.

package server

import (
	"context"

	"github.com/golang/glog"
	"github.com/golang/protobuf/ptypes/empty"
	apiv1beta1 "github.com/kubeflow/pipelines/backend/api/v1beta1/go_client"
	apiv2beta1 "github.com/kubeflow/pipelines/backend/api/v2beta1/go_client"
	"github.com/kubeflow/pipelines/backend/src/apiserver/common"
	"github.com/kubeflow/pipelines/backend/src/apiserver/list"
	"github.com/kubeflow/pipelines/backend/src/apiserver/model"
	"github.com/kubeflow/pipelines/backend/src/apiserver/resource"
	"github.com/kubeflow/pipelines/backend/src/common/util"
	"github.com/prometheus/client_golang/prometheus"
	"github.com/prometheus/client_golang/prometheus/promauto"
	"google.golang.org/grpc/codes"
	authorizationv1 "k8s.io/api/authorization/v1"
)

// Metric variables. Please prefix the metric names with run_server_.
var (
	// Used to calculate the request rate.
	createRunRequests = promauto.NewCounter(prometheus.CounterOpts{
		Name: "run_server_create_requests",
		Help: "The total number of CreateRun requests",
	})

	getRunRequests = promauto.NewCounter(prometheus.CounterOpts{
		Name: "run_server_get_requests",
		Help: "The total number of GetRun requests",
	})

	listRunRequests = promauto.NewCounter(prometheus.CounterOpts{
		Name: "run_server_list_requests",
		Help: "The total number of ListRuns requests",
	})

	deleteRunRequests = promauto.NewCounter(prometheus.CounterOpts{
		Name: "run_server_delete_requests",
		Help: "The total number of DeleteRun requests",
	})

	archiveRunRequests = promauto.NewCounter(prometheus.CounterOpts{
		Name: "run_server_archive_requests",
		Help: "The total number of ArchiveRun requests",
	})

	unarchiveRunRequests = promauto.NewCounter(prometheus.CounterOpts{
		Name: "run_server_unarchive_requests",
		Help: "The total number of UnarchiveRun requests",
	})

	reportRunMetricsRequests = promauto.NewCounter(prometheus.CounterOpts{
		Name: "run_server_report_metrics_requests",
		Help: "The total number of ReportRunMetrics requests",
	})

	readArtifactRequests = promauto.NewCounter(prometheus.CounterOpts{
		Name: "run_server_read_artifact_requests",
		Help: "The total number of ReadArtifact requests",
	})

	terminateRunRequests = promauto.NewCounter(prometheus.CounterOpts{
		Name: "run_server_terminate_requests",
		Help: "The total number of TerminateRun requests",
	})

	retryRunRequests = promauto.NewCounter(prometheus.CounterOpts{
		Name: "run_server_retry_requests",
		Help: "The total number of RetryRun requests",
	})

	// TODO(jingzhang36): error count and success count.

	runCount = promauto.NewGauge(prometheus.GaugeOpts{
		Name: "run_server_run_count",
		Help: "The current number of runs in Kubeflow Pipelines instance",
	})
)

type RunServerOptions struct {
	CollectMetrics bool `json:"collect_metrics,omitempty"`
}

type RunServer struct {
	resourceManager *resource.ResourceManager
	options         *RunServerOptions
}

func NewRunServer(resourceManager *resource.ResourceManager, options *RunServerOptions) *RunServer {
	return &RunServer{resourceManager: resourceManager, options: options}
}

// Creates a run.
// Applies common logic on v1beta1 and v2beta1 API.
func (s *RunServer) createRun(ctx context.Context, run *model.Run) (*model.Run, error) {
	// Validate user inputs
	if run.DisplayName == "" {
		return nil, util.Wrapf(util.NewInvalidInputError("The run name is empty. Please specify a valid name"), "Failed to create a run due to invalid name")
	}
	experimentId, namespace, err := s.resourceManager.GetValidExperimentNamespacePair(run.ExperimentId, run.Namespace)
	if err != nil {
		return nil, util.Wrapf(err, "Failed to create a run due to invalid experimentId and namespace combination")
	}
	if common.IsMultiUserMode() && namespace == "" {
		return nil, util.NewInvalidInputError("A run cannot have an empty namespace in multi-user mode")
	}
	run.ExperimentId = experimentId
	run.Namespace = namespace
	// Check authorization
	resourceAttributes := &authorizationv1.ResourceAttributes{
		Namespace: run.Namespace,
		Verb:      common.RbacResourceVerbCreate,
	}
	if err := s.canAccessRun(ctx, "", resourceAttributes); err != nil {
		return nil, util.Wrapf(err, "Failed to create a run due to authorization error. Check if you have write permissions to namespace %s", run.Namespace)
	}
	return s.resourceManager.CreateRun(ctx, run)
}

// Creates a run.
// Supports v1beta1 behavior.
func (s *RunServer) CreateRunV1(ctx context.Context, request *apiv1beta1.CreateRunRequest) (*apiv1beta1.RunDetail, error) {
	if s.options.CollectMetrics {
		createRunRequests.Inc()
	}

	modelRun, err := toModelRun(request.GetRun())
	if err != nil {
		return nil, util.Wrap(err, "CreateJob(job.ToV2())Failed to create a v1beta1 run due to conversion error")
	}

	run, err := s.createRun(ctx, modelRun)
	if err != nil {
		return nil, util.Wrap(err, "Failed to create a new v1beta1 run")
	}

	if s.options.CollectMetrics {
		runCount.Inc()
	}
	return toApiRunDetailV1(run), nil
}

// Fetches a run.
// Applies common logic on v1beta1 and v2beta1 API.
func (s *RunServer) getRun(ctx context.Context, runId string) (*model.Run, error) {
	err := s.canAccessRun(ctx, runId, &authorizationv1.ResourceAttributes{Verb: common.RbacResourceVerbGet})
	if err != nil {
		return nil, util.Wrap(err, "Failed to authorize the request")
	}
	run, err := s.resourceManager.GetRun(runId)
	if err != nil {
		return nil, err
	}
	return run, nil
}

// Fetches a run.
// Supports v1beta1 behavior.
func (s *RunServer) GetRunV1(ctx context.Context, request *apiv1beta1.GetRunRequest) (*apiv1beta1.RunDetail, error) {
	if s.options.CollectMetrics {
		getRunRequests.Inc()
	}

	run, err := s.getRun(ctx, request.RunId)
	if err != nil {
		return nil, util.Wrap(err, "Failed to get a v1beta1 run")
	}

	return toApiRunDetailV1(run), nil
}

// Fetches all runs that conform to the specified filter and listing options.
// Applies common logic on v1beta1 and v2beta1 API.
func (s *RunServer) listRuns(ctx context.Context, pageToken string, pageSize int, sortBy string, opts *list.Options, namespace string, experimentId string) ([]*model.Run, int, string, error) {
	namespace = s.resourceManager.ReplaceNamespace(namespace)
	if experimentId != "" {
		ns, err := s.resourceManager.GetNamespaceFromExperimentId(experimentId)
		if err != nil {
			return nil, 0, "", util.Wrapf(err, "Failed to list runs due to error fetching namespace for experiment %s. Try filtering based on namespace", experimentId)
		}
		namespace = ns
	}
	resourceAttributes := &authorizationv1.ResourceAttributes{
		Namespace: namespace,
		Verb:      common.RbacResourceVerbList,
	}
	err := s.canAccessRun(ctx, "", resourceAttributes)
	if err != nil {
		return nil, 0, "", util.Wrapf(err, "Failed to list runs due to authorization error. Check if you have permission to access namespace %s", namespace)
	}

	filterContext := &model.FilterContext{
		ReferenceKey: &model.ReferenceKey{Type: model.NamespaceResourceType, ID: namespace},
	}
	if experimentId != "" {
		if err := s.resourceManager.CheckExperimentBelongsToNamespace(experimentId, namespace); err != nil {
			return nil, 0, "", util.Wrap(err, "Failed to list runs due to namespace mismatch")
		}
		filterContext = &model.FilterContext{
			ReferenceKey: &model.ReferenceKey{Type: model.ExperimentResourceType, ID: experimentId},
		}
	}
	runs, totalSize, token, err := s.resourceManager.ListRuns(filterContext, opts)
	if err != nil {
		return nil, 0, "", err
	}
	return runs, totalSize, token, nil
}

// Fetches runs given query parameters.
// Supports v1beta1 behavior.
func (s *RunServer) ListRunsV1(ctx context.Context, r *apiv1beta1.ListRunsRequest) (*apiv1beta1.ListRunsResponse, error) {
	if s.options.CollectMetrics {
		listRunRequests.Inc()
	}

	filterContext, err := validateFilterV1(r.GetResourceReferenceKey())
	if err != nil {
		return nil, util.Wrap(err, "Failed to list v1beta1 runs: validating filter failed")
	}
	namespace := ""
	experimentId := ""

	if filterContext.ReferenceKey != nil {
		switch filterContext.ReferenceKey.Type {
		case model.NamespaceResourceType:
			namespace = filterContext.ReferenceKey.ID
		case model.ExperimentResourceType:
			experimentId = filterContext.ReferenceKey.ID
		}
	}

	opts, err := validatedListOptions(&model.Run{}, r.GetPageToken(), int(r.GetPageSize()), r.GetSortBy(), r.GetFilter(), "v1beta1")
	if err != nil {
		return nil, util.Wrap(err, "Failed to create list options")
	}

	runs, runsCount, nextPageToken, err := s.listRuns(ctx, r.GetPageToken(), int(r.GetPageSize()), r.GetSortBy(), opts, namespace, experimentId)
	if err != nil {
		return nil, util.Wrap(err, "Failed to list v1beta1 runs")
	}
	apiRuns := toApiRunsV1(runs)
	if apiRuns == nil {
		return nil, util.NewInternalServerError(util.NewInvalidInputError("Failed to convert internal run representations to their v1beta1 API counterparts"), "Failed to list v1beta1 runs")
	}
	return &apiv1beta1.ListRunsResponse{
		Runs:          apiRuns,
		TotalSize:     int32(runsCount),
		NextPageToken: nextPageToken,
	}, nil
}

// Archives a run.
// Applies common logic on v1beta1 and v2beta1 API.
func (s *RunServer) archiveRun(ctx context.Context, runId string) error {
	err := s.canAccessRun(ctx, runId, &authorizationv1.ResourceAttributes{Verb: common.RbacResourceVerbArchive})
	if err != nil {
		return util.Wrap(err, "Failed to authorize the request")
	}
	return s.resourceManager.ArchiveRun(runId)
}

// Archives a run.
// Supports v1beta1 behavior.
func (s *RunServer) ArchiveRunV1(ctx context.Context, request *apiv1beta1.ArchiveRunRequest) (*empty.Empty, error) {
	if s.options.CollectMetrics {
		archiveRunRequests.Inc()
	}
	err := s.archiveRun(ctx, request.GetId())
	if err != nil {
		return nil, util.Wrap(err, "Failed to archive a v1beta1 run")
	}
	return &empty.Empty{}, nil
}

// Un-archives a run.
// Applies common logic on v1beta1 and v2beta1 API.
func (s *RunServer) unarchiveRun(ctx context.Context, runId string) error {
	err := s.canAccessRun(ctx, runId, &authorizationv1.ResourceAttributes{Verb: common.RbacResourceVerbUnarchive})
	if err != nil {
		return util.Wrap(err, "Failed to authorize the request")
	}
	return s.resourceManager.UnarchiveRun(runId)
}

// Un-archives a run.
// Supports v1beta1 behavior.
func (s *RunServer) UnarchiveRunV1(ctx context.Context, request *apiv1beta1.UnarchiveRunRequest) (*empty.Empty, error) {
	if s.options.CollectMetrics {
		unarchiveRunRequests.Inc()
	}
	err := s.unarchiveRun(ctx, request.GetId())
	if err != nil {
		return nil, util.Wrap(err, "Failed to unarchive a v1beta1 run")
	}
	return &empty.Empty{}, nil
}

// Deletes a run.
// Applies common logic on v1beta1 and v2beta1 API.
func (s *RunServer) deleteRun(ctx context.Context, runId string) error {
<<<<<<< HEAD
	err := s.canAccessRun(ctx, runId, &authorizationv1.ResourceAttributes{Verb: common.RbacResourceVerbDelete})
=======
	err := s.canAccessRun(ctx, runId, &authorizationv1.ResourceAttributes{Verb: common.RbacResourceVerbUnarchive})
>>>>>>> e2129da0
	if err != nil {
		return util.Wrap(err, "Failed to authorize the request")
	}
	return s.resourceManager.DeleteRun(ctx, runId)
}

// Deletes a run.
// Supports v1beta1 behavior.
func (s *RunServer) DeleteRunV1(ctx context.Context, request *apiv1beta1.DeleteRunRequest) (*empty.Empty, error) {
	if s.options.CollectMetrics {
		deleteRunRequests.Inc()
	}
	if err := s.deleteRun(ctx, request.GetId()); err != nil {
		return nil, util.Wrap(err, "Failed to delete a v1beta1 run")
	}
	if s.options.CollectMetrics {
		runCount.Dec()
	}
	return &empty.Empty{}, nil
}

// Reports run metrics.
// Applies common logic on v1beta1 and v2beta1 API.
func (s *RunServer) reportRunMetrics(ctx context.Context, metrics []*model.RunMetric, runId string) ([]map[string]string, error) {
	err := s.canAccessRun(ctx, runId, &authorizationv1.ResourceAttributes{Verb: common.RbacResourceVerbReportMetrics})
	if err != nil {
		return nil, util.Wrap(err, "Failed to authorize the request")
	}
	// Verify that the run exists for single user mode.
	// Multi-user model will verify this when checking authorization above.
	if !common.IsMultiUserMode() {
		if _, err := s.resourceManager.GetRun(runId); err != nil {
			return nil, util.Wrap(err, "Failed to fetch the requested run")
		}
	}
	results := make([]map[string]string, 0)
	for _, metric := range metrics {
		temp := map[string]string{"Name": metric.Name, "NodeId": metric.NodeID, "ErrorCode": "", "ErrorMessage": ""}
		if err := validateRunMetric(metric); err != nil {
			temp["ErrorCode"] = "invalid"
			results = append(results, temp)
			continue
		}
		err = s.resourceManager.ReportMetric(metric)
		if err == nil {
			temp["ErrorCode"] = "ok"
			results = append(results, temp)
			continue
		}
		err, ok := err.(*util.UserError)
		if !ok {
			temp["ErrorCode"] = "internal"
			results = append(results, temp)
			continue
		}
		temp["ErrorMessage"] = err.ExternalMessage()
		switch err.ExternalStatusCode() {
		case codes.AlreadyExists:
			temp["ErrorCode"] = "duplicate"
		case codes.InvalidArgument:
			temp["ErrorCode"] = "invalid"
		default:
			temp["ErrorCode"] = "internal"
		}
		if temp["ErrorCode"] == "internal" {
			glog.Errorf("Internal error '%v' when reporting metric '%s/%s'", err, metric.NodeID, metric.Name)
		}
		results = append(results, temp)
	}
	return results, nil
}

// Reports run metrics.
// Supports v1beta1 API.
func (s *RunServer) ReportRunMetricsV1(ctx context.Context, request *apiv1beta1.ReportRunMetricsRequest) (*apiv1beta1.ReportRunMetricsResponse, error) {
	if s.options.CollectMetrics {
		reportRunMetricsRequests.Inc()
	}
	metrics := make([]*model.RunMetric, 0)
	for _, metric := range request.GetMetrics() {
		modelMetric, err := toModelRunMetric(metric, request.GetRunId())
		if err != nil {
			return nil, util.Wrap(err, "Failed to create v1beta1 run metrics due to data conversion error")
		}
		metrics = append(metrics, modelMetric)
	}
	results, err := s.reportRunMetrics(ctx, metrics, request.GetRunId())
	if err != nil {
		return nil, util.Wrap(err, "Failed to report v1beta1 run metrics")
	}
	apiResults := make([]*apiv1beta1.ReportRunMetricsResponse_ReportRunMetricResult, 0)
	for _, result := range results {
		apiResults = append(apiResults, toApiReportMetricsResultV1(result["Name"], result["NodeId"], result["ErrorCode"], result["ErrorMessage"]))
	}
	return &apiv1beta1.ReportRunMetricsResponse{
		Results: apiResults,
	}, nil
}

// Reads an artifact.
// Supports v1beta1 behavior.
func (s *RunServer) ReadArtifactV1(ctx context.Context, request *apiv1beta1.ReadArtifactRequest) (*apiv1beta1.ReadArtifactResponse, error) {
	if s.options.CollectMetrics {
		readArtifactRequests.Inc()
	}

	err := s.canAccessRun(ctx, request.RunId, &authorizationv1.ResourceAttributes{Verb: common.RbacResourceVerbReadArtifact})
	if err != nil {
		return nil, util.Wrap(err, "Failed to authorize the request")
	}

	content, err := s.resourceManager.ReadArtifact(
		request.GetRunId(), request.GetNodeId(), request.GetArtifactName())
	if err != nil {
		return nil, util.Wrapf(err, "failed to read artifact '%+v'", request)
	}
	return &apiv1beta1.ReadArtifactResponse{
		Data: content,
	}, nil
}

// Terminates a run.
// Applies common logic on v1beta1 and v2beta1 API.
func (s *RunServer) terminateRun(ctx context.Context, runId string) error {
<<<<<<< HEAD
	err := s.canAccessRun(ctx, runId, &authorizationv1.ResourceAttributes{Verb: common.RbacResourceVerbTerminate})
=======
	err := s.canAccessRun(ctx, runId, &authorizationv1.ResourceAttributes{Verb: common.RbacResourceVerbUnarchive})
>>>>>>> e2129da0
	if err != nil {
		return util.Wrap(err, "Failed to authorize the request")
	}
	return s.resourceManager.TerminateRun(ctx, runId)
}

// Retries a run.
// Applies common logic on v1beta1 and v2beta1 API.
func (s *RunServer) retryRun(ctx context.Context, runId string) error {
	err := s.canAccessRun(ctx, runId, &authorizationv1.ResourceAttributes{Verb: common.RbacResourceVerbRetry})
	if err != nil {
		return util.Wrap(err, "Failed to authorize the request")
	}
	return s.resourceManager.RetryRun(ctx, runId)
}

// Terminates a run.
// Supports v1beta1 behavior.
func (s *RunServer) TerminateRunV1(ctx context.Context, request *apiv1beta1.TerminateRunRequest) (*empty.Empty, error) {
	if s.options.CollectMetrics {
		terminateRunRequests.Inc()
	}
	err := s.terminateRun(ctx, request.GetRunId())
	if err != nil {
		return nil, util.Wrap(err, "Failed to terminate a v1beta1 run")
	}
	return &empty.Empty{}, nil
}

// Retries a run.
// Supports v1beta1 behavior.
func (s *RunServer) RetryRunV1(ctx context.Context, request *apiv1beta1.RetryRunRequest) (*empty.Empty, error) {
	if s.options.CollectMetrics {
		retryRunRequests.Inc()
	}

	err := s.retryRun(ctx, request.GetRunId())
	if err != nil {
		return nil, util.Wrap(err, "Failed to retry a run")
	}

	return &empty.Empty{}, nil
}

// Creates a run.
// Supports v2beta1 behavior.
func (s *RunServer) CreateRun(ctx context.Context, request *apiv2beta1.CreateRunRequest) (*apiv2beta1.Run, error) {
	if s.options.CollectMetrics {
		createRunRequests.Inc()
	}

	modelRun, err := toModelRun(request.GetRun())
	if err != nil {
		return nil, util.Wrap(err, "CreateJob(job.ToV2())Failed to create a run due to conversion error")
	}

	run, err := s.createRun(ctx, modelRun)
	if err != nil {
		return nil, util.Wrap(err, "Failed to create a new run")
	}

	if s.options.CollectMetrics {
		runCount.Inc()
	}
	return toApiRun(run), nil
}

// Fetches a run.
// Supports v2beta1 behavior.
func (s *RunServer) GetRun(ctx context.Context, request *apiv2beta1.GetRunRequest) (*apiv2beta1.Run, error) {
	if s.options.CollectMetrics {
		getRunRequests.Inc()
	}

	run, err := s.getRun(ctx, request.RunId)
	if err != nil {
		return nil, util.Wrap(err, "Failed to get a run")
	}

	return toApiRun(run), nil
}

// Fetches runs given query parameters.
// Supports v2beta1 behavior.
func (s *RunServer) ListRuns(ctx context.Context, r *apiv2beta1.ListRunsRequest) (*apiv2beta1.ListRunsResponse, error) {
	if s.options.CollectMetrics {
		listRunRequests.Inc()
	}
	opts, err := validatedListOptions(&model.Run{}, r.GetPageToken(), int(r.GetPageSize()), r.GetSortBy(), r.GetFilter(), "v2beta1")
	if err != nil {
		return nil, util.Wrap(err, "Failed to create list options")
	}
	runs, runsCount, nextPageToken, err := s.listRuns(ctx, r.GetPageToken(), int(r.GetPageSize()), r.GetSortBy(), opts, r.GetNamespace(), r.GetExperimentId())
	if err != nil {
		return nil, util.Wrap(err, "Failed to list runs")
	}
	return &apiv2beta1.ListRunsResponse{Runs: toApiRuns(runs), TotalSize: int32(runsCount), NextPageToken: nextPageToken}, nil
}

// Archives a run.
// Supports v2beta1 behavior.
func (s *RunServer) ArchiveRun(ctx context.Context, request *apiv2beta1.ArchiveRunRequest) (*empty.Empty, error) {
	if s.options.CollectMetrics {
		archiveRunRequests.Inc()
	}
	err := s.archiveRun(ctx, request.GetRunId())
	if err != nil {
		return nil, util.Wrap(err, "Failed to archive a run")
	}
	return &empty.Empty{}, nil
}

// Un-archives a run.
// Supports v2beta1 behavior.
func (s *RunServer) UnarchiveRun(ctx context.Context, request *apiv2beta1.UnarchiveRunRequest) (*empty.Empty, error) {
	if s.options.CollectMetrics {
		unarchiveRunRequests.Inc()
	}
	err := s.unarchiveRun(ctx, request.GetRunId())
	if err != nil {
		return nil, util.Wrap(err, "Failed to unarchive a run")
	}
	return &empty.Empty{}, nil
}

// Deletes a run.
// Supports v2beta1 behavior.
func (s *RunServer) DeleteRun(ctx context.Context, request *apiv2beta1.DeleteRunRequest) (*empty.Empty, error) {
	if s.options.CollectMetrics {
		deleteRunRequests.Inc()
	}
	if err := s.deleteRun(ctx, request.GetRunId()); err != nil {
		return nil, util.Wrap(err, "Failed to delete a run")
	}
	if s.options.CollectMetrics {
		runCount.Dec()
	}
	return &empty.Empty{}, nil
}

// Reads an artifact.
// Supports v2beta1 behavior.
func (s *RunServer) ReadArtifact(ctx context.Context, request *apiv2beta1.ReadArtifactRequest) (*apiv2beta1.ReadArtifactResponse, error) {
	if s.options.CollectMetrics {
		readArtifactRequests.Inc()
	}

	err := s.canAccessRun(ctx, request.GetRunId(), &authorizationv1.ResourceAttributes{Verb: common.RbacResourceVerbReadArtifact})
	if err != nil {
		return nil, util.Wrap(err, "Failed to authorize the request")
	}

	content, err := s.resourceManager.ReadArtifact(
		request.GetRunId(), request.GetNodeId(), request.GetArtifactName())
	if err != nil {
		return nil, util.Wrapf(err, "failed to read artifact '%+v'", request)
	}
	return &apiv2beta1.ReadArtifactResponse{
		Data: content,
	}, nil
}

// Terminates a run.
// Supports v2beta1 behavior.
func (s *RunServer) TerminateRun(ctx context.Context, request *apiv2beta1.TerminateRunRequest) (*empty.Empty, error) {
	if s.options.CollectMetrics {
		terminateRunRequests.Inc()
	}
	err := s.terminateRun(ctx, request.GetRunId())
	if err != nil {
		return nil, util.Wrap(err, "Failed to terminate a run")
	}
	return &empty.Empty{}, nil
}

// Retries a run.
// Supports v2beta1 behavior.
func (s *RunServer) RetryRun(ctx context.Context, request *apiv2beta1.RetryRunRequest) (*empty.Empty, error) {
	if s.options.CollectMetrics {
		retryRunRequests.Inc()
	}

	err := s.retryRun(ctx, request.GetRunId())
	if err != nil {
		return nil, util.Wrap(err, "Failed to retry a run")
	}

	return &empty.Empty{}, nil
}

// Checks if a user can access a run.
// Adds namespace of the parent experiment of a run id,
// API group, version, and resource type.
func (s *RunServer) canAccessRun(ctx context.Context, runId string, resourceAttributes *authorizationv1.ResourceAttributes) error {
	if !common.IsMultiUserMode() {
		// Skip authz if not multi-user mode.
		return nil
	}
	if runId != "" {
		run, err := s.resourceManager.GetRun(runId)
		if err != nil {
			return util.Wrapf(err, "Failed to authorize with the run ID %v", runId)
		}
		if s.resourceManager.IsEmptyNamespace(run.Namespace) {
			experiment, err := s.resourceManager.GetExperiment(run.ExperimentId)
			if err != nil {
				return util.NewInvalidInputError("run %v has an empty namespace and the parent experiment %v could not be fetched: %s", runId, run.ExperimentId, err.Error())
			}
			resourceAttributes.Namespace = experiment.Namespace
		} else {
			resourceAttributes.Namespace = run.Namespace
		}
		if resourceAttributes.Name == "" {
			resourceAttributes.Name = run.K8SName
		}
	}
	if s.resourceManager.IsEmptyNamespace(resourceAttributes.Namespace) {
		return util.NewInvalidInputError("A run cannot have an empty namespace in multi-user mode")
	}

	resourceAttributes.Group = common.RbacPipelinesGroup
	resourceAttributes.Version = common.RbacPipelinesVersion
	resourceAttributes.Resource = common.RbacResourceTypeRuns
	err := s.resourceManager.IsAuthorized(ctx, resourceAttributes)
	if err != nil {
		return util.Wrapf(err, "Failed to access run %s. Check if you have access to namespace %s", runId, resourceAttributes.Namespace)
	}
	return nil
}<|MERGE_RESOLUTION|>--- conflicted
+++ resolved
@@ -315,11 +315,7 @@
 // Deletes a run.
 // Applies common logic on v1beta1 and v2beta1 API.
 func (s *RunServer) deleteRun(ctx context.Context, runId string) error {
-<<<<<<< HEAD
 	err := s.canAccessRun(ctx, runId, &authorizationv1.ResourceAttributes{Verb: common.RbacResourceVerbDelete})
-=======
-	err := s.canAccessRun(ctx, runId, &authorizationv1.ResourceAttributes{Verb: common.RbacResourceVerbUnarchive})
->>>>>>> e2129da0
 	if err != nil {
 		return util.Wrap(err, "Failed to authorize the request")
 	}
@@ -444,11 +440,7 @@
 // Terminates a run.
 // Applies common logic on v1beta1 and v2beta1 API.
 func (s *RunServer) terminateRun(ctx context.Context, runId string) error {
-<<<<<<< HEAD
 	err := s.canAccessRun(ctx, runId, &authorizationv1.ResourceAttributes{Verb: common.RbacResourceVerbTerminate})
-=======
-	err := s.canAccessRun(ctx, runId, &authorizationv1.ResourceAttributes{Verb: common.RbacResourceVerbUnarchive})
->>>>>>> e2129da0
 	if err != nil {
 		return util.Wrap(err, "Failed to authorize the request")
 	}
