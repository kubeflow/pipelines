// Copyright 2018-2022 The Kubeflow Authors
//
// Licensed under the Apache License, Version 2.0 (the "License");
// you may not use this file except in compliance with the License.
// You may obtain a copy of the License at
//
//      http://www.apache.org/licenses/LICENSE-2.0
//
// Unless required by applicable law or agreed to in writing, software
// distributed under the License is distributed on an "AS IS" BASIS,
// WITHOUT WARRANTIES OR CONDITIONS OF ANY KIND, either express or implied.
// See the License for the specific language governing permissions and
// limitations under the License.

package server

import (
	"context"

	"github.com/golang/protobuf/ptypes/empty"
	apiv1beta1 "github.com/kubeflow/pipelines/backend/api/v1beta1/go_client"
	apiv2beta1 "github.com/kubeflow/pipelines/backend/api/v2beta1/go_client"
	"github.com/kubeflow/pipelines/backend/src/apiserver/common"
	"github.com/kubeflow/pipelines/backend/src/apiserver/model"
	"github.com/kubeflow/pipelines/backend/src/apiserver/resource"
	"github.com/kubeflow/pipelines/backend/src/common/util"
	"github.com/pkg/errors"
	"github.com/prometheus/client_golang/prometheus"
	"github.com/prometheus/client_golang/prometheus/promauto"
	authorizationv1 "k8s.io/api/authorization/v1"
)

// Metric variables. Please prefix the metric names with run_server_.
var (
	// Used to calculate the request rate.
	createRunRequests = promauto.NewCounter(prometheus.CounterOpts{
		Name: "run_server_create_requests",
		Help: "The total number of CreateRun requests",
	})

	getRunRequests = promauto.NewCounter(prometheus.CounterOpts{
		Name: "run_server_get_requests",
		Help: "The total number of GetRun requests",
	})

	listRunRequests = promauto.NewCounter(prometheus.CounterOpts{
		Name: "run_server_list_requests",
		Help: "The total number of ListRuns requests",
	})

	deleteRunRequests = promauto.NewCounter(prometheus.CounterOpts{
		Name: "run_server_delete_requests",
		Help: "The total number of DeleteRun requests",
	})

	archiveRunRequests = promauto.NewCounter(prometheus.CounterOpts{
		Name: "run_server_archive_requests",
		Help: "The total number of ArchiveRun requests",
	})

	unarchiveRunRequests = promauto.NewCounter(prometheus.CounterOpts{
		Name: "run_server_unarchive_requests",
		Help: "The total number of UnarchiveRun requests",
	})

	reportRunMetricsRequests = promauto.NewCounter(prometheus.CounterOpts{
		Name: "run_server_report_metrics_requests",
		Help: "The total number of ReportRunMetrics requests",
	})

	readArtifactRequests = promauto.NewCounter(prometheus.CounterOpts{
		Name: "run_server_read_artifact_requests",
		Help: "The total number of ReadArtifact requests",
	})

	terminateRunRequests = promauto.NewCounter(prometheus.CounterOpts{
		Name: "run_server_terminate_requests",
		Help: "The total number of TerminateRun requests",
	})

	retryRunRequests = promauto.NewCounter(prometheus.CounterOpts{
		Name: "run_server_retry_requests",
		Help: "The total number of RetryRun requests",
	})

	// TODO(jingzhang36): error count and success count.

	runCount = promauto.NewGauge(prometheus.GaugeOpts{
		Name: "run_server_run_count",
		Help: "The current number of runs in Kubeflow Pipelines instance",
	})
)

type RunServerOptions struct {
	CollectMetrics bool
}

type RunServer struct {
	resourceManager *resource.ResourceManager
	options         *RunServerOptions
}

func NewRunServer(resourceManager *resource.ResourceManager, options *RunServerOptions) *RunServer {
	return &RunServer{resourceManager: resourceManager, options: options}
}

func (s *RunServer) CreateRunV1(ctx context.Context, request *apiv1beta1.CreateRunRequest) (*apiv1beta1.RunDetail, error) {
	if s.options.CollectMetrics {
		createRunRequests.Inc()
	}

	err := s.validateCreateRunRequestV1(request)
	if err != nil {
		return nil, util.Wrap(err, "Validate create run request failed.")
	}

	// In multi-user mode, verify the user has access to the resources related to this run.
	if common.IsMultiUserMode() {
<<<<<<< HEAD
		experimentID := GetExperimentIDFromAPIResourceReferences(request.Run.ResourceReferences)
=======
		// User must provide the experiment ID, which must belong to a namespace the user is authorized with.
		experimentID := common.GetExperimentIDFromAPIResourceReferences(request.Run.ResourceReferences)
>>>>>>> d5244644
		if experimentID == "" {
			return nil, util.NewInvalidInputError("Run has no experiment.")
		}
		namespace, err := s.resourceManager.GetNamespaceFromExperimentID(experimentID)
		if err != nil {
			return nil, util.Wrap(err, "Failed to get namespace for run.")
		}
		if namespace == "" {
			return nil, util.NewInvalidInputError("Run's experiment has no namespace.")
		}
		resourceAttributes := &authorizationv1.ResourceAttributes{
			Namespace: namespace,
			Verb:      common.RbacResourceVerbCreate,
			Name:      request.Run.Name,
		}
		err = s.canAccessRun(ctx, "", resourceAttributes)
		if err != nil {
			return nil, util.Wrap(err, "Failed to authorize the request")
		}
	}

	run, err := s.resourceManager.CreateRun(ctx, request.Run)
	if err != nil {
		return nil, util.Wrap(err, "Failed to create a new run.")
	}

	if s.options.CollectMetrics {
		runCount.Inc()
	}
	return ToApiRunDetailV1(run), nil
}

func (s *RunServer) GetRunV1(ctx context.Context, request *apiv1beta1.GetRunRequest) (*apiv1beta1.RunDetail, error) {
	if s.options.CollectMetrics {
		getRunRequests.Inc()
	}

	err := s.canAccessRun(ctx, request.RunId, &authorizationv1.ResourceAttributes{Verb: common.RbacResourceVerbGet})
	if err != nil {
		return nil, util.Wrap(err, "Failed to authorize the request")
	}

	run, err := s.resourceManager.GetRun(request.RunId)
	if err != nil {
		return nil, err
	}
	return ToApiRunDetailV1(run), nil
}

func (s *RunServer) ListRunsV1(ctx context.Context, request *apiv1beta1.ListRunsRequest) (*apiv1beta1.ListRunsResponse, error) {
	if s.options.CollectMetrics {
		listRunRequests.Inc()
	}

	opts, err := validatedListOptions(&model.Run{}, request.PageToken, int(request.PageSize), request.SortBy, request.Filter)
	if err != nil {
		return nil, util.Wrap(err, "Failed to create list options")
	}

	filterContext, err := ValidateFilterV1(request.ResourceReferenceKey)
	if err != nil {
		return nil, util.Wrap(err, "Validating filter failed.")
	}

	if common.IsMultiUserMode() {
		refKey := filterContext.ReferenceKey
		if refKey == nil {
			return nil, util.NewInvalidInputError("ListRuns must filter by resource reference in multi-user mode.")
		}
		if refKey.Type == model.NamespaceResourceType {
			namespace := refKey.ID
			if len(namespace) == 0 {
				return nil, util.NewInvalidInputError("Invalid resource references for ListRuns. Namespace is empty.")
			}
			resourceAttributes := &authorizationv1.ResourceAttributes{
				Namespace: namespace,
				Verb:      common.RbacResourceVerbList,
			}
			err = s.canAccessRun(ctx, "", resourceAttributes)
			if err != nil {
				return nil, util.Wrap(err, "Failed to authorize with namespace resource reference.")
			}
		} else if refKey.Type == model.ExperimentResourceType || refKey.Type == "ExperimentUUID" {
			// "ExperimentUUID" was introduced for perf optimization. We accept both refKey.Type for backward-compatible reason.
			experimentID := refKey.ID
			if len(experimentID) == 0 {
				return nil, util.NewInvalidInputError("Invalid resource references for run. Experiment ID is empty.")
			}
			namespace, err := s.resourceManager.GetNamespaceFromExperimentID(experimentID)
			if err != nil {
				return nil, util.Wrap(err, "Run's experiment has no namespace.")
			}
			resourceAttributes := &authorizationv1.ResourceAttributes{
				Namespace: namespace,
				Verb:      common.RbacResourceVerbList,
			}
			err = s.canAccessRun(ctx, "", resourceAttributes)
			if err != nil {
				return nil, util.Wrap(err, "Failed to authorize with namespace in experiment resource reference.")
			}
		} else {
			return nil, util.NewInvalidInputError("Invalid resource references for ListRuns. Got %+v", request.ResourceReferenceKey)
		}
	}

	runs, total_size, nextPageToken, err := s.resourceManager.ListRuns(filterContext, opts)
	if err != nil {
		return nil, util.Wrap(err, "Failed to list runs.")
	}
	return &apiv1beta1.ListRunsResponse{Runs: toApiRunsV1(runs), TotalSize: int32(total_size), NextPageToken: nextPageToken}, nil
}

func (s *RunServer) ArchiveRunV1(ctx context.Context, request *apiv1beta1.ArchiveRunRequest) (*empty.Empty, error) {
	if s.options.CollectMetrics {
		archiveRunRequests.Inc()
	}

	err := s.canAccessRun(ctx, request.Id, &authorizationv1.ResourceAttributes{Verb: common.RbacResourceVerbArchive})
	if err != nil {
		return nil, util.Wrap(err, "Failed to authorize the request")
	}
	err = s.resourceManager.ArchiveRun(request.Id)
	if err != nil {
		return nil, err
	}
	return &empty.Empty{}, nil
}

func (s *RunServer) UnarchiveRunV1(ctx context.Context, request *apiv1beta1.UnarchiveRunRequest) (*empty.Empty, error) {
	if s.options.CollectMetrics {
		unarchiveRunRequests.Inc()
	}

	err := s.canAccessRun(ctx, request.Id, &authorizationv1.ResourceAttributes{Verb: common.RbacResourceVerbUnarchive})
	if err != nil {
		return nil, util.Wrap(err, "Failed to authorize the request")
	}
	err = s.resourceManager.UnarchiveRun(request.Id)
	if err != nil {
		return nil, err
	}
	return &empty.Empty{}, nil
}

func (s *RunServer) DeleteRunV1(ctx context.Context, request *apiv1beta1.DeleteRunRequest) (*empty.Empty, error) {
	if s.options.CollectMetrics {
		deleteRunRequests.Inc()
	}

	err := s.canAccessRun(ctx, request.Id, &authorizationv1.ResourceAttributes{Verb: common.RbacResourceVerbDelete})
	if err != nil {
		return nil, util.Wrap(err, "Failed to authorize the request")
	}
	err = s.resourceManager.DeleteRun(ctx, request.Id)
	if err != nil {
		return nil, err
	}

	if s.options.CollectMetrics {
		runCount.Dec()
	}
	return &empty.Empty{}, nil
}

func (s *RunServer) ReportRunMetricsV1(ctx context.Context, request *apiv1beta1.ReportRunMetricsRequest) (*apiv1beta1.ReportRunMetricsResponse, error) {
	if s.options.CollectMetrics {
		reportRunMetricsRequests.Inc()
	}

	err := s.canAccessRun(ctx, request.RunId, &authorizationv1.ResourceAttributes{Verb: common.RbacResourceVerbReportMetrics})
	if err != nil {
		return nil, util.Wrap(err, "Failed to authorize the request")
	}

	// Makes sure run exists
	_, err = s.resourceManager.GetRun(request.GetRunId())
	if err != nil {
		return nil, err
	}
	response := &apiv1beta1.ReportRunMetricsResponse{
		Results: []*apiv1beta1.ReportRunMetricsResponse_ReportRunMetricResult{},
	}
	for _, metric := range request.GetMetrics() {
		err := ValidateRunMetricV1(metric)
		if err == nil {
			err = s.resourceManager.ReportMetric(metric, request.GetRunId())
		}
		response.Results = append(
			response.Results,
			NewReportRunMetricResultV1(metric.GetName(), metric.GetNodeId(), err))
	}
	return response, nil
}

func (s *RunServer) ReadArtifactV1(ctx context.Context, request *apiv1beta1.ReadArtifactRequest) (*apiv1beta1.ReadArtifactResponse, error) {
	if s.options.CollectMetrics {
		readArtifactRequests.Inc()
	}

	err := s.canAccessRun(ctx, request.RunId, &authorizationv1.ResourceAttributes{Verb: common.RbacResourceVerbReadArtifact})
	if err != nil {
		return nil, util.Wrap(err, "Failed to authorize the request")
	}

	content, err := s.resourceManager.ReadArtifact(
		request.GetRunId(), request.GetNodeId(), request.GetArtifactName())
	if err != nil {
		return nil, util.Wrapf(err, "failed to read artifact '%+v'.", request)
	}
	return &apiv1beta1.ReadArtifactResponse{
		Data: content,
	}, nil
}

func (s *RunServer) TerminateRunV1(ctx context.Context, request *apiv1beta1.TerminateRunRequest) (*empty.Empty, error) {
	if s.options.CollectMetrics {
		terminateRunRequests.Inc()
	}

	err := s.canAccessRun(ctx, request.RunId, &authorizationv1.ResourceAttributes{Verb: common.RbacResourceVerbTerminate})
	if err != nil {
		return nil, util.Wrap(err, "Failed to authorize the request")
	}
	err = s.resourceManager.TerminateRun(ctx, request.RunId)
	if err != nil {
		return nil, err
	}
	return &empty.Empty{}, nil
}

func (s *RunServer) RetryRunV1(ctx context.Context, request *apiv1beta1.RetryRunRequest) (*empty.Empty, error) {
	if s.options.CollectMetrics {
		retryRunRequests.Inc()
	}

	err := s.canAccessRun(ctx, request.RunId, &authorizationv1.ResourceAttributes{Verb: common.RbacResourceVerbRetry})
	if err != nil {
		return nil, util.Wrap(err, "Failed to authorize the request")
	}
	err = s.resourceManager.RetryRun(ctx, request.RunId)
	if err != nil {
		return nil, err
	}
	return &empty.Empty{}, nil

}

func (s *RunServer) CreateRun(ctx context.Context, request *apiv2beta1.CreateRunRequest) (*apiv2beta1.Run, error) {
	if s.options.CollectMetrics {
		createRunRequests.Inc()
	}

	err := s.validateCreateRunRequest(request)
	if err != nil {
		return nil, util.Wrap(err, "Validate create run request failed.")
	}

	// In multi-user mode, verify the user has access to the resources related to this run.
	if common.IsMultiUserMode() {
		// User must provide the experiment ID and the namespace. The experiment must belong to the namespace,
		// and user must be authorized with this namespace.
		if request.Run.ExperimentId == "" {
			return nil, util.NewInvalidInputError("Run experiment ID is empty.")
		}
		namespace, err := s.resourceManager.GetNamespaceFromExperimentID(request.Run.ExperimentId)
		if err != nil {
			return nil, util.Wrap(err, "Failed to get namespace for run.")
		}
		if namespace == "" {
			return nil, util.NewInvalidInputError("Run's experiment has no namespace.")
		}
		resourceAttributes := &authorizationv1.ResourceAttributes{
			Namespace: namespace,
			Verb:      common.RbacResourceVerbCreate,
			Name:      request.Run.DisplayName,
		}
		err = s.canAccessRun(ctx, "", resourceAttributes)
		if err != nil {
			return nil, util.Wrap(err, "Failed to authorize the request")
		}
	}

	run, err := s.resourceManager.CreateRun(ctx, request.Run)
	if err != nil {
		return nil, util.Wrap(err, "Failed to create a new run.")
	}

	if s.options.CollectMetrics {
		runCount.Inc()
	}
	return toApiRun(&run.Run), nil

}

func (s *RunServer) GetRun(ctx context.Context, request *apiv2beta1.GetRunRequest) (*apiv2beta1.Run, error) {
	if s.options.CollectMetrics {
		getRunRequests.Inc()
	}

	err := s.canAccessRun(ctx, request.RunId, &authorizationv1.ResourceAttributes{Verb: common.RbacResourceVerbGet})
	if err != nil {
		return nil, util.Wrap(err, "Failed to authorize the request")
	}

	run, err := s.resourceManager.GetRun(request.RunId)
	if err != nil {
		return nil, err
	}
	return toApiRun(&run.Run), nil
}

func (s *RunServer) ListRuns(ctx context.Context, request *apiv2beta1.ListRunsRequest) (*apiv2beta1.ListRunsResponse, error) {
	if s.options.CollectMetrics {
		listRunRequests.Inc()
	}

	opts, err := validatedListOptions(&model.Run{}, request.PageToken, int(request.PageSize), request.SortBy, request.Filter)
	if err != nil {
		return nil, util.Wrap(err, "Failed to create list options")
	}

	filterContext := &common.FilterContext{}

	if common.IsMultiUserMode() {
		// In multi-user mode, users must provide the namespace they are authorized with.
		// If the ExperimentId field is empty, then return all recurring runs in this namespace.
		// If the ExperimentId is provided, the experiment must belong to the namespace user is authorized with.

		// Apply Namespace filter.
		if request.Namespace == "" {
			return nil, util.NewInvalidInputError("Invalid ListRuns request. No namespace provided in multi-user mode.")
		}
		resourceAttributes := &authorizationv1.ResourceAttributes{
			Namespace: request.Namespace,
			Verb:      common.RbacResourceVerbList,
		}
		err = s.canAccessRun(ctx, "", resourceAttributes)
		if err != nil {
			return nil, util.Wrap(err, "Failed to authorize with API")
		}
		filterContext = &common.FilterContext{
			ReferenceKey: &common.ReferenceKey{Type: common.Namespace, ID: request.Namespace},
		}

		// Apply experiment filter if non-empty.
		if request.ExperimentId != "" {
			// Verify that the requested experiment belongs to this authorized namespace.
			experimentNamespace, err := s.resourceManager.GetNamespaceFromExperimentID(request.ExperimentId)
			if err != nil {
				return nil, util.Wrap(err, "Failed to get namespace of the experiment")
			}
			if experimentNamespace != request.Namespace {
				return nil, util.NewInvalidInputError("Error Listing runs: in multi user mode, experiment filter does not belong to the authorized namespace.")
			}

			filterContext = &common.FilterContext{
				ReferenceKey: &common.ReferenceKey{Type: common.Experiment, ID: request.ExperimentId},
			}
		}

	} else {
		// In single-user mode, Namespace must be empty.
		if request.Namespace != "" {
			return nil, util.NewInvalidInputError("Invalid ListRuns request. Namespace should not be provided in single-user mode.")
		}
		// Apply experiment filter.
		if request.ExperimentId != "" {
			filterContext = &common.FilterContext{
				ReferenceKey: &common.ReferenceKey{Type: common.Experiment, ID: request.ExperimentId},
			}
		}
	}

	runs, total_size, nextPageToken, err := s.resourceManager.ListRuns(filterContext, opts)
	if err != nil {
		return nil, util.Wrap(err, "Failed to list runs.")
	}

	return &apiv2beta1.ListRunsResponse{Runs: toApiRuns(runs), TotalSize: int32(total_size), NextPageToken: nextPageToken}, nil

}

func (s *RunServer) ArchiveRun(ctx context.Context, request *apiv2beta1.ArchiveRunRequest) (*empty.Empty, error) {
	if s.options.CollectMetrics {
		archiveRunRequests.Inc()
	}

	err := s.canAccessRun(ctx, request.RunId, &authorizationv1.ResourceAttributes{Verb: common.RbacResourceVerbArchive})
	if err != nil {
		return nil, util.Wrap(err, "Failed to authorize the request")
	}
	err = s.resourceManager.ArchiveRun(request.RunId)
	if err != nil {
		return nil, err
	}
	return &empty.Empty{}, nil
}

func (s *RunServer) UnarchiveRun(ctx context.Context, request *apiv2beta1.UnarchiveRunRequest) (*empty.Empty, error) {
	if s.options.CollectMetrics {
		unarchiveRunRequests.Inc()
	}

	err := s.canAccessRun(ctx, request.RunId, &authorizationv1.ResourceAttributes{Verb: common.RbacResourceVerbUnarchive})
	if err != nil {
		return nil, util.Wrap(err, "Failed to authorize the request")
	}
	err = s.resourceManager.UnarchiveRun(request.RunId)
	if err != nil {
		return nil, err
	}
	return &empty.Empty{}, nil
}

func (s *RunServer) DeleteRun(ctx context.Context, request *apiv2beta1.DeleteRunRequest) (*empty.Empty, error) {
	if s.options.CollectMetrics {
		deleteRunRequests.Inc()
	}

	err := s.canAccessRun(ctx, request.RunId, &authorizationv1.ResourceAttributes{Verb: common.RbacResourceVerbDelete})
	if err != nil {
		return nil, util.Wrap(err, "Failed to authorize the request")
	}
	err = s.resourceManager.DeleteRun(ctx, request.RunId)
	if err != nil {
		return nil, err
	}

	if s.options.CollectMetrics {
		runCount.Dec()
	}
	return &empty.Empty{}, nil
}

func (s *RunServer) ReportRunMetrics(ctx context.Context, request *apiv2beta1.ReportRunMetricsRequest) (*apiv2beta1.ReportRunMetricsResponse, error) {
	if s.options.CollectMetrics {
		reportRunMetricsRequests.Inc()
	}

	err := s.canAccessRun(ctx, request.RunId, &authorizationv1.ResourceAttributes{Verb: common.RbacResourceVerbReportMetrics})
	if err != nil {
		return nil, util.Wrap(err, "Failed to authorize the request")
	}

	// Makes sure run exists
	_, err = s.resourceManager.GetRun(request.GetRunId())
	if err != nil {
		return nil, err
	}
	response := &apiv2beta1.ReportRunMetricsResponse{
		Results: []*apiv2beta1.ReportRunMetricsResponse_ReportRunMetricResult{},
	}
	for _, metric := range request.GetMetrics() {
		err := ValidateRunMetric(metric)
		if err == nil {
			err = s.resourceManager.ReportMetric(metric, request.GetRunId())
		}
		response.Results = append(
			response.Results,
			NewReportRunMetricResult(metric.GetDisplayName(), metric.GetNodeId(), err))
	}
	return response, nil
}

func (s *RunServer) ReadArtifact(ctx context.Context, request *apiv2beta1.ReadArtifactRequest) (*apiv2beta1.ReadArtifactResponse, error) {
	if s.options.CollectMetrics {
		readArtifactRequests.Inc()
	}

	err := s.canAccessRun(ctx, request.RunId, &authorizationv1.ResourceAttributes{Verb: common.RbacResourceVerbReadArtifact})
	if err != nil {
		return nil, util.Wrap(err, "Failed to authorize the request")
	}

	content, err := s.resourceManager.ReadArtifact(
		request.GetRunId(), request.GetNodeId(), request.GetArtifactName())
	if err != nil {
		return nil, util.Wrapf(err, "failed to read artifact '%+v'.", request)
	}
	return &apiv2beta1.ReadArtifactResponse{
		Data: content,
	}, nil
}

func (s *RunServer) TerminateRun(ctx context.Context, request *apiv2beta1.TerminateRunRequest) (*empty.Empty, error) {
	if s.options.CollectMetrics {
		terminateRunRequests.Inc()
	}

	err := s.canAccessRun(ctx, request.RunId, &authorizationv1.ResourceAttributes{Verb: common.RbacResourceVerbTerminate})
	if err != nil {
		return nil, util.Wrap(err, "Failed to authorize the request")
	}
	err = s.resourceManager.TerminateRun(ctx, request.RunId)
	if err != nil {
		return nil, err
	}
	return &empty.Empty{}, nil
}

func (s *RunServer) validateCreateRunRequestV1(request *apiv1beta1.CreateRunRequest) error {
	run := request.Run
	if run.Name == "" {
		return util.NewInvalidInputError("The run name is empty. Please specify a valid name.")
	}
	return ValidatePipelineSpecAndResourceReferences(s.resourceManager, run.PipelineSpec, run.ResourceReferences)
}

func (s *RunServer) validateCreateRunRequest(request *apiv2beta1.CreateRunRequest) error {
	run := request.Run
	if run.DisplayName == "" {
		return util.NewInvalidInputError("The run name is empty. Please specify a valid name.")
	}
	return ValidatePipelineSource(s.resourceManager, run.GetPipelineId(), run.GetPipelineSpec())

}

func (s *RunServer) canAccessRun(ctx context.Context, runId string, resourceAttributes *authorizationv1.ResourceAttributes) error {
	if common.IsMultiUserMode() == false {
		// Skip authz if not multi-user mode.
		return nil
	}

	if len(runId) > 0 {
		runDetail, err := s.resourceManager.GetRun(runId)
		if err != nil {
			return util.Wrap(err, "Failed to authorize with the run ID.")
		}
		if len(resourceAttributes.Namespace) == 0 {
			if len(runDetail.Namespace) == 0 {
				return util.NewInternalServerError(
					errors.New("Empty namespace"),
					"The run doesn't have a valid namespace.",
				)
			}
			resourceAttributes.Namespace = runDetail.Namespace
		}
		if len(resourceAttributes.Name) == 0 {
			resourceAttributes.Name = runDetail.Name
		}
	}

	resourceAttributes.Group = common.RbacPipelinesGroup
	resourceAttributes.Version = common.RbacPipelinesVersion
	resourceAttributes.Resource = common.RbacResourceTypeRuns

	err := isAuthorized(s.resourceManager, ctx, resourceAttributes)
	if err != nil {
		return util.Wrap(err, "Failed to authorize with API")
	}
	return nil
}<|MERGE_RESOLUTION|>--- conflicted
+++ resolved
@@ -116,12 +116,8 @@
 
 	// In multi-user mode, verify the user has access to the resources related to this run.
 	if common.IsMultiUserMode() {
-<<<<<<< HEAD
-		experimentID := GetExperimentIDFromAPIResourceReferences(request.Run.ResourceReferences)
-=======
 		// User must provide the experiment ID, which must belong to a namespace the user is authorized with.
 		experimentID := common.GetExperimentIDFromAPIResourceReferences(request.Run.ResourceReferences)
->>>>>>> d5244644
 		if experimentID == "" {
 			return nil, util.NewInvalidInputError("Run has no experiment.")
 		}
