// Copyright 2018 Google LLC
//
// Licensed under the Apache License, Version 2.0 (the "License");
// you may not use this file except in compliance with the License.
// You may obtain a copy of the License at
//
//      http://www.apache.org/licenses/LICENSE-2.0
//
// Unless required by applicable law or agreed to in writing, software
// distributed under the License is distributed on an "AS IS" BASIS,
// WITHOUT WARRANTIES OR CONDITIONS OF ANY KIND, either express or implied.
// See the License for the specific language governing permissions and
// limitations under the License.

package server

import (
	"context"

	"github.com/golang/protobuf/ptypes/empty"
	api "github.com/kubeflow/pipelines/backend/api/go_client"
	"github.com/kubeflow/pipelines/backend/src/apiserver/model"
	"github.com/kubeflow/pipelines/backend/src/apiserver/resource"
	"github.com/kubeflow/pipelines/backend/src/common/util"
)

type RunServer struct {
	resourceManager *resource.ResourceManager
}

func (s *RunServer) CreateRun(ctx context.Context, request *api.CreateRunRequest) (*api.RunDetail, error) {
	err := s.validateCreateRunRequest(request)
	if err != nil {
		return nil, util.Wrap(err, "Validate create run request failed.")
	}
<<<<<<< HEAD
	if(common.IsMultiuserMode()) {
		userIdentity, err := GetUserIdentity(ctx)
		if len(userIdentity) == 0{
			return nil, util.Wrap(err, "Failed to retrieve user identity.")
		}
		if common.IsKubeflowDeployment() == false {
			return nil, util.NewBadRequestError(errors.New("Kubeflow Pipeline only supports multi-user for Kubeflow deployment."),
				"Kubeflow Pipeline only supports multi-user for Kubeflow deployment.")
		}
		//authenticate the requests based on the userIdentity and the namespace.
		namespace := GetNamespaceFromResourceReferences(request.Run.ResourceReferences)
		if len(namespace) == 0 {
			return nil, util.NewBadRequestError(errors.New("In multiuser mode, namespace needs to be specified."),
				"In multiuser mode, namespace needs to be specified..")
		}
		authorized, err := s.resourceManager.IsRequestAuthorized(userIdentity, namespace)
		if err != nil {
			glog.Infof("Error: ", err.Error())
		}
		if authorized {
			glog.Infof("Authorized user %s in namespace %s", userIdentity, namespace)
		} else {
			return nil, util.NewBadRequestError(errors.New("Unauthorized access."), "Unauthorized access for "+userIdentity+" to namespace "+namespace)
		}
=======
	userIdentity, err := GetUserIdentity(ctx)
	if err != nil {
		return nil, util.Wrap(err, "Bad request.")
	}
	namespace := GetNamespaceFromResourceReferences(request.Run.ResourceReferences)
	isAuthorized, err := Authorize(s.resourceManager, userIdentity, namespace)
	if err != nil {
		return nil, util.Wrap(err, "Authorization failure.")
	}
	if isAuthorized == false {
		return nil, util.NewBadRequestError(err, "Unauthorized access for "+userIdentity+" to namespace "+namespace)
>>>>>>> 60ded010
	}

	if err != nil {
		return nil, util.Wrap(err, "Validate create run request failed.")
	}
	run, err := s.resourceManager.CreateRun(request.Run)
	if err != nil {
		return nil, util.Wrap(err, "Failed to create a new run.")
	}
	return ToApiRunDetail(run), nil
}

func (s *RunServer) GetRun(ctx context.Context, request *api.GetRunRequest) (*api.RunDetail, error) {
	run, err := s.resourceManager.GetRun(request.RunId)
	if err != nil {
		return nil, err
	}
	return ToApiRunDetail(run), nil
}

func (s *RunServer) ListRuns(ctx context.Context, request *api.ListRunsRequest) (*api.ListRunsResponse, error) {
	opts, err := validatedListOptions(&model.Run{}, request.PageToken, int(request.PageSize), request.SortBy, request.Filter)

	if err != nil {
		return nil, util.Wrap(err, "Failed to create list options")
	}

	filterContext, err := ValidateFilter(request.ResourceReferenceKey)
	if err != nil {
		return nil, util.Wrap(err, "Validating filter failed.")
	}
	runs, total_size, nextPageToken, err := s.resourceManager.ListRuns(filterContext, opts)
	if err != nil {
		return nil, util.Wrap(err, "Failed to list runs.")
	}
	return &api.ListRunsResponse{Runs: ToApiRuns(runs), TotalSize: int32(total_size), NextPageToken: nextPageToken}, nil
}

func (s *RunServer) ArchiveRun(ctx context.Context, request *api.ArchiveRunRequest) (*empty.Empty, error) {
	err := s.resourceManager.ArchiveRun(request.Id)
	if err != nil {
		return nil, err
	}
	return &empty.Empty{}, nil
}

func (s *RunServer) UnarchiveRun(ctx context.Context, request *api.UnarchiveRunRequest) (*empty.Empty, error) {
	err := s.resourceManager.UnarchiveRun(request.Id)
	if err != nil {
		return nil, err
	}
	return &empty.Empty{}, nil
}

func (s *RunServer) DeleteRun(ctx context.Context, request *api.DeleteRunRequest) (*empty.Empty, error) {
	err := s.resourceManager.DeleteRun(request.Id)
	if err != nil {
		return nil, err
	}
	return &empty.Empty{}, nil
}

func (s *RunServer) ReportRunMetrics(ctx context.Context, request *api.ReportRunMetricsRequest) (*api.ReportRunMetricsResponse, error) {
	// Makes sure run exists
	_, err := s.resourceManager.GetRun(request.GetRunId())
	if err != nil {
		return nil, err
	}
	response := &api.ReportRunMetricsResponse{
		Results: []*api.ReportRunMetricsResponse_ReportRunMetricResult{},
	}
	for _, metric := range request.GetMetrics() {
		err := ValidateRunMetric(metric)
		if err == nil {
			err = s.resourceManager.ReportMetric(metric, request.GetRunId())
		}
		response.Results = append(
			response.Results,
			NewReportRunMetricResult(metric.GetName(), metric.GetNodeId(), err))
	}
	return response, nil
}

func (s *RunServer) ReadArtifact(ctx context.Context, request *api.ReadArtifactRequest) (*api.ReadArtifactResponse, error) {
	content, err := s.resourceManager.ReadArtifact(
		request.GetRunId(), request.GetNodeId(), request.GetArtifactName())
	if err != nil {
		return nil, util.Wrapf(err, "failed to read artifact '%+v'.", request)
	}
	return &api.ReadArtifactResponse{
		Data: content,
	}, nil
}

func (s *RunServer) validateCreateRunRequest(request *api.CreateRunRequest) error {
	run := request.Run
	if run.Name == "" {
		return util.NewInvalidInputError("The run name is empty. Please specify a valid name.")
	}

	if err := ValidatePipelineSpec(s.resourceManager, run.PipelineSpec); err != nil {
		if _, errResourceReference := CheckPipelineVersionReference(s.resourceManager, run.ResourceReferences); errResourceReference != nil {
			return util.Wrap(err, "Neither pipeline spec nor pipeline version is valid. "+errResourceReference.Error())
		}
		return nil
	}
	return nil
}

func (s *RunServer) TerminateRun(ctx context.Context, request *api.TerminateRunRequest) (*empty.Empty, error) {
	err := s.resourceManager.TerminateRun(request.RunId)
	if err != nil {
		return nil, err
	}
	return &empty.Empty{}, nil
}

func (s *RunServer) RetryRun(ctx context.Context, request *api.RetryRunRequest) (*empty.Empty, error) {
	err := s.resourceManager.RetryRun(request.RunId)
	if err != nil {
		return nil, err
	}
	return &empty.Empty{}, nil

}

func NewRunServer(resourceManager *resource.ResourceManager) *RunServer {
	return &RunServer{resourceManager: resourceManager}
}<|MERGE_RESOLUTION|>--- conflicted
+++ resolved
@@ -19,9 +19,11 @@
 
 	"github.com/golang/protobuf/ptypes/empty"
 	api "github.com/kubeflow/pipelines/backend/api/go_client"
+	"github.com/kubeflow/pipelines/backend/src/apiserver/common"
 	"github.com/kubeflow/pipelines/backend/src/apiserver/model"
 	"github.com/kubeflow/pipelines/backend/src/apiserver/resource"
 	"github.com/kubeflow/pipelines/backend/src/common/util"
+	"github.com/pkg/errors"
 )
 
 type RunServer struct {
@@ -33,44 +35,25 @@
 	if err != nil {
 		return nil, util.Wrap(err, "Validate create run request failed.")
 	}
-<<<<<<< HEAD
-	if(common.IsMultiuserMode()) {
-		userIdentity, err := GetUserIdentity(ctx)
-		if len(userIdentity) == 0{
-			return nil, util.Wrap(err, "Failed to retrieve user identity.")
-		}
+
+	if common.IsMultiuserMode() {
 		if common.IsKubeflowDeployment() == false {
 			return nil, util.NewBadRequestError(errors.New("Kubeflow Pipeline only supports multi-user for Kubeflow deployment."),
 				"Kubeflow Pipeline only supports multi-user for Kubeflow deployment.")
 		}
-		//authenticate the requests based on the userIdentity and the namespace.
+		userIdentity, err := GetUserIdentity(ctx)
+		if err != nil {
+			return nil, util.Wrap(err, "Failed to retrieve user identity.")
+		}
 		namespace := GetNamespaceFromResourceReferences(request.Run.ResourceReferences)
-		if len(namespace) == 0 {
-			return nil, util.NewBadRequestError(errors.New("In multiuser mode, namespace needs to be specified."),
-				"In multiuser mode, namespace needs to be specified..")
+
+		isAuthorized, err := Authorize(s.resourceManager, userIdentity, namespace)
+		if err != nil {
+			return nil, util.Wrap(err, "Authorization failure.")
 		}
-		authorized, err := s.resourceManager.IsRequestAuthorized(userIdentity, namespace)
-		if err != nil {
-			glog.Infof("Error: ", err.Error())
+		if isAuthorized == false {
+			return nil, util.NewBadRequestError(err, "Unauthorized access for "+userIdentity+" to namespace "+namespace)
 		}
-		if authorized {
-			glog.Infof("Authorized user %s in namespace %s", userIdentity, namespace)
-		} else {
-			return nil, util.NewBadRequestError(errors.New("Unauthorized access."), "Unauthorized access for "+userIdentity+" to namespace "+namespace)
-		}
-=======
-	userIdentity, err := GetUserIdentity(ctx)
-	if err != nil {
-		return nil, util.Wrap(err, "Bad request.")
-	}
-	namespace := GetNamespaceFromResourceReferences(request.Run.ResourceReferences)
-	isAuthorized, err := Authorize(s.resourceManager, userIdentity, namespace)
-	if err != nil {
-		return nil, util.Wrap(err, "Authorization failure.")
-	}
-	if isAuthorized == false {
-		return nil, util.NewBadRequestError(err, "Unauthorized access for "+userIdentity+" to namespace "+namespace)
->>>>>>> 60ded010
 	}
 
 	if err != nil {
