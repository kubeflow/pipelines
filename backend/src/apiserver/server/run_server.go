// Copyright 2018 Google LLC
//
// Licensed under the Apache License, Version 2.0 (the "License");
// you may not use this file except in compliance with the License.
// You may obtain a copy of the License at
//
//      http://www.apache.org/licenses/LICENSE-2.0
//
// Unless required by applicable law or agreed to in writing, software
// distributed under the License is distributed on an "AS IS" BASIS,
// WITHOUT WARRANTIES OR CONDITIONS OF ANY KIND, either express or implied.
// See the License for the specific language governing permissions and
// limitations under the License.

package server

import (
	"context"

	"github.com/golang/glog"
	"github.com/golang/protobuf/ptypes/empty"
	api "github.com/kubeflow/pipelines/backend/api/go_client"
	"github.com/kubeflow/pipelines/backend/src/apiserver/common"
	"github.com/kubeflow/pipelines/backend/src/apiserver/model"
	"github.com/kubeflow/pipelines/backend/src/apiserver/resource"
	"github.com/kubeflow/pipelines/backend/src/common/util"
	"github.com/pkg/errors"
)

type RunServer struct {
	resourceManager *resource.ResourceManager
}

func (s *RunServer) CreateRun(ctx context.Context, request *api.CreateRunRequest) (*api.RunDetail, error) {
	err := s.validateCreateRunRequest(request)
	if err != nil {
		return nil, util.Wrap(err, "Validate create run request failed.")
	}
	userIdentity, _ := GetUserIdentity(ctx)
	// Authorization only happens when the userIdentity exists in the request header
	// and it is the kubeflow deployment, which deploys the KFAM.
	if len(userIdentity) != 0 && common.IsKubeflowDeployment() {
		//authenticate the requests based on the userIdentity and the namespace.
<<<<<<< HEAD
		namespace := common.GetNamespaceFromRun(request.Run)
=======
		namespace := GetNamespaceFromResourceReferences(request.Run.ResourceReferences)
>>>>>>> 1815bf92
		if len(namespace) != 0 {
			authorized, err := s.resourceManager.IsRequestAuthorized(userIdentity, namespace)
			if err != nil {
				glog.Infof("Error: ", err.Error())
			}
			if authorized {
				glog.Infof("Authorized user %s in namespace %s", userIdentity, namespace)
			} else {
				return nil, util.NewBadRequestError(errors.New("Unauthorized access."), "Unauthorized access for "+userIdentity+" to namespace "+namespace)
			}
		}
	}

	if err != nil {
		return nil, util.Wrap(err, "Validate create run request failed.")
	}
	run, err := s.resourceManager.CreateRun(request.Run)
	if err != nil {
		return nil, util.Wrap(err, "Failed to create a new run.")
	}
	return ToApiRunDetail(run), nil
}

func (s *RunServer) GetRun(ctx context.Context, request *api.GetRunRequest) (*api.RunDetail, error) {
	run, err := s.resourceManager.GetRun(request.RunId)
	if err != nil {
		return nil, err
	}
	return ToApiRunDetail(run), nil
}

func (s *RunServer) ListRuns(ctx context.Context, request *api.ListRunsRequest) (*api.ListRunsResponse, error) {
	opts, err := validatedListOptions(&model.Run{}, request.PageToken, int(request.PageSize), request.SortBy, request.Filter)

	if err != nil {
		return nil, util.Wrap(err, "Failed to create list options")
	}

	filterContext, err := ValidateFilter(request.ResourceReferenceKey)
	if err != nil {
		return nil, util.Wrap(err, "Validating filter failed.")
	}
	runs, total_size, nextPageToken, err := s.resourceManager.ListRuns(filterContext, opts)
	if err != nil {
		return nil, util.Wrap(err, "Failed to list runs.")
	}
	return &api.ListRunsResponse{Runs: ToApiRuns(runs), TotalSize: int32(total_size), NextPageToken: nextPageToken}, nil
}

func (s *RunServer) ArchiveRun(ctx context.Context, request *api.ArchiveRunRequest) (*empty.Empty, error) {
	err := s.resourceManager.ArchiveRun(request.Id)
	if err != nil {
		return nil, err
	}
	return &empty.Empty{}, nil
}

func (s *RunServer) UnarchiveRun(ctx context.Context, request *api.UnarchiveRunRequest) (*empty.Empty, error) {
	err := s.resourceManager.UnarchiveRun(request.Id)
	if err != nil {
		return nil, err
	}
	return &empty.Empty{}, nil
}

func (s *RunServer) DeleteRun(ctx context.Context, request *api.DeleteRunRequest) (*empty.Empty, error) {
	err := s.resourceManager.DeleteRun(request.Id)
	if err != nil {
		return nil, err
	}
	return &empty.Empty{}, nil
}

func (s *RunServer) ReportRunMetrics(ctx context.Context, request *api.ReportRunMetricsRequest) (*api.ReportRunMetricsResponse, error) {
	// Makes sure run exists
	_, err := s.resourceManager.GetRun(request.GetRunId())
	if err != nil {
		return nil, err
	}
	response := &api.ReportRunMetricsResponse{
		Results: []*api.ReportRunMetricsResponse_ReportRunMetricResult{},
	}
	for _, metric := range request.GetMetrics() {
		err := ValidateRunMetric(metric)
		if err == nil {
			err = s.resourceManager.ReportMetric(metric, request.GetRunId())
		}
		response.Results = append(
			response.Results,
			NewReportRunMetricResult(metric.GetName(), metric.GetNodeId(), err))
	}
	return response, nil
}

func (s *RunServer) ReadArtifact(ctx context.Context, request *api.ReadArtifactRequest) (*api.ReadArtifactResponse, error) {
	content, err := s.resourceManager.ReadArtifact(
		request.GetRunId(), request.GetNodeId(), request.GetArtifactName())
	if err != nil {
		return nil, util.Wrapf(err, "failed to read artifact '%+v'.", request)
	}
	return &api.ReadArtifactResponse{
		Data: content,
	}, nil
}

func (s *RunServer) validateCreateRunRequest(request *api.CreateRunRequest) error {
	run := request.Run
	if run.Name == "" {
		return util.NewInvalidInputError("The run name is empty. Please specify a valid name.")
	}

	if err := ValidatePipelineSpec(s.resourceManager, run.PipelineSpec); err != nil {
		if _, errResourceReference := CheckPipelineVersionReference(s.resourceManager, run.ResourceReferences); errResourceReference != nil {
			return util.Wrap(err, "Neither pipeline spec nor pipeline version is valid. "+errResourceReference.Error())
		}
		return nil
	}
	return nil
}

func (s *RunServer) TerminateRun(ctx context.Context, request *api.TerminateRunRequest) (*empty.Empty, error) {
	err := s.resourceManager.TerminateRun(request.RunId)
	if err != nil {
		return nil, err
	}
	return &empty.Empty{}, nil
}

func (s *RunServer) RetryRun(ctx context.Context, request *api.RetryRunRequest) (*empty.Empty, error) {
	err := s.resourceManager.RetryRun(request.RunId)
	if err != nil {
		return nil, err
	}
	return &empty.Empty{}, nil

}

func NewRunServer(resourceManager *resource.ResourceManager) *RunServer {
	return &RunServer{resourceManager: resourceManager}
}<|MERGE_RESOLUTION|>--- conflicted
+++ resolved
@@ -41,11 +41,7 @@
 	// and it is the kubeflow deployment, which deploys the KFAM.
 	if len(userIdentity) != 0 && common.IsKubeflowDeployment() {
 		//authenticate the requests based on the userIdentity and the namespace.
-<<<<<<< HEAD
-		namespace := common.GetNamespaceFromRun(request.Run)
-=======
 		namespace := GetNamespaceFromResourceReferences(request.Run.ResourceReferences)
->>>>>>> 1815bf92
 		if len(namespace) != 0 {
 			authorized, err := s.resourceManager.IsRequestAuthorized(userIdentity, namespace)
 			if err != nil {
