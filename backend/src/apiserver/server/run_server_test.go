// Copyright 2018 The Kubeflow Authors
//
// Licensed under the Apache License, Version 2.0 (the "License");
// you may not use this file except in compliance with the License.
// You may obtain a copy of the License at
//
// https://www.apache.org/licenses/LICENSE-2.0
//
// Unless required by applicable law or agreed to in writing, software
// distributed under the License is distributed on an "AS IS" BASIS,
// WITHOUT WARRANTIES OR CONDITIONS OF ANY KIND, either express or implied.
// See the License for the specific language governing permissions and
// limitations under the License.

package server

import (
	"context"
	"strings"
	"testing"
	"time"

	"github.com/argoproj/argo-workflows/v3/pkg/apis/workflow/v1alpha1"
	"github.com/golang/protobuf/ptypes/timestamp"
	"github.com/google/go-cmp/cmp"
	"github.com/google/go-cmp/cmp/cmpopts"
	apiv1beta1 "github.com/kubeflow/pipelines/backend/api/v1beta1/go_client"
	apiv2beta1 "github.com/kubeflow/pipelines/backend/api/v2beta1/go_client"
	"github.com/kubeflow/pipelines/backend/src/apiserver/client"
	"github.com/kubeflow/pipelines/backend/src/apiserver/common"
	"github.com/kubeflow/pipelines/backend/src/apiserver/resource"
	"github.com/kubeflow/pipelines/backend/src/apiserver/template"
	"github.com/kubeflow/pipelines/backend/src/common/util"
	"github.com/spf13/viper"
	"github.com/stretchr/testify/assert"
	"google.golang.org/grpc/codes"
	"google.golang.org/grpc/metadata"
	"google.golang.org/protobuf/testing/protocmp"
	"google.golang.org/protobuf/types/known/structpb"
	authorizationv1 "k8s.io/api/authorization/v1"
	v1 "k8s.io/apimachinery/pkg/apis/meta/v1"
	"k8s.io/apimachinery/pkg/types"
	"sigs.k8s.io/yaml"
)

var metricV1 = &apiv1beta1.RunMetric{
	Name:   "metric-1",
	NodeId: "node-1",
	Value: &apiv1beta1.RunMetric_NumberValue{
		NumberValue: 0.88,
	},
	Format: apiv1beta1.RunMetric_RAW,
}

func TestCreateRunV1_empty_name(t *testing.T) {
	clients, manager, _ := initWithExperiment(t)
	defer clients.Close()
	server := NewRunServer(manager, &RunServerOptions{CollectMetrics: false})
	run := &apiv1beta1.Run{
		ResourceReferences: validReference,
		PipelineSpec: &apiv1beta1.PipelineSpec{
			WorkflowManifest: testWorkflow.ToStringForStore(),
			Parameters:       []*apiv1beta1.Parameter{{Name: "param1", Value: "world"}},
		},
	}
	runDetail, err := server.CreateRunV1(nil, &apiv1beta1.CreateRunRequest{Run: run})
	assert.NotNil(t, err)
	assert.Nil(t, runDetail)
	assert.Contains(t, err.Error(), "name cannot be empty")
}

func TestCreateRunV1_invalid_pipeline_version(t *testing.T) {
	clients, manager, _ := initWithExperiment(t)
	defer clients.Close()
	server := NewRunServer(manager, &RunServerOptions{CollectMetrics: false})
	run := &apiv1beta1.Run{
		Name:               "run1",
		ResourceReferences: validReference,
		PipelineSpec: &apiv1beta1.PipelineSpec{
			PipelineId: "invalid_id",
		},
	}
	runDetail, err := server.CreateRunV1(nil, &apiv1beta1.CreateRunRequest{Run: run})
	assert.NotNil(t, err)
	assert.Nil(t, runDetail)
	assert.Contains(t, err.Error(), "not found")
}

func TestCreateRunV1_no_experiment(t *testing.T) {
	clients, manager, exp := initWithExperiment(t)
	defer clients.Close()
	server := NewRunServer(manager, &RunServerOptions{CollectMetrics: false})
	run := &apiv1beta1.Run{
		Name: "run1",
		PipelineSpec: &apiv1beta1.PipelineSpec{
			WorkflowManifest: testWorkflow.ToStringForStore(),
			Parameters:       []*apiv1beta1.Parameter{{Name: "param1", Value: "world"}},
		},
	}
	manager.SetDefaultExperimentId(exp.UUID)
	runDetail, err := server.CreateRunV1(nil, &apiv1beta1.CreateRunRequest{Run: run})
	assert.Nil(t, err)
	assert.NotNil(t, runDetail)
	check := false
	for _, ref := range runDetail.GetRun().GetResourceReferences() {
		if ref.GetKey().GetId() == exp.UUID {
			check = true
			break
		}
	}
	assert.True(t, check)
	assert.Empty(t, runDetail.GetRun().GetError())
}

func TestCreateRunV1_no_pipeline_source(t *testing.T) {
	clients, manager, _ := initWithExperiment(t)
	defer clients.Close()
	server := NewRunServer(manager, &RunServerOptions{CollectMetrics: false})
	run := &apiv1beta1.Run{
		Name:               "run1",
		ResourceReferences: validReference,
	}
	runDetail, err := server.CreateRunV1(nil, &apiv1beta1.CreateRunRequest{Run: run})
	assert.NotNil(t, err)
	assert.Nil(t, runDetail)
	assert.Contains(t, err.Error(), "Failed to fetch a template with an empty pipeline spec manifest")
}

func TestCreateRunV1_invalid_spec(t *testing.T) {
	clients, manager, _ := initWithExperiment(t)
	defer clients.Close()
	server := NewRunServer(manager, &RunServerOptions{CollectMetrics: false})
	run := &apiv1beta1.Run{
		Name:               "run1",
		ResourceReferences: validReference,
		PipelineSpec: &apiv1beta1.PipelineSpec{
			WorkflowManifest: "invalid pipeline spec",
			Parameters:       []*apiv1beta1.Parameter{{Name: "param1", Value: "world"}},
		},
	}
	runDetail, err := server.CreateRunV1(nil, &apiv1beta1.CreateRunRequest{Run: run})
	assert.NotNil(t, err)
	assert.Nil(t, runDetail)
	assert.Contains(t, err.Error(), "unknown template format")
}

func TestCreateRunV1_too_many_params(t *testing.T) {
	clients, manager, _ := initWithExperiment(t)
	defer clients.Close()
	server := NewRunServer(manager, &RunServerOptions{CollectMetrics: false})
	var params []*apiv1beta1.Parameter
	// Create a long enough parameter string so it exceed the length limit of parameter.
	for i := 0; i < 10000; i++ {
		params = append(params, &apiv1beta1.Parameter{Name: "param2", Value: "world"})
	}
	run := &apiv1beta1.Run{
		Name:               "run1",
		ResourceReferences: validReference,
		PipelineSpec: &apiv1beta1.PipelineSpec{
			WorkflowManifest: testWorkflow.ToStringForStore(),
			Parameters:       params,
		},
	}
	runDetail, err := server.CreateRunV1(nil, &apiv1beta1.CreateRunRequest{Run: run})
	assert.NotNil(t, err)
	assert.Nil(t, runDetail)
	assert.Contains(t, err.Error(), "The input parameter length exceed maximum size")
}

func TestCreateRunV1_pipeline(t *testing.T) {
	clients, manager, exp, _ := initWithExperimentAndPipelineVersion(t)
	defer clients.Close()
	server := NewRunServer(manager, &RunServerOptions{CollectMetrics: false})
	run := &apiv1beta1.Run{
		Name: "run1",
		ResourceReferences: []*apiv1beta1.ResourceReference{
			{
				Key: &apiv1beta1.ResourceKey{
					Type: apiv1beta1.ResourceType_EXPERIMENT,
					Id:   DefaultFakeUUID,
				},
				Relationship: apiv1beta1.Relationship_OWNER,
			},
			{
				Key: &apiv1beta1.ResourceKey{
					Type: apiv1beta1.ResourceType_PIPELINE,
					Id:   DefaultFakeUUID,
				},
				Relationship: apiv1beta1.Relationship_CREATOR,
			},
		},
	}
	runDetail, err := server.CreateRunV1(nil, &apiv1beta1.CreateRunRequest{Run: run})
	assert.Nil(t, err)
	assert.Equal(t, DefaultFakeUUID, runDetail.Run.PipelineSpec.PipelineId)
	assert.Equal(t, apiv1beta1.ResourceType_EXPERIMENT, runDetail.Run.ResourceReferences[0].Key.Type)
	assert.Equal(t, exp.UUID, runDetail.Run.ResourceReferences[0].Key.Id)
}

func TestCreateRunV1_pipelineversion(t *testing.T) {
	clients, manager, exp, _ := initWithExperimentAndPipelineVersion(t)
	defer clients.Close()
	server := NewRunServer(manager, &RunServerOptions{CollectMetrics: false})
	run := &apiv1beta1.Run{
		Name:               "run1",
		ResourceReferences: validReferencesOfExperimentAndPipelineVersion,
	}
	runDetail, err := server.CreateRunV1(nil, &apiv1beta1.CreateRunRequest{Run: run})
	assert.Nil(t, err)
	assert.Equal(t, DefaultFakeUUID, runDetail.Run.PipelineSpec.PipelineId)
	assert.Equal(t, apiv1beta1.ResourceType_EXPERIMENT, runDetail.Run.ResourceReferences[0].Key.Type)
	assert.Equal(t, exp.UUID, runDetail.Run.ResourceReferences[0].Key.Id)
}

func TestCreateRunV1_Manifest_and_pipeline_version(t *testing.T) {
	clients, manager, exp, _ := initWithExperimentAndPipelineVersion(t)
	defer clients.Close()
	server := NewRunServer(manager, &RunServerOptions{CollectMetrics: false})
	run := &apiv1beta1.Run{
		Name:               "run1",
		ResourceReferences: validReferencesOfExperimentAndPipelineVersion,
		PipelineSpec: &apiv1beta1.PipelineSpec{
			WorkflowManifest: testWorkflow.ToStringForStore(),
			Parameters:       []*apiv1beta1.Parameter{{Name: "param1", Value: "world"}},
		},
	}
	runDetail, err := server.CreateRunV1(nil, &apiv1beta1.CreateRunRequest{Run: run})
	assert.Nil(t, err)
	assert.Equal(t, DefaultFakeUUID, runDetail.Run.PipelineSpec.PipelineId)
	assert.Equal(t, apiv1beta1.ResourceType_EXPERIMENT, runDetail.Run.ResourceReferences[0].Key.Type)
	assert.Equal(t, exp.UUID, runDetail.Run.ResourceReferences[0].Key.Id)
	assert.Equal(t, testWorkflow.ToStringForStore(), runDetail.Run.PipelineSpec.WorkflowManifest)
}

func TestCreateRunV1_V1Params(t *testing.T) {
	clients, manager, experiment := initWithExperiment(t)
	defer clients.Close()
	server := NewRunServer(manager, &RunServerOptions{CollectMetrics: false})
	run := &apiv1beta1.Run{
		Name:               "run1",
		ResourceReferences: validReference,
		PipelineSpec: &apiv1beta1.PipelineSpec{
			WorkflowManifest: testWorkflow.ToStringForStore(),
			Parameters:       []*apiv1beta1.Parameter{{Name: "param1", Value: "world"}},
		},
	}
	runDetail, err := server.CreateRunV1(nil, &apiv1beta1.CreateRunRequest{Run: run})
	assert.Nil(t, err)

	expectedRuntimeWorkflow := testWorkflow.DeepCopy()
	template.AddRuntimeMetadata(expectedRuntimeWorkflow)
	expectedRuntimeWorkflow.Spec.Arguments.Parameters = []v1alpha1.Parameter{
		{Name: "param1", Value: v1alpha1.AnyStringPtr("world")},
	}
	expectedRuntimeWorkflow.Labels = map[string]string{util.LabelKeyWorkflowRunId: "123e4567-e89b-12d3-a456-426655440000"}
	expectedRuntimeWorkflow.Annotations = map[string]string{util.AnnotationKeyRunName: "run1"}
	expectedRuntimeWorkflow.Spec.ServiceAccountName = "pipeline-runner"
	template := expectedRuntimeWorkflow.Spec.Templates[0]
	expectedRuntimeWorkflow.Spec.Templates[0] = template
	expectedRuntimeWorkflow.Spec.PodMetadata = &v1alpha1.Metadata{
		Labels: map[string]string{
			util.LabelKeyWorkflowRunId: "123e4567-e89b-12d3-a456-426655440000",
		},
	}

	expectedRunDetail := &apiv1beta1.RunDetail{
		Run: &apiv1beta1.Run{
			Id:             "123e4567-e89b-12d3-a456-426655440000",
			Name:           "run1",
			ServiceAccount: "pipeline-runner",
			StorageState:   apiv1beta1.Run_STORAGESTATE_AVAILABLE,
			CreatedAt:      &timestamp.Timestamp{Seconds: 4},
			ScheduledAt:    &timestamp.Timestamp{Seconds: 4},
			FinishedAt:     &timestamp.Timestamp{},
			Status:         "Pending",
			PipelineSpec: &apiv1beta1.PipelineSpec{
				WorkflowManifest: testWorkflow.ToStringForStore(),
				Parameters:       []*apiv1beta1.Parameter{{Name: "param1", Value: "world"}},
			},
			ResourceReferences: []*apiv1beta1.ResourceReference{
				{
					Key:  &apiv1beta1.ResourceKey{Type: apiv1beta1.ResourceType_EXPERIMENT, Id: experiment.UUID},
					Name: "exp1", Relationship: apiv1beta1.Relationship_OWNER,
				},
			},
		},
		PipelineRuntime: &apiv1beta1.PipelineRuntime{
			WorkflowManifest: util.NewWorkflow(expectedRuntimeWorkflow).ToStringForStore(),
		},
	}

	matched := 0
	for _, resRef := range expectedRunDetail.GetRun().GetResourceReferences() {
		for _, resRef2 := range runDetail.GetRun().GetResourceReferences() {
			if resRef.Key.Type == resRef2.Key.Type && resRef.Key.Id == resRef2.Key.Id && resRef.Relationship == resRef2.Relationship {
				matched++
			}
		}
	}
	assert.Equal(t, len(expectedRunDetail.GetRun().GetResourceReferences()), matched)
	expectedRunDetail.Run.ResourceReferences = runDetail.GetRun().GetResourceReferences()

	expectedRunDetail.Run.PipelineSpec.PipelineId = runDetail.GetRun().GetPipelineSpec().GetPipelineId()
	expectedRunDetail.Run.PipelineSpec.PipelineName = runDetail.GetRun().GetPipelineSpec().GetPipelineName()
	expectedRunDetail.Run.CreatedAt = runDetail.GetRun().GetCreatedAt()
	expectedRunDetail.Run.ScheduledAt = runDetail.GetRun().GetScheduledAt()
	expectedRunDetail.Run.FinishedAt = runDetail.GetRun().GetFinishedAt()

	assert.Equal(t, expectedRunDetail, runDetail)
}

func TestCreateRunV1_RuntimeParams_V2Spec(t *testing.T) {
	clients, manager, experiment := initWithExperiment(t)
	defer clients.Close()
	server := NewRunServer(manager, &RunServerOptions{CollectMetrics: false})

	listParams := []interface{}{1, 2, 3}
	v2RuntimeListParams, _ := structpb.NewList(listParams)
	structParams := map[string]interface{}{"structParam1": "hello", "structParam2": 32}
	v2RuntimeStructParams, _ := structpb.NewStruct(structParams)

	// Test all parameters types converted to model.RuntimeConfig.Parameters, which is string type
	v2RuntimeParams := map[string]*structpb.Value{
		"param1": {Kind: &structpb.Value_StringValue{StringValue: "world"}},
		"param2": {Kind: &structpb.Value_BoolValue{BoolValue: true}},
		"param3": {Kind: &structpb.Value_ListValue{ListValue: v2RuntimeListParams}},
		"param4": {Kind: &structpb.Value_NumberValue{NumberValue: 12}},
		"param5": {Kind: &structpb.Value_StructValue{StructValue: v2RuntimeStructParams}},
	}

	run := &apiv1beta1.Run{
		Name:               "run1",
		ResourceReferences: validReference,
		PipelineSpec: &apiv1beta1.PipelineSpec{
			PipelineManifest: v2SpecHelloWorldParams,
			RuntimeConfig: &apiv1beta1.PipelineSpec_RuntimeConfig{
				Parameters:   v2RuntimeParams,
				PipelineRoot: "model-pipeline-root",
			},
		},
	}
	runDetail, err := server.CreateRunV1(nil, &apiv1beta1.CreateRunRequest{Run: run})
	assert.Nil(t, err)

	expectedRunDetail := &apiv1beta1.RunDetail{
		Run: &apiv1beta1.Run{
			Id:             "123e4567-e89b-12d3-a456-426655440000",
			Name:           "run1",
			ServiceAccount: "pipeline-runner",
			StorageState:   apiv1beta1.Run_STORAGESTATE_AVAILABLE,
			CreatedAt:      &timestamp.Timestamp{Seconds: 2},
			ScheduledAt:    &timestamp.Timestamp{Seconds: 2},
			FinishedAt:     &timestamp.Timestamp{},
			Status:         "Pending",
			PipelineSpec: &apiv1beta1.PipelineSpec{
				PipelineManifest: v2SpecHelloWorldParams,
				RuntimeConfig: &apiv1beta1.PipelineSpec_RuntimeConfig{
					Parameters:   v2RuntimeParams,
					PipelineRoot: "model-pipeline-root",
				},
			},
			ResourceReferences: []*apiv1beta1.ResourceReference{
				{
					Key:  &apiv1beta1.ResourceKey{Type: apiv1beta1.ResourceType_EXPERIMENT, Id: experiment.UUID},
					Name: "exp1", Relationship: apiv1beta1.Relationship_OWNER,
				},
			},
		},
		PipelineRuntime: &apiv1beta1.PipelineRuntime{
			PipelineManifest: v2SpecHelloWorld,
		},
	}

	matched := 0
	for _, resRef := range expectedRunDetail.GetRun().GetResourceReferences() {
		for _, resRef2 := range runDetail.GetRun().GetResourceReferences() {
			if resRef.Key.Type == resRef2.Key.Type && resRef.Key.Id == resRef2.Key.Id && resRef.Relationship == resRef2.Relationship {
				matched++
			}
		}
	}
	assert.Equal(t, len(expectedRunDetail.GetRun().GetResourceReferences()), matched)
	expectedRunDetail.Run.ResourceReferences = runDetail.GetRun().GetResourceReferences()

	expectedRunDetail.Run.PipelineSpec.PipelineId = runDetail.GetRun().GetPipelineSpec().GetPipelineId()
	expectedRunDetail.Run.PipelineSpec.PipelineName = runDetail.GetRun().GetPipelineSpec().GetPipelineName()
	expectedRunDetail.Run.CreatedAt = runDetail.GetRun().GetCreatedAt()
	expectedRunDetail.Run.ScheduledAt = runDetail.GetRun().GetScheduledAt()
	expectedRunDetail.Run.FinishedAt = runDetail.GetRun().GetFinishedAt()
	expectedRunDetail.PipelineRuntime = runDetail.GetPipelineRuntime()

	assert.EqualValues(t, expectedRunDetail, runDetail)
}

func TestCreateRunV1Patch(t *testing.T) {
	clients, manager, experiment := initWithExperiment(t)
	defer clients.Close()
	server := NewRunServer(manager, &RunServerOptions{CollectMetrics: false})
	run := &apiv1beta1.Run{
		Name:               "run1",
		ResourceReferences: validReference,
		PipelineSpec: &apiv1beta1.PipelineSpec{
			WorkflowManifest: testWorkflowPatch.ToStringForStore(),
			Parameters: []*apiv1beta1.Parameter{
				{Name: "param1", Value: "test-default-bucket"},
				{Name: "param2", Value: "test-project-id"},
			},
		},
	}
	runDetail, err := server.CreateRunV1(nil, &apiv1beta1.CreateRunRequest{Run: run})
	assert.Nil(t, err)
	expectedRunDetail := &apiv1beta1.RunDetail{
		Run: &apiv1beta1.Run{
			Id:             "123e4567-e89b-12d3-a456-426655440000",
			Name:           "run1",
			ServiceAccount: "pipeline-runner",
			Status:         "Pending",
			StorageState:   apiv1beta1.Run_STORAGESTATE_AVAILABLE,
			CreatedAt:      &timestamp.Timestamp{Seconds: 2},
			ScheduledAt:    &timestamp.Timestamp{Seconds: 2},
			FinishedAt:     &timestamp.Timestamp{},
			PipelineSpec: &apiv1beta1.PipelineSpec{
				WorkflowManifest: testWorkflowPatch.ToStringForStore(),
				Parameters: []*apiv1beta1.Parameter{
					{Name: "param1", Value: "test-default-bucket"},
					{Name: "param2", Value: "test-project-id"},
				},
			},
			ResourceReferences: []*apiv1beta1.ResourceReference{
				{
					Key:  &apiv1beta1.ResourceKey{Type: apiv1beta1.ResourceType_EXPERIMENT, Id: experiment.UUID},
					Name: "exp1", Relationship: apiv1beta1.Relationship_OWNER,
				},
			},
		},
		PipelineRuntime: &apiv1beta1.PipelineRuntime{
			WorkflowManifest: "{\"kind\":\"Workflow\",\"apiVersion\":\"argoproj.io/v1alpha1\",\"metadata\":{\"name\":\"workflow-name\",\"namespace\":\"ns1\",\"uid\":\"workflow2\",\"creationTimestamp\":null,\"labels\":{\"pipeline/runid\":\"123e4567-e89b-12d3-a456-426655440000\"},\"annotations\":{\"pipelines.kubeflow.org/run_name\":\"run1\"}},\"spec\":{\"templates\":[{\"name\":\"testy\",\"inputs\":{},\"outputs\":{},\"metadata\":{\"annotations\":{\"sidecar.istio.io/inject\":\"false\"},\"labels\":{\"pipelines.kubeflow.org/cache_enabled\":\"true\"}},\"container\":{\"name\":\"\",\"image\":\"docker/whalesay\",\"command\":[\"cowsay\"],\"args\":[\"hello world\"],\"resources\":{}}}],\"entrypoint\":\"testy\",\"arguments\":{\"parameters\":[{\"name\":\"param1\",\"value\":\"test-default-bucket\"},{\"name\":\"param2\",\"value\":\"test-project-id\"}]},\"serviceAccountName\":\"pipeline-runner\",\"podMetadata\":{\"labels\":{\"pipeline/runid\":\"123e4567-e89b-12d3-a456-426655440000\"}}},\"status\":{\"startedAt\":null,\"finishedAt\":null}}",
		},
	}

	matched := 0
	for _, resRef := range expectedRunDetail.GetRun().GetResourceReferences() {
		for _, resRef2 := range runDetail.GetRun().GetResourceReferences() {
			if resRef2.Key.Type == apiv1beta1.ResourceType_NAMESPACE {
				assert.Equal(t, resRef2.Key.Id, experiment.Namespace)
			}
			if resRef.Key.Type == resRef2.Key.Type && resRef.Key.Id == resRef2.Key.Id && resRef.Relationship == resRef2.Relationship {
				matched++
			}
		}
	}
	assert.Equal(t, len(expectedRunDetail.GetRun().GetResourceReferences()), matched)
	expectedRunDetail.Run.ResourceReferences = runDetail.GetRun().GetResourceReferences()

	expectedRunDetail.Run.PipelineSpec.PipelineId = runDetail.GetRun().GetPipelineSpec().GetPipelineId()
	expectedRunDetail.Run.PipelineSpec.PipelineName = runDetail.GetRun().GetPipelineSpec().GetPipelineName()
	expectedRunDetail.Run.CreatedAt = runDetail.GetRun().GetCreatedAt()
	expectedRunDetail.Run.ScheduledAt = runDetail.GetRun().GetScheduledAt()
	expectedRunDetail.Run.FinishedAt = runDetail.GetRun().GetFinishedAt()

	assert.Equal(t, expectedRunDetail, runDetail)
}

func TestCreateRunV1_Unauthorized(t *testing.T) {
	viper.Set(common.MultiUserMode, "true")
	defer viper.Set(common.MultiUserMode, "false")

	userIdentity := "user@google.com"
	md := metadata.New(map[string]string{common.GoogleIAPUserIdentityHeader: common.GoogleIAPUserIdentityPrefix + userIdentity})
	ctx := metadata.NewIncomingContext(context.Background(), md)

	clients, manager, _ := initWithExperiment_SubjectAccessReview_Unauthorized(t)
	defer clients.Close()

	server := NewRunServer(manager, &RunServerOptions{CollectMetrics: false})
	run := &apiv1beta1.Run{
		Name:               "run1",
		ResourceReferences: validReference,
		PipelineSpec: &apiv1beta1.PipelineSpec{
			WorkflowManifest: testWorkflow.ToStringForStore(),
			Parameters:       []*apiv1beta1.Parameter{{Name: "param1", Value: "world"}},
		},
	}
	_, err := server.CreateRunV1(ctx, &apiv1beta1.CreateRunRequest{Run: run})
	assert.NotNil(t, err)
	assert.Contains(
		t,
		err.Error(),
		"PermissionDenied: User 'user@google.com' with groups [] is not authorized with reason",
	)
}

func TestCreateRunV1_Multiuser(t *testing.T) {
	viper.Set(common.MultiUserMode, "true")
	viper.Set(common.DefaultPipelineRunnerServiceAccountFlag, "default-editor")
	defer viper.Set(common.MultiUserMode, "false")
	defer viper.Set(common.DefaultPipelineRunnerServiceAccountFlag, "pipeline-runner")

	md := metadata.New(map[string]string{common.GoogleIAPUserIdentityHeader: common.GoogleIAPUserIdentityPrefix + "user@google.com"})
	ctx := metadata.NewIncomingContext(context.Background(), md)

	clients, manager, experiment := initWithExperiment(t)
	defer clients.Close()
	server := NewRunServer(manager, &RunServerOptions{CollectMetrics: false})
	run := &apiv1beta1.Run{
		Name:               "run1",
		ResourceReferences: validReference,
		PipelineSpec: &apiv1beta1.PipelineSpec{
			WorkflowManifest: testWorkflow.ToStringForStore(),
			Parameters:       []*apiv1beta1.Parameter{{Name: "param1", Value: "world"}},
		},
	}
	runDetail, err := server.CreateRunV1(ctx, &apiv1beta1.CreateRunRequest{Run: run})
	assert.Nil(t, err)

	expectedRuntimeWorkflow := testWorkflow.DeepCopy()
	template.AddRuntimeMetadata(expectedRuntimeWorkflow)
	expectedRuntimeWorkflow.Spec.Arguments.Parameters = []v1alpha1.Parameter{
		{Name: "param1", Value: v1alpha1.AnyStringPtr("world")},
	}
	expectedRuntimeWorkflow.Labels = map[string]string{util.LabelKeyWorkflowRunId: "123e4567-e89b-12d3-a456-426655440000"}
	expectedRuntimeWorkflow.Annotations = map[string]string{util.AnnotationKeyRunName: "run1"}
	expectedRuntimeWorkflow.Spec.ServiceAccountName = "default-editor" // In multi-user mode, we use default service account.
	template := expectedRuntimeWorkflow.Spec.Templates[0]
	expectedRuntimeWorkflow.Spec.Templates[0] = template
	expectedRuntimeWorkflow.Spec.PodMetadata = &v1alpha1.Metadata{
		Labels: map[string]string{
			util.LabelKeyWorkflowRunId: "123e4567-e89b-12d3-a456-426655440000",
		},
	}

	expectedRunDetail := &apiv1beta1.RunDetail{
		Run: &apiv1beta1.Run{
			Id:             "123e4567-e89b-12d3-a456-426655440000",
			Name:           "run1",
			Status:         "Pending",
			ServiceAccount: "default-editor",
			StorageState:   apiv1beta1.Run_STORAGESTATE_AVAILABLE,
			CreatedAt:      &timestamp.Timestamp{Seconds: 4},
			ScheduledAt:    &timestamp.Timestamp{Seconds: 4},
			FinishedAt:     &timestamp.Timestamp{},
			PipelineSpec: &apiv1beta1.PipelineSpec{
				WorkflowManifest: testWorkflow.ToStringForStore(),
				Parameters:       []*apiv1beta1.Parameter{{Name: "param1", Value: "world"}},
			},
			ResourceReferences: []*apiv1beta1.ResourceReference{
				{
					Key:  &apiv1beta1.ResourceKey{Type: apiv1beta1.ResourceType_EXPERIMENT, Id: experiment.UUID},
					Name: "exp1", Relationship: apiv1beta1.Relationship_OWNER,
				},
				{
					Key:  &apiv1beta1.ResourceKey{Type: apiv1beta1.ResourceType_NAMESPACE, Id: "ns1"},
					Name: "ns1", Relationship: apiv1beta1.Relationship_OWNER,
				},
			},
		},
		PipelineRuntime: &apiv1beta1.PipelineRuntime{
			WorkflowManifest: util.NewWorkflow(expectedRuntimeWorkflow).ToStringForStore(),
		},
	}

	matched := 0
	for _, resRef := range expectedRunDetail.GetRun().GetResourceReferences() {
		for _, resRef2 := range runDetail.GetRun().GetResourceReferences() {
			if resRef.Key.Type == resRef2.Key.Type && resRef.Key.Id == resRef2.Key.Id && resRef.Relationship == resRef2.Relationship {
				matched++
			}
		}
	}
	assert.Equal(t, len(expectedRunDetail.GetRun().GetResourceReferences()), matched)
	expectedRunDetail.Run.ResourceReferences = runDetail.GetRun().GetResourceReferences()

	expectedRunDetail.Run.PipelineSpec.PipelineId = runDetail.GetRun().GetPipelineSpec().GetPipelineId()
	expectedRunDetail.Run.PipelineSpec.PipelineName = runDetail.GetRun().GetPipelineSpec().GetPipelineName()
	expectedRunDetail.Run.CreatedAt = runDetail.GetRun().GetCreatedAt()
	expectedRunDetail.Run.ScheduledAt = runDetail.GetRun().GetScheduledAt()
	expectedRunDetail.Run.FinishedAt = runDetail.GetRun().GetFinishedAt()

	assert.Equal(t, expectedRunDetail, runDetail)
}

func TestRunServer_CreateRun_SingleUser(t *testing.T) {
	listParams := []interface{}{1, 2, 3}
	v2RuntimeListParams, _ := structpb.NewList(listParams)
	structParams := map[string]interface{}{"structParam1": "hello", "structParam2": 32}
	v2RuntimeStructParams, _ := structpb.NewStruct(structParams)
	pipelineSpecStruct := &structpb.Struct{}
	yaml.Unmarshal([]byte(v2SpecHelloWorldParams), pipelineSpecStruct)
	runtimeParams := map[string]*structpb.Value{
		"param1": {Kind: &structpb.Value_StringValue{StringValue: "world"}},
		"param2": {Kind: &structpb.Value_BoolValue{BoolValue: true}},
		"param3": {Kind: &structpb.Value_ListValue{ListValue: v2RuntimeListParams}},
		"param4": {Kind: &structpb.Value_NumberValue{NumberValue: 12}},
		"param5": {Kind: &structpb.Value_StructValue{StructValue: v2RuntimeStructParams}},
	}
	runtimeParamsWithExtra := map[string]*structpb.Value{
		"param1": {Kind: &structpb.Value_StringValue{StringValue: "world"}},
		"param2": {Kind: &structpb.Value_BoolValue{BoolValue: true}},
		"param3": {Kind: &structpb.Value_ListValue{ListValue: v2RuntimeListParams}},
		"param4": {Kind: &structpb.Value_NumberValue{NumberValue: 12}},
		"param5": {Kind: &structpb.Value_StructValue{StructValue: v2RuntimeStructParams}},
		"param6": structpb.NewStringValue("hello"),
		"param7": structpb.NewStringValue("world"),
	}
	tests := []struct {
		name    string
		args    *apiv2beta1.CreateRunRequest
		want    *apiv2beta1.Run
		wantErr bool
		errMsg  string
	}{
		{
			"Valid V2 - basic",
			&apiv2beta1.CreateRunRequest{
				Run: &apiv2beta1.Run{
					DisplayName:  "run1",
					ExperimentId: DefaultFakeUUID,
					PipelineSource: &apiv2beta1.Run_PipelineSpec{
						PipelineSpec: pipelineSpecStruct,
					},
					RuntimeConfig: &apiv2beta1.RuntimeConfig{
						Parameters:   runtimeParams,
						PipelineRoot: "model-pipeline-root",
					},
				},
			},
			&apiv2beta1.Run{
				RunId:          "123e4567-e89b-12d3-a456-426655440000",
				ExperimentId:   DefaultFakeUUID,
				DisplayName:    "run1",
				ServiceAccount: "pipeline-runner",
				StorageState:   apiv2beta1.Run_AVAILABLE,
				CreatedAt:      &timestamp.Timestamp{Seconds: 2},
				ScheduledAt:    &timestamp.Timestamp{Seconds: 2},
				FinishedAt:     &timestamp.Timestamp{},
				PipelineSource: &apiv2beta1.Run_PipelineSpec{
					PipelineSpec: nil,
				},
				RuntimeConfig: &apiv2beta1.RuntimeConfig{
					Parameters:   runtimeParams,
					PipelineRoot: "model-pipeline-root",
				},
				State: apiv2beta1.RuntimeState_PENDING,
				StateHistory: []*apiv2beta1.RuntimeStatus{
					{
						UpdateTime: &timestamp.Timestamp{Seconds: 3},
						State:      apiv2beta1.RuntimeState_PENDING,
					},
				},
			},
			false,
			"",
		},
		{
			"Valid V2 - no experiment",
			&apiv2beta1.CreateRunRequest{
				Run: &apiv2beta1.Run{
					DisplayName: "run1",
					PipelineSource: &apiv2beta1.Run_PipelineSpec{
						PipelineSpec: pipelineSpecStruct,
					},
					RuntimeConfig: &apiv2beta1.RuntimeConfig{
						Parameters:   runtimeParams,
						PipelineRoot: "model-pipeline-root",
					},
				},
			},
			&apiv2beta1.Run{
				RunId:          "123e4567-e89b-12d3-a456-426655440000",
				ExperimentId:   DefaultFakeUUID,
				DisplayName:    "run1",
				ServiceAccount: "pipeline-runner",
				StorageState:   apiv2beta1.Run_AVAILABLE,
				CreatedAt:      &timestamp.Timestamp{Seconds: 2},
				ScheduledAt:    &timestamp.Timestamp{Seconds: 2},
				FinishedAt:     &timestamp.Timestamp{},
				PipelineSource: &apiv2beta1.Run_PipelineSpec{
					PipelineSpec: nil,
				},
				RuntimeConfig: &apiv2beta1.RuntimeConfig{
					Parameters:   runtimeParams,
					PipelineRoot: "model-pipeline-root",
				},
				State: apiv2beta1.RuntimeState_PENDING,
				StateHistory: []*apiv2beta1.RuntimeStatus{
					{
						UpdateTime: &timestamp.Timestamp{Seconds: 3},
						State:      apiv2beta1.RuntimeState_PENDING,
					},
				},
			},
			false,
			"",
		},
		{
			"Invalid V2 - missing parameters",
			&apiv2beta1.CreateRunRequest{
				Run: &apiv2beta1.Run{
					DisplayName:  "run1",
					ExperimentId: DefaultFakeUUID,
					PipelineSource: &apiv2beta1.Run_PipelineSpec{
						PipelineSpec: pipelineSpecStruct,
					},
					RuntimeConfig: &apiv2beta1.RuntimeConfig{
						Parameters:   map[string]*structpb.Value{},
						PipelineRoot: "model-pipeline-root",
					},
				},
			},
			nil,
			true,
			"is not optional, yet has neither default value nor user provided value",
		},
		{
			"Invalid V2 - extra parameter",
			&apiv2beta1.CreateRunRequest{
				Run: &apiv2beta1.Run{
					DisplayName:  "run1",
					ExperimentId: DefaultFakeUUID,
					PipelineSource: &apiv2beta1.Run_PipelineSpec{
						PipelineSpec: pipelineSpecStruct,
					},
					RuntimeConfig: &apiv2beta1.RuntimeConfig{
						Parameters:   runtimeParamsWithExtra,
						PipelineRoot: "model-pipeline-root",
					},
				},
			},
			nil,
			true,
			"parameter(s) provided are not required by pipeline:",
		},
	}
	for _, tt := range tests {
		t.Run(tt.name, func(t *testing.T) {
			clients, manager, _ := initWithExperiment(t)
			server := NewRunServer(manager, &RunServerOptions{CollectMetrics: false})
			server.resourceManager.SetDefaultExperimentId(DefaultFakeUUID)
			got, err := server.CreateRun(context.Background(), tt.args)
			if tt.wantErr {
				assert.Nil(t, got)
				assert.NotNil(t, err)
				assert.Contains(t, err.Error(), tt.errMsg)
			} else {
				assert.Nil(t, err)
				tt.want.PipelineSource = &apiv2beta1.Run_PipelineSpec{
					PipelineSpec: got.GetPipelineSpec(),
				}
				assert.EqualValues(t, tt.want, got)
			}
			clients.Close()
		})
	}
}

func TestGetRunV1(t *testing.T) {
	clients, manager, _, _ := initWithExperimentAndPipelineVersion(t)
	defer clients.Close()
	server := NewRunServer(manager, &RunServerOptions{CollectMetrics: false})
	run := &apiv1beta1.Run{
		Name: "run1",
		ResourceReferences: []*apiv1beta1.ResourceReference{
			{
				Key: &apiv1beta1.ResourceKey{
					Type: apiv1beta1.ResourceType_EXPERIMENT,
					Id:   DefaultFakeUUID,
				},
				Relationship: apiv1beta1.Relationship_OWNER,
			},
			{
				Key: &apiv1beta1.ResourceKey{
					Type: apiv1beta1.ResourceType_PIPELINE,
					Id:   DefaultFakeUUID,
				},
				Relationship: apiv1beta1.Relationship_CREATOR,
			},
		},
	}
	runDetail, err := server.CreateRunV1(nil, &apiv1beta1.CreateRunRequest{Run: run})
	assert.Nil(t, err)

	returnedRun, err := server.GetRunV1(context.Background(), &apiv1beta1.GetRunRequest{RunId: runDetail.GetRun().GetId()})
	assert.Nil(t, err)
	assert.Equal(t, runDetail, returnedRun)

	returnedRun2, err := server.GetRunV1(context.Background(), &apiv1beta1.GetRunRequest{RunId: "wrong-id"})
	assert.NotNil(t, err)
	assert.Nil(t, returnedRun2)
	assert.Contains(t, err.Error(), "not found")
}

func TestGetRun(t *testing.T) {
	clients, manager, experiment := initWithExperiment(t)
	defer clients.Close()
	server := NewRunServer(manager, &RunServerOptions{CollectMetrics: false})

	listParams := []interface{}{1, 2, 3}
	v2RuntimeListParams, _ := structpb.NewList(listParams)
	structParams := map[string]interface{}{"structParam1": "hello", "structParam2": 32}
	v2RuntimeStructParams, _ := structpb.NewStruct(structParams)

	// Test all parameters types converted to model.RuntimeConfig.Parameters, which is string type
	v2RuntimeParams := map[string]*structpb.Value{
		"param1": {Kind: &structpb.Value_StringValue{StringValue: "world"}},
		"param2": {Kind: &structpb.Value_BoolValue{BoolValue: true}},
		"param3": {Kind: &structpb.Value_ListValue{ListValue: v2RuntimeListParams}},
		"param4": {Kind: &structpb.Value_NumberValue{NumberValue: 12}},
		"param5": {Kind: &structpb.Value_StructValue{StructValue: v2RuntimeStructParams}},
	}

	pipelineSpecStruct := &structpb.Struct{}
	yaml.Unmarshal([]byte(v2SpecHelloWorldParams), pipelineSpecStruct)

	run := &apiv2beta1.Run{
		DisplayName:  "run1",
		ExperimentId: experiment.UUID,
		PipelineSource: &apiv2beta1.Run_PipelineSpec{
			PipelineSpec: pipelineSpecStruct,
		},
		RuntimeConfig: &apiv2beta1.RuntimeConfig{
			Parameters:   v2RuntimeParams,
			PipelineRoot: "model-pipeline-root",
		},
	}
	returnedRun, err := server.CreateRun(nil, &apiv2beta1.CreateRunRequest{Run: run})
	assert.Nil(t, err)

	expectedRun := &apiv2beta1.Run{
		RunId:          "123e4567-e89b-12d3-a456-426655440000",
		ExperimentId:   experiment.UUID,
		DisplayName:    "run1",
		ServiceAccount: "pipeline-runner",
		StorageState:   apiv2beta1.Run_AVAILABLE,
		CreatedAt:      &timestamp.Timestamp{Seconds: 2},
		ScheduledAt:    &timestamp.Timestamp{Seconds: 2},
		FinishedAt:     &timestamp.Timestamp{},
		PipelineSource: &apiv2beta1.Run_PipelineSpec{
			PipelineSpec: returnedRun.GetPipelineSpec(),
		},
		RuntimeConfig: &apiv2beta1.RuntimeConfig{
			Parameters:   v2RuntimeParams,
			PipelineRoot: "model-pipeline-root",
		},
		State: apiv2beta1.RuntimeState_PENDING,
		StateHistory: []*apiv2beta1.RuntimeStatus{
			{
				UpdateTime: &timestamp.Timestamp{Seconds: 3},
				State:      apiv2beta1.RuntimeState_PENDING,
			},
		},
	}

	newRun, err := server.GetRun(nil, &apiv2beta1.GetRunRequest{RunId: returnedRun.RunId})
	assert.Nil(t, err)
	assert.EqualValues(t, expectedRun, newRun)
}

func TestListRunsV1(t *testing.T) {
	clients, manager, experiment := initWithExperiment(t)
	defer clients.Close()
	server := NewRunServer(manager, &RunServerOptions{CollectMetrics: false})
	run := &apiv1beta1.Run{
		Name:               "run1",
		ResourceReferences: validReference,
		PipelineSpec: &apiv1beta1.PipelineSpec{
			WorkflowManifest: testWorkflow.ToStringForStore(),
			Parameters:       []*apiv1beta1.Parameter{{Name: "param1", Value: "world"}},
		},
	}
	_, err := server.CreateRunV1(context.Background(), &apiv1beta1.CreateRunRequest{Run: run})
	assert.Nil(t, err)

	expectedRun := &apiv1beta1.Run{
		Id:             "123e4567-e89b-12d3-a456-426655440000",
		Name:           "run1",
		ServiceAccount: "pipeline-runner",
		StorageState:   apiv1beta1.Run_STORAGESTATE_AVAILABLE,
		CreatedAt:      &timestamp.Timestamp{Seconds: 2},
		ScheduledAt:    &timestamp.Timestamp{Seconds: 2},
		FinishedAt:     &timestamp.Timestamp{},
		Status:         "Pending",
		PipelineSpec: &apiv1beta1.PipelineSpec{
			WorkflowManifest: testWorkflow.ToStringForStore(),
			Parameters:       []*apiv1beta1.Parameter{{Name: "param1", Value: "world"}},
		},
		ResourceReferences: []*apiv1beta1.ResourceReference{
			{
				Key:          &apiv1beta1.ResourceKey{Type: apiv1beta1.ResourceType_EXPERIMENT, Id: experiment.UUID},
				Relationship: apiv1beta1.Relationship_OWNER,
			},
		},
	}
	listRunsResponse, err := server.ListRunsV1(context.Background(), &apiv1beta1.ListRunsRequest{})
	assert.Nil(t, err)
	assert.Equal(t, 1, len(listRunsResponse.Runs))

	matched := 0
	for _, resRef := range expectedRun.GetResourceReferences() {
		for _, resRef2 := range listRunsResponse.Runs[0].GetResourceReferences() {
			if resRef.Key.Type == resRef2.Key.Type && resRef.Key.Id == resRef2.Key.Id && resRef.Relationship == resRef2.Relationship {
				matched++
			}
		}
	}
	assert.Equal(t, len(expectedRun.GetResourceReferences()), matched)
	expectedRun.ResourceReferences = listRunsResponse.Runs[0].GetResourceReferences()
	expectedRun.PipelineSpec.PipelineId = listRunsResponse.Runs[0].GetPipelineSpec().GetPipelineId()
	expectedRun.PipelineSpec.PipelineName = listRunsResponse.Runs[0].GetPipelineSpec().GetPipelineName()
	expectedRun.PipelineSpec.PipelineManifest = listRunsResponse.Runs[0].GetPipelineSpec().GetPipelineManifest()
	expectedRun.CreatedAt = listRunsResponse.Runs[0].GetCreatedAt()
	expectedRun.ScheduledAt = listRunsResponse.Runs[0].GetScheduledAt()
	expectedRun.FinishedAt = listRunsResponse.Runs[0].GetFinishedAt()
	assert.Equal(t, expectedRun, listRunsResponse.Runs[0])

	listRunsResponse2, err := server.ListRunsV1(context.Background(), &apiv1beta1.ListRunsRequest{
		ResourceReferenceKey: &apiv1beta1.ResourceKey{
			Type: apiv1beta1.ResourceType_EXPERIMENT,
			Id:   experiment.UUID,
		},
	})
	assert.Nil(t, err)
	assert.Equal(t, 1, len(listRunsResponse2.Runs))
	assert.Equal(t, expectedRun, listRunsResponse2.Runs[0])
	assert.Equal(t, listRunsResponse.Runs[0], listRunsResponse2.Runs[0])
}

func TestListRunsV1_MultiUser(t *testing.T) {
	viper.Set(common.MultiUserMode, "true")
	defer viper.Set(common.MultiUserMode, "false")
	userIdentity := "user@google.com"
	md := metadata.New(map[string]string{common.GoogleIAPUserIdentityHeader: common.GoogleIAPUserIdentityPrefix + userIdentity})
	ctx := metadata.NewIncomingContext(context.Background(), md)

	clients, manager, experiment := initWithExperiment(t)
	defer clients.Close()
	server := NewRunServer(manager, &RunServerOptions{CollectMetrics: false})
	run := &apiv1beta1.Run{
		Name:               "run1",
		ResourceReferences: validReference,
		PipelineSpec: &apiv1beta1.PipelineSpec{
			WorkflowManifest: testWorkflow.ToStringForStore(),
			Parameters:       []*apiv1beta1.Parameter{{Name: "param1", Value: "world"}},
		},
	}
	_, err := server.CreateRunV1(ctx, &apiv1beta1.CreateRunRequest{Run: run})
	assert.Nil(t, err)

	expectedRun := &apiv1beta1.Run{
		Id:             "123e4567-e89b-12d3-a456-426655440000",
		Name:           "run1",
		ServiceAccount: "pipeline-runner",
		StorageState:   apiv1beta1.Run_STORAGESTATE_AVAILABLE,
		CreatedAt:      &timestamp.Timestamp{Seconds: 2},
		ScheduledAt:    &timestamp.Timestamp{Seconds: 2},
		FinishedAt:     &timestamp.Timestamp{},
		Status:         "Pending",
		PipelineSpec: &apiv1beta1.PipelineSpec{
			WorkflowManifest: testWorkflow.ToStringForStore(),
			Parameters:       []*apiv1beta1.Parameter{{Name: "param1", Value: "world"}},
		},
		ResourceReferences: []*apiv1beta1.ResourceReference{
			{
				Key:          &apiv1beta1.ResourceKey{Type: apiv1beta1.ResourceType_EXPERIMENT, Id: experiment.UUID},
				Relationship: apiv1beta1.Relationship_OWNER,
			},
			{
				Key:          &apiv1beta1.ResourceKey{Type: apiv1beta1.ResourceType_NAMESPACE, Id: experiment.Namespace},
				Relationship: apiv1beta1.Relationship_OWNER,
			},
		},
	}
	// Empty request must fail in multi-user mode
	listRunsResponse, err := server.ListRunsV1(ctx, &apiv1beta1.ListRunsRequest{})
	assert.NotNil(t, err)
	assert.Nil(t, listRunsResponse)

	listRunsResponse2, err := server.ListRunsV1(ctx, &apiv1beta1.ListRunsRequest{
		ResourceReferenceKey: &apiv1beta1.ResourceKey{
			Type: apiv1beta1.ResourceType_EXPERIMENT,
			Id:   experiment.UUID,
		},
	})
	assert.Nil(t, err)
	assert.Equal(t, 1, len(listRunsResponse2.Runs))
	assert.Equal(t, expectedRun, listRunsResponse2.Runs[0])
}

func TestListRunsV1_Unauthorized(t *testing.T) {
	viper.Set(common.MultiUserMode, "true")
	defer viper.Set(common.MultiUserMode, "false")

	userIdentity := "user@google.com"
	md := metadata.New(map[string]string{common.GoogleIAPUserIdentityHeader: common.GoogleIAPUserIdentityPrefix + userIdentity})
	ctx := metadata.NewIncomingContext(context.Background(), md)

	clients, manager, _ := initWithExperiment_SubjectAccessReview_Unauthorized(t)
	defer clients.Close()

	server := NewRunServer(manager, &RunServerOptions{CollectMetrics: false})
	_, err := server.ListRunsV1(ctx, &apiv1beta1.ListRunsRequest{
		ResourceReferenceKey: &apiv1beta1.ResourceKey{
			Type: apiv1beta1.ResourceType_NAMESPACE,
			Id:   "ns1",
		},
	})
	assert.NotNil(t, err)
	assert.Contains(
		t,
		err.Error(),
		"Check if you have permission to access namespace ns1",
	)
}

func TestListRunsV1_Multiuser(t *testing.T) {
	viper.Set(common.MultiUserMode, "true")
	defer viper.Set(common.MultiUserMode, "false")

	md := metadata.New(map[string]string{common.GoogleIAPUserIdentityHeader: common.GoogleIAPUserIdentityPrefix + "user@google.com"})
	ctx := metadata.NewIncomingContext(context.Background(), md)

	clients, manager, experiment := initWithExperiment(t)
	defer clients.Close()
	server := NewRunServer(manager, &RunServerOptions{CollectMetrics: false})
	run := &apiv1beta1.Run{
		Name:               "run1",
		ResourceReferences: validReference,
		PipelineSpec: &apiv1beta1.PipelineSpec{
			WorkflowManifest: testWorkflow.ToStringForStore(),
			Parameters:       []*apiv1beta1.Parameter{{Name: "param1", Value: "world"}},
		},
	}
	createdRun, err := server.CreateRunV1(ctx, &apiv1beta1.CreateRunRequest{Run: run})
	assert.Nil(t, err)

	expectedRuns := []*apiv1beta1.Run{{
		Id:             "123e4567-e89b-12d3-a456-426655440000",
		Name:           "run1",
		ServiceAccount: "pipeline-runner",
		StorageState:   apiv1beta1.Run_STORAGESTATE_AVAILABLE,
		CreatedAt:      &timestamp.Timestamp{Seconds: 2},
		ScheduledAt:    &timestamp.Timestamp{Seconds: 2},
		FinishedAt:     &timestamp.Timestamp{},
		Status:         "Pending",
		PipelineSpec: &apiv1beta1.PipelineSpec{
			PipelineId:       createdRun.Run.PipelineSpec.GetPipelineId(),
			PipelineName:     createdRun.Run.PipelineSpec.GetPipelineName(),
			WorkflowManifest: testWorkflow.ToStringForStore(),
			Parameters:       []*apiv1beta1.Parameter{{Name: "param1", Value: "world"}},
		},
		ResourceReferences: []*apiv1beta1.ResourceReference{
			{
				Key:          &apiv1beta1.ResourceKey{Type: apiv1beta1.ResourceType_EXPERIMENT, Id: experiment.UUID},
				Relationship: apiv1beta1.Relationship_OWNER,
			},
			{
				Key:          &apiv1beta1.ResourceKey{Type: apiv1beta1.ResourceType_NAMESPACE, Id: experiment.Namespace},
				Relationship: apiv1beta1.Relationship_OWNER,
			},
		},
	}}
	expectedRunsEmpty := []*apiv1beta1.Run{}

	tests := []struct {
		name         string
		request      *apiv1beta1.ListRunsRequest
		wantError    bool
		errorMessage string
		expectedRuns []*apiv1beta1.Run
	}{
		{
			"Valid - filter by experiment",
			&apiv1beta1.ListRunsRequest{
				ResourceReferenceKey: &apiv1beta1.ResourceKey{
					Type: apiv1beta1.ResourceType_EXPERIMENT,
					Id:   "123e4567-e89b-12d3-a456-426655440000",
				},
			},
			false,
			"",
			expectedRuns,
		},
		{
			"Valid - filter by namespace",
			&apiv1beta1.ListRunsRequest{
				ResourceReferenceKey: &apiv1beta1.ResourceKey{
					Type: apiv1beta1.ResourceType_NAMESPACE,
					Id:   "ns1",
				},
			},
			false,
			"",
			expectedRuns,
		},
		{
			"Valid - filter by namespace - no result",
			&apiv1beta1.ListRunsRequest{
				ResourceReferenceKey: &apiv1beta1.ResourceKey{
					Type: apiv1beta1.ResourceType_NAMESPACE,
					Id:   "no-such-ns",
				},
			},
			false,
			"",
			expectedRunsEmpty,
		},
		{
			"Invalid - empty request",
			&apiv1beta1.ListRunsRequest{},
			true,
			"A run cannot have an empty namespace in multi-user mode",
			nil,
		},
		{
			"Invalid - invalid filter type",
			&apiv1beta1.ListRunsRequest{
				ResourceReferenceKey: &apiv1beta1.ResourceKey{
					Type: apiv1beta1.ResourceType_UNKNOWN_RESOURCE_TYPE,
					Id:   "unknown",
				},
			},
			true,
			"Unrecognized resource reference type",
			nil,
		},
	}

	for _, tc := range tests {
		response, err := server.ListRunsV1(ctx, tc.request)

		if tc.wantError {
			if err == nil {
				t.Errorf("TestListRuns_Multiuser(%v) expect error but got nil", tc.name)
			} else if !strings.Contains(err.Error(), tc.errorMessage) {
				t.Errorf("TestListRuns_Multiusert(%v) expect error containing: %v, but got: %v", tc.name, tc.errorMessage, err)
			}
		} else {
			if err != nil {
				t.Errorf("TestListRuns_Multiuser(%v) expect no error but got %v", tc.name, err)
			} else if !cmp.Equal(tc.expectedRuns, response.Runs, cmpopts.EquateEmpty(), protocmp.Transform(), cmpopts.IgnoreFields(apiv1beta1.Run{}, "ScheduledAt", "FinishedAt", "CreatedAt")) {
				t.Errorf("TestListRuns_Multiuser(%v) expect (%+v) but got (%+v)", tc.name, tc.expectedRuns, response.Runs)
			}
		}
	}
}

func TestListRuns(t *testing.T) {
	clients, manager, experiment := initWithExperiment(t)
	defer clients.Close()
	server := NewRunServer(manager, &RunServerOptions{CollectMetrics: false})
	pipelineSpecStruct := &structpb.Struct{}
	yaml.Unmarshal([]byte(v2SpecHelloWorld), pipelineSpecStruct)

	run := &apiv2beta1.Run{
		DisplayName:  "run1",
		ExperimentId: experiment.UUID,
		PipelineSource: &apiv2beta1.Run_PipelineSpec{
			PipelineSpec: pipelineSpecStruct,
		},
		RuntimeConfig: &apiv2beta1.RuntimeConfig{
			PipelineRoot: "model-pipeline-root",
			Parameters: map[string]*structpb.Value{
				"param1": structpb.NewStringValue("world"),
			},
		},
	}
	createdRun, err := server.CreateRun(nil, &apiv2beta1.CreateRunRequest{Run: run})
	assert.Nil(t, err)

	expectedRun := &apiv2beta1.Run{
		RunId:          "123e4567-e89b-12d3-a456-426655440000",
		ExperimentId:   experiment.UUID,
		DisplayName:    "run1",
		ServiceAccount: "pipeline-runner",
		StorageState:   apiv2beta1.Run_AVAILABLE,
		CreatedAt:      &timestamp.Timestamp{Seconds: 2},
		ScheduledAt:    &timestamp.Timestamp{Seconds: 2},
		FinishedAt:     &timestamp.Timestamp{},
		PipelineSource: &apiv2beta1.Run_PipelineSpec{
			PipelineSpec: createdRun.GetPipelineSpec(),
		},
		RuntimeConfig: &apiv2beta1.RuntimeConfig{
			PipelineRoot: "model-pipeline-root",
			Parameters: map[string]*structpb.Value{
				"param1": structpb.NewStringValue("world"),
			},
		},
		State: apiv2beta1.RuntimeState_PENDING,
		StateHistory: []*apiv2beta1.RuntimeStatus{
			{
				UpdateTime: &timestamp.Timestamp{Seconds: 3},
				State:      apiv2beta1.RuntimeState_PENDING,
			},
		},
	}

	listRunsResponse, err := server.ListRuns(nil, &apiv2beta1.ListRunsRequest{
		ExperimentId: experiment.UUID,
	})
	assert.Nil(t, err)
	assert.Equal(t, 1, len(listRunsResponse.Runs))
	listRunsResponse.Runs[0].RuntimeConfig.Parameters = map[string]*structpb.Value{
		"param1": structpb.NewStringValue("world"),
	}
	assert.Equal(t, expectedRun, listRunsResponse.Runs[0])
}

func TestReportRunMetricsV1_RunNotFound(t *testing.T) {
	httpServer := getMockServer(t)
	// Close the server when test finishes
	defer httpServer.Close()

	clientManager, resourceManager, _ := initWithOneTimeRun(t)
	defer clientManager.Close()
	runServer := RunServer{resourceManager: resourceManager, options: &RunServerOptions{CollectMetrics: false}}

	_, err := runServer.ReportRunMetricsV1(context.Background(), &apiv1beta1.ReportRunMetricsRequest{
		RunId: "1",
	})
	AssertUserError(t, err, codes.NotFound)
}

func TestReportRunMetricsV1_Succeed_Multiuser(t *testing.T) {
	viper.Set(common.MultiUserMode, "true")
	defer viper.Set(common.MultiUserMode, "false")
	md := metadata.New(map[string]string{common.GoogleIAPUserIdentityHeader: common.GoogleIAPUserIdentityPrefix + "user@google.com"})
	ctx := metadata.NewIncomingContext(context.Background(), md)

	clientManager, resourceManager, runDetails := initWithOneTimeRun(t)
	defer clientManager.Close()
	runServer := RunServer{resourceManager: resourceManager, options: &RunServerOptions{CollectMetrics: false}}

	response, err := runServer.ReportRunMetricsV1(ctx, &apiv1beta1.ReportRunMetricsRequest{
		RunId:   runDetails.UUID,
		Metrics: []*apiv1beta1.RunMetric{metricV1},
	})
	assert.Nil(t, err)
	expectedResponse := &apiv1beta1.ReportRunMetricsResponse{
		Results: []*apiv1beta1.ReportRunMetricsResponse_ReportRunMetricResult{
			{
				MetricName:   metricV1.Name,
				MetricNodeId: metricV1.NodeId,
				Status:       apiv1beta1.ReportRunMetricsResponse_ReportRunMetricResult_OK,
			},
		},
	}
	assert.Equal(t, expectedResponse, response)

	run, err := runServer.GetRunV1(ctx, &apiv1beta1.GetRunRequest{
		RunId: runDetails.UUID,
	})
	assert.Nil(t, err)
	assert.Equal(t, []*apiv1beta1.RunMetric{metricV1}, run.GetRun().GetMetrics())
}

func TestReportRunMetricsV1_Unauthorized(t *testing.T) {
	viper.Set(common.MultiUserMode, "true")
	defer viper.Set(common.MultiUserMode, "false")
	userIdentity := "user@google.com"
	md := metadata.New(map[string]string{common.GoogleIAPUserIdentityHeader: common.GoogleIAPUserIdentityPrefix + userIdentity})
	ctx := metadata.NewIncomingContext(context.Background(), md)

	clientManager, resourceManager, runDetails := initWithOneTimeRun(t)
	defer clientManager.Close()
	clientManager.SubjectAccessReviewClientFake = client.NewFakeSubjectAccessReviewClientUnauthorized()
	resourceManager = resource.NewResourceManager(clientManager)
	runServer := RunServer{resourceManager: resourceManager, options: &RunServerOptions{CollectMetrics: false}}

	_, err := runServer.ReportRunMetricsV1(ctx, &apiv1beta1.ReportRunMetricsRequest{
		RunId:   runDetails.UUID,
		Metrics: []*apiv1beta1.RunMetric{metricV1},
	})
	assert.NotNil(t, err)
	assert.Contains(
		t,
		err.Error(),
		"PermissionDenied: User 'user@google.com' with groups [] is not authorized",
	)
}

func TestReportRunMetricsV1_PartialFailures(t *testing.T) {
	httpServer := getMockServer(t)
	// Close the server when test finishes
	defer httpServer.Close()

	clientManager, resourceManager, runDetail := initWithOneTimeRun(t)
	defer clientManager.Close()
	runServer := RunServer{resourceManager: resourceManager, options: &RunServerOptions{CollectMetrics: false}}

	validMetric := metricV1
	invalidNameMetric := &apiv1beta1.RunMetric{
		Name:   "$metric-1",
		NodeId: "node-1",
	}
	invalidNodeIDMetric := &apiv1beta1.RunMetric{
		Name: "metric-1",
	}
	response, err := runServer.ReportRunMetricsV1(context.Background(), &apiv1beta1.ReportRunMetricsRequest{
		RunId:   runDetail.UUID,
		Metrics: []*apiv1beta1.RunMetric{validMetric, invalidNameMetric, invalidNodeIDMetric},
	})
	assert.Nil(t, err)
	expectedResponse := &apiv1beta1.ReportRunMetricsResponse{
		Results: []*apiv1beta1.ReportRunMetricsResponse_ReportRunMetricResult{
			{
				MetricName:   validMetric.Name,
				MetricNodeId: validMetric.NodeId,
				Status:       apiv1beta1.ReportRunMetricsResponse_ReportRunMetricResult_OK,
			},
			{
				MetricName:   invalidNameMetric.Name,
				MetricNodeId: invalidNameMetric.NodeId,
				Status:       apiv1beta1.ReportRunMetricsResponse_ReportRunMetricResult_INVALID_ARGUMENT,
			},
			{
				MetricName:   invalidNodeIDMetric.Name,
				MetricNodeId: invalidNodeIDMetric.NodeId,
				Status:       apiv1beta1.ReportRunMetricsResponse_ReportRunMetricResult_INVALID_ARGUMENT,
			},
		},
	}
	// Message fields, which are not reliable, are ignored from the test.
	for _, result := range response.Results {
		result.Message = ""
	}
	assert.Equal(t, expectedResponse, response)
}

func TestCanAccessRun_Unauthorized(t *testing.T) {
	viper.Set(common.MultiUserMode, "true")
	defer viper.Set(common.MultiUserMode, "false")

	clients, manager, experiment := initWithExperiment_SubjectAccessReview_Unauthorized(t)
	defer clients.Close()
	runServer := RunServer{resourceManager: manager, options: &RunServerOptions{CollectMetrics: false}}

	userIdentity := "user@google.com"
	md := metadata.New(map[string]string{common.GoogleIAPUserIdentityHeader: common.GoogleIAPUserIdentityPrefix + userIdentity})
	ctx := metadata.NewIncomingContext(context.Background(), md)

	apiRun := &apiv1beta1.Run{
		Name: "run1",
		PipelineSpec: &apiv1beta1.PipelineSpec{
			WorkflowManifest: testWorkflow.ToStringForStore(),
			Parameters: []*apiv1beta1.Parameter{
				{Name: "param1", Value: "world"},
			},
		},
		ResourceReferences: []*apiv1beta1.ResourceReference{
			{
				Key:          &apiv1beta1.ResourceKey{Type: apiv1beta1.ResourceType_EXPERIMENT, Id: experiment.UUID},
				Relationship: apiv1beta1.Relationship_OWNER,
			},
		},
	}
	modelRun, _ := toModelRun(apiRun)
	modelRun.Namespace = experiment.Namespace
	runDetail, err := manager.CreateRun(ctx, modelRun)
	assert.Nil(t, err)

	err = runServer.canAccessRun(ctx, runDetail.UUID, &authorizationv1.ResourceAttributes{Verb: common.RbacResourceVerbGet})
	assert.NotNil(t, err)
	assert.Contains(
		t,
		err.Error(),
<<<<<<< HEAD
		"User 'user@google.com' with groups [] is not authorized with reason",
=======
		"User 'user@google.com' is not authorized with reason: this is not allowed",
>>>>>>> d1b7d98c
	)
}

func TestCanAccessRun_Authorized(t *testing.T) {
	viper.Set(common.MultiUserMode, "true")
	defer viper.Set(common.MultiUserMode, "false")

	clients, manager, oneTimeRun := initWithOneTimeRun(t)
	defer clients.Close()
	runServer := RunServer{resourceManager: manager, options: &RunServerOptions{CollectMetrics: false}}

	md := metadata.New(map[string]string{common.GoogleIAPUserIdentityHeader: common.GoogleIAPUserIdentityPrefix + "user@google.com"})
	ctx := metadata.NewIncomingContext(context.Background(), md)

	err := runServer.canAccessRun(ctx, oneTimeRun.UUID, &authorizationv1.ResourceAttributes{Verb: common.RbacResourceVerbGet})
	assert.Nil(t, err)
}

func TestCanAccessRun_Unauthenticated(t *testing.T) {
	viper.Set(common.MultiUserMode, "true")
	defer viper.Set(common.MultiUserMode, "false")

	clients, manager, experiment := initWithExperiment(t)
	defer clients.Close()
	runServer := RunServer{resourceManager: manager, options: &RunServerOptions{CollectMetrics: false}}

	md := metadata.New(map[string]string{"no-identity-header": "user"})
	ctx := metadata.NewIncomingContext(context.Background(), md)

	apiRun := &apiv1beta1.Run{
		Name: "run1",
		PipelineSpec: &apiv1beta1.PipelineSpec{
			WorkflowManifest: testWorkflow.ToStringForStore(),
			Parameters: []*apiv1beta1.Parameter{
				{Name: "param1", Value: "world"},
			},
		},
		ResourceReferences: []*apiv1beta1.ResourceReference{
			{
				Key:          &apiv1beta1.ResourceKey{Type: apiv1beta1.ResourceType_EXPERIMENT, Id: experiment.UUID},
				Relationship: apiv1beta1.Relationship_OWNER,
			},
			{
				Key:          &apiv1beta1.ResourceKey{Type: apiv1beta1.ResourceType_NAMESPACE, Id: experiment.Namespace},
				Relationship: apiv1beta1.Relationship_OWNER,
			},
		},
	}
	modelRun, err := toModelRun(apiRun)
	assert.Nil(t, err)
	runDetail, _ := manager.CreateRun(context.Background(), modelRun)
	assert.Nil(t, err)

	err = runServer.canAccessRun(ctx, runDetail.UUID, &authorizationv1.ResourceAttributes{Verb: common.RbacResourceVerbGet})
	assert.NotNil(t, err)
	assert.Contains(
		t,
		err.Error(),
		"Unauthenticated: Request header error: there is no user identity header",
	)
}

func TestReadArtifactsV1_Succeed(t *testing.T) {
	viper.Set(common.MultiUserMode, "true")
	defer viper.Set(common.MultiUserMode, "false")

	md := metadata.New(map[string]string{common.GoogleIAPUserIdentityHeader: common.GoogleIAPUserIdentityPrefix + "user@google.com"})
	ctx := metadata.NewIncomingContext(context.Background(), md)

	expectedContent := "test"
	filePath := "test/file.txt"
	resourceManager, manager, run := initWithOneTimeRun(t)
	resourceManager.ObjectStore().AddFile([]byte(expectedContent), filePath)
	workflow := util.NewWorkflow(&v1alpha1.Workflow{
		TypeMeta: v1.TypeMeta{
			APIVersion: "argoproj.io/v1alpha1",
			Kind:       "Workflow",
		},
		ObjectMeta: v1.ObjectMeta{
			Name:              "workflow-name",
			Namespace:         "ns1",
			UID:               "workflow1",
			Labels:            map[string]string{util.LabelKeyWorkflowRunId: run.UUID},
			CreationTimestamp: v1.NewTime(time.Unix(11, 0).UTC()),
			OwnerReferences: []v1.OwnerReference{{
				APIVersion: "kubeflow.org/v1beta1",
				Kind:       "Workflow",
				Name:       "workflow-name",
				UID:        types.UID(run.UUID),
			}},
		},
		Status: v1alpha1.WorkflowStatus{
			Nodes: map[string]v1alpha1.NodeStatus{
				"node-1": {
					Outputs: &v1alpha1.Outputs{
						Artifacts: []v1alpha1.Artifact{
							{
								Name: "artifact-1",
								ArtifactLocation: v1alpha1.ArtifactLocation{
									S3: &v1alpha1.S3Artifact{
										Key: filePath,
									},
								},
							},
						},
					},
				},
			},
		},
	})
	_, err := manager.ReportWorkflowResource(context.Background(), workflow)
	assert.Nil(t, err)

	runServer := RunServer{resourceManager: manager, options: &RunServerOptions{CollectMetrics: false}}
	artifact := &apiv1beta1.ReadArtifactRequest{
		RunId:        run.UUID,
		NodeId:       "node-1",
		ArtifactName: "artifact-1",
	}
	response, err := runServer.ReadArtifactV1(ctx, artifact)
	assert.Nil(t, err)

	expectedResponse := &apiv1beta1.ReadArtifactResponse{
		Data: []byte(expectedContent),
	}
	assert.Equal(t, expectedResponse, response)
}

func TestReadArtifactsV1_Unauthorized(t *testing.T) {
	viper.Set(common.MultiUserMode, "true")
	defer viper.Set(common.MultiUserMode, "false")
	userIdentity := "user@google.com"
	md := metadata.New(map[string]string{common.GoogleIAPUserIdentityHeader: common.GoogleIAPUserIdentityPrefix + userIdentity})
	ctx := metadata.NewIncomingContext(context.Background(), md)

	clientManager, _, run := initWithOneTimeRun(t)

	// make the following request unauthorized
	clientManager.SubjectAccessReviewClientFake = client.NewFakeSubjectAccessReviewClientUnauthorized()
	resourceManager := resource.NewResourceManager(clientManager)

	runServer := RunServer{resourceManager: resourceManager, options: &RunServerOptions{CollectMetrics: false}}
	artifact := &apiv1beta1.ReadArtifactRequest{
		RunId:        run.UUID,
		NodeId:       "node-1",
		ArtifactName: "artifact-1",
	}
	_, err := runServer.ReadArtifactV1(ctx, artifact)
	assert.NotNil(t, err)
	assert.Contains(
		t,
<<<<<<< HEAD
		err,
		wrapFailedAuthzRequestError(wrapFailedAuthzApiResourcesError(getPermissionDeniedError(userIdentity, []string{}, resourceAttributes))).Error(),
=======
		err.Error(),
		"User 'user@google.com' is not authorized with reason: this is not allowed",
>>>>>>> d1b7d98c
	)
}

func TestReadArtifactsV1_Run_NotFound(t *testing.T) {
	clientManager := resource.NewFakeClientManagerOrFatal(util.NewFakeTimeForEpoch())
	manager := resource.NewResourceManager(clientManager)
	runServer := RunServer{resourceManager: manager, options: &RunServerOptions{CollectMetrics: false}}
	artifact := &apiv1beta1.ReadArtifactRequest{
		RunId:        "Wrong_RUN_UUID",
		NodeId:       "node-1",
		ArtifactName: "artifact-1",
	}
	_, err := runServer.ReadArtifactV1(context.Background(), artifact)
	assert.NotNil(t, err)
	err = err.(*util.UserError)

	assert.True(t, util.IsUserErrorCodeMatch(err, codes.NotFound))
}

func TestReadArtifactsV1_Resource_NotFound(t *testing.T) {
	_, manager, run := initWithOneTimeRun(t)

	workflow := util.NewWorkflow(&v1alpha1.Workflow{
		TypeMeta: v1.TypeMeta{
			APIVersion: "argoproj.io/v1alpha1",
			Kind:       "Workflow",
		},
		ObjectMeta: v1.ObjectMeta{
			Name:              "workflow-name",
			Namespace:         "ns1",
			UID:               "workflow1",
			Labels:            map[string]string{util.LabelKeyWorkflowRunId: run.UUID},
			CreationTimestamp: v1.NewTime(time.Unix(11, 0).UTC()),
			OwnerReferences: []v1.OwnerReference{{
				APIVersion: "kubeflow.org/v1beta1",
				Kind:       "Workflow",
				Name:       "workflow-name",
				UID:        types.UID(run.UUID),
			}},
		},
	})
	_, err := manager.ReportWorkflowResource(context.Background(), workflow)
	assert.Nil(t, err)

	runServer := RunServer{resourceManager: manager, options: &RunServerOptions{CollectMetrics: false}}
	//`artifactRequest` search for node that does not exist
	artifactRequest := &apiv1beta1.ReadArtifactRequest{
		RunId:        run.UUID,
		NodeId:       "node-1",
		ArtifactName: "artifact-1",
	}
	_, err = runServer.ReadArtifactV1(context.Background(), artifactRequest)
	assert.NotNil(t, err)
	assert.True(t, util.IsUserErrorCodeMatch(err, codes.NotFound))
}

func TestReadArtifacts_Succeed(t *testing.T) {
	viper.Set(common.MultiUserMode, "true")
	defer viper.Set(common.MultiUserMode, "false")

	md := metadata.New(map[string]string{common.GoogleIAPUserIdentityHeader: common.GoogleIAPUserIdentityPrefix + "user@google.com"})
	ctx := metadata.NewIncomingContext(context.Background(), md)

	expectedContent := "test"
	filePath := "test/file.txt"
	resourceManager, manager, run := initWithOneTimeRun(t)
	resourceManager.ObjectStore().AddFile([]byte(expectedContent), filePath)
	workflow := util.NewWorkflow(&v1alpha1.Workflow{
		TypeMeta: v1.TypeMeta{
			APIVersion: "argoproj.io/v1alpha1",
			Kind:       "Workflow",
		},
		ObjectMeta: v1.ObjectMeta{
			Name:              "workflow-name",
			Namespace:         "ns1",
			UID:               "workflow1",
			Labels:            map[string]string{util.LabelKeyWorkflowRunId: run.UUID},
			CreationTimestamp: v1.NewTime(time.Unix(11, 0).UTC()),
			OwnerReferences: []v1.OwnerReference{{
				APIVersion: "kubeflow.org/v1beta1",
				Kind:       "Workflow",
				Name:       "workflow-name",
				UID:        types.UID(run.UUID),
			}},
		},
		Status: v1alpha1.WorkflowStatus{
			Nodes: map[string]v1alpha1.NodeStatus{
				"node-1": {
					Outputs: &v1alpha1.Outputs{
						Artifacts: []v1alpha1.Artifact{
							{
								Name: "artifact-1",
								ArtifactLocation: v1alpha1.ArtifactLocation{
									S3: &v1alpha1.S3Artifact{
										Key: filePath,
									},
								},
							},
						},
					},
				},
			},
		},
	})
	_, err := manager.ReportWorkflowResource(context.Background(), workflow)
	assert.Nil(t, err)

	runServer := RunServer{resourceManager: manager, options: &RunServerOptions{CollectMetrics: false}}
	artifact := &apiv2beta1.ReadArtifactRequest{
		RunId:        run.UUID,
		NodeId:       "node-1",
		ArtifactName: "artifact-1",
	}
	response, err := runServer.ReadArtifact(ctx, artifact)
	assert.Nil(t, err)

	expectedResponse := &apiv2beta1.ReadArtifactResponse{
		Data: []byte(expectedContent),
	}
	assert.Equal(t, expectedResponse, response)
}

func TestRetryRun(t *testing.T) {
	clients, manager, experiment := initWithExperiment(t)
	defer clients.Close()
	server := NewRunServer(manager, &RunServerOptions{CollectMetrics: false})

	listParams := []interface{}{1, 2, 3}
	v2RuntimeListParams, _ := structpb.NewList(listParams)
	structParams := map[string]interface{}{"structParam1": "hello", "structParam2": 32}
	v2RuntimeStructParams, _ := structpb.NewStruct(structParams)

	// Test all parameters types converted to model.RuntimeConfig.Parameters, which is string type
	v2RuntimeParams := map[string]*structpb.Value{
		"param1": &structpb.Value{Kind: &structpb.Value_StringValue{StringValue: "world"}},
		"param2": &structpb.Value{Kind: &structpb.Value_BoolValue{BoolValue: true}},
		"param3": &structpb.Value{Kind: &structpb.Value_ListValue{ListValue: v2RuntimeListParams}},
		"param4": &structpb.Value{Kind: &structpb.Value_NumberValue{NumberValue: 12}},
		"param5": &structpb.Value{Kind: &structpb.Value_StructValue{StructValue: v2RuntimeStructParams}},
	}

	pipelineSpecStruct := &structpb.Struct{}
	yaml.Unmarshal([]byte(v2SpecHelloWorldParams), pipelineSpecStruct)

	run := &apiv2beta1.Run{
		DisplayName:  "run1",
		ExperimentId: experiment.UUID,
		PipelineSource: &apiv2beta1.Run_PipelineSpec{
			PipelineSpec: pipelineSpecStruct,
		},
		RuntimeConfig: &apiv2beta1.RuntimeConfig{
			Parameters:   v2RuntimeParams,
			PipelineRoot: "model-pipeline-root",
		},
	}
	run, err := server.CreateRun(nil, &apiv2beta1.CreateRunRequest{Run: run})
	assert.Nil(t, err)

	_, err = server.RetryRun(nil, &apiv2beta1.RetryRunRequest{RunId: run.RunId})
}<|MERGE_RESOLUTION|>--- conflicted
+++ resolved
@@ -1362,11 +1362,7 @@
 	assert.Contains(
 		t,
 		err.Error(),
-<<<<<<< HEAD
 		"User 'user@google.com' with groups [] is not authorized with reason",
-=======
-		"User 'user@google.com' is not authorized with reason: this is not allowed",
->>>>>>> d1b7d98c
 	)
 }
 
@@ -1518,13 +1514,8 @@
 	assert.NotNil(t, err)
 	assert.Contains(
 		t,
-<<<<<<< HEAD
-		err,
-		wrapFailedAuthzRequestError(wrapFailedAuthzApiResourcesError(getPermissionDeniedError(userIdentity, []string{}, resourceAttributes))).Error(),
-=======
 		err.Error(),
-		"User 'user@google.com' is not authorized with reason: this is not allowed",
->>>>>>> d1b7d98c
+		"User 'user@google.com' with groups [] is not authorized with reason: this is not allowed",
 	)
 }
 
