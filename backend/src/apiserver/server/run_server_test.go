package server

import (
	"context"
	"strings"
	"testing"
	"time"

	"google.golang.org/protobuf/testing/protocmp"

	"github.com/argoproj/argo-workflows/v3/pkg/apis/workflow/v1alpha1"
	"github.com/golang/protobuf/ptypes/timestamp"
	"github.com/google/go-cmp/cmp"
	"github.com/google/go-cmp/cmp/cmpopts"
	api "github.com/kubeflow/pipelines/backend/api/go_client"
	kfpauth "github.com/kubeflow/pipelines/backend/src/apiserver/auth"
	"github.com/kubeflow/pipelines/backend/src/apiserver/client"
	"github.com/kubeflow/pipelines/backend/src/apiserver/common"
	"github.com/kubeflow/pipelines/backend/src/apiserver/resource"
	"github.com/kubeflow/pipelines/backend/src/common/util"
	"github.com/spf13/viper"
	"github.com/stretchr/testify/assert"
	"google.golang.org/grpc/codes"
	"google.golang.org/grpc/metadata"
	"google.golang.org/protobuf/types/known/structpb"
	authorizationv1 "k8s.io/api/authorization/v1"
	v1 "k8s.io/apimachinery/pkg/apis/meta/v1"
	"k8s.io/apimachinery/pkg/types"
)

<<<<<<< HEAD
func TestCreateRun_V1Params(t *testing.T) {
=======
var metric = &api.RunMetric{
	Name:   "metric-1",
	NodeId: "node-1",
	Value: &api.RunMetric_NumberValue{
		NumberValue: 0.88,
	},
	Format: api.RunMetric_RAW,
}

func TestCreateRun(t *testing.T) {
>>>>>>> 2299cd7f
	clients, manager, experiment := initWithExperiment(t)
	defer clients.Close()
	server := NewRunServer(manager, &RunServerOptions{CollectMetrics: false})
	run := &api.Run{
		Name:               "run1",
		ResourceReferences: validReference,
		PipelineSpec: &api.PipelineSpec{
			WorkflowManifest: testWorkflow.ToStringForStore(),
			Parameters:       []*api.Parameter{{Name: "param1", Value: "world"}},
		},
	}
	runDetail, err := server.CreateRun(nil, &api.CreateRunRequest{Run: run})
	assert.Nil(t, err)

	expectedRuntimeWorkflow := testWorkflow.DeepCopy()
	resource.AddRuntimeMetadata(expectedRuntimeWorkflow)
	expectedRuntimeWorkflow.Spec.Arguments.Parameters = []v1alpha1.Parameter{
		{Name: "param1", Value: v1alpha1.AnyStringPtr("world")}}
	expectedRuntimeWorkflow.Labels = map[string]string{util.LabelKeyWorkflowRunId: "123e4567-e89b-12d3-a456-426655440000"}
	expectedRuntimeWorkflow.Annotations = map[string]string{util.AnnotationKeyRunName: "run1"}
	expectedRuntimeWorkflow.Spec.ServiceAccountName = "pipeline-runner"
	template := expectedRuntimeWorkflow.Spec.Templates[0]
	expectedRuntimeWorkflow.Spec.Templates[0] = template
	expectedRuntimeWorkflow.Spec.PodMetadata = &v1alpha1.Metadata{
		Labels: map[string]string{
			util.LabelKeyWorkflowRunId: "123e4567-e89b-12d3-a456-426655440000",
		},
	}

	expectedRunDetail := api.RunDetail{
		Run: &api.Run{
			Id:             "123e4567-e89b-12d3-a456-426655440000",
			Name:           "run1",
			ServiceAccount: "pipeline-runner",
			StorageState:   api.Run_STORAGESTATE_AVAILABLE,
			CreatedAt:      &timestamp.Timestamp{Seconds: 2},
			ScheduledAt:    &timestamp.Timestamp{Seconds: 2},
			FinishedAt:     &timestamp.Timestamp{},
			Status:         "Running",
			PipelineSpec: &api.PipelineSpec{
				WorkflowManifest: testWorkflow.ToStringForStore(),
				Parameters:       []*api.Parameter{{Name: "param1", Value: "world"}},
				RuntimeConfig:    &api.PipelineSpec_RuntimeConfig{},
			},
			ResourceReferences: []*api.ResourceReference{
				{
					Key:  &api.ResourceKey{Type: api.ResourceType_EXPERIMENT, Id: experiment.UUID},
					Name: "exp1", Relationship: api.Relationship_OWNER,
				},
			},
		},
		PipelineRuntime: &api.PipelineRuntime{
			WorkflowManifest: util.NewWorkflow(expectedRuntimeWorkflow).ToStringForStore(),
		},
	}
	assert.Equal(t, expectedRunDetail, *runDetail)
}

func TestCreateRun_RuntimeParams(t *testing.T) {
	clients, manager, experiment := initWithExperiment(t)
	defer clients.Close()
	server := NewRunServer(manager, &RunServerOptions{CollectMetrics: false})

	listParams := []interface{}{1, 2, 3}
	v2RuntimeListParams, _ := structpb.NewList(listParams)
	structParams := map[string]interface{}{"structParam1": "hello", "structParam2": 32}
	v2RuntimeStructParams, _ := structpb.NewStruct(structParams)

	// Test all parameters types converted to model.RuntimeConfig.Parameters, which is string type
	v2RuntimeParams := map[string]*structpb.Value{
		"param2": &structpb.Value{Kind: &structpb.Value_StringValue{StringValue: "world"}},
		"param3": &structpb.Value{Kind: &structpb.Value_BoolValue{BoolValue: true}},
		"param4": &structpb.Value{Kind: &structpb.Value_ListValue{ListValue: v2RuntimeListParams}},
		"param5": &structpb.Value{Kind: &structpb.Value_NumberValue{NumberValue: 12}},
		"param6": &structpb.Value{Kind: &structpb.Value_StructValue{StructValue: v2RuntimeStructParams}},
	}

	run := &api.Run{
		Name:               "run1",
		ResourceReferences: validReference,
		PipelineSpec: &api.PipelineSpec{
			PipelineManifest: v2SpecHelloWorld,
			RuntimeConfig: &api.PipelineSpec_RuntimeConfig{
				Parameters:   v2RuntimeParams,
				PipelineRoot: "model-pipeline-root",
			},
		},
	}
	runDetail, err := server.CreateRun(nil, &api.CreateRunRequest{Run: run})
	assert.Nil(t, err)

	expectedRunDetail := api.RunDetail{
		Run: &api.Run{
			Id:             "123e4567-e89b-12d3-a456-426655440000",
			Name:           "run1",
			ServiceAccount: "pipeline-runner",
			StorageState:   api.Run_STORAGESTATE_AVAILABLE,
			CreatedAt:      &timestamp.Timestamp{Seconds: 2},
			ScheduledAt:    &timestamp.Timestamp{Seconds: 2},
			FinishedAt:     &timestamp.Timestamp{},
			// Status:         "Running",
			Status: "",
			PipelineSpec: &api.PipelineSpec{
				PipelineManifest: v2SpecHelloWorld,
				RuntimeConfig: &api.PipelineSpec_RuntimeConfig{
					Parameters:   v2RuntimeParams,
					PipelineRoot: "model-pipeline-root",
				},
			},
			ResourceReferences: []*api.ResourceReference{
				{
					Key:  &api.ResourceKey{Type: api.ResourceType_EXPERIMENT, Id: experiment.UUID},
					Name: "exp1", Relationship: api.Relationship_OWNER,
				},
			},
		},
		PipelineRuntime: &api.PipelineRuntime{},
	}
	assert.EqualValues(t, expectedRunDetail, *runDetail)
}

func TestCreateRunPatch(t *testing.T) {
	clients, manager, experiment := initWithExperiment(t)
	defer clients.Close()
	server := NewRunServer(manager, &RunServerOptions{CollectMetrics: false})
	run := &api.Run{
		Name:               "run1",
		ResourceReferences: validReference,
		PipelineSpec: &api.PipelineSpec{
			WorkflowManifest: testWorkflowPatch.ToStringForStore(),
			Parameters: []*api.Parameter{
				{Name: "param1", Value: "test-default-bucket"},
				{Name: "param2", Value: "test-project-id"}},
		},
	}
	runDetail, err := server.CreateRun(nil, &api.CreateRunRequest{Run: run})
	assert.Nil(t, err)

	expectedRuntimeWorkflow := testWorkflowPatch.DeepCopy()
	resource.AddRuntimeMetadata(expectedRuntimeWorkflow)
	expectedRuntimeWorkflow.Spec.Arguments.Parameters = []v1alpha1.Parameter{
		{Name: "param1", Value: v1alpha1.AnyStringPtr("test-default-bucket")},
		{Name: "param2", Value: v1alpha1.AnyStringPtr("test-project-id")},
	}
	expectedRuntimeWorkflow.Labels = map[string]string{util.LabelKeyWorkflowRunId: "123e4567-e89b-12d3-a456-426655440000"}
	expectedRuntimeWorkflow.Annotations = map[string]string{util.AnnotationKeyRunName: "run1"}
	expectedRuntimeWorkflow.Spec.ServiceAccountName = "pipeline-runner"
	template := expectedRuntimeWorkflow.Spec.Templates[0]
	expectedRuntimeWorkflow.Spec.Templates[0] = template
	expectedRuntimeWorkflow.Spec.PodMetadata = &v1alpha1.Metadata{
		Labels: map[string]string{
			util.LabelKeyWorkflowRunId: "123e4567-e89b-12d3-a456-426655440000",
		},
	}

	expectedRunDetail := api.RunDetail{
		Run: &api.Run{
			Id:             "123e4567-e89b-12d3-a456-426655440000",
			Name:           "run1",
			ServiceAccount: "pipeline-runner",
			StorageState:   api.Run_STORAGESTATE_AVAILABLE,
			CreatedAt:      &timestamp.Timestamp{Seconds: 2},
			ScheduledAt:    &timestamp.Timestamp{Seconds: 2},
			FinishedAt:     &timestamp.Timestamp{},
			PipelineSpec: &api.PipelineSpec{
				WorkflowManifest: testWorkflowPatch.ToStringForStore(),
				Parameters: []*api.Parameter{
					{Name: "param1", Value: "test-default-bucket"},
					{Name: "param2", Value: "test-project-id"},
				},
				RuntimeConfig: &api.PipelineSpec_RuntimeConfig{},
			},
			ResourceReferences: []*api.ResourceReference{
				{
					Key:  &api.ResourceKey{Type: api.ResourceType_EXPERIMENT, Id: experiment.UUID},
					Name: "exp1", Relationship: api.Relationship_OWNER,
				},
			},
		},
		PipelineRuntime: &api.PipelineRuntime{
			WorkflowManifest: util.NewWorkflow(expectedRuntimeWorkflow).ToStringForStore(),
		},
	}
	assert.Equal(t, expectedRunDetail, *runDetail)
}

func TestCreateRun_Unauthorized(t *testing.T) {
	viper.Set(common.MultiUserMode, "true")
	defer viper.Set(common.MultiUserMode, "false")

	userIdentity := "user@google.com"
	md := metadata.New(map[string]string{common.GoogleIAPUserIdentityHeader: common.GoogleIAPUserIdentityPrefix + userIdentity})
	ctx := metadata.NewIncomingContext(context.Background(), md)

	clients, manager, _ := initWithExperiment_SubjectAccessReview_Unauthorized(t)
	defer clients.Close()

	server := NewRunServer(manager, &RunServerOptions{CollectMetrics: false})
	run := &api.Run{
		Name:               "run1",
		ResourceReferences: validReference,
		PipelineSpec: &api.PipelineSpec{
			WorkflowManifest: testWorkflow.ToStringForStore(),
			Parameters:       []*api.Parameter{{Name: "param1", Value: "world"}},
		},
	}
	_, err := server.CreateRun(ctx, &api.CreateRunRequest{Run: run})
	assert.NotNil(t, err)
	resourceAttributes := &authorizationv1.ResourceAttributes{
		Namespace: "ns1",
		Verb:      common.RbacResourceVerbCreate,
		Group:     common.RbacPipelinesGroup,
		Version:   common.RbacPipelinesVersion,
		Resource:  common.RbacResourceTypeRuns,
		Name:      "run1",
	}
	assert.EqualError(
		t,
		err,
		wrapFailedAuthzRequestError(wrapFailedAuthzApiResourcesError(getPermissionDeniedError(userIdentity, resourceAttributes))).Error(),
	)
}

func TestCreateRun_Multiuser(t *testing.T) {
	viper.Set(common.MultiUserMode, "true")
	viper.Set(common.DefaultPipelineRunnerServiceAccountFlag, "default-editor")
	defer viper.Set(common.MultiUserMode, "false")
	defer viper.Set(common.DefaultPipelineRunnerServiceAccountFlag, "pipeline-runner")

	md := metadata.New(map[string]string{common.GoogleIAPUserIdentityHeader: common.GoogleIAPUserIdentityPrefix + "user@google.com"})
	ctx := metadata.NewIncomingContext(context.Background(), md)

	clients, manager, experiment := initWithExperiment(t)
	defer clients.Close()
	server := NewRunServer(manager, &RunServerOptions{CollectMetrics: false})
	run := &api.Run{
		Name:               "run1",
		ResourceReferences: validReference,
		PipelineSpec: &api.PipelineSpec{
			WorkflowManifest: testWorkflow.ToStringForStore(),
			Parameters:       []*api.Parameter{{Name: "param1", Value: "world"}},
		},
	}
	runDetail, err := server.CreateRun(ctx, &api.CreateRunRequest{Run: run})
	assert.Nil(t, err)

	expectedRuntimeWorkflow := testWorkflow.DeepCopy()
	resource.AddRuntimeMetadata(expectedRuntimeWorkflow)
	expectedRuntimeWorkflow.Spec.Arguments.Parameters = []v1alpha1.Parameter{
		{Name: "param1", Value: v1alpha1.AnyStringPtr("world")}}
	expectedRuntimeWorkflow.Labels = map[string]string{util.LabelKeyWorkflowRunId: "123e4567-e89b-12d3-a456-426655440000"}
	expectedRuntimeWorkflow.Annotations = map[string]string{util.AnnotationKeyRunName: "run1"}
	expectedRuntimeWorkflow.Spec.ServiceAccountName = "default-editor" // In multi-user mode, we use default service account.
	template := expectedRuntimeWorkflow.Spec.Templates[0]
	expectedRuntimeWorkflow.Spec.Templates[0] = template
	expectedRuntimeWorkflow.Spec.PodMetadata = &v1alpha1.Metadata{
		Labels: map[string]string{
			util.LabelKeyWorkflowRunId: "123e4567-e89b-12d3-a456-426655440000",
		},
	}

	expectedRunDetail := api.RunDetail{
		Run: &api.Run{
			Id:             "123e4567-e89b-12d3-a456-426655440000",
			Name:           "run1",
			Status:         "Running",
			ServiceAccount: "default-editor",
			StorageState:   api.Run_STORAGESTATE_AVAILABLE,
			CreatedAt:      &timestamp.Timestamp{Seconds: 2},
			ScheduledAt:    &timestamp.Timestamp{Seconds: 2},
			FinishedAt:     &timestamp.Timestamp{},
			PipelineSpec: &api.PipelineSpec{
				WorkflowManifest: testWorkflow.ToStringForStore(),
				Parameters:       []*api.Parameter{{Name: "param1", Value: "world"}},
				RuntimeConfig:    &api.PipelineSpec_RuntimeConfig{},
			},
			ResourceReferences: []*api.ResourceReference{
				{
					Key:  &api.ResourceKey{Type: api.ResourceType_EXPERIMENT, Id: experiment.UUID},
					Name: "exp1", Relationship: api.Relationship_OWNER,
				},
			},
		},
		PipelineRuntime: &api.PipelineRuntime{
			WorkflowManifest: util.NewWorkflow(expectedRuntimeWorkflow).ToStringForStore(),
		},
	}
	assert.Equal(t, expectedRunDetail, *runDetail)
}

func TestListRun(t *testing.T) {
	clients, manager, experiment := initWithExperiment(t)
	defer clients.Close()
	server := NewRunServer(manager, &RunServerOptions{CollectMetrics: false})
	run := &api.Run{
		Name:               "run1",
		ResourceReferences: validReference,
		PipelineSpec: &api.PipelineSpec{
			WorkflowManifest: testWorkflow.ToStringForStore(),
			Parameters:       []*api.Parameter{{Name: "param1", Value: "world"}},
		},
	}
	_, err := server.CreateRun(nil, &api.CreateRunRequest{Run: run})
	assert.Nil(t, err)

	expectedRun := &api.Run{
		Id:             "123e4567-e89b-12d3-a456-426655440000",
		Name:           "run1",
		ServiceAccount: "pipeline-runner",
		StorageState:   api.Run_STORAGESTATE_AVAILABLE,
		CreatedAt:      &timestamp.Timestamp{Seconds: 2},
		ScheduledAt:    &timestamp.Timestamp{Seconds: 2},
		FinishedAt:     &timestamp.Timestamp{},
		Status:         "Running",
		PipelineSpec: &api.PipelineSpec{
			WorkflowManifest: testWorkflow.ToStringForStore(),
			Parameters:       []*api.Parameter{{Name: "param1", Value: "world"}},
			RuntimeConfig:    &api.PipelineSpec_RuntimeConfig{},
		},
		ResourceReferences: []*api.ResourceReference{
			{
				Key:  &api.ResourceKey{Type: api.ResourceType_EXPERIMENT, Id: experiment.UUID},
				Name: "exp1", Relationship: api.Relationship_OWNER,
			},
		},
	}
	listRunsResponse, err := server.ListRuns(nil, &api.ListRunsRequest{})
	assert.Nil(t, err)
	assert.Equal(t, 1, len(listRunsResponse.Runs))
	assert.Equal(t, expectedRun, listRunsResponse.Runs[0])
}

func TestListRuns_Unauthorized(t *testing.T) {
	viper.Set(common.MultiUserMode, "true")
	defer viper.Set(common.MultiUserMode, "false")

	userIdentity := "user@google.com"
	md := metadata.New(map[string]string{common.GoogleIAPUserIdentityHeader: common.GoogleIAPUserIdentityPrefix + userIdentity})
	ctx := metadata.NewIncomingContext(context.Background(), md)

	clients, manager, _ := initWithExperiment_SubjectAccessReview_Unauthorized(t)
	defer clients.Close()

	server := NewRunServer(manager, &RunServerOptions{CollectMetrics: false})
	_, err := server.ListRuns(ctx, &api.ListRunsRequest{
		ResourceReferenceKey: &api.ResourceKey{
			Type: api.ResourceType_NAMESPACE,
			Id:   "ns1",
		},
	})
	assert.NotNil(t, err)
	resourceAttributes := &authorizationv1.ResourceAttributes{
		Namespace: "ns1",
		Verb:      common.RbacResourceVerbList,
		Group:     common.RbacPipelinesGroup,
		Version:   common.RbacPipelinesVersion,
		Resource:  common.RbacResourceTypeRuns,
	}
	assert.EqualError(
		t,
		err,
		util.Wrap(
			wrapFailedAuthzApiResourcesError(getPermissionDeniedError(userIdentity, resourceAttributes)),
			"Failed to authorize with namespace resource reference.").Error(),
	)
}

func TestListRuns_Multiuser(t *testing.T) {
	viper.Set(common.MultiUserMode, "true")
	defer viper.Set(common.MultiUserMode, "false")

	md := metadata.New(map[string]string{common.GoogleIAPUserIdentityHeader: common.GoogleIAPUserIdentityPrefix + "user@google.com"})
	ctx := metadata.NewIncomingContext(context.Background(), md)

	clients, manager, experiment := initWithExperiment(t)
	defer clients.Close()
	server := NewRunServer(manager, &RunServerOptions{CollectMetrics: false})
	run := &api.Run{
		Name:               "run1",
		ResourceReferences: validReference,
		PipelineSpec: &api.PipelineSpec{
			WorkflowManifest: testWorkflow.ToStringForStore(),
			Parameters:       []*api.Parameter{{Name: "param1", Value: "world"}},
		},
	}
	_, err := server.CreateRun(ctx, &api.CreateRunRequest{Run: run})
	assert.Nil(t, err)

	expectedRuns := []*api.Run{{
		Id:             "123e4567-e89b-12d3-a456-426655440000",
		Name:           "run1",
		ServiceAccount: "pipeline-runner",
		StorageState:   api.Run_STORAGESTATE_AVAILABLE,
		CreatedAt:      &timestamp.Timestamp{Seconds: 2},
		ScheduledAt:    &timestamp.Timestamp{Seconds: 2},
		FinishedAt:     &timestamp.Timestamp{},
		Status:         "Running",
		PipelineSpec: &api.PipelineSpec{
			WorkflowManifest: testWorkflow.ToStringForStore(),
			Parameters:       []*api.Parameter{{Name: "param1", Value: "world"}},
			RuntimeConfig: &api.PipelineSpec_RuntimeConfig{
				Parameters:   make(map[string]*structpb.Value),
				PipelineRoot: "",
			},
		},
		ResourceReferences: []*api.ResourceReference{
			{
				Key:  &api.ResourceKey{Type: api.ResourceType_EXPERIMENT, Id: experiment.UUID},
				Name: "exp1", Relationship: api.Relationship_OWNER,
			},
		},
	}}
	expectedRunsEmpty := []*api.Run{}

	tests := []struct {
		name         string
		request      *api.ListRunsRequest
		wantError    bool
		errorMessage string
		expectedRuns []*api.Run
	}{
		{
			"Valid - filter by experiment",
			&api.ListRunsRequest{
				ResourceReferenceKey: &api.ResourceKey{
					Type: api.ResourceType_EXPERIMENT,
					Id:   "123e4567-e89b-12d3-a456-426655440000",
				},
			},
			false,
			"",
			expectedRuns,
		},
		{
			"Valid - filter by namespace",
			&api.ListRunsRequest{
				ResourceReferenceKey: &api.ResourceKey{
					Type: api.ResourceType_NAMESPACE,
					Id:   "ns1",
				},
			},
			false,
			"",
			expectedRuns,
		},
		{
			"Vailid - filter by namespace - no result",
			&api.ListRunsRequest{
				ResourceReferenceKey: &api.ResourceKey{
					Type: api.ResourceType_NAMESPACE,
					Id:   "no-such-ns",
				},
			},
			false,
			"",
			expectedRunsEmpty,
		},
		{
			"Invalid - no filter",
			&api.ListRunsRequest{},
			true,
			"ListRuns must filter by resource reference",
			nil,
		},
		{
			"Inalid - invalid filter type",
			&api.ListRunsRequest{
				ResourceReferenceKey: &api.ResourceKey{
					Type: api.ResourceType_UNKNOWN_RESOURCE_TYPE,
					Id:   "unknown",
				},
			},
			true,
			"Unrecognized resource reference type",
			nil,
		},
	}

	for _, tc := range tests {
		response, err := server.ListRuns(ctx, tc.request)

		if tc.wantError {
			if err == nil {
				t.Errorf("TestListRuns_Multiuser(%v) expect error but got nil", tc.name)
			} else if !strings.Contains(err.Error(), tc.errorMessage) {
				t.Errorf("TestListRuns_Multiusert(%v) expect error containing: %v, but got: %v", tc.name, tc.errorMessage, err)
			}
		} else {
			if err != nil {
				t.Errorf("TestListRuns_Multiuser(%v) expect no error but got %v", tc.name, err)
			} else if !cmp.Equal(tc.expectedRuns, response.Runs, cmpopts.EquateEmpty(), protocmp.Transform(), cmpopts.IgnoreFields(api.Run{}, "ScheduledAt", "FinishedAt", "CreatedAt")) {
				t.Errorf("TestListRuns_Multiuser(%v) expect (%+v) but got (%+v)", tc.name, tc.expectedRuns, response.Runs)
			}
		}
	}

}

func TestValidateCreateRunRequest(t *testing.T) {
	clients, manager, _ := initWithExperiment(t)
	defer clients.Close()
	server := NewRunServer(manager, &RunServerOptions{CollectMetrics: false})
	run := &api.Run{
		Name:               "run1",
		ResourceReferences: validReference,
		PipelineSpec: &api.PipelineSpec{
			WorkflowManifest: testWorkflow.ToStringForStore(),
			Parameters:       []*api.Parameter{{Name: "param1", Value: "world"}},
		},
	}
	err := server.validateCreateRunRequest(&api.CreateRunRequest{Run: run})
	assert.Nil(t, err)
}

func TestValidateCreateRunRequest_WithPipelineVersionReference(t *testing.T) {
	clients, manager, _ := initWithExperimentAndPipelineVersion(t)
	defer clients.Close()
	server := NewRunServer(manager, &RunServerOptions{CollectMetrics: false})
	run := &api.Run{
		Name:               "run1",
		ResourceReferences: validReferencesOfExperimentAndPipelineVersion,
	}
	err := server.validateCreateRunRequest(&api.CreateRunRequest{Run: run})
	assert.Nil(t, err)
}

func TestValidateCreateRunRequest_EmptyName(t *testing.T) {
	clients, manager, _ := initWithExperiment(t)
	defer clients.Close()
	server := NewRunServer(manager, &RunServerOptions{CollectMetrics: false})
	run := &api.Run{
		ResourceReferences: validReference,
		PipelineSpec: &api.PipelineSpec{
			WorkflowManifest: testWorkflow.ToStringForStore(),
			Parameters:       []*api.Parameter{{Name: "param1", Value: "world"}},
		},
	}
	err := server.validateCreateRunRequest(&api.CreateRunRequest{Run: run})
	assert.NotNil(t, err)
	assert.Contains(t, err.Error(), "The run name is empty")
}

func TestValidateCreateRunRequest_InvalidPipelineVersionReference(t *testing.T) {
	clients, manager, _ := initWithExperiment(t)
	defer clients.Close()
	server := NewRunServer(manager, &RunServerOptions{CollectMetrics: false})
	run := &api.Run{
		Name:               "run1",
		ResourceReferences: referencesOfExperimentAndInvalidPipelineVersion,
	}
	err := server.validateCreateRunRequest(&api.CreateRunRequest{Run: run})
	assert.NotNil(t, err)
	assert.Contains(t, err.Error(), "Get pipelineVersionId failed.")
}

func TestValidateCreateRunRequest_NoExperiment(t *testing.T) {
	clients, manager, _ := initWithExperiment(t)
	defer clients.Close()
	server := NewRunServer(manager, &RunServerOptions{CollectMetrics: false})
	run := &api.Run{
		Name:               "run1",
		ResourceReferences: nil,
		PipelineSpec: &api.PipelineSpec{
			WorkflowManifest: testWorkflow.ToStringForStore(),
			Parameters:       []*api.Parameter{{Name: "param1", Value: "world"}},
		},
	}
	err := server.validateCreateRunRequest(&api.CreateRunRequest{Run: run})
	assert.Nil(t, err)
}

func TestValidateCreateRunRequest_NilPipelineSpecAndEmptyPipelineVersion(t *testing.T) {
	clients, manager, _ := initWithExperiment(t)
	defer clients.Close()
	server := NewRunServer(manager, &RunServerOptions{CollectMetrics: false})
	run := &api.Run{
		Name:               "run1",
		ResourceReferences: validReference,
	}
	err := server.validateCreateRunRequest(&api.CreateRunRequest{Run: run})
	assert.NotNil(t, err)
	assert.Contains(t, err.Error(), "Please specify a pipeline by providing a (workflow manifest or pipeline manifest) or (pipeline id or/and pipeline version).")
}

func TestValidateCreateRunRequest_WorkflowManifestAndPipelineVersion(t *testing.T) {
	clients, manager, _ := initWithExperimentAndPipelineVersion(t)
	defer clients.Close()
	server := NewRunServer(manager, &RunServerOptions{CollectMetrics: false})
	run := &api.Run{
		Name:               "run1",
		ResourceReferences: validReferencesOfExperimentAndPipelineVersion,
		PipelineSpec: &api.PipelineSpec{
			WorkflowManifest: testWorkflow.ToStringForStore(),
			Parameters:       []*api.Parameter{{Name: "param1", Value: "world"}},
		},
	}
	err := server.validateCreateRunRequest(&api.CreateRunRequest{Run: run})
	assert.NotNil(t, err)
	assert.Contains(t, err.Error(), "Please don't specify a pipeline version or pipeline ID when you specify a workflow manifest or pipeline manifest.")
}

func TestValidateCreateRunRequest_InvalidPipelineSpec(t *testing.T) {
	clients, manager, _ := initWithExperiment(t)
	defer clients.Close()
	server := NewRunServer(manager, &RunServerOptions{CollectMetrics: false})
	run := &api.Run{
		Name:               "run1",
		ResourceReferences: validReference,
		PipelineSpec: &api.PipelineSpec{
			PipelineId:       resource.DefaultFakeUUID,
			WorkflowManifest: testWorkflow.ToStringForStore(),
			Parameters:       []*api.Parameter{{Name: "param1", Value: "world"}},
		},
	}
	err := server.validateCreateRunRequest(&api.CreateRunRequest{Run: run})
	assert.NotNil(t, err)
	assert.Contains(t, err.Error(), "Please don't specify a pipeline version or pipeline ID when you specify a workflow manifest or pipeline manifest.")
}

func TestValidateCreateRunRequest_TooMuchParameters(t *testing.T) {
	clients, manager, _ := initWithExperiment(t)
	defer clients.Close()
	server := NewRunServer(manager, &RunServerOptions{CollectMetrics: false})

	var params []*api.Parameter
	// Create a long enough parameter string so it exceed the length limit of parameter.
	for i := 0; i < 10000; i++ {
		params = append(params, &api.Parameter{Name: "param2", Value: "world"})
	}
	run := &api.Run{
		Name:               "run1",
		ResourceReferences: validReference,
		PipelineSpec: &api.PipelineSpec{
			WorkflowManifest: testWorkflow.ToStringForStore(),
			Parameters:       params,
		},
	}

	err := server.validateCreateRunRequest(&api.CreateRunRequest{Run: run})
	assert.NotNil(t, err)
	assert.Contains(t, err.Error(), "The input parameter length exceed maximum size")
}

func TestReportRunMetrics_RunNotFound(t *testing.T) {
	httpServer := getMockServer(t)
	// Close the server when test finishes
	defer httpServer.Close()

	clientManager, resourceManager, _ := initWithOneTimeRun(t)
	defer clientManager.Close()
	runServer := RunServer{resourceManager: resourceManager, options: &RunServerOptions{CollectMetrics: false}}

	_, err := runServer.ReportRunMetrics(context.Background(), &api.ReportRunMetricsRequest{
		RunId: "1",
	})
	AssertUserError(t, err, codes.NotFound)
}

func TestReportRunMetrics_Succeed(t *testing.T) {
	viper.Set(common.MultiUserMode, "true")
	defer viper.Set(common.MultiUserMode, "false")
	md := metadata.New(map[string]string{common.GoogleIAPUserIdentityHeader: common.GoogleIAPUserIdentityPrefix + "user@google.com"})
	ctx := metadata.NewIncomingContext(context.Background(), md)

	clientManager, resourceManager, runDetails := initWithOneTimeRun(t)
	defer clientManager.Close()
	runServer := RunServer{resourceManager: resourceManager, options: &RunServerOptions{CollectMetrics: false}}

	response, err := runServer.ReportRunMetrics(ctx, &api.ReportRunMetricsRequest{
		RunId:   runDetails.UUID,
		Metrics: []*api.RunMetric{metric},
	})
	assert.Nil(t, err)
	expectedResponse := &api.ReportRunMetricsResponse{
		Results: []*api.ReportRunMetricsResponse_ReportRunMetricResult{
			{
				MetricName:   metric.Name,
				MetricNodeId: metric.NodeId,
				Status:       api.ReportRunMetricsResponse_ReportRunMetricResult_OK,
			},
		},
	}
	assert.Equal(t, expectedResponse, response)

	run, err := runServer.GetRun(ctx, &api.GetRunRequest{
		RunId: runDetails.UUID,
	})
	assert.Nil(t, err)
	assert.Equal(t, []*api.RunMetric{metric}, run.GetRun().GetMetrics())
}

func TestReportRunMetrics_Unauthorized(t *testing.T) {
	viper.Set(common.MultiUserMode, "true")
	defer viper.Set(common.MultiUserMode, "false")
	userIdentity := "user@google.com"
	md := metadata.New(map[string]string{common.GoogleIAPUserIdentityHeader: common.GoogleIAPUserIdentityPrefix + userIdentity})
	ctx := metadata.NewIncomingContext(context.Background(), md)

	clientManager, resourceManager, runDetails := initWithOneTimeRun(t)
	defer clientManager.Close()
	clientManager.SubjectAccessReviewClientFake = client.NewFakeSubjectAccessReviewClientUnauthorized()
	resourceManager = resource.NewResourceManager(clientManager)
	runServer := RunServer{resourceManager: resourceManager, options: &RunServerOptions{CollectMetrics: false}}

	_, err := runServer.ReportRunMetrics(ctx, &api.ReportRunMetricsRequest{
		RunId:   runDetails.UUID,
		Metrics: []*api.RunMetric{metric},
	})
	assert.NotNil(t, err)
	resourceAttributes := &authorizationv1.ResourceAttributes{
		Namespace: runDetails.Namespace,
		Verb:      common.RbacResourceVerbReportMetrics,
		Group:     common.RbacPipelinesGroup,
		Version:   common.RbacPipelinesVersion,
		Resource:  common.RbacResourceTypeRuns,
		Name:      runDetails.Name,
	}
	assert.EqualError(
		t,
		err,
		wrapFailedAuthzRequestError(wrapFailedAuthzApiResourcesError(getPermissionDeniedError(userIdentity, resourceAttributes))).Error(),
	)

}

func TestReportRunMetrics_PartialFailures(t *testing.T) {
	httpServer := getMockServer(t)
	// Close the server when test finishes
	defer httpServer.Close()

	clientManager, resourceManager, runDetail := initWithOneTimeRun(t)
	defer clientManager.Close()
	runServer := RunServer{resourceManager: resourceManager, options: &RunServerOptions{CollectMetrics: false}}

	validMetric := metric
	invalidNameMetric := &api.RunMetric{
		Name:   "$metric-1",
		NodeId: "node-1",
	}
	invalidNodeIDMetric := &api.RunMetric{
		Name: "metric-1",
	}
	response, err := runServer.ReportRunMetrics(context.Background(), &api.ReportRunMetricsRequest{
		RunId:   runDetail.UUID,
		Metrics: []*api.RunMetric{validMetric, invalidNameMetric, invalidNodeIDMetric},
	})
	assert.Nil(t, err)
	expectedResponse := &api.ReportRunMetricsResponse{
		Results: []*api.ReportRunMetricsResponse_ReportRunMetricResult{
			{
				MetricName:   validMetric.Name,
				MetricNodeId: validMetric.NodeId,
				Status:       api.ReportRunMetricsResponse_ReportRunMetricResult_OK,
			},
			{
				MetricName:   invalidNameMetric.Name,
				MetricNodeId: invalidNameMetric.NodeId,
				Status:       api.ReportRunMetricsResponse_ReportRunMetricResult_INVALID_ARGUMENT,
			},
			{
				MetricName:   invalidNodeIDMetric.Name,
				MetricNodeId: invalidNodeIDMetric.NodeId,
				Status:       api.ReportRunMetricsResponse_ReportRunMetricResult_INVALID_ARGUMENT,
			},
		},
	}
	// Message fields, which are not reliable, are ignored from the test.
	for _, result := range response.Results {
		result.Message = ""
	}
	assert.Equal(t, expectedResponse, response)
}

func TestCanAccessRun_Unauthorized(t *testing.T) {
	viper.Set(common.MultiUserMode, "true")
	defer viper.Set(common.MultiUserMode, "false")

	clients, manager, experiment := initWithExperiment_SubjectAccessReview_Unauthorized(t)
	defer clients.Close()
	runServer := RunServer{resourceManager: manager, options: &RunServerOptions{CollectMetrics: false}}

	userIdentity := "user@google.com"
	md := metadata.New(map[string]string{common.GoogleIAPUserIdentityHeader: common.GoogleIAPUserIdentityPrefix + userIdentity})
	ctx := metadata.NewIncomingContext(context.Background(), md)

	apiRun := &api.Run{
		Name: "run1",
		PipelineSpec: &api.PipelineSpec{
			WorkflowManifest: testWorkflow.ToStringForStore(),
			Parameters: []*api.Parameter{
				{Name: "param1", Value: "world"},
			},
		},
		ResourceReferences: []*api.ResourceReference{
			{
				Key:          &api.ResourceKey{Type: api.ResourceType_NAMESPACE, Id: "ns"},
				Relationship: api.Relationship_OWNER,
			},
			{
				Key:          &api.ResourceKey{Type: api.ResourceType_EXPERIMENT, Id: experiment.UUID},
				Relationship: api.Relationship_OWNER,
			},
		},
	}
	runDetail, _ := manager.CreateRun(context.Background(), apiRun)

	err := runServer.canAccessRun(ctx, runDetail.UUID, &authorizationv1.ResourceAttributes{Verb: common.RbacResourceVerbGet})
	assert.NotNil(t, err)
	resourceAttributes := &authorizationv1.ResourceAttributes{
		Namespace: runDetail.Namespace,
		Verb:      common.RbacResourceVerbGet,
		Group:     common.RbacPipelinesGroup,
		Version:   common.RbacPipelinesVersion,
		Resource:  common.RbacResourceTypeRuns,
		Name:      runDetail.Name,
	}
	assert.EqualError(
		t,
		err,
		wrapFailedAuthzApiResourcesError(getPermissionDeniedError(userIdentity, resourceAttributes)).Error(),
	)
}

func TestCanAccessRun_Authorized(t *testing.T) {
	viper.Set(common.MultiUserMode, "true")
	defer viper.Set(common.MultiUserMode, "false")

	clients, manager, experiment := initWithExperiment(t)
	defer clients.Close()
	runServer := RunServer{resourceManager: manager, options: &RunServerOptions{CollectMetrics: false}}

	md := metadata.New(map[string]string{common.GoogleIAPUserIdentityHeader: common.GoogleIAPUserIdentityPrefix + "user@google.com"})
	ctx := metadata.NewIncomingContext(context.Background(), md)

	apiRun := &api.Run{
		Name: "run1",
		PipelineSpec: &api.PipelineSpec{
			WorkflowManifest: testWorkflow.ToStringForStore(),
			Parameters: []*api.Parameter{
				{Name: "param1", Value: "world"},
			},
		},
		ResourceReferences: []*api.ResourceReference{
			{
				Key:          &api.ResourceKey{Type: api.ResourceType_EXPERIMENT, Id: experiment.UUID},
				Relationship: api.Relationship_OWNER,
			},
		},
	}
	runDetail, _ := manager.CreateRun(context.Background(), apiRun)

	err := runServer.canAccessRun(ctx, runDetail.UUID, &authorizationv1.ResourceAttributes{Verb: common.RbacResourceVerbGet})
	assert.Nil(t, err)
}

func TestCanAccessRun_Unauthenticated(t *testing.T) {
	viper.Set(common.MultiUserMode, "true")
	defer viper.Set(common.MultiUserMode, "false")

	clients, manager, experiment := initWithExperiment(t)
	defer clients.Close()
	runServer := RunServer{resourceManager: manager, options: &RunServerOptions{CollectMetrics: false}}

	md := metadata.New(map[string]string{"no-identity-header": "user"})
	ctx := metadata.NewIncomingContext(context.Background(), md)

	apiRun := &api.Run{
		Name: "run1",
		PipelineSpec: &api.PipelineSpec{
			WorkflowManifest: testWorkflow.ToStringForStore(),
			Parameters: []*api.Parameter{
				{Name: "param1", Value: "world"},
			},
		},
		ResourceReferences: []*api.ResourceReference{
			{
				Key:          &api.ResourceKey{Type: api.ResourceType_NAMESPACE, Id: "ns"},
				Relationship: api.Relationship_OWNER,
			},
			{
				Key:          &api.ResourceKey{Type: api.ResourceType_EXPERIMENT, Id: experiment.UUID},
				Relationship: api.Relationship_OWNER,
			},
		},
	}
	runDetail, _ := manager.CreateRun(context.Background(), apiRun)

	err := runServer.canAccessRun(ctx, runDetail.UUID, &authorizationv1.ResourceAttributes{Verb: common.RbacResourceVerbGet})
	assert.NotNil(t, err)
	assert.EqualError(
		t,
		err,
		wrapFailedAuthzApiResourcesError(kfpauth.IdentityHeaderMissingError).Error(),
	)
}

func TestReadArtifacts_Succeed(t *testing.T) {
	viper.Set(common.MultiUserMode, "true")
	defer viper.Set(common.MultiUserMode, "false")

	md := metadata.New(map[string]string{common.GoogleIAPUserIdentityHeader: common.GoogleIAPUserIdentityPrefix + "user@google.com"})
	ctx := metadata.NewIncomingContext(context.Background(), md)

	expectedContent := "test"
	filePath := "test/file.txt"
	resourceManager, manager, run := initWithOneTimeRun(t)
	resourceManager.ObjectStore().AddFile([]byte(expectedContent), filePath)
	workflow := util.NewWorkflow(&v1alpha1.Workflow{
		TypeMeta: v1.TypeMeta{
			APIVersion: "argoproj.io/v1alpha1",
			Kind:       "Workflow",
		},
		ObjectMeta: v1.ObjectMeta{
			Name:              "workflow-name",
			Namespace:         "ns1",
			UID:               "workflow1",
			Labels:            map[string]string{util.LabelKeyWorkflowRunId: run.UUID},
			CreationTimestamp: v1.NewTime(time.Unix(11, 0).UTC()),
			OwnerReferences: []v1.OwnerReference{{
				APIVersion: "kubeflow.org/v1beta1",
				Kind:       "Workflow",
				Name:       "workflow-name",
				UID:        types.UID(run.UUID),
			}},
		},
		Status: v1alpha1.WorkflowStatus{
			Nodes: map[string]v1alpha1.NodeStatus{
				"node-1": {
					Outputs: &v1alpha1.Outputs{
						Artifacts: []v1alpha1.Artifact{
							{
								Name: "artifact-1",
								ArtifactLocation: v1alpha1.ArtifactLocation{
									S3: &v1alpha1.S3Artifact{
										Key: filePath,
									},
								},
							},
						},
					},
				},
			},
		},
	})
	err := manager.ReportWorkflowResource(context.Background(), workflow)
	assert.Nil(t, err)

	runServer := RunServer{resourceManager: manager, options: &RunServerOptions{CollectMetrics: false}}
	artifact := &api.ReadArtifactRequest{
		RunId:        run.UUID,
		NodeId:       "node-1",
		ArtifactName: "artifact-1",
	}
	response, err := runServer.ReadArtifact(ctx, artifact)
	assert.Nil(t, err)

	expectedResponse := &api.ReadArtifactResponse{
		Data: []byte(expectedContent),
	}
	assert.Equal(t, expectedResponse, response)
}

func TestReadArtifacts_Unauthorized(t *testing.T) {
	viper.Set(common.MultiUserMode, "true")
	defer viper.Set(common.MultiUserMode, "false")
	userIdentity := "user@google.com"
	md := metadata.New(map[string]string{common.GoogleIAPUserIdentityHeader: common.GoogleIAPUserIdentityPrefix + userIdentity})
	ctx := metadata.NewIncomingContext(context.Background(), md)

	clientManager, resourceManager, run := initWithOneTimeRun(t)

	//make the following request unauthorized
	clientManager.SubjectAccessReviewClientFake = client.NewFakeSubjectAccessReviewClientUnauthorized()
	resourceManager = resource.NewResourceManager(clientManager)

	runServer := RunServer{resourceManager: resourceManager, options: &RunServerOptions{CollectMetrics: false}}
	artifact := &api.ReadArtifactRequest{
		RunId:        run.UUID,
		NodeId:       "node-1",
		ArtifactName: "artifact-1",
	}
	_, err := runServer.ReadArtifact(ctx, artifact)
	assert.NotNil(t, err)

	resourceAttributes := &authorizationv1.ResourceAttributes{
		Namespace: run.Namespace,
		Verb:      common.RbacResourceVerbReadArtifact,
		Group:     common.RbacPipelinesGroup,
		Version:   common.RbacPipelinesVersion,
		Resource:  common.RbacResourceTypeRuns,
		Name:      run.Name,
	}
	assert.EqualError(
		t,
		err,
		wrapFailedAuthzRequestError(wrapFailedAuthzApiResourcesError(getPermissionDeniedError(userIdentity, resourceAttributes))).Error(),
	)
}

func TestReadArtifacts_Run_NotFound(t *testing.T) {
	clientManager := resource.NewFakeClientManagerOrFatal(util.NewFakeTimeForEpoch())
	manager := resource.NewResourceManager(clientManager)
	runServer := RunServer{resourceManager: manager, options: &RunServerOptions{CollectMetrics: false}}
	artifact := &api.ReadArtifactRequest{
		RunId:        "Wrong_RUN_UUID",
		NodeId:       "node-1",
		ArtifactName: "artifact-1",
	}
	_, err := runServer.ReadArtifact(context.Background(), artifact)
	assert.NotNil(t, err)
	err = err.(*util.UserError)

	assert.True(t, util.IsUserErrorCodeMatch(err, codes.NotFound))
}

func TestReadArtifacts_Resource_NotFound(t *testing.T) {
	_, manager, run := initWithOneTimeRun(t)

	workflow := util.NewWorkflow(&v1alpha1.Workflow{
		TypeMeta: v1.TypeMeta{
			APIVersion: "argoproj.io/v1alpha1",
			Kind:       "Workflow",
		},
		ObjectMeta: v1.ObjectMeta{
			Name:              "workflow-name",
			Namespace:         "ns1",
			UID:               "workflow1",
			Labels:            map[string]string{util.LabelKeyWorkflowRunId: run.UUID},
			CreationTimestamp: v1.NewTime(time.Unix(11, 0).UTC()),
			OwnerReferences: []v1.OwnerReference{{
				APIVersion: "kubeflow.org/v1beta1",
				Kind:       "Workflow",
				Name:       "workflow-name",
				UID:        types.UID(run.UUID),
			}},
		},
	})
	err := manager.ReportWorkflowResource(context.Background(), workflow)
	assert.Nil(t, err)

	runServer := RunServer{resourceManager: manager, options: &RunServerOptions{CollectMetrics: false}}
	//`artifactRequest` search for node that does not exist
	artifactRequest := &api.ReadArtifactRequest{
		RunId:        run.UUID,
		NodeId:       "node-1",
		ArtifactName: "artifact-1",
	}
	_, err = runServer.ReadArtifact(context.Background(), artifactRequest)
	assert.NotNil(t, err)
	assert.True(t, util.IsUserErrorCodeMatch(err, codes.NotFound))
}<|MERGE_RESOLUTION|>--- conflicted
+++ resolved
@@ -28,9 +28,6 @@
 	"k8s.io/apimachinery/pkg/types"
 )
 
-<<<<<<< HEAD
-func TestCreateRun_V1Params(t *testing.T) {
-=======
 var metric = &api.RunMetric{
 	Name:   "metric-1",
 	NodeId: "node-1",
@@ -40,8 +37,7 @@
 	Format: api.RunMetric_RAW,
 }
 
-func TestCreateRun(t *testing.T) {
->>>>>>> 2299cd7f
+func TestCreateRun_V1Params(t *testing.T) {
 	clients, manager, experiment := initWithExperiment(t)
 	defer clients.Close()
 	server := NewRunServer(manager, &RunServerOptions{CollectMetrics: false})
