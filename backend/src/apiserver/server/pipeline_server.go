--- conflicted
+++ resolved
@@ -167,11 +167,7 @@
 	pipelineVersion := &model.PipelineVersion{
 		Name:            pipeline.Name,
 		DisplayName:     pipeline.DisplayName,
-<<<<<<< HEAD
-		PipelineSpecURI: pipelineUrlStr,
-=======
 		PipelineSpecURI: model.LargeText(pipelineUrlStr),
->>>>>>> e31038da
 		Description:     pipeline.Description,
 		Status:          model.PipelineVersionCreating,
 	}
@@ -586,11 +582,7 @@
 
 // Validates a pipeline version before creating a record in the DB.
 // Requires Name and PipelineId to be non-empty and presence of PipelineSpec or a valid URI to the pipeline spec.
-<<<<<<< HEAD
-func (s *PipelineServer) validatePipelineVersionBeforeCreating(p *model.PipelineVersion) error {
-=======
 func (s *BasePipelineServer) validatePipelineVersionBeforeCreating(p *model.PipelineVersion) error {
->>>>>>> e31038da
 	if p.Name == "" {
 		return util.NewInvalidInputError("name is required")
 	}
