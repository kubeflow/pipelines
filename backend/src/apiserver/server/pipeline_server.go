--- conflicted
+++ resolved
@@ -132,35 +132,6 @@
 	// Read pipeline file.
 	if request.Version == nil || request.Version.PackageUrl == nil ||
 		len(request.Version.PackageUrl.PipelineUrl) == 0 {
-<<<<<<< HEAD
-		return nil, util.NewInvalidInputError(
-			"Pipeline URL is empty. Please specify a valid URL.")
-	}
-	if _, err := url.ParseRequestURI(request.Version.PackageUrl.PipelineUrl); err != nil {
-		return nil, util.NewInvalidInputError(
-			"Invalid Pipeline URL %v. Please specify a valid URL",
-			request.Version.PackageUrl.PipelineUrl)
-	}
-	pipelineUrl := request.Version.PackageUrl.PipelineUrl
-	resp, err := s.httpClient.Get(pipelineUrl)
-	if err != nil || resp.StatusCode != http.StatusOK {
-		return nil, util.NewInternalServerError(err,
-			`Failed to download the pipeline from %v.
-			Please double check the URL is valid and can be accessed by the
-			pipeline system.`,
-			pipelineUrl)
-	}
-	pipelineFileName := path.Base(pipelineUrl)
-	pipelineFile, err := ReadPipelineFile(
-		pipelineFileName, resp.Body, MaxFileLength)
-	if err != nil {
-		return nil, util.Wrap(err,
-			"The URL is valid but pipeline system failed to read the file.")
-	}
-
-	version, err := s.resourceManager.CreatePipelineVersion(
-		request.Version, pipelineFile)
-=======
 		return nil, util.NewInvalidInputError("Pipeline URL is empty. Please specify a valid URL.")
 	}
 	pipelineUrl := request.Version.PackageUrl.PipelineUrl
@@ -178,7 +149,6 @@
 	}
 
 	version, err := s.resourceManager.CreatePipelineVersion(request.Version, pipelineFile)
->>>>>>> f83218fc
 	if err != nil {
 		return nil, util.Wrap(err, "Failed to create a version.")
 	}
