# Copyright 2019 Google LLC
#
# Licensed under the Apache License, Version 2.0 (the "License");
# you may not use this file except in compliance with the License.
# You may obtain a copy of the License at
#
#      http://www.apache.org/licenses/LICENSE-2.0
#
# Unless required by applicable law or agreed to in writing, software
# distributed under the License is distributed on an "AS IS" BASIS,
# WITHOUT WARRANTIES OR CONDITIONS OF ANY KIND, either express or implied.
# See the License for the specific language governing permissions and
# limitations under the License.

import json
from pathlib import Path
from bokeh.layouts import row
from bokeh.plotting import figure
from bokeh.io import output_notebook, show
from bokeh.models import HoverTool
# gcsfs is required for pandas GCS integration.
import gcsfs
import pandas as pd
from sklearn.metrics import roc_curve
from tensorflow.python.lib.io import file_io

# The following variables are provided through dependency injection. These
# variables come from the specified input path and arguments provided by the
# API post request.
<<<<<<< HEAD
global input_path, is_generated, target_lambda, true_score_column, trueclass
=======
#
# is_generated
# source
# target_lambda
# trueclass
# true_score_column
>>>>>>> 6284dc10

if "is_generated" is not in variables or variables["is_generated"] is False:
    # Create data from specified csv file(s).
    # The schema file provides column names for the csv file that will be used
    # to generate the roc curve.
    schema_file = Path(source) / "schema.json"
    schema = json.loads(file_io.read_file_to_string(schema_file))
    names = [x["name"] for x in schema]

    dfs = []
    files = file_io.get_matching_files(source)
    for f in files:
        dfs.append(pd.read_csv(f, names=names))

    df = pd.concat(dfs)
    if variables["target_lambda"]:
        df["target"] = df.apply(eval(variables["target_lambda"]), axis=1)
    else:
        df["target"] = df["target"].apply(lambda x: 1 if x == variables["trueclass"] else 0)
    fpr, tpr, thresholds = roc_curve(df["target"], df[variables["true_score_column"]])
    df = pd.DataFrame({"fpr": fpr, "tpr": tpr, "thresholds": thresholds})
else:
    # Load data from generated csv file.
    df = pd.read_csv(
        source,
        header=None,
        names=["fpr", "tpr", "thresholds"]
    )

# Create visualization.
output_notebook()

p = figure(tools="pan,wheel_zoom,box_zoom,reset,hover,previewsave")
p.line("fpr", "tpr", line_width=2, source=df)

hover = p.select(dict(type=HoverTool))
hover.tooltips = [("Threshold", "@thresholds")]

show(row(p, sizing_mode="scale_width"))<|MERGE_RESOLUTION|>--- conflicted
+++ resolved
@@ -27,16 +27,7 @@
 # The following variables are provided through dependency injection. These
 # variables come from the specified input path and arguments provided by the
 # API post request.
-<<<<<<< HEAD
 global input_path, is_generated, target_lambda, true_score_column, trueclass
-=======
-#
-# is_generated
-# source
-# target_lambda
-# trueclass
-# true_score_column
->>>>>>> 6284dc10
 
 if "is_generated" is not in variables or variables["is_generated"] is False:
     # Create data from specified csv file(s).
