--- conflicted
+++ resolved
@@ -56,11 +56,6 @@
 while IFS=, read -r col1 col2 col3
 do
   if [[ " ${INSTALLED_PACKAGES[@]} " =~ " ${col1} " ]]; then
-<<<<<<< HEAD
-    wget -O $2/$col1.LICENSE $col2
-    # self throtting
-    sleep 10
-=======
     # Download license is moved to part of `./license-download.sh`.
     # wget -O $2/$col1.LICENSE $col2
     # We check existence of the license file instead.
@@ -77,7 +72,6 @@
       echo "Please rerun ./license-download.sh locally and commit into licenses folder."
       exit 1
     fi
->>>>>>> bfb02f72
     if [[ "${col3}" == *GPL* ]] || [[ "${col3}" =~ ^MPL ]]; then
       pip install -t "$2/source/${col1}" ${col1}
     fi
