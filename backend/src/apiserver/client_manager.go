--- conflicted
+++ resolved
@@ -40,14 +40,8 @@
 const (
 	minioServiceHost = "MINIO_SERVICE_SERVICE_HOST"
 	minioServicePort = "MINIO_SERVICE_SERVICE_PORT"
-<<<<<<< HEAD
-
-	mysqlServiceHost = "MYSQL_SERVICE_HOST"
-	mysqlServicePort = "MYSQL_SERVICE_PORT"
-=======
 	mysqlServiceHost = "DBConfig.Host"
 	mysqlServicePort = "DBConfig.Port"
->>>>>>> 726551b1
 	mysqlUser        = "DBConfig.User"
 	mysqlPassword    = "DBConfig.Password"
 	mysqlDBName      = "DBConfig.DBName"
