--- conflicted
+++ resolved
@@ -17,13 +17,10 @@
 import (
 	"database/sql"
 	"fmt"
-<<<<<<< HEAD
-=======
-	"github.com/kubeflow/pipelines/backend/src/apiserver/common"
-	v1 "k8s.io/client-go/kubernetes/typed/core/v1"
->>>>>>> 3cc1e012
 	"os"
 	"time"
+
+	"github.com/kubeflow/pipelines/backend/src/apiserver/common"
 
 	v1 "k8s.io/client-go/kubernetes/typed/core/v1"
 
@@ -42,7 +39,6 @@
 )
 
 const (
-<<<<<<< HEAD
 	minioServiceHost = "MINIO_SERVICE_SERVICE_HOST"
 	minioServicePort = "MINIO_SERVICE_SERVICE_PORT"
 	mysqlServiceHost = "DBConfig.Host"
@@ -50,16 +46,6 @@
 	mysqlUser        = "DBConfig.User"
 	mysqlPassword    = "DBConfig.Password"
 	mysqlDBName      = "DBConfig.DBName"
-=======
-	minioServiceHost      = "MINIO_SERVICE_SERVICE_HOST"
-	minioServicePort      = "MINIO_SERVICE_SERVICE_PORT"
-
-	mysqlServiceHost      = "MYSQL_SERVICE_HOST"
-	mysqlServicePort      = "MYSQL_SERVICE_PORT"
-	mysqlUser             = "DBConfig.User"
-	mysqlPassword         = "DBConfig.Password"
-	mysqlDBName           = "DBConfig.DBName"
->>>>>>> 3cc1e012
 
 	visualizationServiceHost = "ML_PIPELINE_VISUALIZATIONSERVER_SERVICE_HOST"
 	visualizationServicePort = "ML_PIPELINE_VISUALIZATIONSERVER_SERVICE_PORT"
@@ -84,7 +70,6 @@
 	podClient              v1.PodInterface
 	time                   util.TimeInterface
 	uuid                   util.UUIDGeneratorInterface
-
 }
 
 func (c *ClientManager) ExperimentStore() storage.ExperimentStoreInterface {
@@ -140,14 +125,8 @@
 }
 
 func (c *ClientManager) init() {
-<<<<<<< HEAD
 	glog.Info("Initializing client manager")
-	db := initDBClient(getDurationConfig(initConnectionTimeout))
-=======
-	glog.Infof("Initializing client manager")
-
 	db := initDBClient(common.GetDurationConfig(initConnectionTimeout))
->>>>>>> 3cc1e012
 
 	// time
 	c.time = util.NewRealTime()
@@ -231,17 +210,10 @@
 // Format would be something like root@tcp(ip:port)/dbname?charset=utf8&loc=Local&parseTime=True
 func initMysql(driverName string, initConnectionTimeout time.Duration) string {
 	mysqlConfig := client.CreateMySQLConfig(
-<<<<<<< HEAD
-		getStringConfigWithDefault(mysqlUser, "root"),
-		getStringConfigWithDefault(mysqlPassword, ""),
-		getStringConfigWithDefault(mysqlServiceHost, "mysql"),
-		getStringConfigWithDefault(mysqlServicePort, "3306"),
-=======
 		common.GetStringConfigWithDefault(mysqlUser, "root"),
 		common.GetStringConfigWithDefault(mysqlPassword, ""),
-		common.GetStringConfig(mysqlServiceHost),
-		common.GetStringConfig(mysqlServicePort),
->>>>>>> 3cc1e012
+		common.GetStringConfigWithDefault(mysqlServiceHost, "mysql"),
+		common.GetStringConfigWithDefault(mysqlServicePort, "3306"),
 		"")
 
 	var db *sql.DB
