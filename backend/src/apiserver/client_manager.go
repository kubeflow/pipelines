--- conflicted
+++ resolved
@@ -188,11 +188,7 @@
 		glog.Fatalf("Failed to initialize the databases.")
 	}
 
-<<<<<<< HEAD
-	response = 	db.Model(&model.ResourceReference{}).ModifyColumn("Payload", "longtext")
-=======
 	response = db.Model(&model.ResourceReference{}).ModifyColumn("Payload", "longtext")
->>>>>>> 7ec56978
 	if response.Error != nil {
 		glog.Fatalf("Failed to update the resource reference payload type. Error: %s", response.Error)
 	}
