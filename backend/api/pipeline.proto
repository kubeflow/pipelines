--- conflicted
+++ resolved
@@ -93,36 +93,6 @@
   }
 
   rpc CreatePipelineVersion(CreatePipelineVersionRequest) returns (PipelineVersion) {
-<<<<<<< HEAD
-    option (google.api.http) = {
-      post: "/apis/v1beta1/pipeline_versions"
-      body: "version"
-    };
-  }
-
-  rpc GetPipelineVersion(GetPipelineVersionRequest) returns (PipelineVersion) {
-    option (google.api.http) = {
-      get: "/apis/v1beta1/pipeline_versions/{version_id}"
-    };
-  }
-
-  rpc GetPipelineVersionTemplate(GetPipelineVersionTemplateRequest) returns (GetTemplateResponse) {
-    option (google.api.http) = {
-      get: "/apis/v1beta1/pipeline_versions/{version_id}/templates"
-    };
-  }
-
-  rpc ListPipelineVersions(ListPipelineVersionsRequest) returns (ListPipelineVersionsResponse) {
-    option (google.api.http) = {
-      get: "/apis/v1beta1/pipeline_versions/pipeline/{resource_key.id}"
-    };
-  }
-
-  rpc DeletePipelineVersion(DeletePipelineVersionRequest) returns (google.protobuf.Empty) {
-    option (google.api.http) = {
-      delete: "/apis/v1beta1/pipeline_versions/{version_id}"
-    };
-=======
     // TODO(jingzhang36): uncomment when exposing this API method.
     // option (google.api.http) = {
     //   post: "/apis/v1beta1/pipeline_versions"
@@ -137,6 +107,12 @@
     // };
   }
 
+  rpc GetPipelineVersionTemplate(GetPipelineVersionTemplateRequest) returns (GetTemplateResponse) {
+    option (google.api.http) = {
+      get: "/apis/v1beta1/pipeline_versions/{version_id}/templates"
+    };
+  }
+
   rpc ListPipelineVersions(ListPipelineVersionsRequest) returns (ListPipelineVersionsResponse) {
     // TODO(jingzhang36): uncomment when exposing this API method.
     // option (google.api.http) = {
@@ -149,7 +125,6 @@
     // option (google.api.http) = {
     //   delete: "/apis/v1beta1/pipeline_versions/{version_id}"
     // };
->>>>>>> f83218fc
   }
 }
 
