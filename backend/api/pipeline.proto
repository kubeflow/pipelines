// Copyright 2018 Google LLC
//
// Licensed under the Apache License, Version 2.0 (the "License");
// you may not use this file except in compliance with the License.
// You may obtain a copy of the License at
//
//      http://www.apache.org/licenses/LICENSE-2.0
//
// Unless required by applicable law or agreed to in writing, software
// distributed under the License is distributed on an "AS IS" BASIS,
// WITHOUT WARRANTIES OR CONDITIONS OF ANY KIND, either express or implied.
// See the License for the specific language governing permissions and
// limitations under the License.

syntax = "proto3";

option go_package = "github.com/kubeflow/pipelines/backend/api/go_client";
package api;

import "google/api/annotations.proto";
import "google/protobuf/timestamp.proto";
import "google/protobuf/empty.proto";
import "backend/api/error.proto";
import "backend/api/parameter.proto";
import "backend/api/pipeline_spec.proto";
import "backend/api/resource_reference.proto";
import "protoc-gen-swagger/options/annotations.proto";

option (grpc.gateway.protoc_gen_swagger.options.openapiv2_swagger) = {
  responses: {
    key: "default";
    value: {
      schema: {
        json_schema: {
          ref: ".api.Status";
        }
      }
    }
  }
  // Use bearer token for authorizing access to job service.
  // Kubernetes client library(https://kubernetes.io/docs/reference/using-api/client-libraries/)
  // uses bearer token as default for authorization. The section below
  // ensures security definition object is generated in the swagger definition.
  // For more details see https://github.com/OAI/OpenAPI-Specification/blob/3.0.0/versions/2.0.md#securityDefinitionsObject
  security_definitions: {
    security: {
      key: "Bearer";
      value: {
        type: TYPE_API_KEY;
        in: IN_HEADER;
        name: "authorization";
      }
    }
  }
  security: {
    security_requirement: {
      key: "Bearer";
      value: {};
    }
  }
};

service PipelineService {
  rpc CreatePipeline(CreatePipelineRequest) returns (Pipeline) {
    option (google.api.http) = {
      post: "/apis/v1beta1/pipelines"
      body: "pipeline"
    };
  }

  rpc GetPipeline(GetPipelineRequest) returns (Pipeline) {
    option (google.api.http) = {
      get: "/apis/v1beta1/pipelines/{id}"
    };
  }

  rpc ListPipelines(ListPipelinesRequest) returns (ListPipelinesResponse) {
    option (google.api.http) = {
      get: "/apis/v1beta1/pipelines"
    };
  }

  rpc DeletePipeline(DeletePipelineRequest) returns (google.protobuf.Empty) {
    option (google.api.http) = {
      delete: "/apis/v1beta1/pipelines/{id}"
    };
  }

  rpc GetTemplate(GetTemplateRequest) returns (GetTemplateResponse) {
    option (google.api.http) = {
      get: "/apis/v1beta1/pipelines/{id}/templates"
    };
  }

  rpc CreatePipelineVersion(CreatePipelineVersionRequest) returns (PipelineVersion) {
    // TODO(jingzhang36): uncomment when exposing this API method.
    // option (google.api.http) = {
    //   post: "/apis/v1beta1/pipeline_versions"
    //   body: "version"
    // };
  }

  rpc GetPipelineVersion(GetPipelineVersionRequest) returns (PipelineVersion) {
    // TODO(jingzhang36): uncomment when exposing this API method.
    // option (google.api.http) = {
    //   get: "/apis/v1beta1/pipeline_versions/{version_id}"
    // };
  }

<<<<<<< HEAD
  rpc GetPipelineVersionTemplate(GetPipelineVersionTemplateRequest) returns (GetTemplateResponse) {
    option (google.api.http) = {
      get: "/apis/v1beta1/pipeline_versions/{version_id}/templates"
    };
  }

=======
>>>>>>> d1c32e59
  rpc ListPipelineVersions(ListPipelineVersionsRequest) returns (ListPipelineVersionsResponse) {
    // TODO(jingzhang36): uncomment when exposing this API method.
    // option (google.api.http) = {
    //   get: "/apis/v1beta1/pipeline_versions"
    // };
  }

  rpc DeletePipelineVersion(DeletePipelineVersionRequest) returns (google.protobuf.Empty) {
    // TODO(jingzhang36): uncomment when exposing this API method.
    // option (google.api.http) = {
    //   delete: "/apis/v1beta1/pipeline_versions/{version_id}"
    // };
  }
}

message Url {
  string pipeline_url = 1;
}

// Create pipeline by providing an URL pointing to the pipeline file,
// and optionally a pipeline name. If name is not provided, file name is used as
// pipeline name by default. Maximum size of 32MB is supported.
message CreatePipelineRequest {
  Pipeline pipeline = 1;
}

message GetPipelineRequest {
  string id = 1;
}

message ListPipelinesRequest {
  string page_token = 1;
  int32 page_size = 2;
  // Can be format of "field_name", "field_name asc" or "field_name des"
  // Ascending by default.
  string sort_by = 3;

  // A base-64 encoded, JSON-serialized Filter protocol buffer (see
  // filter.proto).
  string filter = 4;
}

message ListPipelinesResponse {
  repeated Pipeline pipelines = 1;
  int32 total_size = 3;
  string next_page_token = 2;
}

message DeletePipelineRequest {
  string id = 1;
}

message GetTemplateRequest {
  string id = 1;
}

message GetTemplateResponse {
  string template = 1;
}

message GetPipelineVersionTemplateRequest{
  string version_id = 1;
}

message CreatePipelineVersionRequest {
  // ResourceReference inside PipelineVersion specifies the pipeline that this
  // version belongs to.
  PipelineVersion version = 1;
}

message GetPipelineVersionRequest {
  string version_id = 1;
}

message ListPipelineVersionsRequest {
  // ResourceKey specifies the pipeline whose versions are to be listed.
  ResourceKey resource_key = 1;
  int32 page_size = 2;
  string page_token = 3;

  // Can be format of "field_name", "field_name asc" or "field_name des"
  // Ascending by default.
  string sort_by = 4;
  // A base-64 encoded, JSON-serialized Filter protocol buffer (see
  // filter.proto).
  string filter = 5;
}

message ListPipelineVersionsResponse {
  repeated PipelineVersion versions = 1;
  string next_page_token = 2;
  int32 total_size = 3;
}

message DeletePipelineVersionRequest {
  string version_id = 1;
}

message Pipeline {
  // Output. Unique pipeline ID. Generated by API server.
  string id = 1;

  // Output. The time this pipeline is created.
  google.protobuf.Timestamp created_at = 2;

  // Optional input field. Pipeline name provided by user. If not specified,
  // file name is used as pipeline name.
  string name = 3;

  // Optional input field. Describing the purpose of the job.
  string description = 4;

  // Output. The input parameters for this pipeline.
  // TODO(jingzhang36): replace this parameters field with the parameters field
  // inside PipelineVersion when all usage of the former has been changed to use
  // the latter.
  repeated Parameter parameters = 5;

  // The URL to the source of the pipeline. This is required when creating the
  // pipeine through CreatePipeline API.
  // TODO(jingzhang36): replace this url field with the code_source_urls field
  // inside PipelineVersion when all usage of the former has been changed to use
  // the latter.
  Url url = 7;

  // In case any error happens retrieving a pipeline field, only pipeline ID
  // and the error message is returned. Client has the flexibility of choosing
  // how to handle error. This is especially useful during listing call.
  string error = 6;

  // Output only. The default version of the pipeline. As of now, the latest
  // version is used as default. (In the future, if desired by customers, we
  // can allow them to set default version.)
  // TODO(jingzhang36): expose this in API pipeline definition with FE changes.
  PipelineVersion default_version = 8;
}

message PipelineVersion {
  // Output. Unique version ID. Generated by API server.
  string id = 1;

  // Optional input field. Version name provided by user.
  string name = 2;

  // Output. The time this pipeline version is created.
  google.protobuf.Timestamp created_at = 3;

  // Output. The input parameters for this pipeline.
  repeated Parameter parameters = 4;

  // Input. Optional. Pipeline version code source.
  string code_source_url = 5;

  // Input. Required. Pipeline version package url.
  // Whe calling CreatePipelineVersion API method, need to provide one package
  // file location.
  Url package_url = 6;

  // Input. Required. E.g., specify which pipeline this pipeline version belongs
  // to.
  repeated ResourceReference resource_references = 7;
}<|MERGE_RESOLUTION|>--- conflicted
+++ resolved
@@ -107,15 +107,6 @@
     // };
   }
 
-<<<<<<< HEAD
-  rpc GetPipelineVersionTemplate(GetPipelineVersionTemplateRequest) returns (GetTemplateResponse) {
-    option (google.api.http) = {
-      get: "/apis/v1beta1/pipeline_versions/{version_id}/templates"
-    };
-  }
-
-=======
->>>>>>> d1c32e59
   rpc ListPipelineVersions(ListPipelineVersionsRequest) returns (ListPipelineVersionsResponse) {
     // TODO(jingzhang36): uncomment when exposing this API method.
     // option (google.api.http) = {
