--- conflicted
+++ resolved
@@ -11,18 +11,12 @@
     until the changes take effect. A quick way to restart all deployments in a
     namespace: `kubectl rollout restart deployment -n <your-namespace>`.
   appName: pipeline
-<<<<<<< HEAD
-  appVersion: 2.0.0
+  appVersion: 2.0.1
   dbHost: mysql  # relic to be removed after release
   dbPort: "3306" # relic to be removed after release
   dbType: mysql
   mysqlHost: mysql
   mysqlPort: "3306"
-=======
-  appVersion: 2.0.1
-  dbHost: mysql
-  dbPort: "3306"
->>>>>>> 40c759f4
   mlmdDb: metadb
   cacheDb: cachedb
   pipelineDb: mlpipeline
