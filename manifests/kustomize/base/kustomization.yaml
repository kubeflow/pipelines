--- conflicted
+++ resolved
@@ -28,12 +28,8 @@
 - name: gcr.io/ml-pipeline/visualization-server
   newTag: 0.2.5
 - name: gcr.io/ml-pipeline/metadata-writer
-<<<<<<< HEAD
-  newTag: 0.2.4
+  newTag: 0.2.5
 - name: gcr.io/ml-pipeline/execution-cache
-  newTag: 0.2.4
+  newTag: 0.2.5
 - name: gcr.io/ml-pipeline/execution-cache-deployer
-  newTag: 0.2.4
-=======
-  newTag: 0.2.5
->>>>>>> 74e05935
+  newTag: 0.2.5