apiVersion: kustomize.config.k8s.io/v1beta1
kind: Kustomization

bases:
- argo
- crds
- pipeline
- proxy
- metadata

images:
- name: gcr.io/ml-pipeline/api-server
  newTag: 0.1.40
- name: gcr.io/ml-pipeline/persistenceagent
  newTag: 0.1.40
- name: gcr.io/ml-pipeline/scheduledworkflow
  newTag: 0.1.40
- name: gcr.io/ml-pipeline/frontend
  newTag: 0.1.40
- name: gcr.io/ml-pipeline/viewer-crd-controller
<<<<<<< HEAD
  newTag: 0.1.38
- name: gcr.io/jxzheng-helloworld/proxy-agent
  newTag: latest
=======
  newTag: 0.1.40
- name: gcr.io/ml-pipeline/inverse-proxy-agent
  newTag: 0.1.40
>>>>>>> 40313951
- name: gcr.io/ml-pipeline/visualization-server
  newTag: 0.1.40<|MERGE_RESOLUTION|>--- conflicted
+++ resolved
@@ -18,14 +18,8 @@
 - name: gcr.io/ml-pipeline/frontend
   newTag: 0.1.40
 - name: gcr.io/ml-pipeline/viewer-crd-controller
-<<<<<<< HEAD
-  newTag: 0.1.38
-- name: gcr.io/jxzheng-helloworld/proxy-agent
-  newTag: latest
-=======
   newTag: 0.1.40
 - name: gcr.io/ml-pipeline/inverse-proxy-agent
   newTag: 0.1.40
->>>>>>> 40313951
 - name: gcr.io/ml-pipeline/visualization-server
   newTag: 0.1.40