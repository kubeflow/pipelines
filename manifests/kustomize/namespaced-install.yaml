--- conflicted
+++ resolved
@@ -669,15 +669,11 @@
       containers:
       - env:
         - name: NAMESPACE
-<<<<<<< HEAD
           value: kubeflow
-        image: gcr.io/ml-pipeline/persistenceagent:0.1.27
-=======
           valueFrom:
             fieldRef:
               fieldPath: metadata.namespace
-        image: gcr.io/ml-pipeline/persistenceagent:0.1.26
->>>>>>> af456bcc
+        image: gcr.io/ml-pipeline/persistenceagent:0.1.27
         imagePullPolicy: IfNotPresent
         name: ml-pipeline-persistenceagent
       serviceAccountName: ml-pipeline-persistenceagent
@@ -701,15 +697,11 @@
       containers:
       - env:
         - name: NAMESPACE
-<<<<<<< HEAD
           value: kubeflow
-        image: gcr.io/ml-pipeline/scheduledworkflow:0.1.27
-=======
           valueFrom:
             fieldRef:
               fieldPath: metadata.namespace
-        image: gcr.io/ml-pipeline/scheduledworkflow:0.1.26
->>>>>>> af456bcc
+        image: gcr.io/ml-pipeline/scheduledworkflow:0.1.27
         imagePullPolicy: IfNotPresent
         name: ml-pipeline-scheduledworkflow
       serviceAccountName: ml-pipeline-scheduledworkflow
@@ -733,15 +725,11 @@
       containers:
       - env:
         - name: MINIO_NAMESPACE
-<<<<<<< HEAD
           value: kubeflow
-        image: gcr.io/ml-pipeline/frontend:0.1.27
-=======
           valueFrom:
             fieldRef:
               fieldPath: metadata.namespace
-        image: gcr.io/ml-pipeline/frontend:0.1.26
->>>>>>> af456bcc
+        image: gcr.io/ml-pipeline/frontend:0.1.27
         imagePullPolicy: IfNotPresent
         name: ml-pipeline-ui
         ports:
@@ -768,15 +756,11 @@
       - env:
         - name: MAX_NUM_VIEWERS
           value: "50"
-<<<<<<< HEAD
-        image: gcr.io/ml-pipeline/viewer-crd-controller:0.1.27
-=======
         - name: MINIO_NAMESPACE
           valueFrom:
             fieldRef:
               fieldPath: metadata.namespace
-        image: gcr.io/ml-pipeline/viewer-crd-controller:0.1.26
->>>>>>> af456bcc
+        image: gcr.io/ml-pipeline/viewer-crd-controller:0.1.27
         imagePullPolicy: Always
         name: ml-pipeline-viewer-crd
       serviceAccountName: ml-pipeline-viewer-crd-service-account
