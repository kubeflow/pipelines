x-google-marketplace:
  schemaVersion: v2
  applicationApiVersion: v1beta1
  publishedVersion: '0.1.27'
  publishedVersionMetadata:
    releaseNote: >-
      Initial release.
    releaseTypes:
      - Feature
    recommended: false
  managedUpdates:
    kalmSupported: false
  images:
    '':
      properties:
        imageRepo:
          type: REPO_WITH_REGISTRY
        imageTag:
          type: TAG
    mysql:
      properties:
        images.mysql:
          type: FULL
    minio:
      properties:
        images.minio:
          type: FULL
<<<<<<< HEAD
    argo-executor:
      properties:
        images.argo-executor:
          type: FULL
    argo-workflow-controller:
      properties:
        images.argo-workflow-controller:
          type: FULL
    api-server:
      properties:
        images.api-server:
=======
    argoExecutor:
      properties:
        images.argoExecutor:
          type: FULL
    argoWorkflowController:
      properties:
        images.argoWorkflowController:
          type: FULL
    apiServer:
      properties:
        images.apiServer:
>>>>>>> 8a87bd36
          type: FULL
    persistenceagent:
      properties:
        images.persistenceagent:
          type: FULL
    scheduledworkflow:
      properties:
        images.scheduledworkflow:
          type: FULL
    frontend:
      properties:
        images.frontend:
          type: FULL
<<<<<<< HEAD
    viewer-crd:
      properties:
        images.viewer-crd:
          type: FULL
    visualization-server:
      properties:
        images.visualization-server:
          type: FULL
    metadata-server:
      properties:
        images.metadata-server:
          type: FULL
    proxy-agent:
      properties:
        images.proxy-agent:
          type: FULL
    cloudsql-proxy:
      properties:
        images.cloudsql-proxy:
=======
    viewerCrd:
      properties:
        images.viewerCrd:
          type: FULL
    visualizationServer:
      properties:
        images.visualizationServer:
          type: FULL
    metadataServer:
      properties:
        images.metadataServer:
          type: FULL
    proxyAgent:
      properties:
        images.proxyAgent:
          type: FULL
    cloudsqlProxy:
      properties:
        images.cloudsqlProxy:
>>>>>>> 8a87bd36
          type: FULL
  deployerServiceAccount:
    roles:
      - type: ClusterRole        # This is a cluster-wide ClusterRole
        rulesType: CUSTOM        # We specify our own custom RBAC roles
        rules:
          - apiGroups: ['apiextensions.k8s.io']
            resources: ['customresourcedefinitions']
            verbs: ['*']

properties:
  name:
    type: string
    x-google-marketplace:
      type: NAME
  namespace:
    type: string
    x-google-marketplace:
      type: NAMESPACE
  managedstorage.enabled:
    type: boolean
    title: Enable managed storage
    description: Use Cloud SQL and GCS for storing the data
    default: false
  managedstorage.cloudsqlInstanceName:
    type: string
    title: CloudSQL instance name
  managedstorage.cloudsqlZone:
    type: string
    title: CloudSQL zone
  managedstorage.dbPassword:
    type: string
    title: database password
  managedstorage.gcpProject:
    type: string
    title: GCP project
  managedstorage.databaseNamePrefix:
    type: string
<<<<<<< HEAD
    title: databaes name prefix
=======
    title: database name prefix
>>>>>>> 8a87bd36
  serviceAccount.proxyAgentRunner:
    type: string
    title: ProxyAgentRunnerServiceAccount
    x-google-marketplace:
      type: SERVICE_ACCOUNT
      serviceAccount:
        roles:
          - type: Role
            rulesType: CUSTOM
            rules:
              - apiGroups: ['']
                resources: ['configmaps']
                verbs: ['*']
  serviceAccount.mlPipelinePersistenceAgent:
    type: string
    title: mlPipelinePersistenceAgent
    x-google-marketplace:
      type: SERVICE_ACCOUNT
      serviceAccount:
        roles:
          - type: Role
            rulesType: CUSTOM
            rules:
              - apiGroups:
                  - argoproj.io
                resources:
                  - workflows
                verbs:
                  - get
                  - list
                  - watch
              - apiGroups:
                  - kubeflow.org
                resources:
                  - scheduledworkflows
                verbs:
                  - get
                  - list
                  - watch
  serviceAccount.mlPipelineScheduledWorkflow:
    type: string
    title: mlPipelineScheduledWorkflow
    x-google-marketplace:
      type: SERVICE_ACCOUNT
      serviceAccount:
        roles:
          - type: Role
            rulesType: CUSTOM
            rules:
              - apiGroups:
                  - argoproj.io
                resources:
                  - workflows
                verbs:
                  - create
                  - get
                  - list
                  - watch
                  - update
                  - patch
                  - delete
              - apiGroups:
                  - kubeflow.org
                resources:
                  - scheduledworkflows
                verbs:
                  - create
                  - get
                  - list
                  - watch
                  - update
                  - patch
                  - delete
  serviceAccount.mlPipelineUI:
    type: string
    title: mlPipelineUI
    x-google-marketplace:
      type: SERVICE_ACCOUNT
      serviceAccount:
        roles:
          - type: Role
            rulesType: CUSTOM
            rules:
              - apiGroups:
                  - ""
                resources:
                  - pods
                  - pods/log
                verbs:
                  - create
                  - get
                  - list
              - apiGroups:
                  - kubeflow.org
                resources:
                  - viewers
                verbs:
                  - create
                  - get
                  - list
                  - watch
                  - delete
  serviceAccount.mlPipelineViewerCrd:
    type: string
    title: mlPipelineViewerCrd
    x-google-marketplace:
      type: SERVICE_ACCOUNT
      serviceAccount:
        roles:
          - type: Role
            rulesType: CUSTOM
            rules:
              - apiGroups:
                  - '*'
                resources:
                  - deployments
                  - services
                verbs:
                  - create
                  - get
                  - list
                  - watch
                  - update
                  - patch
                  - delete
              - apiGroups:
                  - kubeflow.org
                resources:
                  - viewers
                verbs:
                  - create
                  - get
                  - list
                  - watch
                  - update
                  - patch
                  - delete
  serviceAccount.mlPipeline:
    type: string
    title: mlPipeline
    x-google-marketplace:
      type: SERVICE_ACCOUNT
      serviceAccount:
        roles:
          - type: Role
            rulesType: CUSTOM
            rules:
              - apiGroups:
                  - ""
                resources:
                  - pods
                verbs:
                  - get
                  - list
                  - delete
              - apiGroups:
                  - argoproj.io
                resources:
                  - workflows
                verbs:
                  - create
                  - get
                  - list
                  - watch
                  - update
                  - patch
                  - delete
              - apiGroups:
                  - kubeflow.org
                resources:
                  - scheduledworkflows
                verbs:
                  - create
                  - get
                  - list
                  - update
                  - patch
                  - delete
  serviceAccount.pipelineRunner:
    type: string
    title: pipelineRunner
    x-google-marketplace:
      type: SERVICE_ACCOUNT
      serviceAccount:
        roles:
          - type: Role
            rulesType: CUSTOM
            rules:
              - apiGroups:
                  - ""
                resources:
                  - secrets
                verbs:
                  - get
              - apiGroups:
                  - ""
                resources:
                  - configmaps
                verbs:
                  - get
                  - watch
                  - list
              - apiGroups:
                  - ""
                resources:
                  - persistentvolumes
                  - persistentvolumeclaims
                verbs:
                  - '*'
              - apiGroups:
                  - snapshot.storage.k8s.io
                resources:
                  - volumesnapshots
                verbs:
                  - create
                  - delete
                  - get
              - apiGroups:
                  - argoproj.io
                resources:
                  - workflows
                verbs:
                  - get
                  - list
                  - watch
                  - update
                  - patch
              - apiGroups:
                  - ""
                resources:
                  - pods
                  - pods/exec
                  - pods/log
                  - services
                verbs:
                  - '*'
              - apiGroups:
                  - ""
                  - apps
                  - extensions
                resources:
                  - deployments
                  - replicasets
                verbs:
                  - '*'
              - apiGroups:
                  - kubeflow.org
                resources:
                  - '*'
                verbs:
                  - '*'
              - apiGroups:
                  - batch
                resources:
                  - jobs
                verbs:
                  - '*'
  serviceAccount.argo:
    type: string
    title: argo
    x-google-marketplace:
      type: SERVICE_ACCOUNT
      serviceAccount:
        roles:
          - type: Role
            rulesType: CUSTOM
            rules:
              - apiGroups:
                  - ""
                resources:
                  - pods
                  - pods/exec
                verbs:
                  - create
                  - get
                  - list
                  - watch
                  - update
                  - patch
                  - delete
              - apiGroups:
                  - ""
                resources:
                  - configmaps
                verbs:
                  - get
                  - watch
                  - list
              - apiGroups:
                  - ""
                resources:
                  - persistentvolumeclaims
                verbs:
                  - create
                  - delete
              - apiGroups:
                  - argoproj.io
                resources:
                  - workflows
                  - workflows/finalizers
                verbs:
                  - get
                  - list
                  - watch
                  - update
                  - patch
                  - delete

required:
  - name
  - namespace<|MERGE_RESOLUTION|>--- conflicted
+++ resolved
@@ -25,7 +25,6 @@
       properties:
         images.minio:
           type: FULL
-<<<<<<< HEAD
     argo-executor:
       properties:
         images.argo-executor:
@@ -37,19 +36,6 @@
     api-server:
       properties:
         images.api-server:
-=======
-    argoExecutor:
-      properties:
-        images.argoExecutor:
-          type: FULL
-    argoWorkflowController:
-      properties:
-        images.argoWorkflowController:
-          type: FULL
-    apiServer:
-      properties:
-        images.apiServer:
->>>>>>> 8a87bd36
           type: FULL
     persistenceagent:
       properties:
@@ -63,7 +49,6 @@
       properties:
         images.frontend:
           type: FULL
-<<<<<<< HEAD
     viewer-crd:
       properties:
         images.viewer-crd:
@@ -83,27 +68,6 @@
     cloudsql-proxy:
       properties:
         images.cloudsql-proxy:
-=======
-    viewerCrd:
-      properties:
-        images.viewerCrd:
-          type: FULL
-    visualizationServer:
-      properties:
-        images.visualizationServer:
-          type: FULL
-    metadataServer:
-      properties:
-        images.metadataServer:
-          type: FULL
-    proxyAgent:
-      properties:
-        images.proxyAgent:
-          type: FULL
-    cloudsqlProxy:
-      properties:
-        images.cloudsqlProxy:
->>>>>>> 8a87bd36
           type: FULL
   deployerServiceAccount:
     roles:
@@ -142,11 +106,7 @@
     title: GCP project
   managedstorage.databaseNamePrefix:
     type: string
-<<<<<<< HEAD
-    title: databaes name prefix
-=======
     title: database name prefix
->>>>>>> 8a87bd36
   serviceAccount.proxyAgentRunner:
     type: string
     title: ProxyAgentRunnerServiceAccount
