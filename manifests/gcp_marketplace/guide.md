# Deploy Kubeflow Pipelines from Google Cloud Marketplace

Go to [Google Cloud Marketplace](https://console.cloud.google.com/marketplace) to deploy Kubeflow Pipelines by using a graphical interface.
You can go to the [Marketplace page for Kubeflow Pipelines](https://console.cloud.google.com/marketplace/details/google-cloud-ai-platform/kubeflow-pipelines) directly, or search for "Kubeflow Pipelines" from the Marketplace landing page.

Once you have deployed Kubeflow Pipelines instances, you can view and manage them in the [Pipelines Console](http://console.cloud.google.com/ai-platform/pipelines).

## Cluster

You can deploy Kubeflow Pipelines to a new cluster or an existing cluster. New clusters aren't customizable, so if you need that, you should use the [Google Kubernetes Engine](https://console.cloud.google.com/kubernetes/list) to create a cluster that meets your requirements and then deploy to that.

You can only deploy one Kubeflow Pipelines into a given cluster.

## Namespace
Specify a [Kubenetes namespace](https://kubernetes.io/docs/concepts/overview/working-with-objects/namespaces/).

## App instance name
Specify an app instance name to help you identify this instance.

## Deploy
Click `Deploy` to start deploying Kubeflow Pipelines into the cluster you specified.
Deployment might take few minutes, so please be patient. After deployment is complete, go to the [Pipelines Console](http://pantheon.corp.google.com/ai-platform/pipelines) to access the Kubeflow Pipelines instance.

## GCP Service Account credentials
If you run pipelines that requires calling any GCP services, such as Cloud Storage, Cloud ML Engine, Dataflow, or Dataproc, you need to set the [application default credential](https://cloud.google.com/docs/authentication/production#providing_credentials_to_your_application) to a pipeline step by mounting the proper [GCP service account](https://cloud.google.com/iam/docs/service-accounts) token as a [Kubernetes secret](https://kubernetes.io/docs/concepts/configuration/secret/).

First point your `kubectl` current context to your cluster
```
export PROJECT_ID=<my-project-id>
export CLUSTER=<cluster-where-kfp-was-installed>
export ZONE=<zone-where-kfp-was-installed>
# Configure kubectl to connect with the cluster
gcloud container clusters get-credentials "$CLUSTER" --zone "$ZONE" --project "$PROJECT_ID"
```

Then you can create a service account with the necessary IAM permissions
```
export SA_NAME=<my-account>
export NAMESPACE=<namespace-where-kfp-was-installed>
# Create service account
gcloud iam service-accounts create $SA_NAME --display-name $SA_NAME --project "$PROJECT_ID"
gcloud projects add-iam-policy-binding $PROJECT_ID \
  --member=serviceAccount:$SA_NAME@$PROJECT_ID.iam.gserviceaccount.com \
  --role=roles/storage.admin

gcloud projects add-iam-policy-binding $PROJECT_ID \
  --member=serviceAccount:$SA_NAME@$PROJECT_ID.iam.gserviceaccount.com \
  --role=roles/ml.admin

# More roles can be binded if your pipeline requires it.
# --role=roles/dataproc.admin
# --role=roles/dataflow.admin
```

and store the service account credential as a Kubernetes secret `user-gcp-sa` in the cluster
```
gcloud iam service-accounts keys create application_default_credentials.json --iam-account $SA_NAME@$PROJECT_ID.iam.gserviceaccount.com

# Make sure the secret is created under the correct namespace.
kubectl config set-context --current --namespace=$NAMESPACE

kubectl create secret generic user-gcp-sa \
  --from-file=user-gcp-sa.json=application_default_credentials.json \
  --dry-run -o yaml  |  kubectl apply -f -
```
Remove the private key file if needed
```
rm application_default_credentials.json
```

## Tips

### Warning message in Pipelines Console
If you see the following warning message in the Pipeline console:

> Sorry, the server was only able to partially fulfill your request. Some data might not be rendered.

Possible reasons are:
- the cluster is under upgrading
- the new Kubeflow Pipeline instance is under deployment

Wait for a while and then refresh.

### Access Kubeflow Pipelines UI got forbidden
It's possible you can access [Console](https://console.cloud.google.com/ai-platform/pipelines/clusters)
but can't `Open Pipelines Dashboard`. It gives you following message:

> forbidden

Reason:
- Others created the cluster and deployed the instances for you.
- You don't have corresponding permission to access it.

<<<<<<< HEAD
Please ask admin to give your account `Project Editor` permission. It can be set
from [IAM](https://console.cloud.google.com/iam-admin/iam).

### Pipeline steps got insufficient permission
Make sure following the procedure in [credential setup](#gcp-service-account-credentials). IAM configuration might take up to 5 mins to propagate.
=======
Actions:
- Please ask admin to find out the Google Service Account used to create the cluster and then add your account as its `Service Account User` via [Service accounts](https://console.cloud.google.com/iam-admin/serviceaccounts). From the list table, check the
service account, click the `Info Panel`, you will find a button `Add member` and add it
as `Service Account User`. The Google Service Account is [Compute Engine default service account](https://cloud.google.com/compute/docs/access/service-accounts#compute_engine_service_account) if you didn't set it when creating the cluster.
- Please also add your account as `Project Viewer` via [IAM](https://console.cloud.google.com/iam-admin/iam).

For simplicity but not good for security, adding as `Project Editor` also can work.
>>>>>>> 26a244de
<|MERGE_RESOLUTION|>--- conflicted
+++ resolved
@@ -43,6 +43,7 @@
   --member=serviceAccount:$SA_NAME@$PROJECT_ID.iam.gserviceaccount.com \
   --role=roles/storage.admin
 
+# Note that you can not bind multiple roles in one line.
 gcloud projects add-iam-policy-binding $PROJECT_ID \
   --member=serviceAccount:$SA_NAME@$PROJECT_ID.iam.gserviceaccount.com \
   --role=roles/ml.admin
@@ -91,13 +92,6 @@
 - Others created the cluster and deployed the instances for you.
 - You don't have corresponding permission to access it.
 
-<<<<<<< HEAD
-Please ask admin to give your account `Project Editor` permission. It can be set
-from [IAM](https://console.cloud.google.com/iam-admin/iam).
-
-### Pipeline steps got insufficient permission
-Make sure following the procedure in [credential setup](#gcp-service-account-credentials). IAM configuration might take up to 5 mins to propagate.
-=======
 Actions:
 - Please ask admin to find out the Google Service Account used to create the cluster and then add your account as its `Service Account User` via [Service accounts](https://console.cloud.google.com/iam-admin/serviceaccounts). From the list table, check the
 service account, click the `Info Panel`, you will find a button `Add member` and add it
@@ -105,4 +99,6 @@
 - Please also add your account as `Project Viewer` via [IAM](https://console.cloud.google.com/iam-admin/iam).
 
 For simplicity but not good for security, adding as `Project Editor` also can work.
->>>>>>> 26a244de
+
+### Pipeline steps got insufficient permission
+Make sure following the procedure in [credential setup](#gcp-service-account-credentials). IAM configuration might take up to 5 mins to propagate.