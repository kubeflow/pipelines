# Deploy Kubeflow Pipelines from Google Cloud Marketplace

Go to [Google Cloud Marketplace](https://console.cloud.google.com/marketplace) to deploy Kubeflow Pipelines by using a graphical interface.
You can go to the [Marketplace page for Kubeflow Pipelines](https://console.cloud.google.com/marketplace/details/google-cloud-ai-platform/kubeflow-pipelines) directly, or search for "Kubeflow Pipelines" from the Marketplace landing page.

Once you have deployed Kubeflow Pipelines instances, you can view and manage them in the [Pipelines Console](http://console.cloud.google.com/ai-platform/pipelines).

## Cluster

You can deploy Kubeflow Pipelines to a new cluster or an existing cluster. New clusters aren't customizable, so if you need that, you should use the [Google Kubernetes Engine](https://console.cloud.google.com/kubernetes/list) to create a cluster that meets your requirements and then deploy to that.

You can only deploy one Kubeflow Pipelines into a given cluster.

## Namespace
Specify a [Kubenetes namespace](https://kubernetes.io/docs/concepts/overview/working-with-objects/namespaces/).

## App instance name
Specify an app instance name to help you identify this instance.

## Deploy
Click `Deploy` to start deploying Kubeflow Pipelines into the cluster you specified.
Deployment might take few minutes, so please be patient. After deployment is complete, go to the [Pipelines Console](http://pantheon.corp.google.com/ai-platform/pipelines) to access the Kubeflow Pipelines instance.

## GCP Service Account credentials
If you run pipelines that requires calling any GCP services, such as Cloud Storage, Cloud ML Engine, Dataflow, or Dataproc, you need to set the [application default credential](https://cloud.google.com/docs/authentication/production#providing_credentials_to_your_application) to a pipeline step by mounting the proper [GCP service account](https://cloud.google.com/iam/docs/service-accounts) token as a [Kubernetes secret](https://kubernetes.io/docs/concepts/configuration/secret/).

First point your `kubectl` current context to your cluster
```
export PROJECT_ID=<my-project-id>
export CLUSTER=<cluster-where-kfp-was-installed>
export ZONE=<zone-where-kfp-was-installed>
# Configure kubectl to connect with the cluster
gcloud container clusters get-credentials "$CLUSTER" --zone "$ZONE" --project "$PROJECT_ID"
```

Then you can create a service account with the necessary IAM permissions
```
export SA_NAME=<my-account>
export NAMESPACE=<namespace-where-kfp-was-installed>
# Create service account
gcloud iam service-accounts create $SA_NAME --display-name $SA_NAME --project "$PROJECT_ID"
gcloud projects add-iam-policy-binding $PROJECT_ID \
  --member=serviceAccount:$SA_NAME@$PROJECT_ID.iam.gserviceaccount.com \
  --role=roles/storage.admin \
  --role=roles/ml.admin
  # and other roles if needed, such as
  # --role=roles/dataproc.admin
  # --role=roles/dataflow.admin
```

and store the service account credential as a Kubernetes secret `user-gcp-sa` in the cluster
```
gcloud iam service-accounts keys create application_default_credentials.json --iam-account $SA_NAME@$PROJECT_ID.iam.gserviceaccount.com
<<<<<<< HEAD

# Make sure the secret is created under the correct namespace.
kubectl config set-context --current --namespace=$NAMESPACE

=======

# Make sure the secret is created under the correct namespace.
kubectl config set-context --current --namespace=$NAMESPACE

>>>>>>> 8032b500
kubectl create secret generic user-gcp-sa \
  --from-file=user-gcp-sa.json=application_default_credentials.json \
  --dry-run -o yaml  |  kubectl apply -f -
```
Remove the private key file if needed
```
rm application_default_credentials.json
```

## Tips

### Warning message in Pipelines Console
If you see the following warning message in the Pipeline console:

> Sorry, the server was only able to partially fulfill your request. Some data might not be rendered.

Possible reasons are:
- the cluster is under upgrading
- the new Kubeflow Pipeline instance is under deployment

Wait for a while and then refresh.

### Access Kubeflow Pipelines UI got forbidden
It's possible you can access [Console](https://console.cloud.google.com/ai-platform/pipelines/clusters)
but can't `Open Pipelines Dashboard`. It gives you following message:

> forbidden

Reason:
- Others created the cluster and deployed the instances for you.
- You don't have corresponding permission to access it.

Please ask admin to give your account `Project Editor` permission. It can be set
from [IAM](https://console.cloud.google.com/iam-admin/iam).<|MERGE_RESOLUTION|>--- conflicted
+++ resolved
@@ -51,17 +51,10 @@
 and store the service account credential as a Kubernetes secret `user-gcp-sa` in the cluster
 ```
 gcloud iam service-accounts keys create application_default_credentials.json --iam-account $SA_NAME@$PROJECT_ID.iam.gserviceaccount.com
-<<<<<<< HEAD
 
 # Make sure the secret is created under the correct namespace.
 kubectl config set-context --current --namespace=$NAMESPACE
 
-=======
-
-# Make sure the secret is created under the correct namespace.
-kubectl config set-context --current --namespace=$NAMESPACE
-
->>>>>>> 8032b500
 kubectl create secret generic user-gcp-sa \
   --from-file=user-gcp-sa.json=application_default_credentials.json \
   --dry-run -o yaml  |  kubectl apply -f -
