--- conflicted
+++ resolved
@@ -95,19 +95,6 @@
          '/workspace/backend/metadata_writer/Dockerfile', '/workspace']
   waitFor: ["-"]
 - id: 'buildCacheServer'
-<<<<<<< HEAD
-name: 'gcr.io/cloud-builders/docker'
-args: ['build', '-t', 'gcr.io/$PROJECT_ID/cache-server:$COMMIT_SHA',
-        '--build-arg', 'COMMIT_HASH=$COMMIT_SHA', '-f',
-        '/workspace/backend/Dockerfile.cacheserver', '/workspace']
-waitFor: ["-"]
-- id: 'buildCacheDeployer'
-name: 'gcr.io/cloud-builders/docker'
-args: ['build', '-t', 'gcr.io/$PROJECT_ID/cache-deployer:$COMMIT_SHA',
-        '--build-arg', 'COMMIT_HASH=$COMMIT_SHA', '-f',
-        '/workspace/backend/src/cache/deployer/Dockerfile', '/workspace']
-waitFor: ["-"]
-=======
   name: 'gcr.io/cloud-builders/docker'
   args: ['build', '-t', 'gcr.io/$PROJECT_ID/cache-server:$COMMIT_SHA',
           '--build-arg', 'COMMIT_HASH=$COMMIT_SHA', '-f',
@@ -119,7 +106,6 @@
           '--build-arg', 'COMMIT_HASH=$COMMIT_SHA', '-f',
           '/workspace/backend/src/cache/deployer/Dockerfile', '/workspace']
   waitFor: ["-"]
->>>>>>> 1f462bb1
 
 # Build marketplace deployer
 - id: 'buildMarketplaceDeployer'
