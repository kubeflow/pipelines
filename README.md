[![Build Status](https://travis-ci.com/kubeflow/pipelines.svg?token=JjfzFsYGxZwkHvXFCpwt&branch=master)](https://travis-ci.com/kubeflow/pipelines)

## Overview of the Kubeflow pipelines service

[Kubeflow](https://www.kubeflow.org/) is a machine learning (ML) toolkit that is dedicated to making deployments of ML workflows on Kubernetes simple, portable, and scalable. 

**Kubeflow pipelines** are reusable end-to-end ML workflows built using the Kubeflow Pipelines SDK.

The Kubeflow pipelines service has the following goals:

* End to end orchestration: enabling and simplifying the orchestration of end to end machine learning pipelines
* Easy experimentation: making it easy for you to try numerous ideas and techniques, and manage your various trials/experiments.
* Easy re-use: enabling you to re-use components and pipelines to quickly cobble together end to end solutions, without having to re-build each time.

<<<<<<< HEAD
```python
from kfp import dsl
from kfp.dsl import PipelineParam
@dsl.pipeline(
  name='XGBoost Trainer',
  description='A trainer that does end-to-end distributed training for XGBoost models.'
)
def xgb_train_pipeline(
    output,
    project,
    region=PipelineParam(value='us-central1'),
    train_data=PipelineParam(value='gs://ml-pipeline-playground/sfpd/train.csv'),
    eval_data=PipelineParam(value='gs://ml-pipeline-playground/sfpd/eval.csv'),
    schema=PipelineParam(value='gs://ml-pipeline-playground/sfpd/schema.json'),
    target=PipelineParam(value='resolution'),
    rounds=PipelineParam(value=200),
    workers=PipelineParam(value=2),
):
  delete_cluster_op = DeleteClusterOp('delete-cluster', project, region)
  with dsl.ExitHandler(exit_op=delete_cluster_op):
    create_cluster_op = CreateClusterOp('create-cluster', project, region, output)

    analyze_op = AnalyzeOp('analyze', project, region, create_cluster_op.output, schema,
                           train_data, '%s/{{workflow.name}}/analysis' % output)

    transform_op = TransformOp('transform', project, region, create_cluster_op.output,
                               train_data, eval_data, target, analyze_op.output,
                               '%s/{{workflow.name}}/transform' % output)

    train_op = TrainerOp('train', project, region, create_cluster_op.output, transform_op.outputs['train'],
                         transform_op.outputs['eval'], target, analyze_op.output, workers,
                         rounds, '%s/{{workflow.name}}/model' % output)

    predict_op = PredictOp('predict', project, region, create_cluster_op.output, transform_op.outputs['eval'],
                           train_op.output, target, analyze_op.output, '%s/{{workflow.name}}/predict' % output)

    confusion_matrix_op = ConfusionMatrixOp('confusion-matrix', predict_op.output,
                                            '%s/{{workflow.name}}/confusionmatrix' % output)

    roc_op = RocOp('roc', predict_op.output, '%s/{{workflow.name}}/roc' % output)

```

### The Above Pipeline After Being Uploaded

<kbd>
  <img src="docs/images/job.png">
</kbd>

### The Run Time Execution Graph of the Pipeline Above

<kbd>
  <img src="docs/images/graph.png">
</kbd>

### Outputs From The Pipeline

<kbd>
  <img src="docs/images/output.png">
</kbd>

# ML Pipeline Services - User Guideline

This document guides you through the steps to deploy Machine Learning Pipeline Services and run your first pipeline sample. 

## Requirements

The guideline assume you have a [GCP Project](https://cloud.google.com/resource-manager/docs/creating-managing-projects) ready. You can use [Cloud Shell](https://cloud.google.com/shell/docs/quickstart) to run all the commands in this guideline. 

Alternatively, if you prefer to install and interact with GKE from your local machine, make sure you have [gcloud CLI](https://cloud.google.com/sdk/) and [kubectl](https://kubernetes.io/docs/tasks/tools/install-kubectl/#download-as-part-of-the-google-cloud-sdk) installed locally.
 
## Setup a GKE cluster

Follow the [instruction](https://cloud.google.com/resource-manager/docs/creating-managing-projects) and create a GCP project. 
Once created, enable the GKE API in this [page](https://console.developers.google.com/apis/enabled). You can also find more details about enabling the [billing](https://cloud.google.com/billing/docs/how-to/modify-project?#enable-billing), as well as activating [GKE API](https://cloud.google.com/kubernetes-engine/docs/quickstart#before-you-begin).

We recommend to use CloudShell from the GCP console to run the below commands. CloudShell starts with an environment already logged in to your account and set to the currently selected project. The following two commands are required only in a workstation shell environment, they are not needed in the CloudShell. 

```bash
gcloud auth login
gcloud config set project [your-project-id]
```

The ML Pipeline Services will be running on a GKE cluster. To start a new GKE cluster, first set a default compute zone (us-central1-a in this case):
```bash
gcloud config set compute/zone us-central1-a
```
Then start a GKE cluster. 
```bash
# Specify your cluster name
CLUSTER_NAME=[YOUR-CLUSTER-NAME]
gcloud container clusters create $CLUSTER_NAME \
  --zone us-central1-a \
  --scopes cloud-platform \
  --enable-cloud-logging \
  --enable-cloud-monitoring \
  --machine-type n1-standard-2 \
  --num-nodes 4
```
Here we choose the cloud-platform scope so the cluster can invoke GCP APIs. You can find all the options for creating a cluster in [here](https://cloud.google.com/sdk/gcloud/reference/container/clusters/create). 

Next, grant your user account permission to create new cluster roles. This step is necessary because installing ML Pipelines Services inlcudes installing a few [clusterroles](https://github.com/kubeflow/pipelines/search?utf8=%E2%9C%93&q=clusterrole+path%3Aml-pipeline%2Fml-pipeline&type=). 
```bash
kubectl create clusterrolebinding ml-pipeline-admin-binding --clusterrole=cluster-admin --user=$(gcloud config get-value account)
```
 
## Deploy ML Pipeline Services and Kubeflow 

Go to [release page](https://github.com/kubeflow/pipelines/releases) to find a version of ML Pipeline Services. Deploy the ML Pipeline Services and Kubeflow to your cluster.

For example:
```bash
PIPELINE_VERSION=0.0.42
kubectl create -f https://storage.googleapis.com/ml-pipeline/release/$PIPELINE_VERSION/bootstrapper.yaml
```
And by running `kubectl get job`, you should see a job created that deploys ML pipeline along with all dependencies in the cluster.
```
NAME                      DESIRED   SUCCESSFUL   AGE
deploy-ml-pipeline-wjqwt  1         1            9m
```
You can check the deployment log in case of any failure
```bash
kubectl logs $(kubectl get pods -l job-name=[JOB_NAME] -o jsonpath='{.items[0].metadata.name}')
```

By default, the ML pipeline will deployed with usage collection turned on. 
We use [Spartakus](https://github.com/kubernetes-incubator/spartakus) which does not report any personal identifiable information (PII).

If you want to turn off the usage report, you can download the bootstrapper file and change the arguments to the deployment job.

For example, download bootstrapper
```bash
PIPELINE_VERSION=0.0.42
curl https://storage.googleapis.com/ml-pipeline/release/$PIPELINE_VERSION/bootstrapper.yaml --output bootstrapper.yaml
```
and then update argument in the file
```
        args: [
          ... 
          # uncomment following line
          "--report_usage", "false",
          ...
        ]
```
then create job using the updated YAML by running ```kubectl create -f bootstrapper.yaml```

When deployment is successful, forward its port to visit the ML pipeline UI. 
```bash
kubectl port-forward -n kubeflow `kubectl get pods -n kubeflow --selector=service=ambassador -o jsonpath='{.items[0].metadata.name}'` 8080:80
```
If you are using Cloud Shell, you could view the UI by open the [web preview](https://cloud.google.com/shell/docs/using-web-preview#previewing_the_application) button ![alt text](https://cloud.google.com/shell/docs/images/web-preview-button.png). Make sure the it's preview on port 8080.

If you are using local console instead of Cloud Shell, you can access the ML pipeline UI at [localhost:8080/pipeline](http://localhost:8080/pipeline).

## Run your first TFJob pipeline
See the following authoring guide on how to compile your python pipeline code into workflow tar file. Then, follow [README.md](https://github.com/kubeflow/pipelines/blob/master/samples/kubeflow-tf/README.md) to deploy your first TFJob pipeline.  

## Uninstall
To uninstall ML pipeline, download the bootstrapper file and change the arguments to the deployment job.

For example, download bootstrapper
```bash
PIPELINE_VERSION=0.0.42
curl https://storage.googleapis.com/ml-pipeline/release/$PIPELINE_VERSION/bootstrapper.yaml --output bootstrapper.yaml
```
and then update argument in the file
```
        args: [
          ... 
          # uncomment following line
          "--uninstall",
          ...
        ]
```
then create job using the updated YAML by running ```kubectl create -f bootstrapper.yaml```

# ML Pipeline Services - Authoring Guideline

For more details, see [README.md](https://github.com/kubeflow/pipelines/blob/master/samples/README.md).

## Setup
* Create a python3 environment.
 
* Install a version of pipeline SDK:
```bash
pip install https://storage.googleapis.com/ml-pipeline/release/0.0.26/kfp-0.0.26.tar.gz --upgrade
```

Note: if you prefer adding "--user" in installation of dsl-compiler, please also run "export PATH=~/.local/bin:$PATH".

After successful installation the command "dsl-compile" should be added to your PATH.

## Compile the samples
The pipelines are written in Python, but they must be compiled to an intermediate representation before submitting to the Pipeline system.

The sample pipelines have a self-compilation entry point. To compile the sample pipelines just run them:
```bash
path/sample_pipeline.py
```
This produces the some_pipeline.py.tar.gz file that can be submitted to the Pipeline system web UI.

Another way to compile a pipeline is to run the DSL compiler against it:
```bash
dsl-compile --py [path/to/py/file] --output [path/to/output/tar.gz]
```

For example:

```bash
cd $EXTRACTED_DIRECTORY
dsl-compile --py ./samples/basic/sequential.py --output ./samples/basic/sequential.tar.gz
```

## Deploy the samples
Upload the generated tar file through the ML pipeline UI.
=======
## Documentation

Get started with your first pipeline and read further information in the [documentation](https://github.com/kubeflow/pipelines/wiki).
>>>>>>> fba58cdb
<|MERGE_RESOLUTION|>--- conflicted
+++ resolved
@@ -12,224 +12,7 @@
 * Easy experimentation: making it easy for you to try numerous ideas and techniques, and manage your various trials/experiments.
 * Easy re-use: enabling you to re-use components and pipelines to quickly cobble together end to end solutions, without having to re-build each time.
 
-<<<<<<< HEAD
-```python
-from kfp import dsl
-from kfp.dsl import PipelineParam
-@dsl.pipeline(
-  name='XGBoost Trainer',
-  description='A trainer that does end-to-end distributed training for XGBoost models.'
-)
-def xgb_train_pipeline(
-    output,
-    project,
-    region=PipelineParam(value='us-central1'),
-    train_data=PipelineParam(value='gs://ml-pipeline-playground/sfpd/train.csv'),
-    eval_data=PipelineParam(value='gs://ml-pipeline-playground/sfpd/eval.csv'),
-    schema=PipelineParam(value='gs://ml-pipeline-playground/sfpd/schema.json'),
-    target=PipelineParam(value='resolution'),
-    rounds=PipelineParam(value=200),
-    workers=PipelineParam(value=2),
-):
-  delete_cluster_op = DeleteClusterOp('delete-cluster', project, region)
-  with dsl.ExitHandler(exit_op=delete_cluster_op):
-    create_cluster_op = CreateClusterOp('create-cluster', project, region, output)
 
-    analyze_op = AnalyzeOp('analyze', project, region, create_cluster_op.output, schema,
-                           train_data, '%s/{{workflow.name}}/analysis' % output)
-
-    transform_op = TransformOp('transform', project, region, create_cluster_op.output,
-                               train_data, eval_data, target, analyze_op.output,
-                               '%s/{{workflow.name}}/transform' % output)
-
-    train_op = TrainerOp('train', project, region, create_cluster_op.output, transform_op.outputs['train'],
-                         transform_op.outputs['eval'], target, analyze_op.output, workers,
-                         rounds, '%s/{{workflow.name}}/model' % output)
-
-    predict_op = PredictOp('predict', project, region, create_cluster_op.output, transform_op.outputs['eval'],
-                           train_op.output, target, analyze_op.output, '%s/{{workflow.name}}/predict' % output)
-
-    confusion_matrix_op = ConfusionMatrixOp('confusion-matrix', predict_op.output,
-                                            '%s/{{workflow.name}}/confusionmatrix' % output)
-
-    roc_op = RocOp('roc', predict_op.output, '%s/{{workflow.name}}/roc' % output)
-
-```
-
-### The Above Pipeline After Being Uploaded
-
-<kbd>
-  <img src="docs/images/job.png">
-</kbd>
-
-### The Run Time Execution Graph of the Pipeline Above
-
-<kbd>
-  <img src="docs/images/graph.png">
-</kbd>
-
-### Outputs From The Pipeline
-
-<kbd>
-  <img src="docs/images/output.png">
-</kbd>
-
-# ML Pipeline Services - User Guideline
-
-This document guides you through the steps to deploy Machine Learning Pipeline Services and run your first pipeline sample. 
-
-## Requirements
-
-The guideline assume you have a [GCP Project](https://cloud.google.com/resource-manager/docs/creating-managing-projects) ready. You can use [Cloud Shell](https://cloud.google.com/shell/docs/quickstart) to run all the commands in this guideline. 
-
-Alternatively, if you prefer to install and interact with GKE from your local machine, make sure you have [gcloud CLI](https://cloud.google.com/sdk/) and [kubectl](https://kubernetes.io/docs/tasks/tools/install-kubectl/#download-as-part-of-the-google-cloud-sdk) installed locally.
- 
-## Setup a GKE cluster
-
-Follow the [instruction](https://cloud.google.com/resource-manager/docs/creating-managing-projects) and create a GCP project. 
-Once created, enable the GKE API in this [page](https://console.developers.google.com/apis/enabled). You can also find more details about enabling the [billing](https://cloud.google.com/billing/docs/how-to/modify-project?#enable-billing), as well as activating [GKE API](https://cloud.google.com/kubernetes-engine/docs/quickstart#before-you-begin).
-
-We recommend to use CloudShell from the GCP console to run the below commands. CloudShell starts with an environment already logged in to your account and set to the currently selected project. The following two commands are required only in a workstation shell environment, they are not needed in the CloudShell. 
-
-```bash
-gcloud auth login
-gcloud config set project [your-project-id]
-```
-
-The ML Pipeline Services will be running on a GKE cluster. To start a new GKE cluster, first set a default compute zone (us-central1-a in this case):
-```bash
-gcloud config set compute/zone us-central1-a
-```
-Then start a GKE cluster. 
-```bash
-# Specify your cluster name
-CLUSTER_NAME=[YOUR-CLUSTER-NAME]
-gcloud container clusters create $CLUSTER_NAME \
-  --zone us-central1-a \
-  --scopes cloud-platform \
-  --enable-cloud-logging \
-  --enable-cloud-monitoring \
-  --machine-type n1-standard-2 \
-  --num-nodes 4
-```
-Here we choose the cloud-platform scope so the cluster can invoke GCP APIs. You can find all the options for creating a cluster in [here](https://cloud.google.com/sdk/gcloud/reference/container/clusters/create). 
-
-Next, grant your user account permission to create new cluster roles. This step is necessary because installing ML Pipelines Services inlcudes installing a few [clusterroles](https://github.com/kubeflow/pipelines/search?utf8=%E2%9C%93&q=clusterrole+path%3Aml-pipeline%2Fml-pipeline&type=). 
-```bash
-kubectl create clusterrolebinding ml-pipeline-admin-binding --clusterrole=cluster-admin --user=$(gcloud config get-value account)
-```
- 
-## Deploy ML Pipeline Services and Kubeflow 
-
-Go to [release page](https://github.com/kubeflow/pipelines/releases) to find a version of ML Pipeline Services. Deploy the ML Pipeline Services and Kubeflow to your cluster.
-
-For example:
-```bash
-PIPELINE_VERSION=0.0.42
-kubectl create -f https://storage.googleapis.com/ml-pipeline/release/$PIPELINE_VERSION/bootstrapper.yaml
-```
-And by running `kubectl get job`, you should see a job created that deploys ML pipeline along with all dependencies in the cluster.
-```
-NAME                      DESIRED   SUCCESSFUL   AGE
-deploy-ml-pipeline-wjqwt  1         1            9m
-```
-You can check the deployment log in case of any failure
-```bash
-kubectl logs $(kubectl get pods -l job-name=[JOB_NAME] -o jsonpath='{.items[0].metadata.name}')
-```
-
-By default, the ML pipeline will deployed with usage collection turned on. 
-We use [Spartakus](https://github.com/kubernetes-incubator/spartakus) which does not report any personal identifiable information (PII).
-
-If you want to turn off the usage report, you can download the bootstrapper file and change the arguments to the deployment job.
-
-For example, download bootstrapper
-```bash
-PIPELINE_VERSION=0.0.42
-curl https://storage.googleapis.com/ml-pipeline/release/$PIPELINE_VERSION/bootstrapper.yaml --output bootstrapper.yaml
-```
-and then update argument in the file
-```
-        args: [
-          ... 
-          # uncomment following line
-          "--report_usage", "false",
-          ...
-        ]
-```
-then create job using the updated YAML by running ```kubectl create -f bootstrapper.yaml```
-
-When deployment is successful, forward its port to visit the ML pipeline UI. 
-```bash
-kubectl port-forward -n kubeflow `kubectl get pods -n kubeflow --selector=service=ambassador -o jsonpath='{.items[0].metadata.name}'` 8080:80
-```
-If you are using Cloud Shell, you could view the UI by open the [web preview](https://cloud.google.com/shell/docs/using-web-preview#previewing_the_application) button ![alt text](https://cloud.google.com/shell/docs/images/web-preview-button.png). Make sure the it's preview on port 8080.
-
-If you are using local console instead of Cloud Shell, you can access the ML pipeline UI at [localhost:8080/pipeline](http://localhost:8080/pipeline).
-
-## Run your first TFJob pipeline
-See the following authoring guide on how to compile your python pipeline code into workflow tar file. Then, follow [README.md](https://github.com/kubeflow/pipelines/blob/master/samples/kubeflow-tf/README.md) to deploy your first TFJob pipeline.  
-
-## Uninstall
-To uninstall ML pipeline, download the bootstrapper file and change the arguments to the deployment job.
-
-For example, download bootstrapper
-```bash
-PIPELINE_VERSION=0.0.42
-curl https://storage.googleapis.com/ml-pipeline/release/$PIPELINE_VERSION/bootstrapper.yaml --output bootstrapper.yaml
-```
-and then update argument in the file
-```
-        args: [
-          ... 
-          # uncomment following line
-          "--uninstall",
-          ...
-        ]
-```
-then create job using the updated YAML by running ```kubectl create -f bootstrapper.yaml```
-
-# ML Pipeline Services - Authoring Guideline
-
-For more details, see [README.md](https://github.com/kubeflow/pipelines/blob/master/samples/README.md).
-
-## Setup
-* Create a python3 environment.
- 
-* Install a version of pipeline SDK:
-```bash
-pip install https://storage.googleapis.com/ml-pipeline/release/0.0.26/kfp-0.0.26.tar.gz --upgrade
-```
-
-Note: if you prefer adding "--user" in installation of dsl-compiler, please also run "export PATH=~/.local/bin:$PATH".
-
-After successful installation the command "dsl-compile" should be added to your PATH.
-
-## Compile the samples
-The pipelines are written in Python, but they must be compiled to an intermediate representation before submitting to the Pipeline system.
-
-The sample pipelines have a self-compilation entry point. To compile the sample pipelines just run them:
-```bash
-path/sample_pipeline.py
-```
-This produces the some_pipeline.py.tar.gz file that can be submitted to the Pipeline system web UI.
-
-Another way to compile a pipeline is to run the DSL compiler against it:
-```bash
-dsl-compile --py [path/to/py/file] --output [path/to/output/tar.gz]
-```
-
-For example:
-
-```bash
-cd $EXTRACTED_DIRECTORY
-dsl-compile --py ./samples/basic/sequential.py --output ./samples/basic/sequential.tar.gz
-```
-
-## Deploy the samples
-Upload the generated tar file through the ML pipeline UI.
-=======
 ## Documentation
 
-Get started with your first pipeline and read further information in the [documentation](https://github.com/kubeflow/pipelines/wiki).
->>>>>>> fba58cdb
+Get started with your first pipeline and read further information in the [documentation](https://github.com/kubeflow/pipelines/wiki).