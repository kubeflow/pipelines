--- conflicted
+++ resolved
@@ -407,9 +407,7 @@
                 exit(1)
     try:
         print(
-<<<<<<< HEAD
-            model_status["status"]["address"]["url"]
-            + " is the knative domain header. $ISTIO_INGRESS_ENDPOINT are defined in the below commands"
+            model_status["status"]["address"]["url"] + " is the knative domain."
         )
         print("Sample test commands: ")
         print(
@@ -417,18 +415,13 @@
         )
         print(
             "ISTIO_INGRESS_ENDPOINT=$(kubectl -n istio-system get service istio-ingressgateway -o jsonpath='{.status.loadBalancer.ingress[0].ip}')"
-=======
-            model_status["status"]["url"] + " is the knative domain."
->>>>>>> 7c50708a
         )
         print("Sample test commands: \n")
         # model_status['status']['url'] is like http://flowers-sample.kubeflow.example.com/v1/models/flowers-sample
-<<<<<<< HEAD
+
         host, path = url.sub("", model_status["status"]["address"]["url"]).split("/", 1)
-=======
->>>>>>> 7c50708a
         print(
-            "curl -v -X GET %s" % model_status["status"]["url"]
+            'curl -X GET -H "Host: ' + host + '" http://$ISTIO_INGRESS_ENDPOINT/' + path
         )
 
         print("\nIf the above URL is not accessible, it's recommended to setup Knative with a configured DNS.\n"\
