--- conflicted
+++ resolved
@@ -14,11 +14,7 @@
 description: |
   Serve PyTorch Models remotely as web service using Seldon Core
 metadata:
-<<<<<<< HEAD
-  annotations: {platform: 'Open Source'}
-=======
-  labels: {platform: 'OpenSource'}
->>>>>>> 11df4274
+  annotations: {platform: 'OpenSource'}
 inputs:
   - {name: model_id,            description: 'Required. Model training_id from Fabric for Deep Learning'}
   - {name: deployment_name,     description: 'Required. Deployment name for the seldon service'}
