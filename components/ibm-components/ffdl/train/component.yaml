# Licensed under the Apache License, Version 2.0 (the "License");
# you may not use this file except in compliance with the License.
# You may obtain a copy of the License at
#
# http://www.apache.org/licenses/LICENSE-2.0
#
# Unless required by applicable law or agreed to in writing, software
# distributed under the License is distributed on an "AS IS" BASIS,
# WITHOUT WARRANTIES OR CONDITIONS OF ANY KIND, either express or implied.
# See the License for the specific language governing permissions and
# limitations under the License.

name: 'Train Model - FfDL'
description: |
  Train Machine Learning and Deep Learning Models remotely using Fabric for Deep Learning
metadata:
<<<<<<< HEAD
  annotations: {platform: 'Open Source'}
=======
  labels: {platform: 'OpenSource'}
>>>>>>> 11df4274
inputs:
  - {name: model_def_file_path, description: 'Required. Path for model training code in object storage'}
  - {name: manifest_file_path,  description: 'Required. Path for model manifest definition in object storage'}
outputs:
  - {name: output,              description: 'Model training_id'}
implementation:
  container:
    image: docker.io/aipipeline/ffdl-train:latest
    command: ['python']
    args: [
      -u, train.py,
      --model_def_file_path, {inputValue: model_def_file_path},
      --manifest_file_path, {inputValue: manifest_file_path}
    ]
    fileOutputs:
      output: /tmp/training_id.txt<|MERGE_RESOLUTION|>--- conflicted
+++ resolved
@@ -14,11 +14,7 @@
 description: |
   Train Machine Learning and Deep Learning Models remotely using Fabric for Deep Learning
 metadata:
-<<<<<<< HEAD
-  annotations: {platform: 'Open Source'}
-=======
-  labels: {platform: 'OpenSource'}
->>>>>>> 11df4274
+  annotations: {platform: 'OpenSource'}
 inputs:
   - {name: model_def_file_path, description: 'Required. Path for model training code in object storage'}
   - {name: manifest_file_path,  description: 'Required. Path for model manifest definition in object storage'}
