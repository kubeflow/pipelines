--- conflicted
+++ resolved
@@ -1,10 +1,7 @@
 ## Upcoming release
 * Fix the missing output of pipeline remote runner. `AutoMLImageTrainingJobRunOp` now passes the model artifacts correctly to downstream components.
 * Fix the metadata of Model Evaluation resource when row based metrics is disabled in `preview.model_evaluation.evaluation_llm_text_generation_pipeline`.
-<<<<<<< HEAD
-=======
 * Support `Jinja2>=3.1.2,<4`.
->>>>>>> 3f0fc062
 
 ## Release 2.9.0
 * Use `large_model_reference` for `model_reference_name` when uploading models from `preview.llm.rlhf_pipeline` instead of hardcoding value as `text-bison@001`.
