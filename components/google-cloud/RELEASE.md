--- conflicted
+++ resolved
@@ -1,7 +1,4 @@
 ## Upcoming release
-<<<<<<< HEAD
-* Fix Gemini batch prediction support to `v1.model_evaluation.autosxs_pipeline` after output schema change.
-=======
 
 ## Release 2.17.0
 * Fix Gemini batch prediction support to `v1.model_evaluation.autosxs_pipeline` after output schema change.
@@ -11,7 +8,6 @@
 * Pass model name to eval_runner to process batch prediction's output as per the output schema of model used.
 * Use LLM Model Evaluation image version v0.7
 * Update AutoSxS and RLHF image tags
->>>>>>> ba006bdd
 
 ## Release 2.16.1
 * Fix to model batch explanation component for Structured Data pipelines; image bump.
