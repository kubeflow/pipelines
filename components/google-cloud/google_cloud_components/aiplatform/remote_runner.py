--- conflicted
+++ resolved
@@ -98,15 +98,7 @@
     return json.dumps(list(output_object))
 
 
-<<<<<<< HEAD
-def runner(
-    cls_name, method_name, resource_name_output_artifact_path,
-    output_metadata_path, kwargs
-):
-    cls = getattr(aiplatform, cls_name)
-=======
 T = TypeVar('T')
->>>>>>> eb00b7b5
 
 
 def cast(value: str, annotation_type: Type[T]) -> T:
