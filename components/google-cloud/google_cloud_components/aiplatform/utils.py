--- conflicted
+++ resolved
@@ -426,27 +426,10 @@
     method_name = method.__name__
     method_signature = inspect.signature(method)
 
-<<<<<<< HEAD
     cls_name = cls.__name__
     init_signature = inspect.signature(cls.__init__)
 
     should_serialize_init = inspect.isfunction(method)
-=======
-    # get class name and constructor signature
-    if inspect.ismethod(method):
-        cls = method.__self__
-        cls_name = cls.__name__
-        init_signature = inspect.signature(method.__self__.__init__)
-        init_method = method.__self__.__init__
-    else:
-        cls = getattr(
-            inspect.getmodule(method),
-            method.__qualname__.split('.<locals>', 1)[0].rsplit('.', 1)[0]
-        )
-        cls_name = cls.__name__
-        init_signature = inspect.signature(cls.__init__)
-        init_method = cls.__init__
->>>>>>> 6ec9aa0a
 
     # map to store parameter names that are changed in components
     # this is generally used for constructor where the mb sdk takes
