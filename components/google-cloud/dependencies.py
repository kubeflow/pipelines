--- conflicted
+++ resolved
@@ -15,18 +15,10 @@
 
 
 def make_required_install_packages():
-<<<<<<< HEAD
-    # TODO(vinnysenthil): change to google-cloud-aiplatform
     return [
         "kfp>=1.4.0,<2.0.0",
-        "google-cloud-aiplatform @ git+https://github.com/googleapis/python-aiplatform@master#egg=google-cloud-aiplatform",
+        "google-cloud-aiplatform>=1.0.1",
     ]
-=======
-  return [
-      "kfp>=1.4.0,<2.0.0",
-      "google-cloud-aiplatform>=1.0.1",
-  ]
->>>>>>> ea5c6977
 
 
 def make_required_test_packages():
