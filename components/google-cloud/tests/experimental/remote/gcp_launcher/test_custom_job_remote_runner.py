# Copyright 2021 The Kubeflow Authors. All Rights Reserved.
#
# Licensed under the Apache License, Version 2.0 (the "License");
# you may not use this file except in compliance with the License.
# You may obtain a copy of the License at
#
#     http://www.apache.org/licenses/LICENSE-2.0
#
# Unless required by applicable law or agreed to in writing, software
# distributed under the License is distributed on an "AS IS" BASIS,
# WITHOUT WARRANTIES OR CONDITIONS OF ANY KIND, either express or implied.
# See the License for the specific language governing permissions and
# limitations under the License.
"""Test Vertex AI Custom Job Remote Runner Client module."""

import json
from logging import raiseExceptions
import os
import time
import unittest
from unittest import mock
from google_cloud_pipeline_components.experimental.remote.gcp_launcher import custom_job_remote_runner
from google_cloud_pipeline_components.experimental.remote.gcp_launcher import job_remote_runner
from google.cloud import aiplatform
from google.cloud.aiplatform.compat.types import job_state as gca_job_state
from google_cloud_pipeline_components.experimental.proto.gcp_resources_pb2 import GcpResources
from google.protobuf import json_format


class CustomJobRemoteRunnerUtilsTests(unittest.TestCase):

    def setUp(self):
        super(CustomJobRemoteRunnerUtilsTests, self).setUp()
        self._payload = '{"display_name": "ContainerComponent", "job_spec": {"worker_pool_specs": [{"machine_spec": {"machine_type": "n1-standard-4"}, "replica_count": 1, "container_spec": {"image_uri": "google/cloud-sdk:latest", "command": ["sh", "-c", "set -e -x\\necho \\"$0, this is an output parameter\\"\\n", "{{$.inputs.parameters[\'input_text\']}}", "{{$.outputs.parameters[\'output_value\'].output_file}}"]}}]}}'
        self._project = 'test_project'
        self._location = 'test_region'
        self._custom_job_name = '/projects/{self._project}/locations/{self._location}/jobs/test_job_id'
        self._gcp_resouces_path = 'gcp_resouces'
        self._type = 'CustomJob'
        self._custom_job_uri_prefix = f"https://{self._location}-aiplatform.googleapis.com/v1/"

    def tearDown(self):
        if os.path.exists(self._gcp_resouces_path):
            os.remove(self._gcp_resouces_path)

    @mock.patch.object(aiplatform.gapic, 'JobServiceClient', autospec=True)
    def test_custom_job_remote_runner_on_region_is_set_correctly_in_client_options(
            self, mock_job_service_client):

        job_client = mock.Mock()
        mock_job_service_client.return_value = job_client

        create_custom_job_response = mock.Mock()
        job_client.create_custom_job.return_value = create_custom_job_response
        create_custom_job_response.name = self._custom_job_name

        get_custom_job_response = mock.Mock()
        job_client.get_custom_job.return_value = get_custom_job_response
        get_custom_job_response.state = gca_job_state.JobState.JOB_STATE_SUCCEEDED

        custom_job_remote_runner.create_custom_job(self._type, self._project,
                                                   self._location,
                                                   self._payload,
                                                   self._gcp_resouces_path)
        mock_job_service_client.assert_called_once_with(
            client_options={
                'api_endpoint': 'test_region-aiplatform.googleapis.com'
            },
            client_info=mock.ANY)

    @mock.patch.object(aiplatform.gapic, 'JobServiceClient', autospec=True)
    @mock.patch.object(os.path, "exists", autospec=True)
    def test_custom_job_remote_runner_on_payload_deserializes_correctly(
            self, mock_path_exists, mock_job_service_client):

        job_client = mock.Mock()
        mock_job_service_client.return_value = job_client

        create_custom_job_response = mock.Mock()
        job_client.create_custom_job.return_value = create_custom_job_response
        create_custom_job_response.name = self._custom_job_name

        get_custom_job_response = mock.Mock()
        job_client.get_custom_job.return_value = get_custom_job_response
        get_custom_job_response.state = gca_job_state.JobState.JOB_STATE_SUCCEEDED

        mock_path_exists.return_value = False

        custom_job_remote_runner.create_custom_job(self._type, self._project,
                                                   self._location,
                                                   self._payload,
                                                   self._gcp_resouces_path)

        expected_parent = f"projects/{self._project}/locations/{self._location}"
        expected_job_spec = json.loads(self._payload, strict=False)

        job_client.create_custom_job.assert_called_once_with(
            parent=expected_parent, custom_job=expected_job_spec)

    @mock.patch.object(aiplatform.gapic, 'JobServiceClient', autospec=True)
    @mock.patch.object(os.path, "exists", autospec=True)
    def test_custom_job_remote_runner_raises_exception_on_error(
            self, mock_path_exists, mock_job_service_client):

        job_client = mock.Mock()
        mock_job_service_client.return_value = job_client

        create_custom_job_response = mock.Mock()
        job_client.create_custom_job.return_value = create_custom_job_response
        create_custom_job_response.name = self._custom_job_name

        get_custom_job_response = mock.Mock()
        job_client.get_custom_job.return_value = get_custom_job_response
        get_custom_job_response.state = gca_job_state.JobState.JOB_STATE_FAILED

        mock_path_exists.return_value = False

        with self.assertRaises(RuntimeError):
            custom_job_remote_runner.create_custom_job(self._type,
                                                       self._project,
                                                       self._location,
                                                       self._payload,
                                                       self._gcp_resouces_path)

    @mock.patch.object(aiplatform.gapic, 'JobServiceClient', autospec=True)
    @mock.patch.object(os.path, "exists", autospec=True)
    @mock.patch.object(time, "sleep", autospec=True)
    def test_custom_job_remote_runner_retries_to_get_status_on_non_completed_job(
            self, mock_time_sleep, mock_path_exists, mock_job_service_client):
        job_client = mock.Mock()
        mock_job_service_client.return_value = job_client

        create_custom_job_response = mock.Mock()
        job_client.create_custom_job.return_value = create_custom_job_response
        create_custom_job_response.name = self._custom_job_name

        get_custom_job_response_success = mock.Mock()
        get_custom_job_response_success.state = gca_job_state.JobState.JOB_STATE_SUCCEEDED

        get_custom_job_response_running = mock.Mock()
        get_custom_job_response_running.state = gca_job_state.JobState.JOB_STATE_RUNNING

        job_client.get_custom_job.side_effect = [
            get_custom_job_response_running, get_custom_job_response_success
        ]

        mock_path_exists.return_value = False

        custom_job_remote_runner.create_custom_job(self._type, self._project,
                                                   self._location,
                                                   self._payload,
                                                   self._gcp_resouces_path)
        mock_time_sleep.assert_called_once_with(
<<<<<<< HEAD
            job_remote_runner._POLLING_INTERVAL_IN_SECONDS
        )
=======
            custom_job_remote_runner._POLLING_INTERVAL_IN_SECONDS)
>>>>>>> 80871238
        self.assertEqual(job_client.get_custom_job.call_count, 2)

    @mock.patch.object(aiplatform.gapic, 'JobServiceClient', autospec=True)
    @mock.patch.object(os.path, "exists", autospec=True)
    @mock.patch.object(time, "sleep", autospec=True)
    def test_custom_job_remote_runner_returns_gcp_resources(
            self, mock_time_sleep, mock_path_exists, mock_job_service_client):
        job_client = mock.Mock()
        mock_job_service_client.return_value = job_client

        create_custom_job_response = mock.Mock()
        job_client.create_custom_job.return_value = create_custom_job_response
        create_custom_job_response.name = self._custom_job_name

        get_custom_job_response_success = mock.Mock()
        get_custom_job_response_success.state = gca_job_state.JobState.JOB_STATE_SUCCEEDED

        job_client.get_custom_job.side_effect = [
            get_custom_job_response_success
        ]

        mock_path_exists.return_value = False

        custom_job_remote_runner.create_custom_job(self._type, self._project,
                                                   self._location,
                                                   self._payload,
                                                   self._gcp_resouces_path)

        with open(self._gcp_resouces_path) as f:
            serialized_gcp_resources = f.read()

            # Instantiate GCPResources Proto
            custom_job_resources = json_format.Parse(serialized_gcp_resources,
                                                     GcpResources())

            self.assertEqual(len(custom_job_resources.resources), 1)
            custom_job_name = custom_job_resources.resources[0].resource_uri[
                len(self._custom_job_uri_prefix):]
            self.assertEqual(custom_job_name, self._custom_job_name)

    @mock.patch.object(aiplatform.gapic, 'JobServiceClient', autospec=True)
    @mock.patch.object(time, "sleep", autospec=True)
    def test_custom_job_remote_runner_raises_exception_with_more_than_one_resources_in_gcp_resources(
            self, mock_time_sleep, mock_job_service_client):
        job_client = mock.Mock()
        mock_job_service_client.return_value = job_client

        create_custom_job_response = mock.Mock()
        job_client.create_custom_job.return_value = create_custom_job_response
        create_custom_job_response.name = self._custom_job_name

        get_custom_job_response_success = mock.Mock()
        get_custom_job_response_success.state = gca_job_state.JobState.JOB_STATE_SUCCEEDED

        job_client.get_custom_job.side_effect = [
            get_custom_job_response_success
        ]

        # Write the job proto to output
        custom_job_resources = GcpResources()
        custom_job_resource_1 = custom_job_resources.resources.add()
        custom_job_resource_1.resource_type = "CustomJob"
        custom_job_resource_1.resource_uri = f"{self._custom_job_uri_prefix}{self._custom_job_name}"

        custom_job_resource_2 = custom_job_resources.resources.add()
        custom_job_resource_2.resource_type = "CustomJob"
        custom_job_resource_2.resource_uri = f"{self._custom_job_uri_prefix}{self._custom_job_name}"

        with open(self._gcp_resouces_path, 'w') as f:
            f.write(json_format.MessageToJson(custom_job_resources))

        with self.assertRaisesRegex(
                ValueError, "gcp_resouces should contain one resouce, found 2"):
            custom_job_remote_runner.create_custom_job(self._type,
                                                       self._project,
                                                       self._location,
                                                       self._payload,
                                                       self._gcp_resouces_path)

    @mock.patch.object(aiplatform.gapic, 'JobServiceClient', autospec=True)
    @mock.patch.object(time, "sleep", autospec=True)
    def test_custom_job_remote_runner_raises_exception_empty_URI_in_gcp_resources(
            self, mock_time_sleep, mock_job_service_client):
        job_client = mock.Mock()
        mock_job_service_client.return_value = job_client

        create_custom_job_response = mock.Mock()
        job_client.create_custom_job.return_value = create_custom_job_response
        create_custom_job_response.name = self._custom_job_name

        get_custom_job_response_success = mock.Mock()
        get_custom_job_response_success.state = gca_job_state.JobState.JOB_STATE_SUCCEEDED

        job_client.get_custom_job.side_effect = [
            get_custom_job_response_success
        ]

        # Write the job proto to output
        custom_job_resources = GcpResources()
        custom_job_resource_1 = custom_job_resources.resources.add()
        custom_job_resource_1.resource_type = "CustomJob"
        custom_job_resource_1.resource_uri = ""

        with open(self._gcp_resouces_path, 'w') as f:
            f.write(json_format.MessageToJson(custom_job_resources))

        with self.assertRaisesRegex(
                ValueError,
                "Custom Job Name in gcp_resouce is not formatted correctly or is empty."
        ):
            custom_job_remote_runner.create_custom_job(self._type,
                                                       self._project,
                                                       self._location,
                                                       self._payload,
                                                       self._gcp_resouces_path)<|MERGE_RESOLUTION|>--- conflicted
+++ resolved
@@ -151,12 +151,8 @@
                                                    self._payload,
                                                    self._gcp_resouces_path)
         mock_time_sleep.assert_called_once_with(
-<<<<<<< HEAD
             job_remote_runner._POLLING_INTERVAL_IN_SECONDS
         )
-=======
-            custom_job_remote_runner._POLLING_INTERVAL_IN_SECONDS)
->>>>>>> 80871238
         self.assertEqual(job_client.get_custom_job.call_count, 2)
 
     @mock.patch.object(aiplatform.gapic, 'JobServiceClient', autospec=True)
