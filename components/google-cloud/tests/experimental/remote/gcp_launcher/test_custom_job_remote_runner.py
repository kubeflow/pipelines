--- conflicted
+++ resolved
@@ -30,7 +30,6 @@
 
 class CustomJobRemoteRunnerUtilsTests(unittest.TestCase):
 
-<<<<<<< HEAD
   def setUp(self):
     super(CustomJobRemoteRunnerUtilsTests, self).setUp()
     self._payload = (
@@ -44,7 +43,7 @@
         '"{{$.outputs.parameters[\'output_value\'].output_file}}"]}}]}}')
     self._project = "test_project"
     self._location = "test_region"
-    self._custom_job_name = "/projects/{self._project}/locations/{self._location}/jobs/test_job_id"
+    self._custom_job_name = f"/projects/{self._project}/locations/{self._location}/jobs/test_job_id"
     self._gcp_resources_path = "gcp_resources"
     self._type = "CustomJob"
     self._custom_job_uri_prefix = f"https://{self._location}-aiplatform.googleapis.com/v1/"
@@ -260,244 +259,4 @@
     ):
       custom_job_remote_runner.create_custom_job(self._type, self._project,
                                                  self._location, self._payload,
-                                                 self._gcp_resources_path)
-=======
-    def setUp(self):
-        super(CustomJobRemoteRunnerUtilsTests, self).setUp()
-        self._payload = '{"display_name": "ContainerComponent", "job_spec": {"worker_pool_specs": [{"machine_spec": {"machine_type": "n1-standard-4"}, "replica_count": 1, "container_spec": {"image_uri": "google/cloud-sdk:latest", "command": ["sh", "-c", "set -e -x\\necho \\"$0, this is an output parameter\\"\\n", "{{$.inputs.parameters[\'input_text\']}}", "{{$.outputs.parameters[\'output_value\'].output_file}}"]}}]}}'
-        self._project = 'test_project'
-        self._location = 'test_region'
-        self._custom_job_name = f'/projects/{self._project}/locations/{self._location}/jobs/test_job_id'
-        self._gcp_resouces_path = 'gcp_resouces'
-        self._type = 'CustomJob'
-        self._custom_job_uri_prefix = f"https://{self._location}-aiplatform.googleapis.com/v1/"
-
-    def tearDown(self):
-        if os.path.exists(self._gcp_resouces_path):
-            os.remove(self._gcp_resouces_path)
-
-    @mock.patch.object(aiplatform.gapic, 'JobServiceClient', autospec=True)
-    def test_custom_job_remote_runner_on_region_is_set_correctly_in_client_options(
-            self, mock_job_service_client):
-
-        job_client = mock.Mock()
-        mock_job_service_client.return_value = job_client
-
-        create_custom_job_response = mock.Mock()
-        job_client.create_custom_job.return_value = create_custom_job_response
-        create_custom_job_response.name = self._custom_job_name
-
-        get_custom_job_response = mock.Mock()
-        job_client.get_custom_job.return_value = get_custom_job_response
-        get_custom_job_response.state = gca_job_state.JobState.JOB_STATE_SUCCEEDED
-
-        custom_job_remote_runner.create_custom_job(self._type, self._project,
-                                                   self._location,
-                                                   self._payload,
-                                                   self._gcp_resouces_path)
-        mock_job_service_client.assert_called_once_with(
-            client_options={
-                'api_endpoint': 'test_region-aiplatform.googleapis.com'
-            },
-            client_info=mock.ANY)
-
-    @mock.patch.object(aiplatform.gapic, 'JobServiceClient', autospec=True)
-    @mock.patch.object(os.path, "exists", autospec=True)
-    def test_custom_job_remote_runner_on_payload_deserializes_correctly(
-            self, mock_path_exists, mock_job_service_client):
-
-        job_client = mock.Mock()
-        mock_job_service_client.return_value = job_client
-
-        create_custom_job_response = mock.Mock()
-        job_client.create_custom_job.return_value = create_custom_job_response
-        create_custom_job_response.name = self._custom_job_name
-
-        get_custom_job_response = mock.Mock()
-        job_client.get_custom_job.return_value = get_custom_job_response
-        get_custom_job_response.state = gca_job_state.JobState.JOB_STATE_SUCCEEDED
-
-        mock_path_exists.return_value = False
-
-        custom_job_remote_runner.create_custom_job(self._type, self._project,
-                                                   self._location,
-                                                   self._payload,
-                                                   self._gcp_resouces_path)
-
-        expected_parent = f"projects/{self._project}/locations/{self._location}"
-        expected_job_spec = json.loads(self._payload, strict=False)
-
-        job_client.create_custom_job.assert_called_once_with(
-            parent=expected_parent, custom_job=expected_job_spec)
-
-    @mock.patch.object(aiplatform.gapic, 'JobServiceClient', autospec=True)
-    @mock.patch.object(os.path, "exists", autospec=True)
-    def test_custom_job_remote_runner_raises_exception_on_error(
-            self, mock_path_exists, mock_job_service_client):
-
-        job_client = mock.Mock()
-        mock_job_service_client.return_value = job_client
-
-        create_custom_job_response = mock.Mock()
-        job_client.create_custom_job.return_value = create_custom_job_response
-        create_custom_job_response.name = self._custom_job_name
-
-        get_custom_job_response = mock.Mock()
-        job_client.get_custom_job.return_value = get_custom_job_response
-        get_custom_job_response.state = gca_job_state.JobState.JOB_STATE_FAILED
-
-        mock_path_exists.return_value = False
-
-        with self.assertRaises(RuntimeError):
-            custom_job_remote_runner.create_custom_job(self._type,
-                                                       self._project,
-                                                       self._location,
-                                                       self._payload,
-                                                       self._gcp_resouces_path)
-
-    @mock.patch.object(aiplatform.gapic, 'JobServiceClient', autospec=True)
-    @mock.patch.object(os.path, "exists", autospec=True)
-    @mock.patch.object(time, "sleep", autospec=True)
-    def test_custom_job_remote_runner_retries_to_get_status_on_non_completed_job(
-            self, mock_time_sleep, mock_path_exists, mock_job_service_client):
-        job_client = mock.Mock()
-        mock_job_service_client.return_value = job_client
-
-        create_custom_job_response = mock.Mock()
-        job_client.create_custom_job.return_value = create_custom_job_response
-        create_custom_job_response.name = self._custom_job_name
-
-        get_custom_job_response_success = mock.Mock()
-        get_custom_job_response_success.state = gca_job_state.JobState.JOB_STATE_SUCCEEDED
-
-        get_custom_job_response_running = mock.Mock()
-        get_custom_job_response_running.state = gca_job_state.JobState.JOB_STATE_RUNNING
-
-        job_client.get_custom_job.side_effect = [
-            get_custom_job_response_running, get_custom_job_response_success
-        ]
-
-        mock_path_exists.return_value = False
-
-        custom_job_remote_runner.create_custom_job(self._type, self._project,
-                                                   self._location,
-                                                   self._payload,
-                                                   self._gcp_resouces_path)
-        mock_time_sleep.assert_called_once_with(
-            custom_job_remote_runner._POLLING_INTERVAL_IN_SECONDS)
-        self.assertEqual(job_client.get_custom_job.call_count, 2)
-
-    @mock.patch.object(aiplatform.gapic, 'JobServiceClient', autospec=True)
-    @mock.patch.object(os.path, "exists", autospec=True)
-    @mock.patch.object(time, "sleep", autospec=True)
-    def test_custom_job_remote_runner_returns_gcp_resources(
-            self, mock_time_sleep, mock_path_exists, mock_job_service_client):
-        job_client = mock.Mock()
-        mock_job_service_client.return_value = job_client
-
-        create_custom_job_response = mock.Mock()
-        job_client.create_custom_job.return_value = create_custom_job_response
-        create_custom_job_response.name = self._custom_job_name
-
-        get_custom_job_response_success = mock.Mock()
-        get_custom_job_response_success.state = gca_job_state.JobState.JOB_STATE_SUCCEEDED
-
-        job_client.get_custom_job.side_effect = [
-            get_custom_job_response_success
-        ]
-
-        mock_path_exists.return_value = False
-
-        custom_job_remote_runner.create_custom_job(self._type, self._project,
-                                                   self._location,
-                                                   self._payload,
-                                                   self._gcp_resouces_path)
-
-        with open(self._gcp_resouces_path) as f:
-            serialized_gcp_resources = f.read()
-
-            # Instantiate GCPResources Proto
-            custom_job_resources = json_format.Parse(serialized_gcp_resources,
-                                                     GcpResources())
-
-            self.assertEqual(len(custom_job_resources.resources), 1)
-            custom_job_name = custom_job_resources.resources[0].resource_uri[
-                len(self._custom_job_uri_prefix):]
-            self.assertEqual(custom_job_name, self._custom_job_name)
-
-    @mock.patch.object(aiplatform.gapic, 'JobServiceClient', autospec=True)
-    @mock.patch.object(time, "sleep", autospec=True)
-    def test_custom_job_remote_runner_raises_exception_with_more_than_one_resources_in_gcp_resources(
-            self, mock_time_sleep, mock_job_service_client):
-        job_client = mock.Mock()
-        mock_job_service_client.return_value = job_client
-
-        create_custom_job_response = mock.Mock()
-        job_client.create_custom_job.return_value = create_custom_job_response
-        create_custom_job_response.name = self._custom_job_name
-
-        get_custom_job_response_success = mock.Mock()
-        get_custom_job_response_success.state = gca_job_state.JobState.JOB_STATE_SUCCEEDED
-
-        job_client.get_custom_job.side_effect = [
-            get_custom_job_response_success
-        ]
-
-        # Write the job proto to output
-        custom_job_resources = GcpResources()
-        custom_job_resource_1 = custom_job_resources.resources.add()
-        custom_job_resource_1.resource_type = "CustomJob"
-        custom_job_resource_1.resource_uri = f"{self._custom_job_uri_prefix}{self._custom_job_name}"
-
-        custom_job_resource_2 = custom_job_resources.resources.add()
-        custom_job_resource_2.resource_type = "CustomJob"
-        custom_job_resource_2.resource_uri = f"{self._custom_job_uri_prefix}{self._custom_job_name}"
-
-        with open(self._gcp_resouces_path, 'w') as f:
-            f.write(json_format.MessageToJson(custom_job_resources))
-
-        with self.assertRaisesRegex(
-                ValueError, "gcp_resouces should contain one resouce, found 2"):
-            custom_job_remote_runner.create_custom_job(self._type,
-                                                       self._project,
-                                                       self._location,
-                                                       self._payload,
-                                                       self._gcp_resouces_path)
-
-    @mock.patch.object(aiplatform.gapic, 'JobServiceClient', autospec=True)
-    @mock.patch.object(time, "sleep", autospec=True)
-    def test_custom_job_remote_runner_raises_exception_empty_URI_in_gcp_resources(
-            self, mock_time_sleep, mock_job_service_client):
-        job_client = mock.Mock()
-        mock_job_service_client.return_value = job_client
-
-        create_custom_job_response = mock.Mock()
-        job_client.create_custom_job.return_value = create_custom_job_response
-        create_custom_job_response.name = self._custom_job_name
-
-        get_custom_job_response_success = mock.Mock()
-        get_custom_job_response_success.state = gca_job_state.JobState.JOB_STATE_SUCCEEDED
-
-        job_client.get_custom_job.side_effect = [
-            get_custom_job_response_success
-        ]
-
-        # Write the job proto to output
-        custom_job_resources = GcpResources()
-        custom_job_resource_1 = custom_job_resources.resources.add()
-        custom_job_resource_1.resource_type = "CustomJob"
-        custom_job_resource_1.resource_uri = ""
-
-        with open(self._gcp_resouces_path, 'w') as f:
-            f.write(json_format.MessageToJson(custom_job_resources))
-
-        with self.assertRaisesRegex(
-                ValueError,
-                "Custom Job Name in gcp_resouce is not formatted correctly or is empty."
-        ):
-            custom_job_remote_runner.create_custom_job(self._type,
-                                                       self._project,
-                                                       self._location,
-                                                       self._payload,
-                                                       self._gcp_resouces_path)
->>>>>>> 8a363ef9
+                                                 self._gcp_resources_path)