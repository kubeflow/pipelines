--- conflicted
+++ resolved
@@ -47,17 +47,6 @@
     - {outputPath: output_value}
 """)
 
-<<<<<<< HEAD
-=======
-    def _create_a_pytnon_based_component(self) -> callable:
-        """Creates a test python based component factory."""
-
-        @component
-        def sum_numbers(a: int, b: int) -> int:
-            return a + b
-
-        return sum_numbers
-
     def test_run_as_vertex_ai_custom_job_on_container_spec_with_defualts_values_converts_correctly(
             self):
         expected_results = {
@@ -129,7 +118,6 @@
         self.assertDictEqual(custom_job_spec.component_spec.to_dict(),
                              expected_results)
 
->>>>>>> fc40e0a9
     def test_run_as_vertex_ai_custom_with_worker_poolspec_container_spec_converts_correctly(
             self):
         component_factory_function = self._create_a_container_based_component()
