--- conflicted
+++ resolved
@@ -23,7 +23,7 @@
 from google.cloud import aiplatform
 import kfp
 from kfp import components
-from kfp.components.structures import ComponentSpec, ContainerImplementation, ContainerSpec, InputPathPlaceholder, InputSpec, InputValuePlaceholder, OutputPathPlaceholder, OutputSpec
+from kfp.components.structures import ComponentSpec, ContainerImplementation, ContainerSpec, InputPathPlaceholder, InputSpec, InputValuePlaceholder, OutputPathPlaceholder, OutputSpec, OutputUriPlaceholder, InputUriPlaceholder
 
 # prefix for keyword arguments to separate constructor and method args
 INIT_KEY = 'init'
@@ -464,37 +464,22 @@
         output_metadata_name, output_metadata_type = map_resource_to_metadata_type(
             output_type
         )
-<<<<<<< HEAD
-        outputs = '\n'.join([
-            'outputs:',
-            f'- {{name: {output_metadata_name}, type: {output_metadata_type}}}'
-        ])
-        output_args = '\n'.join([
-            '    - --executor_input',
-            '    - "{{$}}"',
-            '    - --resource_name_output_artifact_uri',
-            f'    - {{outputUri: {output_metadata_name}}}',
-        ])
-
-    def make_args(args_to_serialize: Dict[str, Dict[str, Any]]) -> str:
-        """Takes the args dictionary and return serialized Component string for
-        args.
-=======
-        output_specs.append(OutputSpec(
-            name=output_metadata_name,
-            type=output_metadata_type,
-        ))
+        output_specs.append(
+            OutputSpec(
+                name=output_metadata_name,
+                type=output_metadata_type,
+            )
+        )
 
         output_args = [
             '--executor_input',
             '{{$}}',
-            '--resource_name_output_artifact_path',
-            OutputPathPlaceholder(output_name=output_metadata_name),
+            '--resource_name_output_artifact_uri',
+            OutputUriPlaceholder(output_name=output_metadata_name),
         ]
 
     def make_args(args_to_serialize: Dict[str, Dict[str, Any]]) -> List[str]:
         """Takes the args dictionary and returns command-line args.
->>>>>>> 7205e73d
 
         Args:
             args_to_serialize: Dictionary of format
@@ -552,11 +537,7 @@
                           kfp.dsl._pipeline_param.PipelineParam) or serializer:
                 if is_mb_sdk_resource_noun_type(param_type):
                     metadata_type = map_resource_to_metadata_type(param_type)[1]
-<<<<<<< HEAD
-                    component_param_type, component_type = metadata_type, 'inputUri'
-=======
                     component_param_type = metadata_type
->>>>>>> 7205e73d
                 else:
                     component_param_type = 'String'
 
@@ -568,7 +549,7 @@
                 )
                 input_args.append(f'--{prefix_key}.{component_param_name}')
                 if is_mb_sdk_resource_noun_type(param_type):
-                    input_args.append(InputPathPlaceholder(input_name=key))
+                    input_args.append(InputUriPlaceholder(input_name=key))
                 else:
                     input_args.append(InputValuePlaceholder(input_name=key))
 
@@ -587,19 +568,21 @@
             name=f'{cls_name}-{method_name}',
             inputs=input_specs,
             outputs=output_specs,
-            implementation=ContainerImplementation(container=ContainerSpec(
-                image=DEFAULT_CONTAINER_IMAGE,
-                command=[
-                    'python3',
-                    '-m',
-                    'google_cloud_pipeline_components.aiplatform.remote_runner',
-                    '--cls_name',
-                    cls_name,
-                    '--method_name',
-                    method_name,
-                ],
-                args=make_args(serialized_args) + output_args + input_args,
-            ))
+            implementation=ContainerImplementation(
+                container=ContainerSpec(
+                    image=DEFAULT_CONTAINER_IMAGE,
+                    command=[
+                        'python3',
+                        '-m',
+                        'google_cloud_pipeline_components.aiplatform.remote_runner',
+                        '--cls_name',
+                        cls_name,
+                        '--method_name',
+                        method_name,
+                    ],
+                    args=make_args(serialized_args) + output_args + input_args,
+                )
+            )
         )
         component_path = tempfile.mktemp()
         component_spec.save(component_path)
