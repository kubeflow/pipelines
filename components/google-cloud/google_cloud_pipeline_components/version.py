--- conflicted
+++ resolved
@@ -13,8 +13,4 @@
 # limitations under the License.
 """Google Cloud Pipeline Components version."""
 
-<<<<<<< HEAD
-__version__ = "2.16.1"
-=======
-__version__ = "2.17.0"
->>>>>>> ba006bdd
+__version__ = "2.17.0"