# Copyright 2021 The Kubeflow Authors. All Rights Reserved.
#
# Licensed under the Apache License, Version 2.0 (the "License");
# you may not use this file except in compliance with the License.
# You may obtain a copy of the License at
#
#     http://www.apache.org/licenses/LICENSE-2.0
#
# Unless required by applicable law or agreed to in writing, software
# distributed under the License is distributed on an "AS IS" BASIS,
# WITHOUT WARRANTIES OR CONDITIONS OF ANY KIND, either express or implied.
# See the License for the specific language governing permissions and
# limitations under the License.

import json
from .utils import json_util
from . import lro_remote_runner


def upload_model(
    type,
    project,
    location,
    payload,
    gcp_resources,
    executor_input,
):
    """
  Upload model and poll the LongRunningOperator till it reaches a final state.
  """
    api_endpoint = location + '-aiplatform.googleapis.com'
    vertex_uri_prefix = f"https://{api_endpoint}/v1/"
_    upload_model_url = f"{vertex_uri_prefix}projects/{project}/locations/{location}/models:upload"
    model_spec = json.loads(payload, strict=False)
    upload_model_request = {
        # TODO(IronPan) temporarily remove the empty fields from the spec
        'model': json_util.recursive_remove_empty(model_spec)
    }

<<<<<<< HEAD
    # Currently we don't check if operation already exists and continue from there
    # If this is desirable to the user and improves the reliability, we could do the following
    # ```
    # from google.api_core import operations_v1, grpc_helpers
    # channel = grpc_helpers.create_channel(location + '-aiplatform.googleapis.com')
    # api = operations_v1.OperationsClient(channel)
    # current_status = api.get_operation(upload_model_lro.operation.name)
    # ```

    creds, _ = google.auth.default()
    creds.refresh(google.auth.transport.requests.Request())
    headers = {
        'Content-type': 'application/json',
        'Authorization': 'Bearer ' + creds.token,
        'User-Agent': 'google-cloud-pipeline-components'
    }
    upload_model_lro = requests.post(
        url=upload_model_url,
        data=json.dumps(upload_model_request),
        headers=headers).json()

    if "error" in upload_model_lro and upload_model_lro["error"]["code"]:
        raise RuntimeError("Failed to upload model. Error: {}".format(
            upload_model_lro["error"]))

    upload_model_lro_name = upload_model_lro['name']
    get_operation_uri = f"{vertex_uri_prefix}{upload_model_lro_name}"

    # Write the lro to the gcp_resources output parameter
    long_running_operations = GcpResources()
    long_running_operation = long_running_operations.resources.add()
    long_running_operation.resource_type = "VertexLro"
    long_running_operation.resource_uri = get_operation_uri
    with open(gcp_resources, 'w') as f:
        f.write(json_format.MessageToJson(long_running_operations))

    # Poll the LRO till done
    while (not "done" in upload_model_lro) or (not upload_model_lro['done']):
        time.sleep(_POLLING_INTERVAL_IN_SECONDS)
        logging.info('Model is uploading...')
        creds.refresh(google.auth.transport.requests.Request())
        headers = {
            'Content-type': 'application/json',
            'Authorization': 'Bearer ' + creds.token
        }
        upload_model_lro = requests.get(
            f"{vertex_uri_prefix}{upload_model_lro_name}",
            headers=headers).json()

    if "error" in upload_model_lro and upload_model_lro["error"]["code"]:
        raise RuntimeError("Failed to upload model. Error: {}".format(
            upload_model_lro["error"]))
    else:
        logging.info('Upload model complete. %s.', upload_model_lro)
        artifact_util.update_output_artifact(
            executor_input, 'model',
            vertex_uri_prefix + upload_model_lro['response']['model'], {artifact_util.ARTIFACT_PROPERTY_KEY_RESOURCE_NAME: upload_model_lro['response']['model']})
        return
=======
    remote_runner = lro_remote_runner.LroRemoteRunner(location)
    upload_model_lro = remote_runner.create_lro(upload_model_url,json.dumps(upload_model_request),gcp_resources)
    remote_runner.poll_lro(lro=upload_model_lro,executor_input=executor_input, artifact_name='model',resource_name_key='model')
 
>>>>>>> 8b67505f
<|MERGE_RESOLUTION|>--- conflicted
+++ resolved
@@ -15,7 +15,7 @@
 import json
 from .utils import json_util
 from . import lro_remote_runner
-
+from .utils import artifact_util
 
 def upload_model(
     type,
@@ -30,75 +30,17 @@
   """
     api_endpoint = location + '-aiplatform.googleapis.com'
     vertex_uri_prefix = f"https://{api_endpoint}/v1/"
-_    upload_model_url = f"{vertex_uri_prefix}projects/{project}/locations/{location}/models:upload"
+    upload_model_url = f"{vertex_uri_prefix}projects/{project}/locations/{location}/models:upload"
     model_spec = json.loads(payload, strict=False)
     upload_model_request = {
         # TODO(IronPan) temporarily remove the empty fields from the spec
         'model': json_util.recursive_remove_empty(model_spec)
     }
 
-<<<<<<< HEAD
-    # Currently we don't check if operation already exists and continue from there
-    # If this is desirable to the user and improves the reliability, we could do the following
-    # ```
-    # from google.api_core import operations_v1, grpc_helpers
-    # channel = grpc_helpers.create_channel(location + '-aiplatform.googleapis.com')
-    # api = operations_v1.OperationsClient(channel)
-    # current_status = api.get_operation(upload_model_lro.operation.name)
-    # ```
-
-    creds, _ = google.auth.default()
-    creds.refresh(google.auth.transport.requests.Request())
-    headers = {
-        'Content-type': 'application/json',
-        'Authorization': 'Bearer ' + creds.token,
-        'User-Agent': 'google-cloud-pipeline-components'
-    }
-    upload_model_lro = requests.post(
-        url=upload_model_url,
-        data=json.dumps(upload_model_request),
-        headers=headers).json()
-
-    if "error" in upload_model_lro and upload_model_lro["error"]["code"]:
-        raise RuntimeError("Failed to upload model. Error: {}".format(
-            upload_model_lro["error"]))
-
-    upload_model_lro_name = upload_model_lro['name']
-    get_operation_uri = f"{vertex_uri_prefix}{upload_model_lro_name}"
-
-    # Write the lro to the gcp_resources output parameter
-    long_running_operations = GcpResources()
-    long_running_operation = long_running_operations.resources.add()
-    long_running_operation.resource_type = "VertexLro"
-    long_running_operation.resource_uri = get_operation_uri
-    with open(gcp_resources, 'w') as f:
-        f.write(json_format.MessageToJson(long_running_operations))
-
-    # Poll the LRO till done
-    while (not "done" in upload_model_lro) or (not upload_model_lro['done']):
-        time.sleep(_POLLING_INTERVAL_IN_SECONDS)
-        logging.info('Model is uploading...')
-        creds.refresh(google.auth.transport.requests.Request())
-        headers = {
-            'Content-type': 'application/json',
-            'Authorization': 'Bearer ' + creds.token
-        }
-        upload_model_lro = requests.get(
-            f"{vertex_uri_prefix}{upload_model_lro_name}",
-            headers=headers).json()
-
-    if "error" in upload_model_lro and upload_model_lro["error"]["code"]:
-        raise RuntimeError("Failed to upload model. Error: {}".format(
-            upload_model_lro["error"]))
-    else:
-        logging.info('Upload model complete. %s.', upload_model_lro)
-        artifact_util.update_output_artifact(
-            executor_input, 'model',
-            vertex_uri_prefix + upload_model_lro['response']['model'], {artifact_util.ARTIFACT_PROPERTY_KEY_RESOURCE_NAME: upload_model_lro['response']['model']})
-        return
-=======
     remote_runner = lro_remote_runner.LroRemoteRunner(location)
     upload_model_lro = remote_runner.create_lro(upload_model_url,json.dumps(upload_model_request),gcp_resources)
-    remote_runner.poll_lro(lro=upload_model_lro,executor_input=executor_input, artifact_name='model',resource_name_key='model')
- 
->>>>>>> 8b67505f
+    upload_model_lro = remote_runner.poll_lro(lro=upload_model_lro)
+    model_resource_name = upload_model_lro['response']['model']
+    artifact_util.update_output_artifact(
+        executor_input, 'model',
+        vertex_uri_prefix + model_resource_name, {artifact_util.ARTIFACT_PROPERTY_KEY_RESOURCE_NAME: model_resource_name})