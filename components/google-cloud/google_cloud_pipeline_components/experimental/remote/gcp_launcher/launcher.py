--- conflicted
+++ resolved
@@ -100,13 +100,10 @@
 
     if parsed_args['type'] == 'CustomJob':
         custom_job_remote_runner.create_custom_job(**parsed_args)
-<<<<<<< HEAD
     if parsed_args['type'] == 'BatchPredictionJob':
         batch_prediction_job_remote_runner.create_batch_prediction_job(**parsed_args)
-=======
     if parsed_args['type'] == 'UploadModel':
         upload_model_remote_runner.upload_model(**parsed_args)
->>>>>>> 8a363ef9
     if parsed_args['type'] == 'Wait':
         wait_gcp_resources.wait_gcp_resources(**parsed_args)
 
