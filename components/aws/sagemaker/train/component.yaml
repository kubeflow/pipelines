--- conflicted
+++ resolved
@@ -94,7 +94,6 @@
     description: 'The endpoint URL for the private link VPC endpoint.'
     default: ''
     type: String
-<<<<<<< HEAD
   - name: debug_hook_config
     description: 'Configuration information for the debug hook parameters, collection configuration, and storage paths.'
     default: '{}'
@@ -107,12 +106,10 @@
     description: 'Configuration of storage locations for TensorBoard output.'
     default: ''
     type: JsonObject
-=======
   - name: assume_role
     description: 'The ARN of an IAM role to assume when connecting to SageMaker.'
     default: ''
     type: String
->>>>>>> f738cb3a
   - name: tags
     description: 'Key-value pairs, to categorize AWS resources.'
     default: '{}'
