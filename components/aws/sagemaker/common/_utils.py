--- conflicted
+++ resolved
@@ -66,7 +66,7 @@
     parser.add_argument('--region', type=str.strip, required=True, help='The region where the training job launches.')
     parser.add_argument('--endpoint_url', type=nullable_string_argument, required=False, help='The URL to use when communicating with the Sagemaker service.')
 
-<<<<<<< HEAD
+
 def get_component_version():
     """Get component version from the first line of License file"""
     component_version = 'NULL'
@@ -78,8 +78,7 @@
             component_version = version_match.group(1)
 
     return component_version
-=======
->>>>>>> 2742a3ed
+
 
 def get_sagemaker_client(region, endpoint_url=None):
     """Builds a client to the AWS SageMaker API."""
