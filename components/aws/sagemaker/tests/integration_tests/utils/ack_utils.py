from time import sleep
from kubernetes import client, config
import os


def k8s_client():
    return config.new_client_from_config()


def _get_resource(k8s_client, job_name, plural):
    """Get the custom resource detail similar to: kubectl describe <resource> JOB_NAME -n NAMESPACE.
    Returns:
        None or object: None if the resource doesnt exist in server, otherwise the
            custom object.
    """
    _api = client.CustomObjectsApi(k8s_client)
    namespace = os.environ.get("NAMESPACE")
    job_description = _api.get_namespaced_custom_object(
        "sagemaker.services.k8s.aws",
        "v1alpha1",
        namespace.lower(),
        plural,
        job_name.lower(),
    )
    return job_description


def _delete_resource(k8s_client, job_name, plural):
    """Delete the custom resource
    Returns:
        None or object: None if the resource doesnt exist in server, otherwise the
            custom object.
    """
    _api = client.CustomObjectsApi(k8s_client)
    namespace = os.environ.get("NAMESPACE")
    try:
        _api.delete_namespaced_custom_object(
            "sagemaker.services.k8s.aws",
            "v1alpha1",
            namespace.lower(),
            plural,
            job_name.lower(),
        )
    except:
        return False
    return True
<<<<<<< HEAD


def describe_training_job(k8s_client, training_job_name):
    training_vars = {
        "group": "sagemaker.services.k8s.aws",
        "version": "v1alpha1",
        "plural": "trainingjobs",
    }
    return _get_resource(k8s_client, training_job_name, training_vars)
=======
>>>>>>> 4818e849


# TODO: Make this a generalized function for non-job resources.
def wait_for_trainingjob_status(
    k8s_client, training_job_name, desiredStatuses, wait_periods, period_length
):
    for _ in range(wait_periods):
        response = _get_resource(k8s_client, training_job_name, "trainingjobs")
        if response["status"]["trainingJobStatus"] in desiredStatuses:
            return True
        sleep(period_length)
    return False


def wait_for_condition(
    k8s_client, resource_name, validator_function, wait_periods=10, period_length=8
):
    for _ in range(wait_periods):
        if not validator_function(k8s_client, resource_name):
            sleep(period_length)
        else:
            return True
    return False


def does_endpoint_exist(k8s_client, endpoint_name):
    try:
        response = _get_resource(k8s_client, endpoint_name, "endpoints")
        if response:
            return True
        if response is None:  # kubernetes module error
            return False
    except:
        return False


def is_endpoint_deleted(k8s_client, endpoint_name):
    try:
        response = _get_resource(k8s_client, endpoint_name, "endpoints")
        if response:
            return False
        if (
            response is None
        ):  # kubernetes module error, 404 would mean the resource doesnt exist
            return False
    except:
        return True<|MERGE_RESOLUTION|>--- conflicted
+++ resolved
@@ -44,18 +44,6 @@
     except:
         return False
     return True
-<<<<<<< HEAD
-
-
-def describe_training_job(k8s_client, training_job_name):
-    training_vars = {
-        "group": "sagemaker.services.k8s.aws",
-        "version": "v1alpha1",
-        "plural": "trainingjobs",
-    }
-    return _get_resource(k8s_client, training_job_name, training_vars)
-=======
->>>>>>> 4818e849
 
 
 # TODO: Make this a generalized function for non-job resources.
