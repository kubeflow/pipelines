--- conflicted
+++ resolved
@@ -4,17 +4,18 @@
 Repository:  https://hub.docker.com/repository/docker/amazon/aws-sagemaker-kfp-components
 
 ---------------------------------------------
-<<<<<<< HEAD
 **Change log for version 0.5.1**
 - Update region support for GroudTruth component
 - Make `label_category_config` an optional parameter in Ground Truth component
 
 > Pull requests : [#3932](https://github.com/kubeflow/pipelines/pull/3932)
-=======
+
+
 **Change log for version 0.5.0**
 - Print SageMaker logs in KFP UI for Train, Transform and Process component
 
 > Pull requests : [#3954](https://github.com/kubeflow/pipelines/pull/3954)
+
 
 **Change log for version 0.4.1**
 - Fix breaking bug in HPO component
@@ -32,7 +33,6 @@
 - Explicitly specify component field types
 
 > Pull requests : [#3683](https://github.com/kubeflow/pipelines/pull/3683)
->>>>>>> 091316b8
 
 
 **Change log for version 0.3.0**
