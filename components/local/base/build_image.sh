--- conflicted
+++ resolved
@@ -15,15 +15,8 @@
 
 
 mkdir -p ./build
-<<<<<<< HEAD
-
-apt install -y rsync 
-rsync -arvp "../confusion_matrix/src"/ ./build/
-rsync -arvp "../roc/src"/ ./build/
-=======
 cp -R "../confusion_matrix/src"/ ./build/
 cp -R "../roc/src"/ ./build/
->>>>>>> cce453aa
 
 docker build -t ml-pipeline-local-base .
 rm -rf ./build