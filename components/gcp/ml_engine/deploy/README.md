--- conflicted
+++ resolved
@@ -1,5 +1,4 @@
 
-<<<<<<< HEAD
 # Deploying a trained model to Cloud Machine Learning Engine
 A Kubeflow Pipeline component to deploy a trained model from a Cloud Storage path to a Cloud Machine Learning Engine service.
 
@@ -9,36 +8,16 @@
 ## Runtime arguments:
 Name | Description | Type | Optional | Default
 :--- | :---------- | :--- | :------- | :------
-model_uri | The Cloud Storage URI which contains a model file. The commonly used TF model search path (export/exporter) will be used. | GCSPath | No |
+model_uri | The Cloud Storage URI which contains a model file. Commonly used TF model search paths (export/exporter) will be used. | GCSPath | No |
 project_id | The ID of the parent project of the serving model. | GCPProjectID | No | 
 model_id | The user-specified name of the model. If it is not provided, the operation uses a random name. | String | Yes | ` `
 version_id | The user-specified name of the version. If it is not provided, the operation uses a random name. | String | Yes | ` `
-runtime_version | The Cloud Machine Learning Engine's runtime version to use for this deployment. If it is not set, the Cloud ML Engine uses the default stable version, 1.0. | String | Yes | ` ` 
+runtime_version | The [Cloud ML Engine runtime version](https://cloud.google.com/ml-engine/docs/tensorflow/runtime-version-list) to use for this deployment. If it is not set, the Cloud ML Engine uses the default stable version, 1.0. | String | Yes | ` ` 
 python_version | The version of Python used in the prediction. If it is not set, the default version is `2.7`. Python `3.5` is available when the runtime_version is set to `1.4` and above. Python `2.7` works with all supported runtime versions. | String | Yes | ` `
 version | The JSON payload of the new [Version](https://cloud.google.com/ml-engine/reference/rest/v1/projects.models.versions). | Dict | Yes | ` `
-replace_existing_version | A Boolean flag indicates whether to replace existing version in case of conflict. | Bool | Yes | False
-set_default | A Boolean flag indicates whether to set the new version as default version in the model. | Bool | Yes | False
+replace_existing_version | A Boolean flag that indicates whether to replace existing version in case of conflict. | Bool | Yes | False
+set_default | A Boolean flag that indicates whether to set the new version as default version in the model. | Bool | Yes | False
 wait_interval | A time-interval to wait for in case the operation has a long run time. | Integer | Yes | 30
-=======
-# Cloud ML Engine - Deploy
-
-## Intended Use
-A Kubeflow Pipeline component to deploy a trained model from a Google Cloud Storage path to Google Cloud Machine Learning Engine service.
-
-## Runtime Parameters:
-Name | Description
-:--- | :----------
-model_uri | Required. The GCS URI which contains a model file. Commonly used TF model search paths (export/exporter) will be used if they exist. 
-project_id | Required. The ID of the parent project.
-model_id | Optional. The user provided name of the model.
-version_id | Optional. The user provided name of the version. If it is not provided, the operation uses a random name.
-runtime_version | Optional. The [Cloud ML Engine runtime version](https://cloud.google.com/ml-engine/docs/tensorflow/runtime-version-list) to use for this deployment. If not set, Cloud ML Engine uses the default stable version, 1.0. 
-python_version | Optional. The version of Python used in prediction. If not set, the default version is `2.7`. Python `3.5` is available when runtimeVersion is set to `1.4` and above. Python `2.7` works with all supported runtime versions.
-version | Optional. The payload of the new version.
-replace_existing_version | Boolean flag that indicates whether to replace existing version in case of conflict. Defaults to false.
-set_default | Boolean flag that indicates whether to set the new version as default version in the model. Defaults to false.
-wait_interval | Optional. The interval to wait for a long running operation. Defaults to 30.
->>>>>>> a277f87e
 
 ## Output:
 Name | Description | Type
@@ -49,7 +28,6 @@
 
 ## Cautions & requirements
 
-<<<<<<< HEAD
 To use the component, you must:
 * Setup cloud environment by following the [guide](https://cloud.google.com/ml-engine/docs/tensorflow/getting-started-training-prediction#setup).
 * The component is running under a secret of [Kubeflow user service account](https://www.kubeflow.org/docs/started/getting-started-gke/#gcp-service-accounts) in a Kubeflow cluster. For example:
@@ -72,9 +50,6 @@
 
 Here are the steps to use the component in a pipeline:
 1. Install KFP SDK
-=======
-Note: the sample code below works in both IPython notebook or Python code directly.
->>>>>>> a277f87e
 
 
 
