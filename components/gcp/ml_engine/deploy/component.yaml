--- conflicted
+++ resolved
@@ -14,14 +14,13 @@
 
 name: Deploying a trained model to Cloud Machine Learning Engine
 description: |
-<<<<<<< HEAD
   A Kubeflow Pipeline component to deploy a trained model from a Cloud Storage
   path to a Cloud Machine Learning Engine service.
 inputs:
   - name: model_uri
     description: >-
-      Required. The Cloud Storage URI which contains a model file. The commonly 
-      used TF model search path (export/exporter) will be used.
+      Required. The Cloud Storage URI which contains a model file. Commonly 
+      used TF model search paths (export/exporter) will be used if they exist.
     type: GCSPath
   - name: project_id
     description: 'Required.The ID of the parent project of the serving model.'
@@ -30,56 +29,27 @@
     description: >-
       Optional. The user-specified name of the model. If it is not provided, 
       the operation uses a random name.
-=======
-  Creates a Cloud Machine Learning version and optionally a model if it does not exist.
-inputs:
-  - name: model_uri
-    description: >-
-      Required. The GCS URI which contains a model file.
-      Commonly used TF model search paths (export/exporter) will be used if they exist.
-    type: GCSPath
-  - name: project_id
-    description: 'Required. The ID of the parent project.'
-    type: GCPProjectID
-  - name: model_id
-    description: 'Optional. The user provided name of the model.'
->>>>>>> a277f87e
     default: ''
     type: String
   - name: version_id
     description: >-
-<<<<<<< HEAD
       Optional. The user-specified name of the version. If it is not provided, 
-=======
-      Optional. The user provided name of the version. If it is not provided,
->>>>>>> a277f87e
       the operation uses a random name.
     default: ''
     type: String
   - name: runtime_version
     description: >-
-<<<<<<< HEAD
-      Optional. The Cloud Machine Learning Engine's runtime version to use for 
+      Optional. The [Cloud ML Engine runtime version](https://cloud.google.com/ml-engine/docs/tensorflow/runtime-version-list) to use for 
       this deployment. If it is not set, the Cloud ML Engine uses the default 
       stable version, 1.0.
-=======
-      Optional. The [Cloud ML Engine runtime version](https://cloud.google.com/ml-engine/docs/tensorflow/runtime-version-list) to use for this deployment.
-      If not set, Cloud ML Engine uses the default stable version, 1.0.
->>>>>>> a277f87e
     default: ''
     type: String
   - name: python_version
     description: >-
-<<<<<<< HEAD
       Optional. The version of Python used in the prediction. If it is not set, 
       the default version is `2.7`. Python `3.5` is available when the 
       runtime_version is set to `1.4` and above. Python `2.7` works with all 
       supported runtime versions.
-=======
-      Optional. The version of Python used in prediction. If not set, the default
-      version is `2.7`. Python `3.5` is available when runtimeVersion is set to
-      `1.4` and above. Python `2.7` works with all supported runtime versions.
->>>>>>> a277f87e
     default: ''
     type: String
   - name: model
@@ -89,42 +59,23 @@
     default: ''
     type: Dict
   - name: version
-<<<<<<< HEAD
     description: >-
       Optional. The JSON payload of the new 
       [Version](https://cloud.google.com/ml-engine/reference/rest/v1/projects.models.versions).
-=======
-    description: 'Optional. The payload of the new version.'
->>>>>>> a277f87e
     default: ''
     type: Dict
   - name: replace_existing_version
     description: >-
-<<<<<<< HEAD
-      A Boolean flag indicates whether to replace existing version in case of conflict.
+      A Boolean flag that indicates whether to replace existing version in case of conflict.
     default: 'Fasle'
     type: Bool
   - name: set_default
     description: >-
-      A Boolean flag indicates whether to set the new version as default version in the model.
+      A Boolean flag that indicates whether to set the new version as default version in the model.
     default: 'False'
     type: Bool
   - name: wait_interval
     description: 'A time-interval to wait for in case the operation has a long run time.'
-=======
-      Boolean flag that indicates whether to replace the existing version in case of
-      conflict.
-    default: 'False'
-    type: Bool
-  - name: set_default
-    description: >-
-      Boolean flag that indicates whether to set the new version as default
-      version in the model.
-    default: 'False'
-    type: Bool
-  - name: wait_interval
-    description: 'Optional. The interval to wait for a long running operation.'
->>>>>>> a277f87e
     default: '30'
     type: Integer
 outputs:
