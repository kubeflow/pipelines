# Copyright 2021 The Kubeflow Authors
#
# Licensed under the Apache License, Version 2.0 (the "License");
# you may not use this file except in compliance with the License.
# You may obtain a copy of the License at
#
#      http://www.apache.org/licenses/LICENSE-2.0
#
# Unless required by applicable law or agreed to in writing, software
# distributed under the License is distributed on an "AS IS" BASIS,
# WITHOUT WARRANTIES OR CONDITIONS OF ANY KIND, either express or implied.
# See the License for the specific language governing permissions and
# limitations under the License.

import googleapiclient.discovery as discovery
from googleapiclient import errors
from ..common import ClientWithRetries


<<<<<<< HEAD
class DataflowClient(ClientWithRetries):
    def _build_client(self):
=======
class DataflowClient:

    def __init__(self):
>>>>>>> 9ad37cc2
        self._df = discovery.build('dataflow', 'v1b3', cache_discovery=False)

    def launch_template(
        self, project_id, gcs_path, location, validate_only, launch_parameters
    ):
        return self._df.projects().locations().templates().launch(
            projectId=project_id,
            gcsPath=gcs_path,
            location=location,
            validateOnly=validate_only,
            body=launch_parameters
        ).execute()

    def launch_flex_template(self, project_id, request_body, location):
        return self._df.projects().locations().flexTemplates().launch(
            projectId=project_id, location=location, body=request_body
        ).execute()

    def get_job(self, project_id, job_id, location=None, view=None):
        return self._df.projects().locations().jobs().get(
            projectId=project_id,
            jobId=job_id,
            location=self._get_location(location),
            view=view
        ).execute()

    def cancel_job(self, project_id, job_id, location):
        return self._df.projects().locations().jobs().update(
            projectId=project_id,
            jobId=job_id,
            location=self._get_location(location),
            body={
                'requestedState': 'JOB_STATE_CANCELLED'
            }
        ).execute()

    def list_aggregated_jobs(
        self,
        project_id,
        filter=None,
        view=None,
        page_size=None,
        page_token=None,
        location=None
    ):
        return self._df.projects().jobs().aggregated(
            projectId=project_id,
            filter=filter,
            view=view,
            pageSize=page_size,
            pageToken=page_token,
            location=location
        ).execute()

    def _get_location(self, location):
        if not location:
            location = 'us-central1'
        return location<|MERGE_RESOLUTION|>--- conflicted
+++ resolved
@@ -17,14 +17,8 @@
 from ..common import ClientWithRetries
 
 
-<<<<<<< HEAD
 class DataflowClient(ClientWithRetries):
     def _build_client(self):
-=======
-class DataflowClient:
-
-    def __init__(self):
->>>>>>> 9ad37cc2
         self._df = discovery.build('dataflow', 'v1b3', cache_discovery=False)
 
     def launch_template(
