# Copyright 2023 The Kubeflow Authors
#
# Licensed under the Apache License, Version 2.0 (the "License");
# you may not use this file except in compliance with the License.
# You may obtain a copy of the License at
#
#      http://www.apache.org/licenses/LICENSE-2.0
#
# Unless required by applicable law or agreed to in writing, software
# distributed under the License is distributed on an "AS IS" BASIS,
# WITHOUT WARRANTIES OR CONDITIONS OF ANY KIND, either express or implied.
# See the License for the specific language governing permissions and
# limitations under the License.

from typing import Union

from kfp.dsl import pipeline_channel
from kfp.compiler.pipeline_spec_builder import to_protobuf_value
from kfp.dsl import PipelineTask
from google.protobuf import json_format
from kfp.pipeline_spec import pipeline_spec_pb2
from kfp.kubernetes import kubernetes_executor_config_pb2 as pb
<<<<<<< HEAD
=======
import pipeline_spec_pb2
>>>>>>> 6a3e1717

def get_existing_kubernetes_config_as_message(
        task: 'PipelineTask') -> pb.KubernetesExecutorConfig:
    cur_k8_config_dict = task.platform_config.get('kubernetes', {})
    k8_config_msg = pb.KubernetesExecutorConfig()
    return json_format.ParseDict(cur_k8_config_dict, k8_config_msg)


def parse_k8s_parameter_input(
        input_param: Union[pipeline_channel.PipelineParameterChannel, str, dict],
        task: PipelineTask,
) -> pipeline_spec_pb2.TaskInputsSpec.InputParameterSpec:
    param_spec = pipeline_spec_pb2.TaskInputsSpec.InputParameterSpec()

    if isinstance(input_param, (str, dict)):
        param_spec.runtime_value.constant.CopyFrom(to_protobuf_value(input_param))
    elif isinstance(input_param, pipeline_channel.PipelineParameterChannel):
        if input_param.task_name is None:
            param_spec.component_input_parameter = input_param.full_name

        else:
            param_spec.task_output_parameter.producer_task = input_param.task_name
            param_spec.task_output_parameter.output_parameter_key = input_param.name
            if input_param.task:
                task.after(input_param.task)
    else:
        raise ValueError(
            f'Argument for {"input_param"!r} must be an instance of str, dict, or PipelineChannel. '
            f'Got unknown input type: {type(input_param)!r}.'
        )

    return param_spec<|MERGE_RESOLUTION|>--- conflicted
+++ resolved
@@ -20,10 +20,7 @@
 from google.protobuf import json_format
 from kfp.pipeline_spec import pipeline_spec_pb2
 from kfp.kubernetes import kubernetes_executor_config_pb2 as pb
-<<<<<<< HEAD
-=======
 import pipeline_spec_pb2
->>>>>>> 6a3e1717
 
 def get_existing_kubernetes_config_as_message(
         task: 'PipelineTask') -> pb.KubernetesExecutorConfig:
