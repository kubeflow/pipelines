# Copyright 2023 The Kubeflow Authors
#
# Licensed under the Apache License, Version 2.0 (the "License");
# you may not use this file except in compliance with the License.
# You may obtain a copy of the License at
#
#      http://www.apache.org/licenses/LICENSE-2.0
#
# Unless required by applicable law or agreed to in writing, software
# distributed under the License is distributed on an "AS IS" BASIS,
# WITHOUT WARRANTIES OR CONDITIONS OF ANY KIND, either express or implied.
# See the License for the specific language governing permissions and
# limitations under the License.

__version__ = '1.1.0'

__all__ = [
    'add_node_selector',
    'add_pod_annotation',
    'add_pod_label',
    'add_toleration',
    'CreatePVC',
    'DeletePVC',
    'mount_pvc',
    'set_image_pull_secrets',
    'use_secret_as_env',
    'use_secret_as_volume',
<<<<<<< HEAD
    'add_node_selector',
    'add_pod_label',
    'add_pod_annotation',
    'set_image_pull_secrets'
    'use_config_map_as_env',
    'use_config_map_as_volume',
]

from kfp.kubernetes.config_map import use_config_map_as_volume
from kfp.kubernetes.config_map import use_config_map_as_env
=======
]

from kfp.kubernetes.image import set_image_pull_secrets
>>>>>>> 43c306b5
from kfp.kubernetes.node_selector import add_node_selector
from kfp.kubernetes.pod_metadata import add_pod_annotation
from kfp.kubernetes.pod_metadata import add_pod_label
from kfp.kubernetes.secret import use_secret_as_env
from kfp.kubernetes.secret import use_secret_as_volume
from kfp.kubernetes.toleration import add_toleration
from kfp.kubernetes.volume import CreatePVC
from kfp.kubernetes.volume import DeletePVC
from kfp.kubernetes.volume import mount_pvc<|MERGE_RESOLUTION|>--- conflicted
+++ resolved
@@ -23,24 +23,15 @@
     'DeletePVC',
     'mount_pvc',
     'set_image_pull_secrets',
+    'use_config_map_as_env',
+    'use_config_map_as_volume',
     'use_secret_as_env',
     'use_secret_as_volume',
-<<<<<<< HEAD
-    'add_node_selector',
-    'add_pod_label',
-    'add_pod_annotation',
-    'set_image_pull_secrets'
-    'use_config_map_as_env',
-    'use_config_map_as_volume',
-]
-
-from kfp.kubernetes.config_map import use_config_map_as_volume
-from kfp.kubernetes.config_map import use_config_map_as_env
-=======
 ]
 
 from kfp.kubernetes.image import set_image_pull_secrets
->>>>>>> 43c306b5
+from kfp.kubernetes.config_map import use_config_map_as_volume
+from kfp.kubernetes.config_map import use_config_map_as_env
 from kfp.kubernetes.node_selector import add_node_selector
 from kfp.kubernetes.pod_metadata import add_pod_annotation
 from kfp.kubernetes.pod_metadata import add_pod_label
