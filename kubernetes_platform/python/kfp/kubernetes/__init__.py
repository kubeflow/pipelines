# Copyright 2023 The Kubeflow Authors
#
# Licensed under the Apache License, Version 2.0 (the "License");
# you may not use this file except in compliance with the License.
# You may obtain a copy of the License at
#
#      http://www.apache.org/licenses/LICENSE-2.0
#
# Unless required by applicable law or agreed to in writing, software
# distributed under the License is distributed on an "AS IS" BASIS,
# WITHOUT WARRANTIES OR CONDITIONS OF ANY KIND, either express or implied.
# See the License for the specific language governing permissions and
# limitations under the License.

__version__ = '1.1.0'

__all__ = [
    'add_node_selector',
    'add_pod_annotation',
    'add_pod_label',
    'add_toleration',
    'CreatePVC',
    'DeletePVC',
    'mount_pvc',
<<<<<<< HEAD
    'use_field_path_as_env',
=======
    'set_image_pull_secrets',
    'use_config_map_as_env',
    'use_config_map_as_volume',
>>>>>>> c051e55d
    'use_secret_as_env',
    'use_secret_as_volume',
]

from kfp.kubernetes.image import set_image_pull_secrets
from kfp.kubernetes.config_map import use_config_map_as_volume
from kfp.kubernetes.config_map import use_config_map_as_env
from kfp.kubernetes.node_selector import add_node_selector
<<<<<<< HEAD
from kfp.kubernetes.field import use_field_path_as_env
=======
from kfp.kubernetes.pod_metadata import add_pod_annotation
from kfp.kubernetes.pod_metadata import add_pod_label
>>>>>>> c051e55d
from kfp.kubernetes.secret import use_secret_as_env
from kfp.kubernetes.secret import use_secret_as_volume
from kfp.kubernetes.toleration import add_toleration
from kfp.kubernetes.volume import CreatePVC
from kfp.kubernetes.volume import DeletePVC
from kfp.kubernetes.volume import mount_pvc<|MERGE_RESOLUTION|>--- conflicted
+++ resolved
@@ -22,13 +22,10 @@
     'CreatePVC',
     'DeletePVC',
     'mount_pvc',
-<<<<<<< HEAD
     'use_field_path_as_env',
-=======
     'set_image_pull_secrets',
     'use_config_map_as_env',
     'use_config_map_as_volume',
->>>>>>> c051e55d
     'use_secret_as_env',
     'use_secret_as_volume',
 ]
@@ -37,12 +34,9 @@
 from kfp.kubernetes.config_map import use_config_map_as_volume
 from kfp.kubernetes.config_map import use_config_map_as_env
 from kfp.kubernetes.node_selector import add_node_selector
-<<<<<<< HEAD
 from kfp.kubernetes.field import use_field_path_as_env
-=======
 from kfp.kubernetes.pod_metadata import add_pod_annotation
 from kfp.kubernetes.pod_metadata import add_pod_label
->>>>>>> c051e55d
 from kfp.kubernetes.secret import use_secret_as_env
 from kfp.kubernetes.secret import use_secret_as_volume
 from kfp.kubernetes.toleration import add_toleration
