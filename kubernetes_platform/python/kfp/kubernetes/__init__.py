--- conflicted
+++ resolved
@@ -24,17 +24,14 @@
     'add_pod_label',
     'add_pod_annotation',
     'set_image_pull_secrets'
-<<<<<<< HEAD
     'use_config_map_as_env',
     'use_config_map_as_volume',
 ]
 
 from kfp.kubernetes.config_map import use_config_map_as_env
 from kfp.kubernetes.config_map import use_config_map_as_volume
-=======
-]
-
->>>>>>> 3f0fc062
+from kfp.kubernetes.pod_metadata import add_pod_label
+from kfp.kubernetes.pod_metadata import add_pod_annotation
 from kfp.kubernetes.pod_metadata import add_pod_label
 from kfp.kubernetes.pod_metadata import add_pod_annotation
 from kfp.kubernetes.node_selector import add_node_selector
