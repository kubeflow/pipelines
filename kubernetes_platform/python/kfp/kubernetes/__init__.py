--- conflicted
+++ resolved
@@ -22,11 +22,8 @@
     'CreatePVC',
     'DeletePVC',
     'mount_pvc',
-<<<<<<< HEAD
     'set_image_pull_policy',
-=======
     'use_field_path_as_env',
->>>>>>> 19a24e3e
     'set_image_pull_secrets',
     'set_timeout',
     'use_config_map_as_env',
