approvers:
<<<<<<< HEAD
  - chensun
  - HumairAK
=======
>>>>>>> 30d0c459
  - hbelmiro
  - mprahl
reviewers:
  - DharmitD
  - hbelmiro<|MERGE_RESOLUTION|>--- conflicted
+++ resolved
@@ -1,11 +1,5 @@
 approvers:
-<<<<<<< HEAD
-  - chensun
-  - HumairAK
-=======
->>>>>>> 30d0c459
   - hbelmiro
-  - mprahl
 reviewers:
   - DharmitD
   - hbelmiro