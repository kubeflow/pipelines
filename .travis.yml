--- conflicted
+++ resolved
@@ -65,22 +65,14 @@
       env: TOXENV=py35
       script: &1
         # Additional dependencies
-        - pip3 install jsonschema==3.0.1
+        - pip3 install coverage coveralls jsonschema==3.0.1 
         # DSL tests
         - cd $TRAVIS_BUILD_DIR/sdk/python
-<<<<<<< HEAD
-        - ./build.sh /tmp/kfp.tar.gz
-        - pip install /tmp/kfp.tar.gz
-        - pip install coverage coveralls
+        - python3 setup.py install
         - coverage run --include=*/kfp/* --append tests/dsl/main.py
         - coverage run --include=*/kfp/* --append tests/compiler/main.py
-        - coverage run --include=*/kfp/* --append -m unittest discover --verbose --start-dir tests --top-level-directory=..
+        - coverage run --include=*/kfp/* --append -m unittest discover --verbose --start-dir tests --top-level-directory=.
         - coveralls
-=======
-        - python3 setup.py install
-        - python3 tests/dsl/main.py
-        - python3 tests/compiler/main.py
-        - $TRAVIS_BUILD_DIR/sdk/python/tests/run_tests.sh
 
         # Visualization test
         - cd $TRAVIS_BUILD_DIR/backend/src/apiserver/visualization
@@ -91,7 +83,6 @@
 
         # Test loading all component.yaml definitions
         - $TRAVIS_BUILD_DIR/components/test_load_all_components.sh
->>>>>>> 94969d62
 
         # Component SDK tests
         - cd $TRAVIS_BUILD_DIR/components/gcp/container/component_sdk/python
