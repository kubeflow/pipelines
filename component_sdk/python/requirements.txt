--- conflicted
+++ resolved
@@ -1,9 +1,5 @@
 kubernetes == 8.0.1
 fire == 0.1.3
 google-api-python-client == 1.7.8
-<<<<<<< HEAD
 google-cloud-storage == 1.14.0
-=======
-google-cloud-storage == 1.14.0
-google-cloud-bigquery == 1.9.0
->>>>>>> 85de7282
+google-cloud-bigquery == 1.9.0