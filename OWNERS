approvers:
<<<<<<< HEAD
  - chensun
  - HumairAK
  - james-jwu
  - zijianjoy
reviewers:
  - chensun
  - HumairAK
  - zijianjoy
=======
  - accorvin
  - DharmitD
  - dsp-developers
  - gmfrasca
  - HumairAK
  - rimolive
  - mprahl
reviewers:
  - amadhusu
  - DharmitD
  - gmfrasca
  - hbelmiro
  - HumairAK
  - rimolive
  - VaniHaripriya
  - mprahl
emeritus_approvers:
  - harshad16
>>>>>>> b8d339a0
<|MERGE_RESOLUTION|>--- conflicted
+++ resolved
@@ -1,14 +1,4 @@
 approvers:
-<<<<<<< HEAD
-  - chensun
-  - HumairAK
-  - james-jwu
-  - zijianjoy
-reviewers:
-  - chensun
-  - HumairAK
-  - zijianjoy
-=======
   - accorvin
   - DharmitD
   - dsp-developers
@@ -26,5 +16,4 @@
   - VaniHaripriya
   - mprahl
 emeritus_approvers:
-  - harshad16
->>>>>>> b8d339a0
+  - harshad16