#!/usr/bin/env python3
# Copyright 2018 Google LLC
#
# Licensed under the Apache License, Version 2.0 (the "License");
# you may not use this file except in compliance with the License.
# You may obtain a copy of the License at
#
#      http://www.apache.org/licenses/LICENSE-2.0
#
# Unless required by applicable law or agreed to in writing, software
# distributed under the License is distributed on an "AS IS" BASIS,
# WITHOUT WARRANTIES OR CONDITIONS OF ANY KIND, either express or implied.
# See the License for the specific language governing permissions and
# limitations under the License.

import kfp.dsl as dsl
import kfp.gcp as gcp
<<<<<<< HEAD
import datetime

def dataflow_tf_transform_op(train_data: 'GcsUri', evaluation_data: 'GcsUri', schema: 'GcsUri[text/json]', project: 'GcpProject', preprocess_mode, preprocess_module: 'GcsUri[text/code/python]', transform_output: 'GcsUri[Directory]', step_name='preprocess'):
    return dsl.ContainerOp(
        name = step_name,
        image = 'gcr.io/ml-pipeline/ml-pipeline-dataflow-tft:a277f87ea1d4707bf860d080d06639b7caf9a1cf',
        arguments = [
            '--train', train_data,
            '--eval', evaluation_data,
            '--schema', schema,
            '--project', project,
            '--mode', preprocess_mode,
            '--preprocessing-module', preprocess_module,
            '--output', transform_output,
        ],
        file_outputs = {'transformed': '/output.txt'}
    )


def kubeflow_tf_training_op(transformed_data_dir, schema: 'GcsUri[text/json]', learning_rate: float, hidden_layer_size: int, steps: int, target, preprocess_module: 'GcsUri[text/code/python]', training_output: 'GcsUri[Directory]', step_name='training', use_gpu=False):
    kubeflow_tf_training_op = dsl.ContainerOp(
        name = step_name,
        image = 'gcr.io/ml-pipeline/ml-pipeline-kubeflow-tf-trainer:a277f87ea1d4707bf860d080d06639b7caf9a1cf',
        arguments = [
            '--transformed-data-dir', transformed_data_dir,
            '--schema', schema,
            '--learning-rate', learning_rate,
            '--hidden-layer-size', hidden_layer_size,
            '--steps', steps,
            '--target', target,
            '--preprocessing-module', preprocess_module,
            '--job-dir', training_output,
        ],
        file_outputs = {'train': '/output.txt'}
    )
    if use_gpu:
        kubeflow_tf_training_op.image = 'gcr.io/ml-pipeline/ml-pipeline-kubeflow-tf-trainer-gpu:a277f87ea1d4707bf860d080d06639b7caf9a1cf'
        kubeflow_tf_training_op.set_gpu_limit(1)
    
    return kubeflow_tf_training_op

def dataflow_tf_predict_op(evaluation_data: 'GcsUri', schema: 'GcsUri[text/json]', target: str, model: 'TensorFlow model', predict_mode, project: 'GcpProject', prediction_output: 'GcsUri', step_name='prediction'):
    return dsl.ContainerOp(
        name = step_name,
        image = 'gcr.io/ml-pipeline/ml-pipeline-dataflow-tf-predict:a277f87ea1d4707bf860d080d06639b7caf9a1cf',
        arguments = [
            '--data', evaluation_data,
            '--schema', schema,
            '--target', target,
            '--model',  model,
            '--mode', predict_mode,
            '--project', project,
            '--output', prediction_output,
        ],
        file_outputs = {'prediction': '/output.txt'}
    )

def confusion_matrix_op(predictions, output, step_name='confusionmatrix'):
    return dsl.ContainerOp(
        name = step_name,
        image = 'gcr.io/ml-pipeline/ml-pipeline-local-confusion-matrix:a277f87ea1d4707bf860d080d06639b7caf9a1cf',
        arguments = [
          '--predictions', predictions,
          '--output', output,
        ]
    )
=======

from kfp import components

dataflow_tf_transform_op = components.load_component_from_url('https://raw.githubusercontent.com/kubeflow/pipelines/master/components/dataflow/tft/component.yaml')
kubeflow_tf_training_op  = components.load_component_from_url('https://raw.githubusercontent.com/kubeflow/pipelines/master/components/kubeflow/dnntrainer/component.yaml')
dataflow_tf_predict_op   = components.load_component_from_url('https://raw.githubusercontent.com/kubeflow/pipelines/master/components/dataflow/predict/component.yaml')
confusion_matrix_op      = components.load_component_from_url('https://raw.githubusercontent.com/kubeflow/pipelines/master/components/local/confusion_matrix/component.yaml')
>>>>>>> 6b402f87

@dsl.pipeline(
  name='Pipeline TFJob',
  description='Demonstrate the DSL for TFJob'
)
def kubeflow_training(output, project,
  evaluation='gs://ml-pipeline-playground/flower/eval100.csv',
  train='gs://ml-pipeline-playground/flower/train200.csv',
  schema='gs://ml-pipeline-playground/flower/schema.json',
  learning_rate=0.1,
  hidden_layer_size='100,50',
  steps=2000,
  target='label',
  workers=0,
  pss=0,
  preprocess_mode='local',
  predict_mode='local'):
  # TODO: use the argo job name as the workflow
  workflow = '{{workflow.name}}'
  # set the flag to use GPU trainer
  use_gpu = False

  preprocess = dataflow_tf_transform_op(
      training_data_file_pattern=train,
      evaluation_data_file_pattern=evaluation,
      schema=schema,
      gcp_project=project,
      run_mode=preprocess_mode,
      preprocessing_module='',
      transformed_data_dir='%s/%s/transformed' % (output, workflow)
  ).apply(gcp.use_gcp_secret('user-gcp-sa'))

  training = kubeflow_tf_training_op(
      transformed_data_dir=preprocess.output,
      schema=schema,
      learning_rate=learning_rate,
      hidden_layer_size=hidden_layer_size,
      steps=steps,
      target=target,
      preprocessing_module='',
      training_output_dir='%s/%s/train' % (output, workflow)
  ).apply(gcp.use_gcp_secret('user-gcp-sa'))

  if use_gpu:
    training.image = 'gcr.io/ml-pipeline/ml-pipeline-kubeflow-tf-trainer-gpu:2c2445df83fa879387a200747cc20f72a7ee9727',
    training.set_gpu_limit(1)

  prediction = dataflow_tf_predict_op(
      data_file_pattern=evaluation,
      schema=schema,
      target_column=target,
      model=training.output,
      run_mode=predict_mode,
      gcp_project=project,
      predictions_dir='%s/%s/predict' % (output, workflow)
  ).apply(gcp.use_gcp_secret('user-gcp-sa'))

  confusion_matrix = confusion_matrix_op(
      predictions=prediction.output,
      output_dir='%s/%s/confusionmatrix' % (output, workflow)
  ).apply(gcp.use_gcp_secret('user-gcp-sa'))


if __name__ == '__main__':
  import kfp.compiler as compiler
  compiler.Compiler().compile(kubeflow_training, __file__ + '.zip')<|MERGE_RESOLUTION|>--- conflicted
+++ resolved
@@ -15,99 +15,136 @@
 
 import kfp.dsl as dsl
 import kfp.gcp as gcp
-<<<<<<< HEAD
 import datetime
 
-def dataflow_tf_transform_op(train_data: 'GcsUri', evaluation_data: 'GcsUri', schema: 'GcsUri[text/json]', project: 'GcpProject', preprocess_mode, preprocess_module: 'GcsUri[text/code/python]', transform_output: 'GcsUri[Directory]', step_name='preprocess'):
-    return dsl.ContainerOp(
-        name = step_name,
-        image = 'gcr.io/ml-pipeline/ml-pipeline-dataflow-tft:a277f87ea1d4707bf860d080d06639b7caf9a1cf',
-        arguments = [
-            '--train', train_data,
-            '--eval', evaluation_data,
-            '--schema', schema,
-            '--project', project,
-            '--mode', preprocess_mode,
-            '--preprocessing-module', preprocess_module,
-            '--output', transform_output,
-        ],
-        file_outputs = {'transformed': '/output.txt'}
-    )
+
+def dataflow_tf_transform_op(train_data: 'GcsUri',
+                             evaluation_data: 'GcsUri',
+                             schema: 'GcsUri[text/json]',
+                             project: 'GcpProject',
+                             preprocess_mode,
+                             preprocess_module: 'GcsUri[text/code/python]',
+                             transform_output: 'GcsUri[Directory]',
+                             step_name='preprocess'):
+  return dsl.ContainerOp(
+      name=step_name,
+      image='gcr.io/ml-pipeline/ml-pipeline-dataflow-tft:a277f87ea1d4707bf860d080d06639b7caf9a1cf',
+      arguments=[
+          '--train',
+          train_data,
+          '--eval',
+          evaluation_data,
+          '--schema',
+          schema,
+          '--project',
+          project,
+          '--mode',
+          preprocess_mode,
+          '--preprocessing-module',
+          preprocess_module,
+          '--output',
+          transform_output,
+      ],
+      file_outputs={'transformed': '/output.txt'})
 
 
-def kubeflow_tf_training_op(transformed_data_dir, schema: 'GcsUri[text/json]', learning_rate: float, hidden_layer_size: int, steps: int, target, preprocess_module: 'GcsUri[text/code/python]', training_output: 'GcsUri[Directory]', step_name='training', use_gpu=False):
-    kubeflow_tf_training_op = dsl.ContainerOp(
-        name = step_name,
-        image = 'gcr.io/ml-pipeline/ml-pipeline-kubeflow-tf-trainer:a277f87ea1d4707bf860d080d06639b7caf9a1cf',
-        arguments = [
-            '--transformed-data-dir', transformed_data_dir,
-            '--schema', schema,
-            '--learning-rate', learning_rate,
-            '--hidden-layer-size', hidden_layer_size,
-            '--steps', steps,
-            '--target', target,
-            '--preprocessing-module', preprocess_module,
-            '--job-dir', training_output,
-        ],
-        file_outputs = {'train': '/output.txt'}
-    )
-    if use_gpu:
-        kubeflow_tf_training_op.image = 'gcr.io/ml-pipeline/ml-pipeline-kubeflow-tf-trainer-gpu:a277f87ea1d4707bf860d080d06639b7caf9a1cf'
-        kubeflow_tf_training_op.set_gpu_limit(1)
-    
-    return kubeflow_tf_training_op
+def kubeflow_tf_training_op(transformed_data_dir,
+                            schema: 'GcsUri[text/json]',
+                            learning_rate: float,
+                            hidden_layer_size: int,
+                            steps: int,
+                            target,
+                            preprocess_module: 'GcsUri[text/code/python]',
+                            training_output: 'GcsUri[Directory]',
+                            step_name='training',
+                            use_gpu=False):
+  kubeflow_tf_training_op = dsl.ContainerOp(
+      name=step_name,
+      image='gcr.io/ml-pipeline/ml-pipeline-kubeflow-tf-trainer:a277f87ea1d4707bf860d080d06639b7caf9a1cf',
+      arguments=[
+          '--transformed-data-dir',
+          transformed_data_dir,
+          '--schema',
+          schema,
+          '--learning-rate',
+          learning_rate,
+          '--hidden-layer-size',
+          hidden_layer_size,
+          '--steps',
+          steps,
+          '--target',
+          target,
+          '--preprocessing-module',
+          preprocess_module,
+          '--job-dir',
+          training_output,
+      ],
+      file_outputs={'train': '/output.txt'})
+  if use_gpu:
+    kubeflow_tf_training_op.image = 'gcr.io/ml-pipeline/ml-pipeline-kubeflow-tf-trainer-gpu:a277f87ea1d4707bf860d080d06639b7caf9a1cf'
+    kubeflow_tf_training_op.set_gpu_limit(1)
 
-def dataflow_tf_predict_op(evaluation_data: 'GcsUri', schema: 'GcsUri[text/json]', target: str, model: 'TensorFlow model', predict_mode, project: 'GcpProject', prediction_output: 'GcsUri', step_name='prediction'):
-    return dsl.ContainerOp(
-        name = step_name,
-        image = 'gcr.io/ml-pipeline/ml-pipeline-dataflow-tf-predict:a277f87ea1d4707bf860d080d06639b7caf9a1cf',
-        arguments = [
-            '--data', evaluation_data,
-            '--schema', schema,
-            '--target', target,
-            '--model',  model,
-            '--mode', predict_mode,
-            '--project', project,
-            '--output', prediction_output,
-        ],
-        file_outputs = {'prediction': '/output.txt'}
-    )
+  return kubeflow_tf_training_op
+
+
+def dataflow_tf_predict_op(evaluation_data: 'GcsUri',
+                           schema: 'GcsUri[text/json]',
+                           target: str,
+                           model: 'TensorFlow model',
+                           predict_mode,
+                           project: 'GcpProject',
+                           prediction_output: 'GcsUri',
+                           step_name='prediction'):
+  return dsl.ContainerOp(
+      name=step_name,
+      image='gcr.io/ml-pipeline/ml-pipeline-dataflow-tf-predict:a277f87ea1d4707bf860d080d06639b7caf9a1cf',
+      arguments=[
+          '--data',
+          evaluation_data,
+          '--schema',
+          schema,
+          '--target',
+          target,
+          '--model',
+          model,
+          '--mode',
+          predict_mode,
+          '--project',
+          project,
+          '--output',
+          prediction_output,
+      ],
+      file_outputs={'prediction': '/output.txt'})
+
 
 def confusion_matrix_op(predictions, output, step_name='confusionmatrix'):
-    return dsl.ContainerOp(
-        name = step_name,
-        image = 'gcr.io/ml-pipeline/ml-pipeline-local-confusion-matrix:a277f87ea1d4707bf860d080d06639b7caf9a1cf',
-        arguments = [
-          '--predictions', predictions,
-          '--output', output,
-        ]
-    )
-=======
+  return dsl.ContainerOp(
+      name=step_name,
+      image='gcr.io/ml-pipeline/ml-pipeline-local-confusion-matrix:a277f87ea1d4707bf860d080d06639b7caf9a1cf',
+      arguments=[
+          '--predictions',
+          predictions,
+          '--output',
+          output,
+      ])
 
-from kfp import components
-
-dataflow_tf_transform_op = components.load_component_from_url('https://raw.githubusercontent.com/kubeflow/pipelines/master/components/dataflow/tft/component.yaml')
-kubeflow_tf_training_op  = components.load_component_from_url('https://raw.githubusercontent.com/kubeflow/pipelines/master/components/kubeflow/dnntrainer/component.yaml')
-dataflow_tf_predict_op   = components.load_component_from_url('https://raw.githubusercontent.com/kubeflow/pipelines/master/components/dataflow/predict/component.yaml')
-confusion_matrix_op      = components.load_component_from_url('https://raw.githubusercontent.com/kubeflow/pipelines/master/components/local/confusion_matrix/component.yaml')
->>>>>>> 6b402f87
 
 @dsl.pipeline(
-  name='Pipeline TFJob',
-  description='Demonstrate the DSL for TFJob'
-)
-def kubeflow_training(output, project,
-  evaluation='gs://ml-pipeline-playground/flower/eval100.csv',
-  train='gs://ml-pipeline-playground/flower/train200.csv',
-  schema='gs://ml-pipeline-playground/flower/schema.json',
-  learning_rate=0.1,
-  hidden_layer_size='100,50',
-  steps=2000,
-  target='label',
-  workers=0,
-  pss=0,
-  preprocess_mode='local',
-  predict_mode='local'):
+    name='Pipeline TFJob', description='Demonstrate the DSL for TFJob')
+def kubeflow_training(
+    output,
+    project,
+    evaluation='gs://ml-pipeline-playground/flower/eval100.csv',
+    train='gs://ml-pipeline-playground/flower/train200.csv',
+    schema='gs://ml-pipeline-playground/flower/schema.json',
+    learning_rate=0.1,
+    hidden_layer_size='100,50',
+    steps=2000,
+    target='label',
+    workers=0,
+    pss=0,
+    preprocess_mode='local',
+    predict_mode='local'):
   # TODO: use the argo job name as the workflow
   workflow = '{{workflow.name}}'
   # set the flag to use GPU trainer
@@ -120,8 +157,8 @@
       gcp_project=project,
       run_mode=preprocess_mode,
       preprocessing_module='',
-      transformed_data_dir='%s/%s/transformed' % (output, workflow)
-  ).apply(gcp.use_gcp_secret('user-gcp-sa'))
+      transformed_data_dir='%s/%s/transformed' % (output, workflow)).apply(
+          gcp.use_gcp_secret('user-gcp-sa'))
 
   training = kubeflow_tf_training_op(
       transformed_data_dir=preprocess.output,
@@ -131,8 +168,8 @@
       steps=steps,
       target=target,
       preprocessing_module='',
-      training_output_dir='%s/%s/train' % (output, workflow)
-  ).apply(gcp.use_gcp_secret('user-gcp-sa'))
+      training_output_dir='%s/%s/train' % (output, workflow)).apply(
+          gcp.use_gcp_secret('user-gcp-sa'))
 
   if use_gpu:
     training.image = 'gcr.io/ml-pipeline/ml-pipeline-kubeflow-tf-trainer-gpu:2c2445df83fa879387a200747cc20f72a7ee9727',
@@ -145,13 +182,13 @@
       model=training.output,
       run_mode=predict_mode,
       gcp_project=project,
-      predictions_dir='%s/%s/predict' % (output, workflow)
-  ).apply(gcp.use_gcp_secret('user-gcp-sa'))
+      predictions_dir='%s/%s/predict' % (output, workflow)).apply(
+          gcp.use_gcp_secret('user-gcp-sa'))
 
   confusion_matrix = confusion_matrix_op(
       predictions=prediction.output,
-      output_dir='%s/%s/confusionmatrix' % (output, workflow)
-  ).apply(gcp.use_gcp_secret('user-gcp-sa'))
+      output_dir='%s/%s/confusionmatrix' % (output, workflow)).apply(
+          gcp.use_gcp_secret('user-gcp-sa'))
 
 
 if __name__ == '__main__':
