--- conflicted
+++ resolved
@@ -26,11 +26,7 @@
   def __init__(self, name, project, region, staging):
     super(CreateClusterOp, self).__init__(
       name=name,
-<<<<<<< HEAD
-      image='gcr.io/ml-pipeline/ml-pipeline-dataproc-create-cluster:2118baf752d3d30a8e43141165e13573b20d85b8', #TODO-release: update the release tag for the next release
-=======
-      image='gcr.io/ml-pipeline/ml-pipeline-dataproc-create-cluster:0.1.4', #TODO-release: update the release tag for the next release
->>>>>>> 2118baf7
+      image='gcr.io/ml-pipeline/ml-pipeline-dataproc-create-cluster:2118baf752d3d30a8e43141165e13573b20d85b8',
       arguments=[
           '--project', project,
           '--region', region,
@@ -45,11 +41,7 @@
   def __init__(self, name, project, region):
     super(DeleteClusterOp, self).__init__(
       name=name,
-<<<<<<< HEAD
-      image='gcr.io/ml-pipeline/ml-pipeline-dataproc-delete-cluster:2118baf752d3d30a8e43141165e13573b20d85b8', #TODO-release: update the release tag for the next release
-=======
-      image='gcr.io/ml-pipeline/ml-pipeline-dataproc-delete-cluster:0.1.4', #TODO-release: update the release tag for the next release
->>>>>>> 2118baf7
+      image='gcr.io/ml-pipeline/ml-pipeline-dataproc-delete-cluster:2118baf752d3d30a8e43141165e13573b20d85b8',
       arguments=[
           '--project', project,
           '--region', region,
@@ -63,11 +55,7 @@
   def __init__(self, name, project, region, cluster_name, schema, train_data, output):
     super(AnalyzeOp, self).__init__(
       name=name,
-<<<<<<< HEAD
-      image='gcr.io/ml-pipeline/ml-pipeline-dataproc-analyze:2118baf752d3d30a8e43141165e13573b20d85b8', #TODO-release: update the release tag for the next release
-=======
-      image='gcr.io/ml-pipeline/ml-pipeline-dataproc-analyze:0.1.4', #TODO-release: update the release tag for the next release
->>>>>>> 2118baf7
+      image='gcr.io/ml-pipeline/ml-pipeline-dataproc-analyze:2118baf752d3d30a8e43141165e13573b20d85b8',
       arguments=[
           '--project', project,
           '--region', region,
@@ -85,11 +73,7 @@
                target, analysis, output):
     super(TransformOp, self).__init__(
       name=name,
-<<<<<<< HEAD
-      image='gcr.io/ml-pipeline/ml-pipeline-dataproc-transform:2118baf752d3d30a8e43141165e13573b20d85b8', #TODO-release: update the release tag for the next release
-=======
-      image='gcr.io/ml-pipeline/ml-pipeline-dataproc-transform:0.1.4', #TODO-release: update the release tag for the next release
->>>>>>> 2118baf7
+      image='gcr.io/ml-pipeline/ml-pipeline-dataproc-transform:2118baf752d3d30a8e43141165e13573b20d85b8',
       arguments=[
           '--project', project,
           '--region', region,
@@ -114,11 +98,7 @@
 
     super(TrainerOp, self).__init__(
       name=name,
-<<<<<<< HEAD
-      image='gcr.io/ml-pipeline/ml-pipeline-dataproc-train:2118baf752d3d30a8e43141165e13573b20d85b8', #TODO-release: update the release tag for the next release
-=======
-      image='gcr.io/ml-pipeline/ml-pipeline-dataproc-train:0.1.4', #TODO-release: update the release tag for the next release
->>>>>>> 2118baf7
+      image='gcr.io/ml-pipeline/ml-pipeline-dataproc-train:2118baf752d3d30a8e43141165e13573b20d85b8',
       arguments=[
           '--project', project,
           '--region', region,
@@ -141,11 +121,7 @@
   def __init__(self, name, project, region, cluster_name, data, model, target, analysis, output):
     super(PredictOp, self).__init__(
       name=name,
-<<<<<<< HEAD
-      image='gcr.io/ml-pipeline/ml-pipeline-dataproc-predict:2118baf752d3d30a8e43141165e13573b20d85b8', #TODO-release: update the release tag for the next release
-=======
-      image='gcr.io/ml-pipeline/ml-pipeline-dataproc-predict:0.1.4', #TODO-release: update the release tag for the next release
->>>>>>> 2118baf7
+      image='gcr.io/ml-pipeline/ml-pipeline-dataproc-predict:2118baf752d3d30a8e43141165e13573b20d85b8',
       arguments=[
           '--project', project,
           '--region', region,
@@ -165,11 +141,7 @@
   def __init__(self, name, predictions, output):
     super(ConfusionMatrixOp, self).__init__(
       name=name,
-<<<<<<< HEAD
-      image='gcr.io/ml-pipeline/ml-pipeline-local-confusion-matrix:2118baf752d3d30a8e43141165e13573b20d85b8', #TODO-release: update the release tag for the next release
-=======
-      image='gcr.io/ml-pipeline/ml-pipeline-local-confusion-matrix:0.1.4', #TODO-release: update the release tag for the next release
->>>>>>> 2118baf7
+      image='gcr.io/ml-pipeline/ml-pipeline-local-confusion-matrix:2118baf752d3d30a8e43141165e13573b20d85b8',
       arguments=[
         '--output', output,
         '--predictions', predictions
@@ -181,16 +153,11 @@
   def __init__(self, name, predictions, trueclass, output):
     super(RocOp, self).__init__(
       name=name,
-<<<<<<< HEAD
-      image='gcr.io/ml-pipeline/ml-pipeline-local-roc:2118baf752d3d30a8e43141165e13573b20d85b8', #TODO-release: update the release tag for the next release
-=======
-      image='gcr.io/ml-pipeline/ml-pipeline-local-roc:dev', #TODO-release: update the release tag for the next release
->>>>>>> 2118baf7
+      image='gcr.io/ml-pipeline/ml-pipeline-local-roc:2118baf752d3d30a8e43141165e13573b20d85b8',
       arguments=[
         '--output', output,
         '--predictions', predictions,
-        '--trueclass', trueclass,
-        '--true_score_column', trueclass,
+        '--trueclass', trueclass
      ])
 
 # =======================================================================
@@ -202,14 +169,14 @@
 def xgb_train_pipeline(
     output,
     project,
-    region='us-central1',
-    train_data='gs://ml-pipeline-playground/sfpd/train.csv',
-    eval_data='gs://ml-pipeline-playground/sfpd/eval.csv',
-    schema='gs://ml-pipeline-playground/sfpd/schema.json',
-    target='resolution',
-    rounds=200,
-    workers=2,
-    true_label='ACTION',
+    region=dsl.PipelineParam('region', value='us-central1'),
+    train_data=dsl.PipelineParam('train-data', value='gs://ml-pipeline-playground/sfpd/train.csv'),
+    eval_data=dsl.PipelineParam('eval-data', value='gs://ml-pipeline-playground/sfpd/eval.csv'),
+    schema=dsl.PipelineParam('schema', value='gs://ml-pipeline-playground/sfpd/schema.json'),
+    target=dsl.PipelineParam('target', value='resolution'),
+    rounds=dsl.PipelineParam('rounds', value=200),
+    workers=dsl.PipelineParam('workers', value=2),
+    true_label=dsl.PipelineParam('true-label', value='ACTION'),
 ):
   delete_cluster_op = DeleteClusterOp('delete-cluster', project, region).apply(gcp.use_gcp_secret('user-gcp-sa'))
   with dsl.ExitHandler(exit_op=delete_cluster_op):
