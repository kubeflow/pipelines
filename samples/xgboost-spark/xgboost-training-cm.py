--- conflicted
+++ resolved
@@ -13,62 +13,74 @@
 # See the License for the specific language governing permissions and
 # limitations under the License.
 
-
 import kfp.dsl as dsl
 import kfp.gcp as gcp
 
 from kfp import components
 
-confusion_matrix_op = components.load_component_from_url('https://raw.githubusercontent.com/kubeflow/pipelines/master/components/local/confusion_matrix/component.yaml')
-roc_op =              components.load_component_from_url('https://raw.githubusercontent.com/kubeflow/pipelines/master/components/local/roc/component.yaml')
+confusion_matrix_op = components.load_component_from_url(
+    'https://raw.githubusercontent.com/kubeflow/pipelines/master/components/local/confusion_matrix/component.yaml'
+)
+roc_op = components.load_component_from_url(
+    'https://raw.githubusercontent.com/kubeflow/pipelines/master/components/local/roc/component.yaml'
+)
 
 # ================================================================
 # The following classes should be provided by components provider.
 
+
 class CreateClusterOp(dsl.ContainerOp):
 
   def __init__(self, name, project, region, staging):
     super(CreateClusterOp, self).__init__(
-      name=name,
-      image='gcr.io/ml-pipeline/ml-pipeline-dataproc-create-cluster:a277f87ea1d4707bf860d080d06639b7caf9a1cf',
-      arguments=[
-          '--project', project,
-          '--region', region,
-          '--name', 'xgb-{{workflow.name}}',
-          '--staging', staging
-     ],
-     file_outputs={'output': '/output.txt'})
+        name=name,
+        image='gcr.io/ml-pipeline/ml-pipeline-dataproc-create-cluster:a277f87ea1d4707bf860d080d06639b7caf9a1cf',
+        arguments=[
+            '--project', project, '--region', region, '--name',
+            'xgb-{{workflow.name}}', '--staging', staging
+        ],
+        file_outputs={'output': '/output.txt'})
 
 
 class DeleteClusterOp(dsl.ContainerOp):
 
   def __init__(self, name, project, region):
     super(DeleteClusterOp, self).__init__(
-      name=name,
-      image='gcr.io/ml-pipeline/ml-pipeline-dataproc-delete-cluster:a277f87ea1d4707bf860d080d06639b7caf9a1cf',
-      arguments=[
-          '--project', project,
-          '--region', region,
-          '--name', 'xgb-{{workflow.name}}',
-      ],
-      is_exit_handler=True)
+        name=name,
+        image='gcr.io/ml-pipeline/ml-pipeline-dataproc-delete-cluster:a277f87ea1d4707bf860d080d06639b7caf9a1cf',
+        arguments=[
+            '--project',
+            project,
+            '--region',
+            region,
+            '--name',
+            'xgb-{{workflow.name}}',
+        ],
+        is_exit_handler=True)
 
 
 class AnalyzeOp(dsl.ContainerOp):
 
-  def __init__(self, name, project, region, cluster_name, schema, train_data, output):
+  def __init__(self, name, project, region, cluster_name, schema, train_data,
+               output):
     super(AnalyzeOp, self).__init__(
-      name=name,
-      image='gcr.io/ml-pipeline/ml-pipeline-dataproc-analyze:a277f87ea1d4707bf860d080d06639b7caf9a1cf',
-      arguments=[
-          '--project', project,
-          '--region', region,
-          '--cluster', cluster_name,
-          '--schema', schema,
-          '--train', train_data,
-          '--output', output,
-     ],
-     file_outputs={'output': '/output.txt'})
+        name=name,
+        image='gcr.io/ml-pipeline/ml-pipeline-dataproc-analyze:a277f87ea1d4707bf860d080d06639b7caf9a1cf',
+        arguments=[
+            '--project',
+            project,
+            '--region',
+            region,
+            '--cluster',
+            cluster_name,
+            '--schema',
+            schema,
+            '--train',
+            train_data,
+            '--output',
+            output,
+        ],
+        file_outputs={'output': '/output.txt'})
 
 
 class TransformOp(dsl.ContainerOp):
@@ -76,103 +88,147 @@
   def __init__(self, name, project, region, cluster_name, train_data, eval_data,
                target, analysis, output):
     super(TransformOp, self).__init__(
-      name=name,
-      image='gcr.io/ml-pipeline/ml-pipeline-dataproc-transform:a277f87ea1d4707bf860d080d06639b7caf9a1cf',
-      arguments=[
-          '--project', project,
-          '--region', region,
-          '--cluster', cluster_name,
-          '--train', train_data,
-          '--eval', eval_data,
-          '--analysis', analysis,
-          '--target', target,
-          '--output', output,
-     ],
-     file_outputs={'train': '/output_train.txt', 'eval': '/output_eval.txt'})
+        name=name,
+        image='gcr.io/ml-pipeline/ml-pipeline-dataproc-transform:a277f87ea1d4707bf860d080d06639b7caf9a1cf',
+        arguments=[
+            '--project',
+            project,
+            '--region',
+            region,
+            '--cluster',
+            cluster_name,
+            '--train',
+            train_data,
+            '--eval',
+            eval_data,
+            '--analysis',
+            analysis,
+            '--target',
+            target,
+            '--output',
+            output,
+        ],
+        file_outputs={
+            'train': '/output_train.txt',
+            'eval': '/output_eval.txt'
+        })
 
 
 class TrainerOp(dsl.ContainerOp):
 
-  def __init__(self, name, project, region, cluster_name, train_data, eval_data,
-               target, analysis, workers, rounds, output, is_classification=True):
+  def __init__(self,
+               name,
+               project,
+               region,
+               cluster_name,
+               train_data,
+               eval_data,
+               target,
+               analysis,
+               workers,
+               rounds,
+               output,
+               is_classification=True):
     if is_classification:
-      config='gs://ml-pipeline-playground/trainconfcla.json'
+      config = 'gs://ml-pipeline-playground/trainconfcla.json'
     else:
-      config='gs://ml-pipeline-playground/trainconfreg.json'
+      config = 'gs://ml-pipeline-playground/trainconfreg.json'
 
     super(TrainerOp, self).__init__(
-      name=name,
-      image='gcr.io/ml-pipeline/ml-pipeline-dataproc-train:a277f87ea1d4707bf860d080d06639b7caf9a1cf',
-      arguments=[
-          '--project', project,
-          '--region', region,
-          '--cluster', cluster_name,
-          '--train', train_data,
-          '--eval', eval_data,
-          '--analysis', analysis,
-          '--target', target,
-          '--package', 'gs://ml-pipeline-playground/xgboost4j-example-0.8-SNAPSHOT-jar-with-dependencies.jar',
-          '--workers', workers,
-          '--rounds', rounds,
-          '--conf', config,
-          '--output', output,
-      ],
-      file_outputs={'output': '/output.txt'})
+        name=name,
+        image='gcr.io/ml-pipeline/ml-pipeline-dataproc-train:a277f87ea1d4707bf860d080d06639b7caf9a1cf',
+        arguments=[
+            '--project',
+            project,
+            '--region',
+            region,
+            '--cluster',
+            cluster_name,
+            '--train',
+            train_data,
+            '--eval',
+            eval_data,
+            '--analysis',
+            analysis,
+            '--target',
+            target,
+            '--package',
+            'gs://ml-pipeline-playground/xgboost4j-example-0.8-SNAPSHOT-jar-with-dependencies.jar',
+            '--workers',
+            workers,
+            '--rounds',
+            rounds,
+            '--conf',
+            config,
+            '--output',
+            output,
+        ],
+        file_outputs={'output': '/output.txt'})
 
 
 class PredictOp(dsl.ContainerOp):
 
-  def __init__(self, name, project, region, cluster_name, data, model, target, analysis, output):
+  def __init__(self, name, project, region, cluster_name, data, model, target,
+               analysis, output):
     super(PredictOp, self).__init__(
-      name=name,
-      image='gcr.io/ml-pipeline/ml-pipeline-dataproc-predict:a277f87ea1d4707bf860d080d06639b7caf9a1cf',
-      arguments=[
-          '--project', project,
-          '--region', region,
-          '--cluster', cluster_name,
-          '--predict', data,
-          '--analysis', analysis,
-          '--target', target,
-          '--package', 'gs://ml-pipeline-playground/xgboost4j-example-0.8-SNAPSHOT-jar-with-dependencies.jar',
-          '--model', model,
-          '--output', output,
-      ],
-      file_outputs={'output': '/output.txt'})
-
-<<<<<<< HEAD
+        name=name,
+        image='gcr.io/ml-pipeline/ml-pipeline-dataproc-predict:a277f87ea1d4707bf860d080d06639b7caf9a1cf',
+        arguments=[
+            '--project',
+            project,
+            '--region',
+            region,
+            '--cluster',
+            cluster_name,
+            '--predict',
+            data,
+            '--analysis',
+            analysis,
+            '--target',
+            target,
+            '--package',
+            'gs://ml-pipeline-playground/xgboost4j-example-0.8-SNAPSHOT-jar-with-dependencies.jar',
+            '--model',
+            model,
+            '--output',
+            output,
+        ],
+        file_outputs={'output': '/output.txt'})
+
 
 class ConfusionMatrixOp(dsl.ContainerOp):
 
   def __init__(self, name, predictions, output):
     super(ConfusionMatrixOp, self).__init__(
-      name=name,
-      image='gcr.io/ml-pipeline/ml-pipeline-local-confusion-matrix:a277f87ea1d4707bf860d080d06639b7caf9a1cf',
-      arguments=[
-        '--output', output,
-        '--predictions', predictions
-     ])
+        name=name,
+        image='gcr.io/ml-pipeline/ml-pipeline-local-confusion-matrix:a277f87ea1d4707bf860d080d06639b7caf9a1cf',
+        arguments=['--output', output, '--predictions', predictions])
 
 
 class RocOp(dsl.ContainerOp):
 
   def __init__(self, name, predictions, trueclass, output):
     super(RocOp, self).__init__(
-      name=name,
-      image='gcr.io/ml-pipeline/ml-pipeline-local-roc:a277f87ea1d4707bf860d080d06639b7caf9a1cf',
-      arguments=[
-        '--output', output,
-        '--predictions', predictions,
-        '--trueclass', trueclass,
-        '--true_score_column', trueclass,
-     ])
-
-=======
->>>>>>> 6b402f87
+        name=name,
+        image='gcr.io/ml-pipeline/ml-pipeline-local-roc:a277f87ea1d4707bf860d080d06639b7caf9a1cf',
+        arguments=[
+            '--output',
+            output,
+            '--predictions',
+            predictions,
+            '--trueclass',
+            trueclass,
+            '--true_score_column',
+            trueclass,
+        ])
+
+
 # =======================================================================
 
+
 @dsl.pipeline(
-  name='XGBoost Trainer',
-  description='A trainer that does end-to-end distributed training for XGBoost models.'
+    name='XGBoost Trainer',
+    description='A trainer that does end-to-end distributed training for XGBoost models.'
 )
 def xgb_train_pipeline(
     output,
@@ -186,28 +242,46 @@
     workers=2,
     true_label='ACTION',
 ):
-  delete_cluster_op = DeleteClusterOp('delete-cluster', project, region).apply(gcp.use_gcp_secret('user-gcp-sa'))
+  delete_cluster_op = DeleteClusterOp('delete-cluster', project, region).apply(
+      gcp.use_gcp_secret('user-gcp-sa'))
   with dsl.ExitHandler(exit_op=delete_cluster_op):
-    create_cluster_op = CreateClusterOp('create-cluster', project, region, output).apply(gcp.use_gcp_secret('user-gcp-sa'))
-
-    analyze_op = AnalyzeOp('analyze', project, region, create_cluster_op.output, schema,
-                           train_data, '%s/{{workflow.name}}/analysis' % output).apply(gcp.use_gcp_secret('user-gcp-sa'))
-
-    transform_op = TransformOp('transform', project, region, create_cluster_op.output,
-                               train_data, eval_data, target, analyze_op.output,
-                               '%s/{{workflow.name}}/transform' % output).apply(gcp.use_gcp_secret('user-gcp-sa'))
-
-    train_op = TrainerOp('train', project, region, create_cluster_op.output, transform_op.outputs['train'],
-                         transform_op.outputs['eval'], target, analyze_op.output, workers,
-                         rounds, '%s/{{workflow.name}}/model' % output).apply(gcp.use_gcp_secret('user-gcp-sa'))
-
-    predict_op = PredictOp('predict', project, region, create_cluster_op.output, transform_op.outputs['eval'],
-                           train_op.output, target, analyze_op.output, '%s/{{workflow.name}}/predict' % output).apply(gcp.use_gcp_secret('user-gcp-sa'))
-
-    confusion_matrix_task = confusion_matrix_op(predict_op.output,
-                                            '%s/{{workflow.name}}/confusionmatrix' % output).apply(gcp.use_gcp_secret('user-gcp-sa'))
-
-    roc_task = roc_op(predict_op.output, true_label, '%s/{{workflow.name}}/roc' % output).apply(gcp.use_gcp_secret('user-gcp-sa'))
+    create_cluster_op = CreateClusterOp('create-cluster', project, region,
+                                        output).apply(
+                                            gcp.use_gcp_secret('user-gcp-sa'))
+
+    analyze_op = AnalyzeOp('analyze', project, region, create_cluster_op.output,
+                           schema, train_data,
+                           '%s/{{workflow.name}}/analysis' % output).apply(
+                               gcp.use_gcp_secret('user-gcp-sa'))
+
+    transform_op = TransformOp('transform', project, region,
+                               create_cluster_op.output, train_data, eval_data,
+                               target, analyze_op.output,
+                               '%s/{{workflow.name}}/transform' % output).apply(
+                                   gcp.use_gcp_secret('user-gcp-sa'))
+
+    train_op = TrainerOp('train', project, region, create_cluster_op.output,
+                         transform_op.outputs['train'],
+                         transform_op.outputs['eval'], target,
+                         analyze_op.output, workers, rounds,
+                         '%s/{{workflow.name}}/model' % output).apply(
+                             gcp.use_gcp_secret('user-gcp-sa'))
+
+    predict_op = PredictOp('predict', project, region, create_cluster_op.output,
+                           transform_op.outputs['eval'], train_op.output,
+                           target, analyze_op.output,
+                           '%s/{{workflow.name}}/predict' % output).apply(
+                               gcp.use_gcp_secret('user-gcp-sa'))
+
+    confusion_matrix_task = confusion_matrix_op(
+        predict_op.output,
+        '%s/{{workflow.name}}/confusionmatrix' % output).apply(
+            gcp.use_gcp_secret('user-gcp-sa'))
+
+    roc_task = roc_op(predict_op.output, true_label,
+                      '%s/{{workflow.name}}/roc' % output).apply(
+                          gcp.use_gcp_secret('user-gcp-sa'))
+
 
 if __name__ == '__main__':
   import kfp.compiler as compiler
