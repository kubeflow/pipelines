# TFX Pipeline Example

This sample walks through running [TFX](https://github.com/tensorflow/tfx) [Taxi Application Example](https://github.com/tensorflow/tfx/tree/master/tfx/examples/chicago_taxi_pipeline) on Kubeflow Pipelines cluster. 

## Overview

This pipeline demonstrates the TFX capabilities at scale. The pipeline uses a public BigQuery dataset and uses GCP services to preprocess data (Dataflow) and train the model (Cloud ML Engine). The model is then deployed to Cloud ML Engine Prediction service.


## Setup

Enable DataFlow API for your GKE cluster: <https://console.developers.google.com/apis/api/dataflow.googleapis.com/overview>

Create a local Python 3.5 conda environment
```
conda create -n tfx-kfp pip python=3.5.3
```
then activate the environment.


Install TFX and Kubeflow Pipelines SDK
```
<<<<<<< HEAD
pip install tensorflow --upgrade
pip install tfx
pip install kfp --upgrade
```

Clone TFX github repo
```
git clone https://github.com/tensorflow/tfx
=======
pip3 install tfx==0.13.0 --upgrade
pip3 install kfp --upgrade
>>>>>>> 8025511c
```

Upload the utility code to your storage bucket. You can modify this code if needed for a different dataset.
```
gsutil cp utils/taxi_utils.py gs://my-bucket/<path>/
```

If gsutil does not work, try `tensorflow.gfile`:
```
from tensorflow import gfile
gfile.Copy('utils/taxi_utils.py', 'gs://<my bucket>/<path>/taxi_utils.py')
```

## Configure the TFX Pipeline

Modify the pipeline configurations at 
```
TFX Example.ipynb
```
Configure 
- Set `_input_bucket` to the GCS directory where you've copied taxi_utils.py. I.e. gs://<my bucket>/<path>/
- Set `_output_bucket` to the GCS directory where you've want the results to be written
- Set GCP project ID (replace my-gcp-project). Note that it should be project ID, not project name.
- The original BigQuery dataset has 100M rows, which can take time to process. Modify the selection criteria (% of records) to run a sample test. 

## Compile and run the pipeline
<<<<<<< HEAD
```
python tfx/tfx/examples/chicago_taxi_pipeline/taxi_pipeline_kubeflow.py
```
This will generate a file named chicago_taxi_pipeline_kubeflow.tar.gz 
Upload this file to the Pipelines Cluster and crate a run.
=======
Run the notebook.

This will generate a file named chicago_taxi_pipeline_kubeflow.tar.gz
Upload this file to the Pipelines Cluster and create a run.
>>>>>>> 8025511c
<|MERGE_RESOLUTION|>--- conflicted
+++ resolved
@@ -20,19 +20,8 @@
 
 Install TFX and Kubeflow Pipelines SDK
 ```
-<<<<<<< HEAD
-pip install tensorflow --upgrade
-pip install tfx
-pip install kfp --upgrade
-```
-
-Clone TFX github repo
-```
-git clone https://github.com/tensorflow/tfx
-=======
-pip3 install tfx==0.13.0 --upgrade
-pip3 install kfp --upgrade
->>>>>>> 8025511c
+pip3 install 'tfx==0.14.0' --upgrade
+pip3 install 'kfp>=0.1.31' --upgrade
 ```
 
 Upload the utility code to your storage bucket. You can modify this code if needed for a different dataset.
@@ -48,26 +37,18 @@
 
 ## Configure the TFX Pipeline
 
-Modify the pipeline configurations at 
+Modify the pipeline configurations at
 ```
 TFX Example.ipynb
 ```
-Configure 
+Configure
 - Set `_input_bucket` to the GCS directory where you've copied taxi_utils.py. I.e. gs://<my bucket>/<path>/
 - Set `_output_bucket` to the GCS directory where you've want the results to be written
 - Set GCP project ID (replace my-gcp-project). Note that it should be project ID, not project name.
 - The original BigQuery dataset has 100M rows, which can take time to process. Modify the selection criteria (% of records) to run a sample test. 
 
 ## Compile and run the pipeline
-<<<<<<< HEAD
-```
-python tfx/tfx/examples/chicago_taxi_pipeline/taxi_pipeline_kubeflow.py
-```
-This will generate a file named chicago_taxi_pipeline_kubeflow.tar.gz 
-Upload this file to the Pipelines Cluster and crate a run.
-=======
 Run the notebook.
 
 This will generate a file named chicago_taxi_pipeline_kubeflow.tar.gz
-Upload this file to the Pipelines Cluster and create a run.
->>>>>>> 8025511c
+Upload this file to the Pipelines Cluster and create a run.