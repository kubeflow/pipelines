#!/usr/bin/env python3
# Copyright 2019 Google LLC
#
# Licensed under the Apache License, Version 2.0 (the "License");
# you may not use this file except in compliance with the License.
# You may obtain a copy of the License at
#
#      http://www.apache.org/licenses/LICENSE-2.0
#
# Unless required by applicable law or agreed to in writing, software
# distributed under the License is distributed on an "AS IS" BASIS,
# WITHOUT WARRANTIES OR CONDITIONS OF ANY KIND, either express or implied.
# See the License for the specific language governing permissions and
# limitations under the License.


import json
import kfp
from kfp import components
from kfp import dsl
from kfp import gcp
import os
import subprocess

# TODO(numerology): add those back once UI metadata is enabled in this sample.
confusion_matrix_op = components.load_component_from_url(
    'https://raw.githubusercontent.com/kubeflow/pipelines/e598176c02f45371336ccaa819409e8ec83743df/components/local/confusion_matrix/component.yaml')
roc_op = components.load_component_from_url(
    'https://raw.githubusercontent.com/kubeflow/pipelines/e598176c02f45371336ccaa819409e8ec83743df/components/local/roc/component.yaml')

dataproc_create_cluster_op = components.load_component_from_url(
    'https://raw.githubusercontent.com/kubeflow/pipelines/e598176c02f45371336ccaa819409e8ec83743df/components/gcp/dataproc/create_cluster/component.yaml')

dataproc_delete_cluster_op = components.load_component_from_url(
    'https://raw.githubusercontent.com/kubeflow/pipelines/e598176c02f45371336ccaa819409e8ec83743df/components/gcp/dataproc/delete_cluster/component.yaml')

dataproc_submit_pyspark_op = components.load_component_from_url(
    'https://raw.githubusercontent.com/kubeflow/pipelines/e598176c02f45371336ccaa819409e8ec83743df/components/gcp/dataproc/submit_pyspark_job/component.yaml'
)

dataproc_submit_spark_op = components.load_component_from_url(
    'https://raw.githubusercontent.com/kubeflow/pipelines/e598176c02f45371336ccaa819409e8ec83743df/components/gcp/dataproc/submit_spark_job/component.yaml'
)

_PYSRC_PREFIX = 'gs://kfp-gcp-dataproc-example/src' # Common path to python src.

_XGBOOST_PKG = 'gs://ml-pipeline-playground/xgboost4j-example-0.8-SNAPSHOT-jar-with-dependencies.jar'

_TRAINER_MAIN_CLS = 'ml.dmlc.xgboost4j.scala.example.spark.XGBoostTrainer'

_PREDICTOR_MAIN_CLS = 'ml.dmlc.xgboost4j.scala.example.spark.XGBoostPredictor'


def delete_directory_from_gcs(dir_path):
  """Delete a GCS dir recursively. Ignore errors."""
  try:
    subprocess.call(['gsutil', '-m', 'rm', '-r', dir_path])
  except:
    pass


# ! Please do not forget to enable the Dataproc API in your cluster https://console.developers.google.com/apis/api/dataproc.googleapis.com/overview

# ================================================================
# The following classes should be provided by components provider.


# def dataproc_create_cluster_op(
#     project,
#     region,
#     staging,
#     cluster_name='xgb-{{workflow.name}}'
# ):
#   return dsl.ContainerOp(
#       name='Dataproc - Create cluster',
#       image='gcr.io/ml-pipeline/ml-pipeline-dataproc-create-cluster:57d9f7f1cfd458e945d297957621716062d89a49',
#       arguments=[
#         '--project', project,
#         '--region', region,
#         '--name', cluster_name,
#         '--staging', staging,
#       ],
#       file_outputs={
#         'output': '/output.txt',
#       }
#   )


def dataproc_analyze_op(
    project,
    region,
    cluster_name,
    schema,
    train_data,
    output):
  """Submit dataproc analyze as a pyspark job.

  :param project: GCP project ID.
  :param region: Which zone to run this analyze.
  :param cluster_name: Name of the cluster.
  :param schema: GCS path to the schema.
  :param train_data: GCS path to the training data.
  :param output: GCS path to store the output.
  """
  return dataproc_submit_pyspark_op(
      project_id=project,
      region=region,
      cluster_name=cluster_name,
      main_python_file_uri=os.path.join(_PYSRC_PREFIX, 'analyze/analyze_run.py'),
      args=['--output', str(output), '--train', str(train_data), '--schema', str(schema)]
  )


def dataproc_transform_op(
    project,
    region,
    cluster_name,
    train_data,
    eval_data,
    target,
    analysis,
    output
):
  """Submit dataproc transform as a pyspark job.

  :param project: GCP project ID.
  :param region: Which zone to run this analyze.
  :param cluster_name: Name of the cluster.
  :param train_data: GCS path to the training data.
  :param eval_data: GCS path of the eval csv file.
  :param target: Target column name.
  :param analysis: GCS path of the analysis results
  :param output: GCS path to use for output.
  """

  # Remove existing [output]/train and [output]/eval if they exist.
  delete_directory_from_gcs(os.path.join(output, 'train'))
  delete_directory_from_gcs(os.path.join(output, 'eval'))

  return dataproc_submit_pyspark_op(
      project_id=project,
      region=region,
      cluster_name=cluster_name,
      main_python_file_uri=os.path.join(_PYSRC_PREFIX,
                                        'transform/transform_run.py'),
      args=[
        '--output',
        str(output),
        '--analysis',
        str(analysis),
        '--target',
        str(target),
        '--train',
        str(train_data),
        '--eval',
        str(eval_data)
      ])


def dataproc_train_op(
    project,
    region,
    cluster_name,
    train_data,
    eval_data,
    target,
    analysis,
    workers,
    rounds,
    output,
    is_classification=True
):

  if is_classification:
    config='gs://ml-pipeline-playground/trainconfcla.json'
  else:
    config='gs://ml-pipeline-playground/trainconfreg.json'

  return dataproc_submit_spark_op(
      project_id=project,
      region=region,
      cluster_name=cluster_name,
      main_class=_TRAINER_MAIN_CLS,
      spark_job=json.dumps({ 'jarFileUris': [_XGBOOST_PKG]}),
      args=json.dumps([
        str(config),
        str(rounds),
        str(workers),
        str(analysis),
        str(target),
        str(train_data),
        str(eval_data),
        str(output)
      ]))


def dataproc_predict_op(
    project,
    region,
    cluster_name,
    data,
    model,
    target,
    analysis,
    output
):

  return dataproc_submit_spark_op(
      project_id=project,
      region=region,
      cluster_name=cluster_name,
      main_class=_PREDICTOR_MAIN_CLS,
      spark_job=json.dumps({ 'jarFileUris': [_XGBOOST_PKG]}),
      args=json.dumps([
        str(model),
        str(data),
        str(analysis),
        str(target),
        str(output)
      ]))

# =======================================================================

@dsl.pipeline(
    name='XGBoost Trainer',
    description='A trainer that does end-to-end distributed training for XGBoost models.'
)
def xgb_train_pipeline(
    output='gs://guideline_example_bucket',
    project='ml-pipeline-dogfood',
    cluster_name='xgb-{{workflow.name}}',
    region='us-central1',
    train_data='gs://ml-pipeline-playground/sfpd/train.csv',
    eval_data='gs://ml-pipeline-playground/sfpd/eval.csv',
    schema='gs://ml-pipeline-playground/sfpd/schema.json',
    target='resolution',
    rounds=5,
    workers=2,
    true_label='ACTION',
):
<<<<<<< HEAD
    output_template = str(output) + '/{{workflow.uid}}/data'
=======
    output_template = str(output) + '/' + dsl.EXECUTION_ID_PLACEHOLDER + '/data'
>>>>>>> 709d7e2b

    # Current GCP pyspark/spark op do not provide outputs as return values, instead,
    # we need to use strings to pass the uri around.
    analyze_output = output_template
    transform_output_train = os.path.join(output_template, 'train', 'part-*')
    transform_output_eval = os.path.join(output_template, 'eval', 'part-*')
    train_output = os.path.join(output_template, 'train_output')
    predict_output = os.path.join(output_template, 'predict_output')

    with dsl.ExitHandler(exit_op=dataproc_delete_cluster_op(
        project_id=project,
        region=region,
        name=cluster_name
    ).apply(gcp.use_gcp_secret('user-gcp-sa'))):

        # create_cluster_op = dataproc_create_cluster_op(
        #     project=project,
        #     region=region,
        #     staging=output
        # ).apply(gcp.use_gcp_secret('user-gcp-sa'))

        create_cluster_op = dataproc_create_cluster_op(
            project_id=project,
            region=region,
            name=cluster_name,
            initialization_actions=[
              os.path.join(_PYSRC_PREFIX,
                           'create/initialization_actions.sh'),
            ],
            image_version='1.2'
        ).apply(gcp.use_gcp_secret('user-gcp-sa'))

        analyze_op = dataproc_analyze_op(
            project=project,
            region=region,
            cluster_name=cluster_name,
            schema=schema,
            train_data=train_data,
            output=output_template
        ).after(create_cluster_op).apply(gcp.use_gcp_secret('user-gcp-sa'))

        transform_op = dataproc_transform_op(
            project=project,
            region=region,
            cluster_name=cluster_name,
            train_data=train_data,
            eval_data=eval_data,
            target=target,
            analysis=analyze_output,
            output=output_template
        ).after(analyze_op).apply(gcp.use_gcp_secret('user-gcp-sa'))

        train_op = dataproc_train_op(
            project=project,
            region=region,
            cluster_name=cluster_name,
            train_data=transform_output_train,
            eval_data=transform_output_eval,
            target=target,
            analysis=analyze_output,
            workers=workers,
            rounds=rounds,
            output=train_output
        ).after(transform_op).apply(gcp.use_gcp_secret('user-gcp-sa'))

        predict_op = dataproc_predict_op(
            project=project,
            region=region,
            cluster_name=cluster_name,
            data=transform_output_eval,
            model=train_output,
            target=target,
            analysis=analyze_output,
            output=predict_output
        ).after(train_op).apply(gcp.use_gcp_secret('user-gcp-sa'))

if __name__ == '__main__':
    kfp.compiler.Compiler().compile(xgb_train_pipeline, __file__ + '.yaml')<|MERGE_RESOLUTION|>--- conflicted
+++ resolved
@@ -238,11 +238,7 @@
     workers=2,
     true_label='ACTION',
 ):
-<<<<<<< HEAD
-    output_template = str(output) + '/{{workflow.uid}}/data'
-=======
     output_template = str(output) + '/' + dsl.EXECUTION_ID_PLACEHOLDER + '/data'
->>>>>>> 709d7e2b
 
     # Current GCP pyspark/spark op do not provide outputs as return values, instead,
     # we need to use strings to pass the uri around.
