--- conflicted
+++ resolved
@@ -162,22 +162,6 @@
     cifar_dir, _ = os.path.split(os.path.abspath(__file__))
 
     mar_config = {
-<<<<<<< HEAD
-        "MODEL_NAME": "cifar10_test",
-        "MODEL_FILE": os.path.join(cifar_dir, "cifar10_train.py"),
-        "HANDLER": os.path.join(cifar_dir, "cifar10_handler.py"),
-        "SERIALIZED_FILE": os.path.join(
-            args["checkpoint_dir"], args["model_name"]
-        ),
-        "VERSION": "1",
-        "EXPORT_PATH": args["checkpoint_dir"],
-        "CONFIG_PROPERTIES": os.path.join(cifar_dir, "config.properties"),
-        "EXTRA_FILES": "{},{}".format(
-            os.path.join(cifar_dir, "class_mapping.json"),
-            os.path.join(cifar_dir, "classifier.py")
-        ),
-        "REQUIREMENTS_FILE": os.path.join(cifar_dir, "requirements.txt")
-=======
         "MODEL_NAME":
             "cifar10_test",
         "MODEL_FILE":
@@ -199,7 +183,6 @@
             ),
         "REQUIREMENTS_FILE":
             os.path.join(cifar_dir, "requirements.txt"),
->>>>>>> 11b42ac6
     }
 
     MarGeneration(mar_config=mar_config, mar_save_path=CHECKPOINT_DIR)
