--- conflicted
+++ resolved
@@ -159,17 +159,10 @@
             args["checkpoint_dir"],
         "CONFIG_PROPERTIES":
             os.path.join(cifar_dir, "config.properties"),
-<<<<<<< HEAD
         "EXTRA_FILES":
             "{}".format(os.path.join(cifar_dir, "class_mapping.json")),
         "REQUIREMENTS_FILE":
             os.path.join(cifar_dir, "requirements.txt")
-                
-            
-=======
-        "REQUIREMENTS_FILE":
-            os.path.join(cifar_dir, "requirements.txt")
->>>>>>> a41a72f6
     }
 
     MarGeneration(mar_config=mar_config, mar_save_path=args["checkpoint_dir"])
