--- conflicted
+++ resolved
@@ -30,15 +30,10 @@
    },
    "outputs": [],
    "source": [
-<<<<<<< HEAD
-    "# Install the Pipeline SDK and the Kubernetes client libraries\n",
+    "# Install Pipeline SDK\n",
     "!pip3 install https://storage.googleapis.com/ml-pipeline/release/0.1.2/kfp.tar.gz --upgrade\n",
-=======
-    "# Install Pipeline SDK\n",
-    "!pip3 install https://storage.googleapis.com/ml-pipeline/release/0.1.1/kfp.tar.gz --upgrade\n",
     "    \n",
     "# Component building requires this package. For now you need to install it explicitly.\n",
->>>>>>> 156bf6d8
     "!pip3 install kubernetes"
    ]
   },
