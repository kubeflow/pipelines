--- conflicted
+++ resolved
@@ -43,12 +43,12 @@
     "EVAL_DATA = 'gs://ml-pipeline-playground/tfx/taxi-cab-classification/eval.csv'\n",
     "HIDDEN_LAYER_SIZE = '1500'\n",
     "STEPS = 3000\n",
-    "DATAFLOW_TFDV_IMAGE = 'gcr.io/ml-pipeline/ml-pipeline-dataflow-tfdv:0.1.3-rc.2'\n",
-    "DATAFLOW_TFT_IMAGE = 'gcr.io/ml-pipeline/ml-pipeline-dataflow-tft:0.1.3-rc.2'\n",
-    "DATAFLOW_TFMA_IMAGE = 'gcr.io/ml-pipeline/ml-pipeline-dataflow-tfma:0.1.3-rc.2'\n",
-    "DATAFLOW_TF_PREDICT_IMAGE = 'gcr.io/ml-pipeline/ml-pipeline-dataflow-tf-predict:0.1.3-rc.2'\n",
-    "KUBEFLOW_TF_TRAINER_IMAGE = 'gcr.io/ml-pipeline/ml-pipeline-kubeflow-tf-trainer:0.1.3-rc.2'\n",
-    "KUBEFLOW_DEPLOYER_IMAGE = 'gcr.io/ml-pipeline/ml-pipeline-kubeflow-deployer:0.1.3-rc.2'"
+    "DATAFLOW_TFDV_IMAGE = 'gcr.io/ml-pipeline/ml-pipeline-dataflow-tfdv:0.1.3-rc.2'\n", #TODO-release: update the release tag for the next release\n",
+    "DATAFLOW_TFT_IMAGE = 'gcr.io/ml-pipeline/ml-pipeline-dataflow-tft:0.1.3-rc.2'\n", #TODO-release: update the release tag for the next release\n",
+    "DATAFLOW_TFMA_IMAGE = 'gcr.io/ml-pipeline/ml-pipeline-dataflow-tfma:0.1.3-rc.2'\n", #TODO-release: update the release tag for the next release\n",
+    "DATAFLOW_TF_PREDICT_IMAGE = 'gcr.io/ml-pipeline/ml-pipeline-dataflow-tf-predict:0.1.3-rc.2'\n", #TODO-release: update the release tag for the next release\n",
+    "KUBEFLOW_TF_TRAINER_IMAGE = 'gcr.io/ml-pipeline/ml-pipeline-kubeflow-tf-trainer:0.1.3-rc.2'\n", #TODO-release: update the release tag for the next release\n",
+    "KUBEFLOW_DEPLOYER_IMAGE = 'gcr.io/ml-pipeline/ml-pipeline-kubeflow-deployer:0.1.3-rc.2'" #TODO-release: update the release tag for the next release\n",
    ]
   },
   {
@@ -222,11 +222,7 @@
     "def dataflow_tf_data_validation_op(inference_data: 'GcsUri', validation_data: 'GcsUri', column_names: 'GcsUri[text/json]', key_columns, project: 'GcpProject', mode, validation_output: 'GcsUri[Directory]', step_name='validation'):\n",
     "    return dsl.ContainerOp(\n",
     "        name = step_name,\n",
-<<<<<<< HEAD
     "        image = DATAFLOW_TFDV_IMAGE,\n",
-=======
-    "        image = 'gcr.io/ml-pipeline/ml-pipeline-dataflow-tfdv:0.1.3-rc.2', #TODO-release: update the release tag for the next release\n",
->>>>>>> f3789fba
     "        arguments = [\n",
     "            '--csv-data-for-inference', inference_data,\n",
     "            '--csv-data-to-validate', validation_data,\n",
@@ -245,11 +241,7 @@
     "def dataflow_tf_transform_op(train_data: 'GcsUri', evaluation_data: 'GcsUri', schema: 'GcsUri[text/json]', project: 'GcpProject', preprocess_mode, preprocess_module: 'GcsUri[text/code/python]', transform_output: 'GcsUri[Directory]', step_name='preprocess'):\n",
     "    return dsl.ContainerOp(\n",
     "        name = step_name,\n",
-<<<<<<< HEAD
     "        image = DATAFLOW_TFT_IMAGE,\n",
-=======
-    "        image = 'gcr.io/ml-pipeline/ml-pipeline-dataflow-tft:0.1.3-rc.2', #TODO-release: update the release tag for the next release\n",
->>>>>>> f3789fba
     "        arguments = [\n",
     "            '--train', train_data,\n",
     "            '--eval', evaluation_data,\n",
@@ -266,11 +258,7 @@
     "def tf_train_op(transformed_data_dir, schema: 'GcsUri[text/json]', learning_rate: float, hidden_layer_size: int, steps: int, target: str, preprocess_module: 'GcsUri[text/code/python]', training_output: 'GcsUri[Directory]', step_name='training'):\n",
     "    return dsl.ContainerOp(\n",
     "        name = step_name,\n",
-<<<<<<< HEAD
     "        image = KUBEFLOW_TF_TRAINER_IMAGE,\n",
-=======
-    "        image = 'gcr.io/ml-pipeline/ml-pipeline-kubeflow-tf-trainer:0.1.3-rc.2', #TODO-release: update the release tag for the next release\n",
->>>>>>> f3789fba
     "        arguments = [\n",
     "            '--transformed-data-dir', transformed_data_dir,\n",
     "            '--schema', schema,\n",
@@ -287,11 +275,7 @@
     "def dataflow_tf_model_analyze_op(model: 'TensorFlow model', evaluation_data: 'GcsUri', schema: 'GcsUri[text/json]', project: 'GcpProject', analyze_mode, analyze_slice_column, analysis_output: 'GcsUri', step_name='analysis'):\n",
     "    return dsl.ContainerOp(\n",
     "        name = step_name,\n",
-<<<<<<< HEAD
     "        image = DATAFLOW_TFMA_IMAGE,\n",
-=======
-    "        image = 'gcr.io/ml-pipeline/ml-pipeline-dataflow-tfma:0.1.3-rc.2', #TODO-release: update the release tag for the next release\n",
->>>>>>> f3789fba
     "        arguments = [\n",
     "            '--model', model,\n",
     "            '--eval', evaluation_data,\n",
@@ -308,11 +292,7 @@
     "def dataflow_tf_predict_op(evaluation_data: 'GcsUri', schema: 'GcsUri[text/json]', target: str, model: 'TensorFlow model', predict_mode, project: 'GcpProject', prediction_output: 'GcsUri', step_name='prediction'):\n",
     "    return dsl.ContainerOp(\n",
     "        name = step_name,\n",
-<<<<<<< HEAD
     "        image = DATAFLOW_TF_PREDICT_IMAGE,\n",
-=======
-    "        image = 'gcr.io/ml-pipeline/ml-pipeline-dataflow-tf-predict:0.1.3-rc.2', #TODO-release: update the release tag for the next release\n",
->>>>>>> f3789fba
     "        arguments = [\n",
     "            '--data', evaluation_data,\n",
     "            '--schema', schema,\n",
@@ -328,11 +308,7 @@
     "def kubeflow_deploy_op(model: 'TensorFlow model', tf_server_name, step_name='deploy'):\n",
     "    return dsl.ContainerOp(\n",
     "        name = step_name,\n",
-<<<<<<< HEAD
     "        image = KUBEFLOW_DEPLOYER_IMAGE,\n",
-=======
-    "        image = 'gcr.io/ml-pipeline/ml-pipeline-kubeflow-deployer:0.1.3-rc.2', #TODO-release: update the release tag for the next release\n",
->>>>>>> f3789fba
     "        arguments = [\n",
     "            '--model-path', model,\n",
     "            '--server-name', tf_server_name\n",
