--- conflicted
+++ resolved
@@ -57,10 +57,5 @@
 ```
 python tfx/examples/chicago_taxi_pipeline/taxi_pipeline_kubeflow.py
 ```
-<<<<<<< HEAD
-This will generate a file named chicago_taxi_pipeline_kubeflow.tar.gz 
-Upload this file to the Pipelines Cluster and crate a run.
-=======
 This will generate a file named chicago_taxi_pipeline_kubeflow.tar.gz
-Upload this file to the Pipelines Cluster and create a run.
->>>>>>> 291691a9
+Upload this file to the Pipelines Cluster and crate a run.