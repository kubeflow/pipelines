--- conflicted
+++ resolved
@@ -83,12 +83,8 @@
 }
 
 // Get Argo's K8s CRD API client.
-<<<<<<< HEAD
+// TODO(yangpa): Pass the env variable from parameter when start the binary instead.
 func getArgoClient() storage.ArgoClientInterface {
-=======
-// TODO(yangpa): Pass the env variable from parameter when start the binary instead.
-func getArgoClient() dao.ArgoClientInterface {
->>>>>>> 9276cbde
 	k8ServiceHost := os.Getenv(k8sServiceHost)
 	if k8ServiceHost == "" {
 		glog.Fatalf("Kubernetes Service Host is not found.")
