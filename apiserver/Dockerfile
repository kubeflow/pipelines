--- conflicted
+++ resolved
@@ -18,22 +18,13 @@
 COPY db/ ${APISERVER_HOME}/db
 COPY config/ ${APISERVER_HOME}/config
 
-<<<<<<< HEAD
-RUN export GOPATH=${GOPATH} \
-    && export PATH=${BINPATH}:$PATH \
-    && cd ${APISERVER_HOME}/src \
-    && go get ./... \
-    && go get github.com/iris-contrib/httpexpect \
-    && go get golang.org/x/tools/cmd/goimports \
-    && go build -o ${BINPATH}/apiserver *.go
-=======
 ENV GOPATH ${GOPATH}
 ENV PATH ${BINPATH}:$PATH
 RUN go get ./... \
     # previous command doesn't automatically pick this lib up
     && go get github.com/iris-contrib/httpexpect \
+    && go get golang.org/x/tools/cmd/goimports \
     && go build -o ${BINPATH}/apiserver ${APISERVER_HOME}/src/*.go
->>>>>>> fa28d7bd
 
 # Initialize sqlite3 db
 RUN sqlite3 ${BINPATH}/pipelines.db < ${DBPATH}/pipelines.sql
