--- conflicted
+++ resolved
@@ -22,11 +22,8 @@
 import coinflipRun from './mock-coinflip-runtime';
 import errorRun from './mock-error-runtime';
 import xgboostRun from './mock-xgboost-runtime';
-<<<<<<< HEAD
 import largeGraph from './large-graph-runtime';
-=======
 import retryRun from './mock-retry-runtime';
->>>>>>> 07955975
 
 function padStartTwoZeroes(str: string): string {
   let padded = str || '';
@@ -647,7 +644,6 @@
   },
   {
     pipeline_runtime: {
-<<<<<<< HEAD
       workflow_manifest: JSON.stringify(largeGraph),
     },
     run: {
@@ -663,7 +659,17 @@
         {
           key: {
             id: 'a4d4f8c6-ce9c-4200-a92e-c48ec759b733',
-=======
+            type: ApiResourceType.EXPERIMENT,
+          },
+          relationship: ApiRelationship.OWNER,
+        },
+      ],
+      scheduled_at: new Date('1970-01-01T00:00:00.000Z'),
+      status: 'Succeeded',
+    },
+  },
+  {
+    pipeline_runtime: {
       workflow_manifest: JSON.stringify(retryRun),
     },
     run: {
@@ -677,17 +683,12 @@
         {
           key: {
             id: '275ea11d-ac63-4ce3-bc33-ec81981ed56a',
->>>>>>> 07955975
-            type: ApiResourceType.EXPERIMENT,
-          },
-          relationship: ApiRelationship.OWNER,
-        },
-      ],
-<<<<<<< HEAD
-      scheduled_at: new Date('1970-01-01T00:00:00.000Z'),
-=======
+            type: ApiResourceType.EXPERIMENT,
+          },
+          relationship: ApiRelationship.OWNER,
+        },
+      ],
       scheduled_at: new Date('1970-01-01T00:00:00Z'),
->>>>>>> 07955975
       status: 'Succeeded',
     },
   },
