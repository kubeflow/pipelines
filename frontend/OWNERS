approvers:
  - rileyjbauer
<<<<<<< HEAD
  - yebrahim
  - bobgy
  - jingzhang36
  - rmgogogo
reviewers:
  - yebrahim
  - rileyjbauer
  - bobgy
  - jingzhang36
  - rmgogogo
=======
reviewers:
  - rileyjbauer
>>>>>>> 301186cc
<|MERGE_RESOLUTION|>--- conflicted
+++ resolved
@@ -1,17 +1,10 @@
 approvers:
   - rileyjbauer
-<<<<<<< HEAD
-  - yebrahim
   - bobgy
   - jingzhang36
   - rmgogogo
 reviewers:
-  - yebrahim
   - rileyjbauer
   - bobgy
   - jingzhang36
-  - rmgogogo
-=======
-reviewers:
-  - rileyjbauer
->>>>>>> 301186cc
+  - rmgogogo