--- conflicted
+++ resolved
@@ -28,14 +28,9 @@
 
   protected jobListRows: ItemListRow[] = [];
 
-<<<<<<< HEAD
   protected jobListColumns: ItemListColumn[] = [
-    { name: 'Run', type: ColumnTypeName.NUMBER },
-=======
-  private jobListColumns: ItemListColumn[] = [
     { name: 'Job Name', type: ColumnTypeName.STRING },
     { name: 'Create time', type: ColumnTypeName.DATE },
->>>>>>> 019d1a3f
     { name: 'Start time', type: ColumnTypeName.DATE },
     { name: 'Finish time', type: ColumnTypeName.DATE },
   ];
