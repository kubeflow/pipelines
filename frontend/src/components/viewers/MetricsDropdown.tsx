--- conflicted
+++ resolved
@@ -88,19 +88,13 @@
 
 export default function MetricsDropdown(props: MetricsDropdownProps) {
   const {
-<<<<<<< HEAD
     isErrorArtifacts,
     isLoadingArtifacts,
-=======
->>>>>>> fbf4a1e1
     filteredRunArtifacts,
     metricsTab,
     selectedArtifacts,
     updateSelectedArtifacts,
-<<<<<<< HEAD
-=======
     namespace,
->>>>>>> fbf4a1e1
   } = props;
   const [firstSelectedItem, setFirstSelectedItem] = useState<SelectedItem>(
     selectedArtifacts[0].selectedItem,
@@ -108,13 +102,8 @@
   const [secondSelectedItem, setSecondSelectedItem] = useState<SelectedItem>(
     selectedArtifacts[1].selectedItem,
   );
-<<<<<<< HEAD
-  const [firstSelectedNamespace, setFirstSelectedNamespace] = useState<string | undefined>();
-  const [secondSelectedNamespace, setSecondSelectedNamespace] = useState<string | undefined>();
+
   const metricsTabText = metricsTypeToString(metricsTab);
-=======
->>>>>>> fbf4a1e1
-
   const updateSelectedItemAndArtifact = (
     setSelectedItem: (selectedItem: SelectedItem) => void,
     panelIndex: number,
