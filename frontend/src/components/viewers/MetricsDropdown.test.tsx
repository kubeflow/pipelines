/*
 * Copyright 2022 The Kubeflow Authors
 *
 * Licensed under the Apache License, Version 2.0 (the "License");
 * you may not use this file except in compliance with the License.
 * You may obtain a copy of the License at
 *
 * https://www.apache.org/licenses/LICENSE-2.0
 *
 * Unless required by applicable law or agreed to in writing, software
 * distributed under the License is distributed on an "AS IS" BASIS,
 * WITHOUT WARRANTIES OR CONDITIONS OF ANY KIND, either express or implied.
 * See the License for the specific language governing permissions and
 * limitations under the License.
 */

import { render, screen, waitFor, fireEvent } from '@testing-library/react';
import * as React from 'react';
import { CommonTestWrapper } from 'src/TestWrapper';
import TestUtils, { testBestPractices } from 'src/TestUtils';
import { Artifact, Event, Execution, Value } from 'src/third_party/mlmd';
import * as metricsVisualizations from 'src/components/viewers/MetricsVisualizations';
import * as Utils from 'src/lib/Utils';
<<<<<<< HEAD
import { SelectedArtifact } from 'src/pages/CompareV2';
=======
import { MetricsType, RunArtifact, SelectedArtifact } from 'src/pages/CompareV2';
>>>>>>> 693c3b19
import { LinkedArtifact } from 'src/mlmd/MlmdUtils';
import * as jspb from 'google-protobuf';
import MetricsDropdown from './MetricsDropdown';
import { MetricsType, RunArtifact } from 'src/lib/v2/CompareUtils';

function newMockExecution(id: number, displayName?: string): Execution {
  const execution = new Execution();
  execution.setId(id);
  if (displayName) {
    const customPropertiesMap: Map<string, Value> = new Map();
    const displayNameValue = new Value();
    displayNameValue.setStringValue(displayName);
    customPropertiesMap.set('display_name', displayNameValue);
    jest.spyOn(execution, 'getCustomPropertiesMap').mockReturnValue(customPropertiesMap);
  }
  return execution;
}

function newMockEvent(id: number, displayName?: string): Event {
  const event = new Event();
  event.setArtifactId(id);
  event.setExecutionId(id);
  event.setType(Event.Type.OUTPUT);
  if (displayName) {
    const path = new Event.Path();
    const step = new Event.Path.Step();
    step.setKey(displayName);
    path.addSteps(step);
    event.setPath(path);
  }
  return event;
}

function newMockArtifact(id: number, displayName?: string): Artifact {
  const artifact = new Artifact();
  artifact.setId(id);

  const customPropertiesMap: jspb.Map<string, Value> = jspb.Map.fromObject([], null, null);
  if (displayName) {
    const displayNameValue = new Value();
    displayNameValue.setStringValue(displayName);
    customPropertiesMap.set('display_name', displayNameValue);
  }

  jest.spyOn(artifact, 'getCustomPropertiesMap').mockReturnValue(customPropertiesMap);
  return artifact;
}

function newMockLinkedArtifact(id: number, displayName?: string): LinkedArtifact {
  return {
    artifact: newMockArtifact(id, displayName),
    event: newMockEvent(id, displayName),
  } as LinkedArtifact;
}

testBestPractices();
describe('MetricsDropdown', () => {
  const updateSelectedArtifactsSpy = jest.fn();
  let emptySelectedArtifacts: SelectedArtifact[];
  let firstLinkedArtifact: LinkedArtifact;
  let secondLinkedArtifact: LinkedArtifact;
  let scalarMetricsArtifacts: RunArtifact[];

  beforeEach(() => {
    emptySelectedArtifacts = [
      {
        selectedItem: { itemName: '', subItemName: '' },
      },
      {
        selectedItem: { itemName: '', subItemName: '' },
      },
    ];
    firstLinkedArtifact = newMockLinkedArtifact(1, 'artifact1');
    secondLinkedArtifact = newMockLinkedArtifact(2, 'artifact2');
    scalarMetricsArtifacts = [
      {
        run: {
          run: {
            id: '1',
            name: 'run1',
          },
          pipeline_runtime: {
            workflow_manifest: '',
          },
        },
        executionArtifacts: [
          {
            execution: newMockExecution(1, 'execution1'),
            linkedArtifacts: [firstLinkedArtifact, secondLinkedArtifact],
          },
        ],
      },
    ];
  });

  it('Metrics dropdown has no dropdown loaded as Confusion Matrix is not present', async () => {
    render(
      <CommonTestWrapper>
        <MetricsDropdown
          filteredRunArtifacts={[]}
          metricsTab={MetricsType.CONFUSION_MATRIX}
          selectedArtifacts={emptySelectedArtifacts}
          updateSelectedArtifacts={updateSelectedArtifactsSpy}
        />
      </CommonTestWrapper>,
    );
    await TestUtils.flushPromises();
    screen.getByText('There are no Confusion Matrix artifacts available on the selected runs.');
  });

  it('Metrics dropdown has no dropdown loaded as HTML is not present', async () => {
    render(
      <MetricsDropdown
        filteredRunArtifacts={[]}
        metricsTab={MetricsType.HTML}
        selectedArtifacts={emptySelectedArtifacts}
        updateSelectedArtifacts={updateSelectedArtifactsSpy}
      />,
    );
    await TestUtils.flushPromises();
    screen.getByText('There are no HTML artifacts available on the selected runs.');
  });

  it('Metrics dropdown has no dropdown loaded as Markdown is not present', async () => {
    render(
      <CommonTestWrapper>
        <MetricsDropdown
          filteredRunArtifacts={[]}
          metricsTab={MetricsType.MARKDOWN}
          selectedArtifacts={emptySelectedArtifacts}
          updateSelectedArtifacts={updateSelectedArtifactsSpy}
        />
      </CommonTestWrapper>,
    );
    await TestUtils.flushPromises();
    screen.getByText('There are no Markdown artifacts available on the selected runs.');
  });

  it('Dropdown loaded when content is present', async () => {
    render(
      <CommonTestWrapper>
        <MetricsDropdown
          filteredRunArtifacts={scalarMetricsArtifacts}
          metricsTab={MetricsType.CONFUSION_MATRIX}
          selectedArtifacts={emptySelectedArtifacts}
          updateSelectedArtifacts={updateSelectedArtifactsSpy}
        />
      </CommonTestWrapper>,
    );
    await TestUtils.flushPromises();
    screen.getByText('Choose a first Confusion Matrix artifact');
  });

  it('Log warning when specified run does not have a name', async () => {
    const scalarMetricsArtifactsNoRunName: RunArtifact[] = [
      {
        run: {
          run: {
            id: '1',
          },
        },
        executionArtifacts: [
          {
            execution: newMockExecution(1, 'execution1'),
            linkedArtifacts: [newMockLinkedArtifact(1, 'artifact1')],
          },
        ],
      },
    ];
    const warnSpy = jest.spyOn(Utils.logger, 'warn');

    render(
      <CommonTestWrapper>
        <MetricsDropdown
          filteredRunArtifacts={scalarMetricsArtifactsNoRunName}
          metricsTab={MetricsType.CONFUSION_MATRIX}
          selectedArtifacts={emptySelectedArtifacts}
          updateSelectedArtifacts={updateSelectedArtifactsSpy}
        />
      </CommonTestWrapper>,
    );
    await TestUtils.flushPromises();

    await waitFor(() => {
      expect(warnSpy).toHaveBeenLastCalledWith(
        'Failed to fetch the display name of the run with the following ID: 1',
      );
    });

    // Ensure that the dropdown is empty if run name is not provided.
    screen.getByText('There are no Confusion Matrix artifacts available on the selected runs.');
  });

  it('Selected artifacts updated with user selection', async () => {
    render(
      <CommonTestWrapper>
        <MetricsDropdown
          filteredRunArtifacts={scalarMetricsArtifacts}
          metricsTab={MetricsType.CONFUSION_MATRIX}
          selectedArtifacts={emptySelectedArtifacts}
          updateSelectedArtifacts={updateSelectedArtifactsSpy}
        />
      </CommonTestWrapper>,
    );
    await TestUtils.flushPromises();

    fireEvent.click(screen.getByText('Choose a first Confusion Matrix artifact'));
    fireEvent.mouseEnter(screen.getByText('run1'));
    fireEvent.click(screen.getByTitle('execution1 > artifact1'));

    const newSelectedArtifacts: SelectedArtifact[] = [
      {
        linkedArtifact: firstLinkedArtifact,
        selectedItem: {
          itemName: 'run1',
          subItemName: 'execution1',
          subItemSecondaryName: 'artifact1',
        },
      },
      {
        selectedItem: {
          itemName: '',
          subItemName: '',
        },
      },
    ];
    expect(updateSelectedArtifactsSpy).toHaveBeenLastCalledWith(newSelectedArtifacts);
  });

  it('HTML files read only on initial select', async () => {
    const getHtmlViewerConfigSpy = jest.spyOn(metricsVisualizations, 'getHtmlViewerConfig');
    getHtmlViewerConfigSpy.mockResolvedValue([]);

    render(
      <CommonTestWrapper>
        <MetricsDropdown
          filteredRunArtifacts={scalarMetricsArtifacts}
          metricsTab={MetricsType.HTML}
          selectedArtifacts={emptySelectedArtifacts}
          updateSelectedArtifacts={updateSelectedArtifactsSpy}
        />
      </CommonTestWrapper>,
    );
    await TestUtils.flushPromises();

    // Choose the first HTML element.
    fireEvent.click(screen.getByText('Choose a first HTML artifact'));
    fireEvent.mouseEnter(screen.getByText('run1'));
    fireEvent.click(screen.getByTitle('execution1 > artifact1'));

    await waitFor(() => {
      expect(getHtmlViewerConfigSpy).toHaveBeenLastCalledWith([firstLinkedArtifact], undefined);
    });

    // Choose another HTML element.
    fireEvent.click(screen.getByTitle('run1 > execution1 > artifact1'));
    fireEvent.mouseEnter(screen.getByText('run1'));
    fireEvent.click(screen.getByTitle('execution1 > artifact2'));

    await waitFor(() => {
      expect(getHtmlViewerConfigSpy).toHaveBeenLastCalledWith([secondLinkedArtifact], undefined);
    });

    // Return and re-select the first HTML element.
    fireEvent.click(screen.getByTitle('run1 > execution1 > artifact2'));
    fireEvent.mouseEnter(screen.getByText('run1'));
    fireEvent.click(screen.getByTitle('execution1 > artifact1'));

    // File is not re-read if that artifact has already been selected.
    await waitFor(() => {
      expect(getHtmlViewerConfigSpy).toBeCalledTimes(2);
    });
  });

  it('Markdown files read only on initial select', async () => {
    const getMarkdownViewerConfigSpy = jest.spyOn(metricsVisualizations, 'getMarkdownViewerConfig');
    getMarkdownViewerConfigSpy.mockResolvedValue([]);

    render(
      <CommonTestWrapper>
        <MetricsDropdown
          filteredRunArtifacts={scalarMetricsArtifacts}
          metricsTab={MetricsType.MARKDOWN}
          selectedArtifacts={emptySelectedArtifacts}
          updateSelectedArtifacts={updateSelectedArtifactsSpy}
        />
      </CommonTestWrapper>,
    );
    await TestUtils.flushPromises();

    // Choose the first Markdown element.
    fireEvent.click(screen.getByText('Choose a first Markdown artifact'));
    fireEvent.mouseEnter(screen.getByText('run1'));
    fireEvent.click(screen.getByTitle('execution1 > artifact1'));

    await waitFor(() => {
      expect(getMarkdownViewerConfigSpy).toHaveBeenLastCalledWith([firstLinkedArtifact], undefined);
    });

    // Choose another Markdown element.
    fireEvent.click(screen.getByTitle('run1 > execution1 > artifact1'));
    fireEvent.mouseEnter(screen.getByText('run1'));
    fireEvent.click(screen.getByTitle('execution1 > artifact2'));

    await waitFor(() => {
      expect(getMarkdownViewerConfigSpy).toHaveBeenLastCalledWith(
        [secondLinkedArtifact],
        undefined,
      );
    });

    // Return and re-select the first Markdown element.
    fireEvent.click(screen.getByTitle('run1 > execution1 > artifact2'));
    fireEvent.mouseEnter(screen.getByText('run1'));
    fireEvent.click(screen.getByTitle('execution1 > artifact1'));

    // File is not re-read if that artifact has already been selected.
    await waitFor(() => {
      expect(getMarkdownViewerConfigSpy).toBeCalledTimes(2);
    });
  });

  it('HTML file loading and error display', async () => {
    const getHtmlViewerConfigSpy = jest.spyOn(metricsVisualizations, 'getHtmlViewerConfig');
    getHtmlViewerConfigSpy.mockRejectedValue(new Error('HTML file not found.'));

    render(
      <CommonTestWrapper>
        <MetricsDropdown
          filteredRunArtifacts={scalarMetricsArtifacts}
          metricsTab={MetricsType.HTML}
          selectedArtifacts={emptySelectedArtifacts}
          updateSelectedArtifacts={updateSelectedArtifactsSpy}
        />
      </CommonTestWrapper>,
    );
    await TestUtils.flushPromises();

    fireEvent.click(screen.getByText('Choose a first HTML artifact'));
    fireEvent.mouseEnter(screen.getByText('run1'));
    fireEvent.click(screen.getByTitle('execution1 > artifact1'));

    screen.getByRole('circularprogress');
    await waitFor(() => {
      screen.getByText('Error: failed loading HTML file. Click Details for more information.');
    });
  });

  it('Dropdown initially loaded with selected artifact', async () => {
    const newSelectedArtifacts: SelectedArtifact[] = [
      {
        selectedItem: {
          itemName: '',
          subItemName: '',
        },
      },
      {
        linkedArtifact: firstLinkedArtifact,
        selectedItem: {
          itemName: 'run1',
          subItemName: 'execution1',
          subItemSecondaryName: 'artifact1',
        },
      },
    ];

    render(
      <CommonTestWrapper>
        <MetricsDropdown
          filteredRunArtifacts={scalarMetricsArtifacts}
          metricsTab={MetricsType.CONFUSION_MATRIX}
          selectedArtifacts={newSelectedArtifacts}
          updateSelectedArtifacts={updateSelectedArtifactsSpy}
        />
      </CommonTestWrapper>,
    );
    await TestUtils.flushPromises();

    screen.getByText('Choose a first Confusion Matrix artifact');
    screen.getByTitle('run1 > execution1 > artifact1');
  });
});<|MERGE_RESOLUTION|>--- conflicted
+++ resolved
@@ -21,11 +21,7 @@
 import { Artifact, Event, Execution, Value } from 'src/third_party/mlmd';
 import * as metricsVisualizations from 'src/components/viewers/MetricsVisualizations';
 import * as Utils from 'src/lib/Utils';
-<<<<<<< HEAD
 import { SelectedArtifact } from 'src/pages/CompareV2';
-=======
-import { MetricsType, RunArtifact, SelectedArtifact } from 'src/pages/CompareV2';
->>>>>>> 693c3b19
 import { LinkedArtifact } from 'src/mlmd/MlmdUtils';
 import * as jspb from 'google-protobuf';
 import MetricsDropdown from './MetricsDropdown';
@@ -348,7 +344,7 @@
     });
   });
 
-  it('HTML file loading and error display', async () => {
+  it('HTML file loading and error display with namespace input', async () => {
     const getHtmlViewerConfigSpy = jest.spyOn(metricsVisualizations, 'getHtmlViewerConfig');
     getHtmlViewerConfigSpy.mockRejectedValue(new Error('HTML file not found.'));
 
@@ -359,6 +355,7 @@
           metricsTab={MetricsType.HTML}
           selectedArtifacts={emptySelectedArtifacts}
           updateSelectedArtifacts={updateSelectedArtifactsSpy}
+          namespace='namespaceInput'
         />
       </CommonTestWrapper>,
     );
@@ -370,6 +367,10 @@
 
     screen.getByRole('circularprogress');
     await waitFor(() => {
+      expect(getHtmlViewerConfigSpy).toHaveBeenLastCalledWith(
+        [firstLinkedArtifact],
+        'namespaceInput',
+      );
       screen.getByText('Error: failed loading HTML file. Click Details for more information.');
     });
   });
@@ -407,4 +408,6 @@
     screen.getByText('Choose a first Confusion Matrix artifact');
     screen.getByTitle('run1 > execution1 > artifact1');
   });
+
+  // TODO: Namespace...
 });