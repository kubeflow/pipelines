/*
 * Copyright 2021 The Kubeflow Authors
 *
 * Licensed under the Apache License, Version 2.0 (the "License");
 * you may not use this file except in compliance with the License.
 * You may obtain a copy of the License at
 *
 * https://www.apache.org/licenses/LICENSE-2.0
 *
 * Unless required by applicable law or agreed to in writing, software
 * distributed under the License is distributed on an "AS IS" BASIS,
 * WITHOUT WARRANTIES OR CONDITIONS OF ANY KIND, either express or implied.
 * See the License for the specific language governing permissions and
 * limitations under the License.
 */

<<<<<<< HEAD
import { Artifact, ArtifactType, Execution, getMetadataValue } from '@kubeflow/frontend';
import HelpIcon from '@material-ui/icons/Help';
import React from 'react';
import { useQuery } from 'react-query';
import { Array as ArrayRunType, Failure, Number, Record, String, ValidationError } from 'runtypes';
import IconWithTooltip from 'src/atoms/IconWithTooltip';
import { color, padding } from 'src/Css';
import {
  filterArtifactsByType,
  filterLinkedArtifactsByType,
  getArtifactName,
  LinkedArtifact,
} from 'src/lib/MlmdUtils';
import { OutputArtifactLoader } from 'src/lib/OutputArtifactLoader';
import WorkflowParser from 'src/lib/WorkflowParser';
=======
import HelpIcon from '@material-ui/icons/Help';
import React from 'react';
import { Array as ArrayRunType, Failure, Number, Record, String, ValidationError } from 'runtypes';
import IconWithTooltip from 'src/atoms/IconWithTooltip';
import { color, padding } from 'src/Css';
import { filterArtifactsByType } from 'src/mlmd/MlmdUtils';
import { getMetadataValue } from 'src/mlmd/library';
import { Artifact, ArtifactType } from 'src/third_party/mlmd';
>>>>>>> bd6350dc
import Banner from '../Banner';
import PlotCard from '../PlotCard';
import ConfusionMatrix, { ConfusionMatrixConfig } from './ConfusionMatrix';
import PagedTable from './PagedTable';
import ROCCurve, { ROCCurveConfig } from './ROCCurve';
import { PlotType, ViewerConfig } from './Viewer';
import { componentMap } from './ViewerContainer';

interface MetricsVisualizationsProps {
  linkedArtifacts: LinkedArtifact[];
  artifactTypes: ArtifactType[];
  execution: Execution;
  namespace: string | undefined;
}

/**
 * Visualize system metrics based on artifact input. There can be multiple artifacts
 * and multiple visualizations associated with one artifact.
 */
export function MetricsVisualizations({
  linkedArtifacts,
  artifactTypes,
  execution,
  namespace,
}: MetricsVisualizationsProps) {
  // There can be multiple system.ClassificationMetrics or system.Metrics artifacts per execution.
  // Get scalar metrics, confidenceMetrics and confusionMatrix from artifact.
  // If there is no available metrics, show banner to notify users.
  // Otherwise, Visualize all available metrics per artifact.
  const artifacts = linkedArtifacts.map(x => x.artifact);
  const verifiedClassificationMetricsArtifacts = getVerifiedClassificationMetricsArtifacts(
    artifacts,
    artifactTypes,
  );
  const verifiedMetricsArtifacts = getVerifiedMetricsArtifacts(artifacts, artifactTypes);
  const v1VisualizationArtifact = getV1VisualizationArtifacts(linkedArtifacts, artifactTypes);

  const {
    isSuccess: isV1ViewerConfigsSuccess,
    error: v1ViewerConfigError,
    data: v1ViewerConfigs,
  } = useQuery<ViewerConfig[], Error>(
    [
      'viewconfig',
      {
        artifact: v1VisualizationArtifact?.artifact.getId(),
        state: execution.getLastKnownState(),
        namespace: namespace,
      },
    ],
    () => getViewConfig(v1VisualizationArtifact, namespace),
    { staleTime: Infinity },
  );

  if (
    verifiedClassificationMetricsArtifacts.length === 0 &&
    verifiedMetricsArtifacts.length === 0 &&
    !v1VisualizationArtifact
  ) {
    return <Banner message='There is no metrics artifact available in this step.' mode='info' />;
  }

  return (
    <>
      {v1ViewerConfigError && (
        <Banner
          message='Error in retrieving v1 metrics information.'
          mode='error'
          additionalInfo={v1ViewerConfigError.message}
        />
      )}
      {verifiedClassificationMetricsArtifacts.map(artifact => {
        return (
          <React.Fragment key={artifact.getId()}>
            <ConfidenceMetricsSection artifact={artifact} />
            <ConfusionMatrixSection artifact={artifact} />
          </React.Fragment>
        );
      })}
      {verifiedMetricsArtifacts.map(artifact => (
        <ScalarMetricsSection artifact={artifact} key={artifact.getId()} />
      ))}
      {isV1ViewerConfigsSuccess &&
        v1ViewerConfigs &&
        v1ViewerConfigs.map((config, i) => {
          const title = componentMap[config.type].prototype.getDisplayName();
          return (
            <div key={i} className={padding(20, 'lrt')}>
              <PlotCard configs={[config]} title={title} />
            </div>
          );
        })}
    </>
  );
}

function getVerifiedClassificationMetricsArtifacts(
  artifacts: Artifact[],
  artifactTypes: ArtifactType[],
): Artifact[] {
  if (!artifacts || !artifactTypes) {
    return [];
  }
  // Reference: https://github.com/kubeflow/pipelines/blob/master/sdk/python/kfp/dsl/io_types.py#L124
  // system.ClassificationMetrics contains confusionMatrix or confidenceMetrics.
  const classificationMetricsArtifacts = filterArtifactsByType(
    'system.ClassificationMetrics',
    artifactTypes,
    artifacts,
  );

  return classificationMetricsArtifacts
    .map(artifact => ({
      name: artifact
        .getCustomPropertiesMap()
        .get('name')
        ?.getStringValue(),
      customProperties: artifact.getCustomPropertiesMap(),
      artifact: artifact,
    }))
    .filter(x => !!x.name)
    .filter(x => {
      const confidenceMetrics = x.customProperties
        .get('confidenceMetrics')
        ?.getStructValue()
        ?.toJavaScript();

      const confusionMatrix = x.customProperties
        .get('confusionMatrix')
        ?.getStructValue()
        ?.toJavaScript();
      return !!confidenceMetrics || !!confusionMatrix;
    })
    .map(x => x.artifact);
}

function getVerifiedMetricsArtifacts(
  artifacts: Artifact[],
  artifactTypes: ArtifactType[],
): Artifact[] {
  if (!artifacts || !artifactTypes) {
    return [];
  }
  // Reference: https://github.com/kubeflow/pipelines/blob/master/sdk/python/kfp/dsl/io_types.py#L104
  // system.Metrics contains scalar metrics.
  const metricsArtifacts = filterArtifactsByType('system.Metrics', artifactTypes, artifacts);

  return metricsArtifacts.filter(x =>
    x
      .getCustomPropertiesMap()
      .get('name')
      ?.getStringValue(),
  );
}

function getV1VisualizationArtifacts(
  linkedArtifacts: LinkedArtifact[],
  artifactTypes: ArtifactType[],
): LinkedArtifact | undefined {
  const systemArtifacts = filterLinkedArtifactsByType(
    'system.Artifact',
    artifactTypes,
    linkedArtifacts,
  );

  const v1VisualizationArtifacts = systemArtifacts.filter(x => {
    if (!x) {
      return false;
    }
    const artifactName = getArtifactName(x);
    // This is a hack to find mlpipeline-ui-metadata artifact for visualization.
    const updatedName = artifactName?.replace(/[\W_]/g, '-').toLowerCase();
    return updatedName === 'mlpipeline-ui-metadata';
  });

  if (v1VisualizationArtifacts.length > 1) {
    throw new Error(
      'There are more than 1 mlpipeline-ui-metadata artifact: ' +
        JSON.stringify(v1VisualizationArtifacts),
    );
  }
  return v1VisualizationArtifacts.length === 0 ? undefined : v1VisualizationArtifacts[0];
}

const ROC_CURVE_DEFINITION =
  'The receiver operating characteristic (ROC) curve shows the trade-off between true positive rate and false positive rate. ' +
  'A lower threshold results in a higher true positive rate (and a higher false positive rate), ' +
  'while a higher threshold results in a lower true positive rate (and a lower false positive rate)';

type ConfidenceMetric = {
  confidenceThreshold: string;
  falsePositiveRate: number;
  recall: number;
};

interface ConfidenceMetricsSectionProps {
  artifact: Artifact;
}

function ConfidenceMetricsSection({ artifact }: ConfidenceMetricsSectionProps) {
  const customProperties = artifact.getCustomPropertiesMap();
  const name = customProperties.get('name')?.getStringValue();

  const confidenceMetrics = customProperties
    .get('confidenceMetrics')
    ?.getStructValue()
    ?.toJavaScript();
  if (confidenceMetrics === undefined) {
    return null;
  }

  const { error } = validateConfidenceMetrics((confidenceMetrics as any).list);

  if (error) {
    const errorMsg = 'Error in ' + name + " artifact's confidenceMetrics data format.";
    return <Banner message={errorMsg} mode='error' additionalInfo={error} />;
  }
  return (
    <div className={padding(40, 'lrt')}>
      <div className={padding(40, 'b')}>
        <h3>
          {'ROC Curve: ' + name}{' '}
          <IconWithTooltip
            Icon={HelpIcon}
            iconColor={color.weak}
            tooltip={ROC_CURVE_DEFINITION}
          ></IconWithTooltip>
        </h3>
      </div>
      <ROCCurve configs={buildRocCurveConfig((confidenceMetrics as any).list)} />
    </div>
  );
}

const ConfidenceMetricRunType = Record({
  confidenceThreshold: Number,
  falsePositiveRate: Number,
  recall: Number,
});
const ConfidenceMetricArrayRunType = ArrayRunType(ConfidenceMetricRunType);
function validateConfidenceMetrics(inputs: any): { error?: string } {
  try {
    ConfidenceMetricArrayRunType.check(inputs);
  } catch (e) {
    if (e instanceof ValidationError) {
      return { error: e.message + '. Data: ' + JSON.stringify(inputs) };
    }
  }
  return {};
}

function buildRocCurveConfig(confidenceMetricsArray: ConfidenceMetric[]): ROCCurveConfig[] {
  const arraytypesCheck = ConfidenceMetricArrayRunType.check(confidenceMetricsArray);
  return [
    {
      type: PlotType.ROC,
      data: arraytypesCheck.map(metric => ({
        label: (metric.confidenceThreshold as unknown) as string,
        x: metric.falsePositiveRate,
        y: metric.recall,
      })),
    },
  ];
}

type AnnotationSpec = {
  displayName: string;
};
type Row = {
  row: number[];
};
type ConfusionMatrixInput = {
  annotationSpecs: AnnotationSpec[];
  rows: Row[];
};

interface ConfusionMatrixProps {
  artifact: Artifact;
}

const CONFUSION_MATRIX_DEFINITION =
  'The number of correct and incorrect predictions are ' +
  'summarized with count values and broken down by each class. ' +
  'The higher value on cell where Predicted label matches True label, ' +
  'the better prediction performance of this model is.';

function ConfusionMatrixSection({ artifact }: ConfusionMatrixProps) {
  const customProperties = artifact.getCustomPropertiesMap();
  const name = customProperties.get('name')?.getStringValue();

  const confusionMatrix = customProperties
    .get('confusionMatrix')
    ?.getStructValue()
    ?.toJavaScript();
  if (confusionMatrix === undefined) {
    return null;
  }

  const { error } = validateConfusionMatrix(confusionMatrix.struct as any);

  if (error) {
    const errorMsg = 'Error in ' + name + " artifact's confusionMatrix data format.";
    return <Banner message={errorMsg} mode='error' additionalInfo={error} />;
  }
  return (
    <div className={padding(40)}>
      <div className={padding(40, 'b')}>
        <h3>
          {'Confusion Matrix: ' + name}{' '}
          <IconWithTooltip
            Icon={HelpIcon}
            iconColor={color.weak}
            tooltip={CONFUSION_MATRIX_DEFINITION}
          ></IconWithTooltip>
        </h3>
      </div>
      <ConfusionMatrix configs={buildConfusionMatrixConfig(confusionMatrix.struct as any)} />
    </div>
  );
}

const ConfusionMatrixInputRunType = Record({
  annotationSpecs: ArrayRunType(
    Record({
      displayName: String,
    }),
  ),
  rows: ArrayRunType(Record({ row: ArrayRunType(Number) })),
});
function validateConfusionMatrix(input: any): { error?: string } {
  if (!input) return { error: 'confusionMatrix does not exist.' };
  try {
    const matrix = ConfusionMatrixInputRunType.check(input);
    const height = matrix.rows.length;
    const annotationLen = matrix.annotationSpecs.length;
    if (annotationLen !== height) {
      throw new ValidationError({
        message:
          'annotationSpecs has different length ' + annotationLen + ' than rows length ' + height,
      } as Failure);
    }
    for (let x of matrix.rows) {
      if (x.row.length !== height)
        throw new ValidationError({
          message: 'row: ' + JSON.stringify(x) + ' has different length of columns from rows.',
        } as Failure);
    }
  } catch (e) {
    if (e instanceof ValidationError) {
      return { error: e.message + '. Data: ' + JSON.stringify(input) };
    }
  }
  return {};
}

function buildConfusionMatrixConfig(
  confusionMatrix: ConfusionMatrixInput,
): ConfusionMatrixConfig[] {
  return [
    {
      type: PlotType.CONFUSION_MATRIX,
      axes: ['True label', 'Predicted label'],
      labels: confusionMatrix.annotationSpecs.map(annotation => annotation.displayName),
      data: confusionMatrix.rows.map(x => x.row),
    },
  ];
}

interface ScalarMetricsSectionProps {
  artifact: Artifact;
}
function ScalarMetricsSection({ artifact }: ScalarMetricsSectionProps) {
  const customProperties = artifact.getCustomPropertiesMap();
  const name = customProperties.get('name')?.getStringValue();
  const data = customProperties
    .getEntryList()
    .map(([key]) => ({
      key,
      value: JSON.stringify(getMetadataValue(customProperties.get(key))),
    }))
    .filter(metric => metric.key !== 'name');

  if (data.length === 0) {
    return null;
  }
  return (
    <div className={padding(40, 'lrt')}>
      <div className={padding(40, 'b')}>
        <h3>{'Scalar Metrics: ' + name}</h3>
      </div>
      <PagedTable
        configs={[
          {
            data: data.map(d => [d.key, d.value]),
            labels: ['name', 'value'],
            type: PlotType.TABLE,
          },
        ]}
      />
    </div>
  );
}
async function getViewConfig(
  v1VisualizationArtifact: LinkedArtifact | undefined,
  namespace: string | undefined,
): Promise<ViewerConfig[]> {
  if (v1VisualizationArtifact) {
    return OutputArtifactLoader.load(
      WorkflowParser.parseStoragePath(v1VisualizationArtifact.artifact.getUri()),
      namespace,
    );
  }
  return [];
}<|MERGE_RESOLUTION|>--- conflicted
+++ resolved
@@ -14,32 +14,22 @@
  * limitations under the License.
  */
 
-<<<<<<< HEAD
-import { Artifact, ArtifactType, Execution, getMetadataValue } from '@kubeflow/frontend';
 import HelpIcon from '@material-ui/icons/Help';
 import React from 'react';
 import { useQuery } from 'react-query';
 import { Array as ArrayRunType, Failure, Number, Record, String, ValidationError } from 'runtypes';
 import IconWithTooltip from 'src/atoms/IconWithTooltip';
 import { color, padding } from 'src/Css';
+import { OutputArtifactLoader } from 'src/lib/OutputArtifactLoader';
+import WorkflowParser from 'src/lib/WorkflowParser';
+import { getMetadataValue } from 'src/mlmd/library';
 import {
   filterArtifactsByType,
   filterLinkedArtifactsByType,
   getArtifactName,
   LinkedArtifact,
-} from 'src/lib/MlmdUtils';
-import { OutputArtifactLoader } from 'src/lib/OutputArtifactLoader';
-import WorkflowParser from 'src/lib/WorkflowParser';
-=======
-import HelpIcon from '@material-ui/icons/Help';
-import React from 'react';
-import { Array as ArrayRunType, Failure, Number, Record, String, ValidationError } from 'runtypes';
-import IconWithTooltip from 'src/atoms/IconWithTooltip';
-import { color, padding } from 'src/Css';
-import { filterArtifactsByType } from 'src/mlmd/MlmdUtils';
-import { getMetadataValue } from 'src/mlmd/library';
-import { Artifact, ArtifactType } from 'src/third_party/mlmd';
->>>>>>> bd6350dc
+} from 'src/mlmd/MlmdUtils';
+import { Artifact, ArtifactType, Execution } from 'src/third_party/mlmd';
 import Banner from '../Banner';
 import PlotCard from '../PlotCard';
 import ConfusionMatrix, { ConfusionMatrixConfig } from './ConfusionMatrix';
