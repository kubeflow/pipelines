--- conflicted
+++ resolved
@@ -110,13 +110,8 @@
 function generateInputValidationErrMsg(
   parametersInRealType: any,
   paramType: ParameterType_ParameterTypeEnum,
-<<<<<<< HEAD
-): string {
-  let errorMessage: string;
-=======
 ) {
   let errorMessage;
->>>>>>> 303267f3
   switch (parametersInRealType) {
     case undefined:
       errorMessage = 'Missing parameter.';
@@ -129,11 +124,7 @@
         ' type';
       break;
     default:
-<<<<<<< HEAD
-      errorMessage = '';
-=======
       errorMessage = null;
->>>>>>> 303267f3
   }
   return errorMessage;
 }
@@ -244,15 +235,9 @@
                     Object.assign(nextUpdatedParameters, updatedParameters);
                     nextUpdatedParameters[k] = value;
                     setUpdatedParameters(nextUpdatedParameters);
-<<<<<<< HEAD
-                    Object.entries(nextUpdatedParameters).map(([k1, v1]) => {
-                      parametersInRealType[k1] = convertInput(
-                        v1,
-=======
                     Object.entries(nextUpdatedParameters).map(([k1, paramStr]) => {
                       parametersInRealType[k1] = convertInput(
                         paramStr,
->>>>>>> 303267f3
                         props.specParameters[k1].parameterType,
                       );
                     });
@@ -266,13 +251,8 @@
                     );
                     setErrorMessages(errorMessages);
 
-<<<<<<< HEAD
-                    Object.values(errorMessages).map(v2 => {
-                      allInputsValid = allInputsValid && v2 === '';
-=======
                     Object.values(errorMessages).map(errorMessage => {
                       allInputsValid = allInputsValid && errorMessage === null;
->>>>>>> 303267f3
                     });
 
                     if (props.setIsValidInput) {
