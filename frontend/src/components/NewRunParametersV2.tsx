/*
 * Copyright 2022 The Kubeflow Authors
 *
 * Licensed under the Apache License, Version 2.0 (the "License");
 * you may not use this file except in compliance with the License.
 * You may obtain a copy of the License at
 *
 * https://www.apache.org/licenses/LICENSE-2.0
 *
 * Unless required by applicable law or agreed to in writing, software
 * distributed under the License is distributed on an "AS IS" BASIS,
 * WITHOUT WARRANTIES OR CONDITIONS OF ANY KIND, either express or implied.
 * See the License for the specific language governing permissions and
 * limitations under the License.
 */

import { Button, Checkbox, FormControlLabel, InputAdornment, TextField } from '@material-ui/core';
import * as React from 'react';
import { useEffect, useState } from 'react';
import { ExternalLink } from 'src/atoms/ExternalLink';
import { ParameterType_ParameterTypeEnum } from 'src/generated/pipeline_spec/pipeline_spec';
import { RuntimeParameters, SpecParameters } from 'src/pages/NewRunV2';
import { classes, stylesheet } from 'typestyle';
import { color, commonCss, spacing, padding } from '../Css';
import Editor from './Editor';

const css = stylesheet({
  button: {
    margin: 0,
    padding: '3px 5px',
  },
  key: {
    color: color.strong,
    flex: '0 0 50%',
    fontWeight: 'bold',
    maxWidth: 300,
  },
  nonEditableInput: {
    color: color.secondaryText,
  },
  row: {
    borderBottom: `1px solid ${color.divider}`,
    display: 'flex',
    padding: `${spacing.units(-5)}px ${spacing.units(-6)}px`,
  },
  textfield: {
    maxWidth: 600,
  },
});

interface NewRunParametersProps {
  titleMessage: string;
  pipelineRoot?: string;
  // ComponentInputsSpec_ParameterSpec
  specParameters: SpecParameters;
  handlePipelineRootChange?: (pipelineRoot: string) => void;
  handleParameterChange?: (parameters: RuntimeParameters) => void;
}

<<<<<<< HEAD
export function inputConverter(paramStr: string, paramType: ParameterType_ParameterTypeEnum): any {
  switch (paramType) {
    case ParameterType_ParameterTypeEnum.BOOLEAN:
      if (paramStr !== 'True' && paramStr !== 'False') {
        console.log('Invalid input for ' + paramType + ' type.');
        return null;
      } else {
        return paramStr === 'True';
      }
=======
function convertInput(paramStr: string, paramType: ParameterType_ParameterTypeEnum): any {
  switch (paramType) {
    case ParameterType_ParameterTypeEnum.BOOLEAN:
      if (paramStr === 'true' || paramStr === 'false') {
        return paramStr === 'true';
      }
      return null;
>>>>>>> b01000a1
    case ParameterType_ParameterTypeEnum.STRING:
      return paramStr;
    case ParameterType_ParameterTypeEnum.NUMBER_INTEGER:
      if (Number.isInteger(Number(paramStr))) {
        return Number(paramStr);
<<<<<<< HEAD
      } else {
        console.log('Invalid input for ' + paramType + ' type.');
        return null;
      }
    case ParameterType_ParameterTypeEnum.LIST:
    case ParameterType_ParameterTypeEnum.STRUCT:
      try {
        return JSON.parse(paramStr);
      } catch (err) {
        return null;
      }
=======
      }
      return null;
>>>>>>> b01000a1
    default:
      // TODO: (jlyaoyuli) Validate if the type of parameters matches the value
      // If it doesn't throw an error message next to the TextField.
      console.log('Unknown paramter type: ' + paramType);
      return null;
  }
}

function NewRunParametersV2(props: NewRunParametersProps) {
  const [customPipelineRootChecked, setCustomPipelineRootChecked] = useState(false);
  const [customPipelineRoot, setCustomPipelineRoot] = useState(props.pipelineRoot);
  const [validInputs, setValidInputs] = useState([]);
  const [errorMessage, setErrorMessage] = useState(['']);

  const [updatedParameters, setUpdatedParameters] = useState({});
  useEffect(() => {
    const runtimeParametersWithDefault: RuntimeParameters = {};
    Object.keys(props.specParameters).map(key => {
      if (props.specParameters[key].defaultValue) {
        // TODO(zijianjoy): Make sure to consider all types of parameters.
<<<<<<< HEAD
        let defaultValStr;
        switch (props.specParameters[key].parameterType) {
          case ParameterType_ParameterTypeEnum.STRUCT:
          case ParameterType_ParameterTypeEnum.LIST:
            defaultValStr = JSON.stringify(props.specParameters[key].defaultValue);
            break;
          case ParameterType_ParameterTypeEnum.BOOLEAN:
            defaultValStr = props.specParameters[key].defaultValue.toString();
            break;
          default:
            defaultValStr = props.specParameters[key].defaultValue;
        }
        runtimeParametersWithDefault[key] = defaultValStr;
=======
        runtimeParametersWithDefault[key] = props.specParameters[key].defaultValue;
>>>>>>> b01000a1
      }
    });
    setUpdatedParameters(runtimeParametersWithDefault);
  }, [props.specParameters]);

  return (
    <div>
      <div className={commonCss.header}>Pipeline Root</div>
      <div>
        Pipeline Root represents an artifact repository, refer to{' '}
        <ExternalLink href='https://www.kubeflow.org/docs/components/pipelines/overview/pipeline-root/'>
          Pipeline Root Documentation
        </ExternalLink>
        .
      </div>

      <div>
        <FormControlLabel
          label='Custom Pipeline Root'
          control={
            <Checkbox
              color='primary'
              checked={customPipelineRootChecked}
              onChange={(event, checked) => {
                setCustomPipelineRootChecked(checked);
                if (!checked) {
                  setCustomPipelineRoot(undefined);
                }
              }}
              inputProps={{ 'aria-label': 'Set custom pipeline root.' }}
            />
          }
        />
      </div>
      {customPipelineRootChecked && (
        <TextField
          id={'[pipeline-root]'}
          variant='outlined'
          label={'pipeline-root'}
          value={customPipelineRoot || ''}
          onChange={ev => {
            setCustomPipelineRoot(ev.target.value);
          }}
          className={classes(commonCss.textField, css.textfield)}
        />
      )}
      <div className={commonCss.header}>Run parameters</div>
      <div>{props.titleMessage}</div>

      {!!Object.keys(props.specParameters).length && (
        <div>
          {Object.entries(props.specParameters).map(([k, v]) => {
            const param = {
              key: `${k} - ${ParameterType_ParameterTypeEnum[v.parameterType]}`,
              value: updatedParameters[k],
              type: v.parameterType,
              validInput: validInputs[k],
              errorMsg: errorMessage[k],
            };
            // console.log('initial');
            // console.log(param);

            return (
<<<<<<< HEAD
              <div>
                <ParamEditor
                  key={k}
                  id={k}
                  onChange={value => {
                    const nextUpdatedParameters: RuntimeParameters = {};
                    const updatedErrorMsgArr: string[] = [];
                    Object.assign(nextUpdatedParameters, updatedParameters);
                    nextUpdatedParameters[k] = value;
                    setUpdatedParameters(nextUpdatedParameters);
                    if (props.handleParameterChange) {
                      let parametersInRealType: RuntimeParameters = {};
                      Object.entries(nextUpdatedParameters).map(([k, v1]) => {
                        parametersInRealType[k] = inputConverter(
                          v1,
                          props.specParameters[k].parameterType,
                        );
                        if (!parametersInRealType[k]) {
                          validInputs[k] = false;
                          updatedErrorMsgArr[k] = 'Invalid input! This parameter should be in ' + ParameterType_ParameterTypeEnum[props.specParameters[k].parameterType] + ' type';
                          setErrorMessage(updatedErrorMsgArr);
                          setValidInputs(validInputs);
                        }
                      });
                      console.log(parametersInRealType);
                      // console.log('change')
                      // console.log(param);
                      props.handleParameterChange(parametersInRealType);
                    }
                  }}
                  param={param}
                />
                {/* <div className={classes(padding(20, 'r'))} style={{ color: 'red' }}>
                  {errorMessage}
                </div> */}
              </div>
=======
              <ParamEditor
                key={k}
                id={k}
                onChange={value => {
                  const nextUpdatedParameters: RuntimeParameters = {};
                  Object.assign(nextUpdatedParameters, updatedParameters);
                  nextUpdatedParameters[k] = value;
                  setUpdatedParameters(nextUpdatedParameters);
                  if (props.handleParameterChange) {
                    let parametersInRealType: RuntimeParameters = {};
                    Object.entries(nextUpdatedParameters).map(([k, v1]) => {
                      parametersInRealType[k] = convertInput(
                        v1.toString(),
                        props.specParameters[k].parameterType,
                      );
                    });
                    props.handleParameterChange(parametersInRealType);
                  }
                }}
                param={param}
              />
>>>>>>> b01000a1
            );
          })}
        </div>
      )}
    </div>
  );
}

export default NewRunParametersV2;

interface Param {
  key: string;
  value: any;
  type: ParameterType_ParameterTypeEnum;
  validInput: boolean;
  errorMsg: string;
}

interface ParamEditorProps {
  id: string;
  onChange: (value: string) => void;
  param: Param;
}

interface ParamEditorState {
  isEditorOpen: boolean;
  isInJsonForm: boolean;
  isJsonField: boolean;
}

class ParamEditor extends React.Component<ParamEditorProps, ParamEditorState> {
  public static getDerivedStateFromProps(
    nextProps: ParamEditorProps,
    prevState: ParamEditorState,
  ): { isInJsonForm: boolean; isJsonField: boolean } {
    let isJson = true;
    let paramType = nextProps.param.type;

    switch (paramType) {
      case ParameterType_ParameterTypeEnum.LIST:
      case ParameterType_ParameterTypeEnum.STRUCT:
        isJson = true;
        break;
      case ParameterType_ParameterTypeEnum.STRING:
      case ParameterType_ParameterTypeEnum.BOOLEAN:
      case ParameterType_ParameterTypeEnum.NUMBER_INTEGER:
        isJson = false;
        break;
      default:
        isJson = false;
    }

    return {
      isInJsonForm: isJson,
      isJsonField: prevState.isJsonField || isJson,
    };
  }

  public state = {
    isEditorOpen: false,
    isInJsonForm: false,
    isJsonField: false,
  };

  public render(): JSX.Element | null {
    const { id, onChange, param } = this.props;

    const onClick = () => {
      if (this.state.isInJsonForm) {
        let paramType = param.type;
        let displayValue;
        switch (paramType) {
          case ParameterType_ParameterTypeEnum.LIST:
            displayValue = JSON.parse(param.value || '[]');
            break;
          case ParameterType_ParameterTypeEnum.STRUCT:
            displayValue = JSON.parse(param.value || '{}');
            break;
          default:
            // TODO(jlyaoyuli): If the type from PipelineSpec is either LIST or STURCT,
            // but the user-input or default value is invalid JSON form, show error message.
            displayValue = JSON.parse('');
        }

        // TODO(zijianjoy): JSON format needs to be struct or list type.
        // const displayValue = JSON.parse(param.value?.string_value || '');
        if (this.state.isEditorOpen) {
          onChange(JSON.stringify(displayValue) || '');
        } else {
          onChange(JSON.stringify(displayValue, null, 2) || '');
        }
      }
      this.setState({
        isEditorOpen: !this.state.isEditorOpen,
      });
    };

    return (
      <>
        {this.state.isJsonField ? (
          <TextField
            id={id}
            disabled={this.state.isEditorOpen}
            variant='outlined'
            label={param.key}
            value={param.value || ''}
            onChange={ev => onChange(ev.target.value || '')}
            className={classes(commonCss.textField, css.textfield)}
            InputProps={{
              classes: { disabled: css.nonEditableInput },
              endAdornment: (
                <InputAdornment position='end'>
                  <Button className={css.button} color='secondary' onClick={onClick}>
                    {this.state.isEditorOpen ? 'Close Json Editor' : 'Open Json Editor'}
                  </Button>
                </InputAdornment>
              ),
              readOnly: false,
            }}
          />
        ) : (
<<<<<<< HEAD
          <div>
            <TextField
              id={id}
              variant='outlined'
              label={param.key}
              //TODO(zijianjoy): Convert defaultValue to correct type.
              value={param.value || ''}
              onChange={ev => onChange(ev.target.value || '')}
              className={classes(commonCss.textField, css.textfield)}
            />
            <div className={classes(padding(20, 'r'))} style={{ color: 'red' }}>
              {param.validInput ? '' : param.errorMsg}
            </div>
          </div>
=======
          <TextField
            id={id}
            variant='outlined'
            label={param.key}
            //TODO(zijianjoy): Convert defaultValue to correct type.
            value={param.value || ''}
            onChange={ev => onChange(ev.target.value || '')}
            className={classes(commonCss.textField, css.textfield)}
          />
>>>>>>> b01000a1
        )}
        {this.state.isJsonField && this.state.isEditorOpen && (
          <div className={css.row}>
            <Editor
              width='100%'
              minLines={3}
              maxLines={20}
              mode='json'
              theme='github'
              highlightActiveLine={true}
              showGutter={true}
              readOnly={false}
              onChange={text => onChange(text || '')}
              value={param.value || ''}
            />
          </div>
        )}
      </>
    );
  }
}<|MERGE_RESOLUTION|>--- conflicted
+++ resolved
@@ -57,17 +57,6 @@
   handleParameterChange?: (parameters: RuntimeParameters) => void;
 }
 
-<<<<<<< HEAD
-export function inputConverter(paramStr: string, paramType: ParameterType_ParameterTypeEnum): any {
-  switch (paramType) {
-    case ParameterType_ParameterTypeEnum.BOOLEAN:
-      if (paramStr !== 'True' && paramStr !== 'False') {
-        console.log('Invalid input for ' + paramType + ' type.');
-        return null;
-      } else {
-        return paramStr === 'True';
-      }
-=======
 function convertInput(paramStr: string, paramType: ParameterType_ParameterTypeEnum): any {
   switch (paramType) {
     case ParameterType_ParameterTypeEnum.BOOLEAN:
@@ -75,28 +64,13 @@
         return paramStr === 'true';
       }
       return null;
->>>>>>> b01000a1
     case ParameterType_ParameterTypeEnum.STRING:
       return paramStr;
     case ParameterType_ParameterTypeEnum.NUMBER_INTEGER:
       if (Number.isInteger(Number(paramStr))) {
         return Number(paramStr);
-<<<<<<< HEAD
-      } else {
-        console.log('Invalid input for ' + paramType + ' type.');
-        return null;
-      }
-    case ParameterType_ParameterTypeEnum.LIST:
-    case ParameterType_ParameterTypeEnum.STRUCT:
-      try {
-        return JSON.parse(paramStr);
-      } catch (err) {
-        return null;
-      }
-=======
       }
       return null;
->>>>>>> b01000a1
     default:
       // TODO: (jlyaoyuli) Validate if the type of parameters matches the value
       // If it doesn't throw an error message next to the TextField.
@@ -117,23 +91,7 @@
     Object.keys(props.specParameters).map(key => {
       if (props.specParameters[key].defaultValue) {
         // TODO(zijianjoy): Make sure to consider all types of parameters.
-<<<<<<< HEAD
-        let defaultValStr;
-        switch (props.specParameters[key].parameterType) {
-          case ParameterType_ParameterTypeEnum.STRUCT:
-          case ParameterType_ParameterTypeEnum.LIST:
-            defaultValStr = JSON.stringify(props.specParameters[key].defaultValue);
-            break;
-          case ParameterType_ParameterTypeEnum.BOOLEAN:
-            defaultValStr = props.specParameters[key].defaultValue.toString();
-            break;
-          default:
-            defaultValStr = props.specParameters[key].defaultValue;
-        }
-        runtimeParametersWithDefault[key] = defaultValStr;
-=======
         runtimeParametersWithDefault[key] = props.specParameters[key].defaultValue;
->>>>>>> b01000a1
       }
     });
     setUpdatedParameters(runtimeParametersWithDefault);
@@ -197,7 +155,6 @@
             // console.log(param);
 
             return (
-<<<<<<< HEAD
               <div>
                 <ParamEditor
                   key={k}
@@ -211,7 +168,7 @@
                     if (props.handleParameterChange) {
                       let parametersInRealType: RuntimeParameters = {};
                       Object.entries(nextUpdatedParameters).map(([k, v1]) => {
-                        parametersInRealType[k] = inputConverter(
+                        parametersInRealType[k] = convertInput(
                           v1,
                           props.specParameters[k].parameterType,
                         );
@@ -234,29 +191,6 @@
                   {errorMessage}
                 </div> */}
               </div>
-=======
-              <ParamEditor
-                key={k}
-                id={k}
-                onChange={value => {
-                  const nextUpdatedParameters: RuntimeParameters = {};
-                  Object.assign(nextUpdatedParameters, updatedParameters);
-                  nextUpdatedParameters[k] = value;
-                  setUpdatedParameters(nextUpdatedParameters);
-                  if (props.handleParameterChange) {
-                    let parametersInRealType: RuntimeParameters = {};
-                    Object.entries(nextUpdatedParameters).map(([k, v1]) => {
-                      parametersInRealType[k] = convertInput(
-                        v1.toString(),
-                        props.specParameters[k].parameterType,
-                      );
-                    });
-                    props.handleParameterChange(parametersInRealType);
-                  }
-                }}
-                param={param}
-              />
->>>>>>> b01000a1
             );
           })}
         </div>
@@ -378,7 +312,6 @@
             }}
           />
         ) : (
-<<<<<<< HEAD
           <div>
             <TextField
               id={id}
@@ -393,17 +326,6 @@
               {param.validInput ? '' : param.errorMsg}
             </div>
           </div>
-=======
-          <TextField
-            id={id}
-            variant='outlined'
-            label={param.key}
-            //TODO(zijianjoy): Convert defaultValue to correct type.
-            value={param.value || ''}
-            onChange={ev => onChange(ev.target.value || '')}
-            className={classes(commonCss.textField, css.textfield)}
-          />
->>>>>>> b01000a1
         )}
         {this.state.isJsonField && this.state.isEditorOpen && (
           <div className={css.row}>
