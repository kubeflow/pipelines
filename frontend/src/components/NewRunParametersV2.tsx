/*
 * Copyright 2022 The Kubeflow Authors
 *
 * Licensed under the Apache License, Version 2.0 (the "License");
 * you may not use this file except in compliance with the License.
 * You may obtain a copy of the License at
 *
 * https://www.apache.org/licenses/LICENSE-2.0
 *
 * Unless required by applicable law or agreed to in writing, software
 * distributed under the License is distributed on an "AS IS" BASIS,
 * WITHOUT WARRANTIES OR CONDITIONS OF ANY KIND, either express or implied.
 * See the License for the specific language governing permissions and
 * limitations under the License.
 */

import { Button, Checkbox, FormControlLabel, InputAdornment, TextField } from '@material-ui/core';
import * as React from 'react';
import { useEffect, useState } from 'react';
import { ExternalLink } from 'src/atoms/ExternalLink';
import { ParameterType_ParameterTypeEnum } from 'src/generated/pipeline_spec/pipeline_spec';
import { RuntimeParameters, SpecParameters } from 'src/pages/NewRunV2';
import { classes, stylesheet } from 'typestyle';
import { color, commonCss, spacing, padding } from '../Css';
import Editor from './Editor';

const css = stylesheet({
  button: {
    margin: 0,
    padding: '3px 5px',
  },
  key: {
    color: color.strong,
    flex: '0 0 50%',
    fontWeight: 'bold',
    maxWidth: 300,
  },
  nonEditableInput: {
    color: color.secondaryText,
  },
  row: {
    borderBottom: `1px solid ${color.divider}`,
    display: 'flex',
    padding: `${spacing.units(-5)}px ${spacing.units(-6)}px`,
  },
  textfield: {
    maxWidth: 600,
  },
});

interface NewRunParametersProps {
  titleMessage: string;
  pipelineRoot?: string;
  // ComponentInputsSpec_ParameterSpec
  specParameters: SpecParameters;
  handlePipelineRootChange?: (pipelineRoot: string) => void;
  handleParameterChange?: (parameters: RuntimeParameters) => void;
}

function convertInput(paramStr: string, paramType: ParameterType_ParameterTypeEnum): any {
  if (paramStr === '') {
    return undefined;
  }
  switch (paramType) {
    case ParameterType_ParameterTypeEnum.BOOLEAN:
      if (paramStr === 'true' || paramStr === 'false') {
        return paramStr === 'true';
      }
      return null;
    case ParameterType_ParameterTypeEnum.STRING:
      return paramStr;
    case ParameterType_ParameterTypeEnum.NUMBER_INTEGER:
      if (Number.isInteger(Number(paramStr))) {
        return Number(paramStr);
      }
      return null;
    case ParameterType_ParameterTypeEnum.LIST:
    case ParameterType_ParameterTypeEnum.STRUCT:
      try {
        return JSON.parse(paramStr);
      } catch (err) {
        return null;
      }
    default:
      // TODO: (jlyaoyuli) Validate if the type of parameters matches the value
      // If it doesn't throw an error message next to the TextField.
      console.log('Unknown paramter type: ' + paramType);
      return null;
  }
}

function NewRunParametersV2(props: NewRunParametersProps) {
  const [customPipelineRootChecked, setCustomPipelineRootChecked] = useState(false);
  const [customPipelineRoot, setCustomPipelineRoot] = useState(props.pipelineRoot);
  const [validInputs, setValidInputs] = useState([]);
  const [errorMessages, setErrorMessages] = useState(['']);

  const [updatedParameters, setUpdatedParameters] = useState({});
  useEffect(() => {
    const runtimeParametersWithDefault: RuntimeParameters = {};
    Object.keys(props.specParameters).map(key => {
      if (props.specParameters[key].defaultValue) {
        // TODO(zijianjoy): Make sure to consider all types of parameters.
<<<<<<< HEAD
        runtimeParametersWithDefault[key] = props.specParameters[key].defaultValue;
      } else {
        validInputs[key] = false;
        errorMessages[key] = 'Missing input.'
=======
        let defaultValStr; // Convert default to string type first to avoid error from convertInput
        switch (props.specParameters[key].parameterType) {
          case ParameterType_ParameterTypeEnum.STRUCT:
          case ParameterType_ParameterTypeEnum.LIST:
            defaultValStr = JSON.stringify(props.specParameters[key].defaultValue);
            break;
          case ParameterType_ParameterTypeEnum.BOOLEAN:
          case ParameterType_ParameterTypeEnum.NUMBER_INTEGER:
            defaultValStr = props.specParameters[key].defaultValue.toString();
            break;
          default:
            defaultValStr = props.specParameters[key].defaultValue;
        }
        runtimeParametersWithDefault[key] = defaultValStr;
>>>>>>> 1375a73e
      }
    });
    setUpdatedParameters(runtimeParametersWithDefault);
    setErrorMessages(errorMessages);
    setValidInputs(validInputs);
  }, [props.specParameters]);

  return (
    <div>
      <div className={commonCss.header}>Pipeline Root</div>
      <div>
        Pipeline Root represents an artifact repository, refer to{' '}
        <ExternalLink href='https://www.kubeflow.org/docs/components/pipelines/overview/pipeline-root/'>
          Pipeline Root Documentation
        </ExternalLink>
        .
      </div>

      <div>
        <FormControlLabel
          label='Custom Pipeline Root'
          control={
            <Checkbox
              color='primary'
              checked={customPipelineRootChecked}
              onChange={(event, checked) => {
                setCustomPipelineRootChecked(checked);
                if (!checked) {
                  setCustomPipelineRoot(undefined);
                }
              }}
              inputProps={{ 'aria-label': 'Set custom pipeline root.' }}
            />
          }
        />
      </div>
      {customPipelineRootChecked && (
        <TextField
          id={'[pipeline-root]'}
          variant='outlined'
          label={'pipeline-root'}
          value={customPipelineRoot || ''}
          onChange={ev => {
            setCustomPipelineRoot(ev.target.value);
          }}
          className={classes(commonCss.textField, css.textfield)}
        />
      )}
      <div className={commonCss.header}>Run parameters</div>
      <div>{props.titleMessage}</div>

      {!!Object.keys(props.specParameters).length && (
        <div>
          {Object.entries(props.specParameters).map(([k, v]) => {
            const param = {
              key: `${k} - ${ParameterType_ParameterTypeEnum[v.parameterType]}`,
              value: updatedParameters[k],
              type: v.parameterType,
<<<<<<< HEAD
              validInput: validInputs[k],
              errorMsg: errorMessages[k],
=======
>>>>>>> 1375a73e
            };
            // console.log('initial');
            // console.log(param);

            return (
<<<<<<< HEAD
              <div>
                <ParamEditor
                  key={k}
                  id={k}
                  onChange={value => {
                    const nextUpdatedParameters: RuntimeParameters = {};
                    Object.assign(nextUpdatedParameters, updatedParameters);
                    nextUpdatedParameters[k] = value;
                    setUpdatedParameters(nextUpdatedParameters);
                    if (props.handleParameterChange) {
                      let parametersInRealType: RuntimeParameters = {};
                      Object.entries(nextUpdatedParameters).map(([k, v1]) => {
                        parametersInRealType[k] = convertInput(
                          v1,
                          props.specParameters[k].parameterType,
                        );
                        switch (parametersInRealType[k]) {
                          case undefined:
                            //updatedErrorMsgArr[k] = 'Missing Input. '
                            errorMessages[k] = 'Missing Input. '
                            validInputs[k] = false;
                            break;
                          case null:
                            validInputs[k] = false;
                            errorMessages[k] = 'Invalid input. This parameter should be in ' + ParameterType_ParameterTypeEnum[props.specParameters[k].parameterType] + ' type';
                            break;
                          default:
                            validInputs[k] = true;
                            errorMessages[k] = '';
                        }
                        setErrorMessages(errorMessages);
                        setValidInputs(validInputs);
                      });
                      props.handleParameterChange(parametersInRealType);
                    }
                  }}
                  param={param}
                />
                <div className={classes(padding(20, 'r'))} style={{ color: 'red' }}>
                  {param.validInput ? '' : param.errorMsg}
                </div>
              </div>
=======
              <ParamEditor
                key={k}
                id={k}
                onChange={value => {
                  const nextUpdatedParameters: RuntimeParameters = {};
                  Object.assign(nextUpdatedParameters, updatedParameters);
                  nextUpdatedParameters[k] = value;
                  setUpdatedParameters(nextUpdatedParameters);
                  if (props.handleParameterChange) {
                    let parametersInRealType: RuntimeParameters = {};
                    Object.entries(nextUpdatedParameters).map(([k, v1]) => {
                      parametersInRealType[k] = convertInput(
                        v1,
                        props.specParameters[k].parameterType,
                      );
                    });
                    props.handleParameterChange(parametersInRealType);
                  }
                }}
                param={param}
              />
>>>>>>> 1375a73e
            );
          })}
        </div>
      )}
    </div>
  );
}

export default NewRunParametersV2;

interface Param {
  key: string;
  value: any;
  type: ParameterType_ParameterTypeEnum;
<<<<<<< HEAD
  validInput: boolean;
  errorMsg: string;
=======
>>>>>>> 1375a73e
}

interface ParamEditorProps {
  id: string;
  onChange: (value: string) => void;
  param: Param;
}

interface ParamEditorState {
  isEditorOpen: boolean;
  isInJsonForm: boolean;
  isJsonField: boolean;
}

class ParamEditor extends React.Component<ParamEditorProps, ParamEditorState> {
  public static getDerivedStateFromProps(
    nextProps: ParamEditorProps,
    prevState: ParamEditorState,
  ): { isInJsonForm: boolean; isJsonField: boolean } {
    let isJson = true;
    let paramType = nextProps.param.type;

    switch (paramType) {
      case ParameterType_ParameterTypeEnum.LIST:
      case ParameterType_ParameterTypeEnum.STRUCT:
        isJson = true;
        break;
      case ParameterType_ParameterTypeEnum.STRING:
      case ParameterType_ParameterTypeEnum.BOOLEAN:
      case ParameterType_ParameterTypeEnum.NUMBER_INTEGER:
        isJson = false;
        break;
      default:
        isJson = false;
    }

    return {
      isInJsonForm: isJson,
      isJsonField: prevState.isJsonField || isJson,
    };
  }

  public state = {
    isEditorOpen: false,
    isInJsonForm: false,
    isJsonField: false,
  };

  public render(): JSX.Element | null {
    const { id, onChange, param } = this.props;

    const onClick = () => {
      if (this.state.isInJsonForm) {
        let paramType = param.type;
        let displayValue;
        switch (paramType) {
          case ParameterType_ParameterTypeEnum.LIST:
            displayValue = JSON.parse(param.value || '[]');
            break;
          case ParameterType_ParameterTypeEnum.STRUCT:
            displayValue = JSON.parse(param.value || '{}');
            break;
          default:
            // TODO(jlyaoyuli): If the type from PipelineSpec is either LIST or STURCT,
            // but the user-input or default value is invalid JSON form, show error message.
            displayValue = JSON.parse('');
        }

        // TODO(zijianjoy): JSON format needs to be struct or list type.
        // const displayValue = JSON.parse(param.value?.string_value || '');
        if (this.state.isEditorOpen) {
          onChange(JSON.stringify(displayValue) || '');
        } else {
          onChange(JSON.stringify(displayValue, null, 2) || '');
        }
      }
      this.setState({
        isEditorOpen: !this.state.isEditorOpen,
      });
    };

    return (
      <>
        {this.state.isJsonField ? (
          <TextField
            id={id}
            disabled={this.state.isEditorOpen}
            variant='outlined'
            label={param.key}
            value={param.value || ''}
            onChange={ev => onChange(ev.target.value || '')}
            className={classes(commonCss.textField, css.textfield)}
            InputProps={{
              classes: { disabled: css.nonEditableInput },
              endAdornment: (
                <InputAdornment position='end'>
                  <Button className={css.button} color='secondary' onClick={onClick}>
                    {this.state.isEditorOpen ? 'Close Json Editor' : 'Open Json Editor'}
                  </Button>
                </InputAdornment>
              ),
              readOnly: false,
            }}
          />
        ) : (
          <div>
            <TextField
              id={id}
              variant='outlined'
              label={param.key}
              //TODO(zijianjoy): Convert defaultValue to correct type.
              value={param.value || ''}
              onChange={ev => onChange(ev.target.value || '')}
              className={classes(commonCss.textField, css.textfield)}
            />
            {/* <div className={classes(padding(20, 'r'))} style={{ color: 'red' }}>
              {param.validInput ? '' : param.errorMsg}
            </div> */}
          </div>
        )}
        {this.state.isJsonField && this.state.isEditorOpen && (
          <div className={css.row}>
            <Editor
              width='100%'
              minLines={3}
              maxLines={20}
              mode='json'
              theme='github'
              highlightActiveLine={true}
              showGutter={true}
              readOnly={false}
              onChange={text => onChange(text || '')}
              value={param.value || ''}
            />
          </div>
        )}
      </>
    );
  }
}<|MERGE_RESOLUTION|>--- conflicted
+++ resolved
@@ -100,13 +100,7 @@
     const runtimeParametersWithDefault: RuntimeParameters = {};
     Object.keys(props.specParameters).map(key => {
       if (props.specParameters[key].defaultValue) {
-        // TODO(zijianjoy): Make sure to consider all types of parameters.
-<<<<<<< HEAD
-        runtimeParametersWithDefault[key] = props.specParameters[key].defaultValue;
-      } else {
-        validInputs[key] = false;
-        errorMessages[key] = 'Missing input.'
-=======
+        // TODO(zijianjoy): Make sure to consider all types of parameters.    
         let defaultValStr; // Convert default to string type first to avoid error from convertInput
         switch (props.specParameters[key].parameterType) {
           case ParameterType_ParameterTypeEnum.STRUCT:
@@ -121,7 +115,10 @@
             defaultValStr = props.specParameters[key].defaultValue;
         }
         runtimeParametersWithDefault[key] = defaultValStr;
->>>>>>> 1375a73e
+        validInputs[key] = true;
+      } else {
+        validInputs[key] = false;
+        errorMessages[key] = 'Missing input.'
       }
     });
     setUpdatedParameters(runtimeParametersWithDefault);
@@ -180,17 +177,13 @@
               key: `${k} - ${ParameterType_ParameterTypeEnum[v.parameterType]}`,
               value: updatedParameters[k],
               type: v.parameterType,
-<<<<<<< HEAD
               validInput: validInputs[k],
               errorMsg: errorMessages[k],
-=======
->>>>>>> 1375a73e
             };
             // console.log('initial');
             // console.log(param);
 
             return (
-<<<<<<< HEAD
               <div>
                 <ParamEditor
                   key={k}
@@ -233,29 +226,6 @@
                   {param.validInput ? '' : param.errorMsg}
                 </div>
               </div>
-=======
-              <ParamEditor
-                key={k}
-                id={k}
-                onChange={value => {
-                  const nextUpdatedParameters: RuntimeParameters = {};
-                  Object.assign(nextUpdatedParameters, updatedParameters);
-                  nextUpdatedParameters[k] = value;
-                  setUpdatedParameters(nextUpdatedParameters);
-                  if (props.handleParameterChange) {
-                    let parametersInRealType: RuntimeParameters = {};
-                    Object.entries(nextUpdatedParameters).map(([k, v1]) => {
-                      parametersInRealType[k] = convertInput(
-                        v1,
-                        props.specParameters[k].parameterType,
-                      );
-                    });
-                    props.handleParameterChange(parametersInRealType);
-                  }
-                }}
-                param={param}
-              />
->>>>>>> 1375a73e
             );
           })}
         </div>
@@ -270,11 +240,8 @@
   key: string;
   value: any;
   type: ParameterType_ParameterTypeEnum;
-<<<<<<< HEAD
   validInput: boolean;
   errorMsg: string;
-=======
->>>>>>> 1375a73e
 }
 
 interface ParamEditorProps {
