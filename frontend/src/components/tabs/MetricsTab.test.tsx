/*
 * Copyright 2021 The Kubeflow Authors
 *
 * Licensed under the Apache License, Version 2.0 (the "License");
 * you may not use this file except in compliance with the License.
 * You may obtain a copy of the License at
 *
 * https://www.apache.org/licenses/LICENSE-2.0
 *
 * Unless required by applicable law or agreed to in writing, software
 * distributed under the License is distributed on an "AS IS" BASIS,
 * WITHOUT WARRANTIES OR CONDITIONS OF ANY KIND, either express or implied.
 * See the License for the specific language governing permissions and
 * limitations under the License.
 */

<<<<<<< HEAD
import { Artifact, ArtifactType, Event, Execution, Value } from '@kubeflow/frontend';
import { render, waitFor } from '@testing-library/react';
import { Struct } from 'google-protobuf/google/protobuf/struct_pb';
import React from 'react';
import * as mlmdUtils from 'src/lib/MlmdUtils';
import { OutputArtifactLoader } from 'src/lib/OutputArtifactLoader';
=======
import { Artifact, ArtifactType, Execution, Value } from 'src/third_party/mlmd';
import { render, waitFor } from '@testing-library/react';
import { Struct } from 'google-protobuf/google/protobuf/struct_pb';
import React from 'react';
import * as mlmdUtils from 'src/mlmd/MlmdUtils';
>>>>>>> bd6350dc
import { testBestPractices } from 'src/TestUtils';
import { CommonTestWrapper } from 'src/TestWrapper';
import { ConfusionMatrixConfig } from '../viewers/ConfusionMatrix';
import { HTMLViewerConfig } from '../viewers/HTMLViewer';
import { MarkdownViewerConfig } from '../viewers/MarkdownViewer';
import { ROCCurveConfig } from '../viewers/ROCCurve';
import { TensorboardViewerConfig } from '../viewers/Tensorboard';
import { PlotType } from '../viewers/Viewer';
import { MetricsTab } from './MetricsTab';

testBestPractices();

const namespace = 'kubeflow';

describe('MetricsTab common case', () => {
  beforeEach(() => {});
  it('has no metrics', async () => {
    jest
      .spyOn(mlmdUtils, 'getOutputLinkedArtifactsInExecution')
      .mockReturnValue(Promise.resolve([]));
    jest.spyOn(mlmdUtils, 'getArtifactTypes').mockReturnValue(Promise.resolve([]));
    const execution = buildBasicExecution().setLastKnownState(Execution.State.COMPLETE);

    const { getByText } = render(
      <CommonTestWrapper>
        <MetricsTab execution={execution} namespace={namespace}></MetricsTab>
      </CommonTestWrapper>,
    );

    await waitFor(() => getByText('There is no metrics artifact available in this step.'));
  });
  it('shows info banner when execution is in UNKNOWN', async () => {
    jest
      .spyOn(mlmdUtils, 'getOutputLinkedArtifactsInExecution')
      .mockReturnValue(Promise.resolve([]));
    jest.spyOn(mlmdUtils, 'getArtifactTypes').mockReturnValue(Promise.resolve([]));

    const execution = buildBasicExecution().setLastKnownState(Execution.State.UNKNOWN);
    const { getByText, queryByText } = render(
      <CommonTestWrapper>
        <MetricsTab execution={execution} namespace={namespace}></MetricsTab>
      </CommonTestWrapper>,
    );
    await waitFor(() => getByText('Task is in unknown state.'));
    await waitFor(() => queryByText('Task has not completed.') === null);
  });

  it('shows info banner when execution is in NEW', async () => {
    jest
      .spyOn(mlmdUtils, 'getOutputLinkedArtifactsInExecution')
      .mockReturnValue(Promise.resolve([]));
    jest.spyOn(mlmdUtils, 'getArtifactTypes').mockReturnValue(Promise.resolve([]));

    const execution = buildBasicExecution().setLastKnownState(Execution.State.NEW);
    const { getByText } = render(
      <CommonTestWrapper>
        <MetricsTab execution={execution} namespace={namespace}></MetricsTab>
      </CommonTestWrapper>,
    );
    await waitFor(() => getByText('Task has not completed.'));
  });

  it('shows info banner when execution is in RUNNING', async () => {
    jest
      .spyOn(mlmdUtils, 'getOutputLinkedArtifactsInExecution')
      .mockReturnValue(Promise.resolve([]));
    jest.spyOn(mlmdUtils, 'getArtifactTypes').mockReturnValue(Promise.resolve([]));

    const execution = buildBasicExecution().setLastKnownState(Execution.State.RUNNING);
    const { getByText } = render(
      <CommonTestWrapper>
        <MetricsTab execution={execution} namespace={namespace}></MetricsTab>
      </CommonTestWrapper>,
    );
    await waitFor(() => getByText('Task has not completed.'));
  });
});

describe('MetricsTab with confidenceMetrics', () => {
  it('shows ROC curve', async () => {
    const execution = buildBasicExecution().setLastKnownState(Execution.State.COMPLETE);
    const artifactType = buildClassificationMetricsArtifactType();
    const artifact = buildClassificationMetricsArtifact();
    artifact.getCustomPropertiesMap().set('name', new Value().setStringValue('metrics'));
    artifact.getCustomPropertiesMap().set(
      'confidenceMetrics',
      new Value().setStructValue(
        Struct.fromJavaScript({
          list: [
            {
              confidenceThreshold: 2,
              falsePositiveRate: 0,
              recall: 0,
            },
            {
              confidenceThreshold: 1,
              falsePositiveRate: 0,
              recall: 0.33962264150943394,
            },
            {
              confidenceThreshold: 0.9,
              falsePositiveRate: 0,
              recall: 0.6037735849056604,
            },
          ],
        }),
      ),
    );
    const linkedArtifact = { event: new Event(), artifact: artifact };

    jest
      .spyOn(mlmdUtils, 'getOutputLinkedArtifactsInExecution')
      .mockResolvedValueOnce([linkedArtifact]);
    jest.spyOn(mlmdUtils, 'getArtifactTypes').mockResolvedValueOnce([artifactType]);

    const { getByText } = render(
      <CommonTestWrapper>
        <MetricsTab execution={execution} namespace={namespace}></MetricsTab>
      </CommonTestWrapper>,
    );

    getByText('Metrics is loading.');
    await waitFor(() => getByText('ROC Curve: metrics'));
  });

  it('shows error banner when confidenceMetric type is wrong', async () => {
    const execution = buildBasicExecution().setLastKnownState(Execution.State.COMPLETE);
    const artifactType = buildClassificationMetricsArtifactType();
    const artifact = buildClassificationMetricsArtifact();
    artifact.getCustomPropertiesMap().set('name', new Value().setStringValue('metrics'));
    artifact.getCustomPropertiesMap().set(
      'confidenceMetrics',
      new Value().setStructValue(
        Struct.fromJavaScript({
          list: [
            {
              invalidType: 2,
              falsePositiveRate: 0,
              recall: 0,
            },
            {
              confidenceThreshold: 1,
              falsePositiveRate: 0,
              recall: 0.33962264150943394,
            },
          ],
        }),
      ),
    );
    const linkedArtifact = { event: new Event(), artifact: artifact };

    jest
      .spyOn(mlmdUtils, 'getOutputLinkedArtifactsInExecution')
      .mockResolvedValue([linkedArtifact]);
    jest.spyOn(mlmdUtils, 'getArtifactTypes').mockResolvedValue([artifactType]);

    const { getByText } = render(
      <CommonTestWrapper>
        <MetricsTab execution={execution} namespace={namespace}></MetricsTab>
      </CommonTestWrapper>,
    );

    await waitFor(() => getByText("Error in metrics artifact's confidenceMetrics data format."));
  });

  it('shows error banner when confidenceMetric is not array', async () => {
    const execution = buildBasicExecution().setLastKnownState(Execution.State.COMPLETE);
    const artifactType = buildClassificationMetricsArtifactType();
    const artifact = buildClassificationMetricsArtifact();
    artifact.getCustomPropertiesMap().set('name', new Value().setStringValue('metrics'));
    artifact.getCustomPropertiesMap().set(
      'confidenceMetrics',
      new Value().setStructValue(
        Struct.fromJavaScript({
          variable: 'i am not a list',
        }),
      ),
    );
    const linkedArtifact = { event: new Event(), artifact: artifact };

    jest
      .spyOn(mlmdUtils, 'getOutputLinkedArtifactsInExecution')
      .mockResolvedValue([linkedArtifact]);
    jest.spyOn(mlmdUtils, 'getArtifactTypes').mockResolvedValue([artifactType]);

    const { getByText } = render(
      <CommonTestWrapper>
        <MetricsTab execution={execution} namespace={namespace}></MetricsTab>
      </CommonTestWrapper>,
    );

    await waitFor(() => getByText("Error in metrics artifact's confidenceMetrics data format."));
  });
});

describe('MetricsTab with confusionMatrix', () => {
  it('shows confusion matrix', async () => {
    const execution = buildBasicExecution().setLastKnownState(Execution.State.COMPLETE);
    const artifactType = buildClassificationMetricsArtifactType();
    const artifact = buildClassificationMetricsArtifact();
    artifact.getCustomPropertiesMap().set('name', new Value().setStringValue('metrics'));
    artifact.getCustomPropertiesMap().set(
      'confusionMatrix',
      new Value().setStructValue(
        Struct.fromJavaScript({
          struct: {
            annotationSpecs: [
              { displayName: 'Setosa' },
              { displayName: 'Versicolour' },
              { displayName: 'Virginica' },
            ],
            rows: [{ row: [31, 0, 0] }, { row: [1, 8, 12] }, { row: [0, 0, 23] }],
          },
        }),
      ),
    );
    const linkedArtifact = { event: new Event(), artifact: artifact };
    jest
      .spyOn(mlmdUtils, 'getOutputLinkedArtifactsInExecution')
      .mockResolvedValueOnce([linkedArtifact]);
    jest.spyOn(mlmdUtils, 'getArtifactTypes').mockResolvedValueOnce([artifactType]);
    const { getByText } = render(
      <CommonTestWrapper>
        <MetricsTab execution={execution} namespace={namespace}></MetricsTab>
      </CommonTestWrapper>,
    );
    getByText('Metrics is loading.');
    await waitFor(() => getByText('Confusion Matrix: metrics'));
  });

  it('shows error banner when confusionMatrix type is wrong', async () => {
    const execution = buildBasicExecution().setLastKnownState(Execution.State.COMPLETE);
    const artifactType = buildClassificationMetricsArtifactType();
    const artifact = buildClassificationMetricsArtifact();
    artifact.getCustomPropertiesMap().set('name', new Value().setStringValue('metrics'));
    artifact.getCustomPropertiesMap().set(
      'confusionMatrix',
      new Value().setStructValue(
        Struct.fromJavaScript({
          struct: {
            annotationSpecs: [
              { displayName: 'Setosa' },
              { displayName: 'Versicolour' },
              { displayName: 'Virginica' },
            ],
            rows: [{ row: 'I am not an array' }, { row: [1, 8, 12] }, { row: [0, 0, 23] }],
          },
        }),
      ),
    );
    const linkedArtifact = { event: new Event(), artifact: artifact };

    jest
      .spyOn(mlmdUtils, 'getOutputLinkedArtifactsInExecution')
      .mockResolvedValue([linkedArtifact]);
    jest.spyOn(mlmdUtils, 'getArtifactTypes').mockResolvedValue([artifactType]);

    const { getByText } = render(
      <CommonTestWrapper>
        <MetricsTab execution={execution} namespace={namespace}></MetricsTab>
      </CommonTestWrapper>,
    );

    await waitFor(() => getByText("Error in metrics artifact's confusionMatrix data format."));
  });

  it("shows error banner when confusionMatrix annotationSpecs length doesn't match rows", async () => {
    const execution = buildBasicExecution().setLastKnownState(Execution.State.COMPLETE);
    const artifactType = buildClassificationMetricsArtifactType();
    const artifact = buildClassificationMetricsArtifact();
    artifact.getCustomPropertiesMap().set('name', new Value().setStringValue('metrics'));
    artifact.getCustomPropertiesMap().set(
      'confusionMatrix',
      new Value().setStructValue(
        Struct.fromJavaScript({
          struct: {
            annotationSpecs: [{ displayName: 'Setosa' }, { displayName: 'Versicolour' }],
            rows: [{ row: [31, 0, 0] }, { row: [1, 8, 12] }, { row: [0, 0, 23] }],
          },
        }),
      ),
    );
    const linkedArtifact = { event: new Event(), artifact: artifact };

    jest
      .spyOn(mlmdUtils, 'getOutputLinkedArtifactsInExecution')
      .mockResolvedValue([linkedArtifact]);
    jest.spyOn(mlmdUtils, 'getArtifactTypes').mockResolvedValue([artifactType]);

    const { getByText } = render(
      <CommonTestWrapper>
        <MetricsTab execution={execution} namespace={namespace}></MetricsTab>
      </CommonTestWrapper>,
    );

    await waitFor(() => getByText("Error in metrics artifact's confusionMatrix data format."));
  });
});

describe('MetricsTab with Scalar Metrics', () => {
  it('shows Scalar Metrics', async () => {
    const execution = buildBasicExecution().setLastKnownState(Execution.State.COMPLETE);
    const artifact = buildMetricsArtifact();
    artifact.getCustomPropertiesMap().set('name', new Value().setStringValue('metrics'));
    artifact.getCustomPropertiesMap().set('double', new Value().setDoubleValue(123.456));
    artifact.getCustomPropertiesMap().set('int', new Value().setIntValue(123));
    artifact.getCustomPropertiesMap().set(
      'struct',
      new Value().setStructValue(
        Struct.fromJavaScript({
          struct: {
            field: 'a string value',
          },
        }),
      ),
    );
    const linkedArtifact = { event: new Event(), artifact: artifact };
    jest
      .spyOn(mlmdUtils, 'getOutputLinkedArtifactsInExecution')
      .mockResolvedValueOnce([linkedArtifact]);
    jest.spyOn(mlmdUtils, 'getArtifactTypes').mockResolvedValueOnce([buildMetricsArtifactType()]);
    const { getByText } = render(
      <CommonTestWrapper>
        <MetricsTab execution={execution} namespace={namespace}></MetricsTab>
      </CommonTestWrapper>,
    );
    getByText('Metrics is loading.');
    await waitFor(() => getByText('Scalar Metrics: metrics'));
    await waitFor(() => getByText('double'));
    await waitFor(() => getByText('int'));
    await waitFor(() => getByText('struct'));
  });
});

describe('MetricsTab with V1 metrics', () => {
  it('shows Confusion Matrix', async () => {
    const linkedArtifact = buildV1LinkedSytemArtifact();
    jest
      .spyOn(mlmdUtils, 'getOutputLinkedArtifactsInExecution')
      .mockResolvedValue([linkedArtifact]);
    jest.spyOn(mlmdUtils, 'getArtifactTypes').mockResolvedValue([buildSystemArtifactType()]);
    const execution = buildBasicExecution().setLastKnownState(Execution.State.COMPLETE);
    const confusionViewerConfigs: ConfusionMatrixConfig[] = [
      {
        axes: ['target', 'predicted'],
        data: [
          [100, 20, 5],
          [40, 200, 33],
          [0, 10, 200],
        ],
        labels: ['rose', 'lily', 'iris'],
        type: PlotType.CONFUSION_MATRIX,
      },
    ];
    jest
      .spyOn(OutputArtifactLoader, 'load')
      .mockReturnValue(Promise.resolve(confusionViewerConfigs));

    const { getByText } = render(
      <CommonTestWrapper>
        <MetricsTab execution={execution} namespace={namespace}></MetricsTab>
      </CommonTestWrapper>,
    );
    getByText('Metrics is loading.');
    await waitFor(() => getByText('Confusion matrix'));
  });

  it('shows ROC Curve', async () => {
    const linkedArtifact = buildV1LinkedSytemArtifact();
    jest
      .spyOn(mlmdUtils, 'getOutputLinkedArtifactsInExecution')
      .mockResolvedValue([linkedArtifact]);
    jest.spyOn(mlmdUtils, 'getArtifactTypes').mockResolvedValue([buildSystemArtifactType()]);
    const execution = buildBasicExecution().setLastKnownState(Execution.State.COMPLETE);
    const rocViewerConfig: ROCCurveConfig[] = [
      {
        data: [
          { label: '0.999972701073', x: 0, y: 0.00265957446809 },
          { label: '0.996713876724', x: 0, y: 0.226063829787 },
        ],
        type: PlotType.ROC,
      },
    ];
    jest.spyOn(OutputArtifactLoader, 'load').mockReturnValue(Promise.resolve(rocViewerConfig));

    const { getByText } = render(
      <CommonTestWrapper>
        <MetricsTab execution={execution} namespace={namespace}></MetricsTab>
      </CommonTestWrapper>,
    );
    getByText('Metrics is loading.');
    await waitFor(() => getByText('ROC Curve'));
  });

  it('shows HTML view', async () => {
    const linkedArtifact = buildV1LinkedSytemArtifact();
    jest
      .spyOn(mlmdUtils, 'getOutputLinkedArtifactsInExecution')
      .mockResolvedValue([linkedArtifact]);
    jest.spyOn(mlmdUtils, 'getArtifactTypes').mockResolvedValue([buildSystemArtifactType()]);
    const execution = buildBasicExecution().setLastKnownState(Execution.State.COMPLETE);
    const htmlViewerConfig: HTMLViewerConfig[] = [
      { htmlContent: '<h1>Hello, World!</h1>', type: PlotType.WEB_APP },
    ];
    jest.spyOn(OutputArtifactLoader, 'load').mockResolvedValue(htmlViewerConfig);

    const { getByText } = render(
      <CommonTestWrapper>
        <MetricsTab execution={execution} namespace={namespace}></MetricsTab>
      </CommonTestWrapper>,
    );
    getByText('Metrics is loading.');
    await waitFor(() => getByText('Static HTML'));
  });

  it('shows Markdown view', async () => {
    const linkedArtifact = buildV1LinkedSytemArtifact();
    jest
      .spyOn(mlmdUtils, 'getOutputLinkedArtifactsInExecution')
      .mockResolvedValue([linkedArtifact]);
    jest.spyOn(mlmdUtils, 'getArtifactTypes').mockResolvedValue([buildSystemArtifactType()]);
    const execution = buildBasicExecution().setLastKnownState(Execution.State.COMPLETE);
    const markdownViewerConfig: MarkdownViewerConfig[] = [
      {
        markdownContent:
          '# Inline Markdown\n\n* [Kubeflow official doc](https://www.kubeflow.org/).\n',
        type: PlotType.MARKDOWN,
      },
    ];
    jest.spyOn(OutputArtifactLoader, 'load').mockResolvedValue(markdownViewerConfig);

    const { getByText } = render(
      <CommonTestWrapper>
        <MetricsTab execution={execution} namespace={namespace}></MetricsTab>
      </CommonTestWrapper>,
    );
    getByText('Metrics is loading.');
    await waitFor(() => getByText('Markdown'));
    await waitFor(() => getByText('Kubeflow official doc'));
  });

  it('shows Tensorboard view', async () => {
    const linkedArtifact = buildV1LinkedSytemArtifact();
    jest
      .spyOn(mlmdUtils, 'getOutputLinkedArtifactsInExecution')
      .mockResolvedValue([linkedArtifact]);
    jest.spyOn(mlmdUtils, 'getArtifactTypes').mockResolvedValue([buildSystemArtifactType()]);
    const execution = buildBasicExecution().setLastKnownState(Execution.State.COMPLETE);
    const tensorboardViewerConfig: TensorboardViewerConfig[] = [
      {
        type: PlotType.TENSORBOARD,
        url: 's3://mlpipeline/tensorboard/logs/8d0e4b0a-466a-4c56-8164-30ed20cbc4a0',
        namespace: 'kubeflow',
        image: 'gcr.io/deeplearning-platform-release/tf2-cpu.2-3:latest',
        podTemplateSpec: {
          spec: {
            containers: [
              {
                env: [
                  {
                    name: 'AWS_ACCESS_KEY_ID',
                    valueFrom: {
                      secretKeyRef: { name: 'mlpipeline-minio-artifact', key: 'accesskey' },
                    },
                  },
                  {
                    name: 'AWS_SECRET_ACCESS_KEY',
                    valueFrom: {
                      secretKeyRef: {
                        name: 'mlpipeline-minio-artifact',
                        key: 'secretkey',
                      },
                    },
                  },
                  { name: 'AWS_REGION', value: 'minio' },
                  { name: 'S3_ENDPOINT', value: 'minio-service:9000' },
                  { name: 'S3_USE_HTTPS', value: '0' },
                  { name: 'S3_VERIFY_SSL', value: '0' },
                ],
              },
            ],
          },
        },
      },
    ];
    jest.spyOn(OutputArtifactLoader, 'load').mockResolvedValue(tensorboardViewerConfig);

    const { getByText } = render(
      <CommonTestWrapper>
        <MetricsTab execution={execution} namespace={namespace}></MetricsTab>
      </CommonTestWrapper>,
    );
    getByText('Metrics is loading.');
    await waitFor(() => getByText('Start Tensorboard'));
  });
});

function buildBasicExecution() {
  const execution = new Execution();
  execution.setId(123);
  return execution;
}

function buildClassificationMetricsArtifactType() {
  const artifactType = new ArtifactType();
  artifactType.setName('system.ClassificationMetrics');
  artifactType.setId(1);
  return artifactType;
}

function buildClassificationMetricsArtifact() {
  const artifact = new Artifact();
  artifact.setTypeId(1);
  return artifact;
}

function buildMetricsArtifactType() {
  const artifactType = new ArtifactType();
  artifactType.setName('system.Metrics');
  artifactType.setId(2);
  return artifactType;
}

function buildMetricsArtifact() {
  const artifact = new Artifact();
  artifact.setTypeId(2);
  return artifact;
}

function buildSystemArtifactType() {
  const artifactType = new ArtifactType();
  artifactType.setName('system.Artifact');
  artifactType.setId(3);
  return artifactType;
}

function buildV1LinkedSytemArtifact() {
  const artifact = new Artifact();
  artifact.setTypeId(3);
  artifact.setUri('minio://mlpipeline/override/mlpipeline_ui_metadata');

  const event = new Event();
  const path = new Event.Path();
  path.getStepsList().push(new Event.Path.Step().setKey('mlpipeline_ui_metadata'));
  event.setPath(path);

  const linkedArtifact: mlmdUtils.LinkedArtifact = { artifact: artifact, event: event };
  return linkedArtifact;
}<|MERGE_RESOLUTION|>--- conflicted
+++ resolved
@@ -14,22 +14,14 @@
  * limitations under the License.
  */
 
-<<<<<<< HEAD
-import { Artifact, ArtifactType, Event, Execution, Value } from '@kubeflow/frontend';
 import { render, waitFor } from '@testing-library/react';
 import { Struct } from 'google-protobuf/google/protobuf/struct_pb';
 import React from 'react';
-import * as mlmdUtils from 'src/lib/MlmdUtils';
 import { OutputArtifactLoader } from 'src/lib/OutputArtifactLoader';
-=======
-import { Artifact, ArtifactType, Execution, Value } from 'src/third_party/mlmd';
-import { render, waitFor } from '@testing-library/react';
-import { Struct } from 'google-protobuf/google/protobuf/struct_pb';
-import React from 'react';
 import * as mlmdUtils from 'src/mlmd/MlmdUtils';
->>>>>>> bd6350dc
 import { testBestPractices } from 'src/TestUtils';
 import { CommonTestWrapper } from 'src/TestWrapper';
+import { Artifact, ArtifactType, Event, Execution, Value } from 'src/third_party/mlmd';
 import { ConfusionMatrixConfig } from '../viewers/ConfusionMatrix';
 import { HTMLViewerConfig } from '../viewers/HTMLViewer';
 import { MarkdownViewerConfig } from '../viewers/MarkdownViewer';
