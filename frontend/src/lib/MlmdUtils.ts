import {
  Api,
  Context,
  Execution,
  ExecutionCustomProperties,
<<<<<<< HEAD
  getResourcePropertyViaFallBack,
=======
  ExecutionProperties,
  getResourceProperty,
>>>>>>> 0b176412
} from '@kubeflow/frontend';
import {
  GetContextByTypeAndNameRequest,
  GetExecutionsByContextRequest,
} from '@kubeflow/frontend/src/mlmd/generated/ml_metadata/proto/metadata_store_service_pb';

async function getContext({ type, name }: { type: string; name: string }): Promise<Context> {
  const request = new GetContextByTypeAndNameRequest();
  request.setTypeName(type);
  request.setContextName(name);
  try {
    const res = await Api.getInstance().metadataStoreService.getContextByTypeAndName(request);
    const context = res.getContext();
    if (context == null) {
      throw new Error('Cannot find specified context');
    }
    return context;
  } catch (err) {
    err.message = `Cannot find context with ${JSON.stringify(request.toObject())}: ` + err.message;
    throw err;
  }
}

/**
 * @throws error when network error, or not found
 */
export async function getTfxRunContext(argoWorkflowName: string): Promise<Context> {
  // argoPodName has the general form "pipelineName-workflowId-executionId".
  // All components of a pipeline within a single run will have the same
  // "pipelineName-workflowId" prefix.
  const pipelineName = argoWorkflowName
    .split('-')
    .slice(0, -1)
    .join('_');
  const runID = argoWorkflowName;
  // An example run context name is parameterized_tfx_oss.parameterized-tfx-oss-4rq5v.
  const tfxRunContextName = `${pipelineName}.${runID}`;
  return await getContext({ name: tfxRunContextName, type: 'run' });
}

/**
 * @throws error when network error, or not found
 */
export async function getKfpRunContext(argoWorkflowName: string): Promise<Context> {
  return await getContext({ name: argoWorkflowName, type: 'KfpRun' });
}

/**
 * @throws error when network error
 */
export async function getExecutionsFromContext(context: Context): Promise<Execution[]> {
  const request = new GetExecutionsByContextRequest();
  request.setContextId(context.getId());
  try {
    const res = await Api.getInstance().metadataStoreService.getExecutionsByContext(request);
    const list = res.getExecutionsList();
    if (list == null) {
      throw new Error('response.getExecutionsList() is empty');
    }
    return list;
  } catch (err) {
    err.message =
      `Cannot find executions by context ${context.getId()} with name ${context.getName()}: ` +
      err.message;
    throw err;
  }
}

export enum KfpExecutionProperties {
  KFP_POD_NAME = 'kfp_pod_name',
}

const EXECUTION_PROPERTY_REPOS = [ExecutionProperties, ExecutionCustomProperties];

export const ExecutionHelpers = {
  getWorkspace(execution: Execution): string | number | undefined {
    return (
      getResourcePropertyViaFallBack(execution, EXECUTION_PROPERTY_REPOS, [
        ExecutionProperties.RUN_ID,
      ]) ||
      getResourceProperty(execution, ExecutionCustomProperties.WORKSPACE, true) ||
      getResourceProperty(execution, ExecutionProperties.PIPELINE_NAME) ||
      undefined
    );
  },
  getName(execution: Execution): string | number | undefined {
    return (
      getResourceProperty(execution, ExecutionProperties.NAME) ||
      getResourceProperty(execution, ExecutionProperties.COMPONENT_ID) ||
      getResourceProperty(execution, ExecutionCustomProperties.TASK_ID, true) ||
      undefined
    );
  },
  getState(execution: Execution): string | number | undefined {
    return getResourceProperty(execution, ExecutionProperties.STATE) || undefined;
  },
  getKfpPod(execution: Execution): string | number | undefined {
    return (
      getResourceProperty(execution, KfpExecutionProperties.KFP_POD_NAME) ||
      getResourceProperty(execution, KfpExecutionProperties.KFP_POD_NAME, true) ||
      undefined
    );
  },
};<|MERGE_RESOLUTION|>--- conflicted
+++ resolved
@@ -3,12 +3,9 @@
   Context,
   Execution,
   ExecutionCustomProperties,
-<<<<<<< HEAD
   getResourcePropertyViaFallBack,
-=======
   ExecutionProperties,
   getResourceProperty,
->>>>>>> 0b176412
 } from '@kubeflow/frontend';
 import {
   GetContextByTypeAndNameRequest,
