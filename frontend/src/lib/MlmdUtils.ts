/**
 * Copyright 2021 The Kubeflow Authors
 *
 * Licensed under the Apache License, Version 2.0 (the "License");
 * you may not use this file except in compliance with the License.
 * You may obtain a copy of the License at
 *
 *      http://www.apache.org/licenses/LICENSE-2.0
 *
 * Unless required by applicable law or agreed to in writing, software
 * distributed under the License is distributed on an "AS IS" BASIS,
 * WITHOUT WARRANTIES OR CONDITIONS OF ANY KIND, either express or implied.
 * See the License for the specific language governing permissions and
 * limitations under the License.
 */

import {
  Api,
  Artifact,
  ArtifactType,
  Context,
  Event,
  Execution,
  ExecutionCustomProperties,
  ExecutionProperties,
  GetArtifactsByIDRequest,
  GetArtifactsByIDResponse,
  GetArtifactTypesRequest,
  GetArtifactTypesResponse,
  GetContextByTypeAndNameRequest,
  GetEventsByExecutionIDsRequest,
  GetEventsByExecutionIDsResponse,
  GetExecutionsByContextRequest,
  getResourceProperty,
  getResourcePropertyViaFallBack,
} from '@kubeflow/frontend';
import { Struct } from 'google-protobuf/google/protobuf/struct_pb';
import { Workflow } from 'third_party/argo-ui/argo_template';
import { logger } from './Utils';
import { isV2Pipeline } from './v2/WorkflowUtils';

async function getContext({ type, name }: { type: string; name: string }): Promise<Context> {
  if (type === '') {
    throw new Error('Failed to getContext: type is empty.');
  }
  if (name === '') {
    throw new Error('Failed to getContext: name is empty.');
  }
  const request = new GetContextByTypeAndNameRequest();
  request.setTypeName(type);
  request.setContextName(name);
  try {
    const res = await Api.getInstance().metadataStoreService.getContextByTypeAndName(request);
    const context = res.getContext();
    if (context == null) {
      throw new Error('Cannot find specified context');
    }
    return context;
  } catch (err) {
    err.message = `Cannot find context with ${JSON.stringify(request.toObject())}: ` + err.message;
    throw err;
  }
}

/**
 * @throws error when network error, or not found
 */
async function getTfxRunContext(argoWorkflowName: string): Promise<Context> {
  // argoPodName has the general form "pipelineName-workflowId-executionId".
  // All components of a pipeline within a single run will have the same
  // "pipelineName-workflowId" prefix.
  const pipelineName = argoWorkflowName
    .split('-')
    .slice(0, -1)
    .join('_');
  const runID = argoWorkflowName;
  // An example run context name is parameterized_tfx_oss.parameterized-tfx-oss-4rq5v.
  const tfxRunContextName = `${pipelineName}.${runID}`;
  return await getContext({ name: tfxRunContextName, type: 'run' });
}

/**
 * @throws error when network error, or not found
 */
async function getKfpRunContext(argoWorkflowName: string): Promise<Context> {
  return await getContext({ name: argoWorkflowName, type: 'KfpRun' });
}

async function getKfpV2RunContext(argoWorkflowName: string): Promise<Context> {
  return await getContext({ name: argoWorkflowName, type: 'kfp.PipelineRun' });
}

export async function getRunContext(workflow: Workflow): Promise<Context> {
  const workflowName = workflow?.metadata?.name || '';
  if (isV2Pipeline(workflow)) {
    return await getKfpV2RunContext(workflowName);
  }
  try {
    return await getTfxRunContext(workflowName);
  } catch (err) {
    logger.warn(`Cannot find tfx run context (this is expected for non tfx runs)`, err);
    return await getKfpRunContext(workflowName);
  }
}

/**
 * @throws error when network error
 */
export async function getExecutionsFromContext(context: Context): Promise<Execution[]> {
  const request = new GetExecutionsByContextRequest();
  request.setContextId(context.getId());
  try {
    const res = await Api.getInstance().metadataStoreService.getExecutionsByContext(request);
    const list = res.getExecutionsList();
    if (list == null) {
      throw new Error('response.getExecutionsList() is empty');
    }
    return list;
  } catch (err) {
    err.message =
      `Cannot find executions by context ${context.getId()} with name ${context.getName()}: ` +
      err.message;
    throw err;
  }
}

export enum KfpExecutionProperties {
  KFP_POD_NAME = 'kfp_pod_name',
}

const EXECUTION_PROPERTY_REPOS = [ExecutionProperties, ExecutionCustomProperties];

export const ExecutionHelpers = {
  getWorkspace(execution: Execution): string | number | undefined {
    return (
      getResourcePropertyViaFallBack(execution, EXECUTION_PROPERTY_REPOS, ['RUN_ID']) ||
      getStringProperty(execution, ExecutionCustomProperties.WORKSPACE, true) ||
      getStringProperty(execution, ExecutionProperties.PIPELINE_NAME) ||
      undefined
    );
  },
  getName(execution: Execution): string | number | undefined {
    return (
      // TODO(Bobgy): move task_name to a const when ExecutionCustomProperties are moved back to this repo.
      getStringProperty(execution, 'task_name', true) ||
      getStringProperty(execution, ExecutionProperties.NAME) ||
      getStringProperty(execution, ExecutionProperties.COMPONENT_ID) ||
      getStringProperty(execution, ExecutionCustomProperties.TASK_ID, true) ||
      undefined
    );
  },
  getState(execution: Execution): string | number | undefined {
    return getStringProperty(execution, ExecutionProperties.STATE) || undefined;
  },
  getKfpPod(execution: Execution): string | number | undefined {
    return (
      getStringProperty(execution, KfpExecutionProperties.KFP_POD_NAME) ||
      getStringProperty(execution, KfpExecutionProperties.KFP_POD_NAME, true) ||
      undefined
    );
  },
};

function getStringProperty(
  resource: Artifact | Execution,
  propertyName: string,
  fromCustomProperties = false,
): string | undefined {
  const value = getResourceProperty(resource, propertyName, fromCustomProperties);
  return getStringValue(value);
}

function getStringValue(value?: string | number | Struct | null): string | undefined {
  if (typeof value != 'string') {
    return undefined;
  }
  return value;
}

async function getEventByExecution(execution: Execution): Promise<Event[]> {
  const executionId = execution.getId();
  if (!executionId) {
    throw new Error('Execution must have an ID');
  }

  const request = new GetEventsByExecutionIDsRequest().addExecutionIds(executionId);
  let response: GetEventsByExecutionIDsResponse;
  try {
    response = await Api.getInstance().metadataStoreService.getEventsByExecutionIDs(request);
  } catch (err) {
    err.message = 'Failed to getEventsByExecutionIDs: ' + err.message;
    throw err;
  }
  return response.getEventsList();
}

// An artifact which has associated event.
// You can retrieve artifact name from event.path.steps[0].key
export interface LinkedArtifact {
  event: Event;
  artifact: Artifact;
}

export async function getLinkedArtifactsByEvents(events: Event[]): Promise<LinkedArtifact[]> {
  const artifactIds = events
    .filter(event => event.getArtifactId())
    .map(event => event.getArtifactId());

  const artifactsRequest = new GetArtifactsByIDRequest().setArtifactIdsList(artifactIds);
  let artifactsRes: GetArtifactsByIDResponse;
  try {
    artifactsRes = await Api.getInstance().metadataStoreService.getArtifactsByID(artifactsRequest);
  } catch (artifactsErr) {
    artifactsErr.message = 'Failed to getArtifactsByID: ' + artifactsErr.message;
    throw artifactsErr;
  }

  const artifactMap = new Map();
  for (const [, artifactEntry] of Object.entries(artifactsRes.getArtifactsList())) {
    artifactMap.set(artifactEntry.getId(), artifactEntry);
  }

  return events.map(event => {
    const artifact = artifactMap.get(event.getArtifactId());
    return { event: event, artifact: artifact };
  });
}

export async function getLinkedArtifactsByExecution(
  execution: Execution,
): Promise<LinkedArtifact[]> {
  const event = await getEventByExecution(execution);
  return getLinkedArtifactsByEvents(event);
}

export function filterEventWithInputArtifact(linkedArtifact: LinkedArtifact[]) {
  return linkedArtifact.filter(obj => obj.event.getType() === Event.Type.INPUT);
}

export function filterEventWithOutputArtifact(linkedArtifact: LinkedArtifact[]) {
  return linkedArtifact.filter(obj => obj.event.getType() === Event.Type.OUTPUT);
}

/**
 * @throws error when network error or invalid data
 */
export async function getOutputArtifactsInExecution(execution: Execution): Promise<Artifact[]> {
  const linkedArtifacts = await getLinkedArtifactsByExecution(execution);
  return filterEventWithOutputArtifact(linkedArtifacts).map(
    linkedArtifact => linkedArtifact.artifact,
  );
}
export async function getOutputLinkedArtifactsInExecution(
  execution: Execution,
): Promise<LinkedArtifact[]> {
  const linkedArtifacts = await getLinkedArtifactsByExecution(execution);
  return filterEventWithOutputArtifact(linkedArtifacts);
}

export async function getArtifactTypes(): Promise<ArtifactType[]> {
  const request = new GetArtifactTypesRequest();
  let res: GetArtifactTypesResponse;
  try {
    res = await Api.getInstance().metadataStoreService.getArtifactTypes(request);
  } catch (err) {
    err.message = 'Failed to getArtifactTypes: ' + err.message;
    throw err;
  }
  return res.getArtifactTypesList();
}

export function filterArtifactsByType(
  artifactTypeName: string,
  artifactTypes: ArtifactType[],
  artifacts: Artifact[],
): Artifact[] {
  const artifactTypeIds = artifactTypes
    .filter(artifactType => artifactType.getName() === artifactTypeName)
    .map(artifactType => artifactType.getId());
  return artifacts.filter(artifact => artifactTypeIds.includes(artifact.getTypeId()));
}

<<<<<<< HEAD
export function filterLinkedArtifactsByType(
  artifactTypeName: string,
  artifactTypes: ArtifactType[],
  artifacts: LinkedArtifact[],
): LinkedArtifact[] {
  const artifactTypeIds = artifactTypes
    .filter(artifactType => artifactType.getName() === artifactTypeName)
    .map(artifactType => artifactType.getId());
  return artifacts.filter(x => artifactTypeIds.includes(x.artifact.getTypeId()));
}

export function getArtifactName(linkedArtifact: LinkedArtifact) {
=======
export function getArtifactName(linkedArtifact: LinkedArtifact): string | undefined {
>>>>>>> db031515
  return linkedArtifact.event
    .getPath()
    ?.getStepsList()[0]
    .getKey();
}<|MERGE_RESOLUTION|>--- conflicted
+++ resolved
@@ -280,7 +280,6 @@
   return artifacts.filter(artifact => artifactTypeIds.includes(artifact.getTypeId()));
 }
 
-<<<<<<< HEAD
 export function filterLinkedArtifactsByType(
   artifactTypeName: string,
   artifactTypes: ArtifactType[],
@@ -292,10 +291,7 @@
   return artifacts.filter(x => artifactTypeIds.includes(x.artifact.getTypeId()));
 }
 
-export function getArtifactName(linkedArtifact: LinkedArtifact) {
-=======
 export function getArtifactName(linkedArtifact: LinkedArtifact): string | undefined {
->>>>>>> db031515
   return linkedArtifact.event
     .getPath()
     ?.getStepsList()[0]
