--- conflicted
+++ resolved
@@ -42,65 +42,6 @@
 
 let customVisualizationsAllowed: boolean;
 
-<<<<<<< HEAD
-type Callback<R> = (err: ServiceError | null, res: R | null) => void;
-type MetadataApiMethod<T, R> = (request: T, callback: Callback<R>) => UnaryResponse;
-type PromiseBasedMetadataApiMethod<T, R> = (
-  request: T,
-) => Promise<{ response: R | null; error: ServiceError | null }>;
-
-/**
- * Converts a callback based api method to promise based api method.
- */
-function makePromiseApi<T, R>(
-  apiMethod: MetadataApiMethod<T, R>,
-): PromiseBasedMetadataApiMethod<T, R> {
-  return (request: T) =>
-    new Promise((resolve, reject) => {
-      const handler = (error: ServiceError | null, response: R | null) => {
-        // resolve both response and error to keep type information
-        resolve({ response, error });
-      };
-      apiMethod(request, handler);
-    });
-}
-const metadataServiceClient = new MetadataStoreServiceClient('');
-// TODO: add all other api methods we need here.
-const metadataServicePromiseClient = {
-  getArtifactTypes: makePromiseApi(
-    metadataServiceClient.getArtifactTypes.bind(metadataServiceClient),
-  ),
-  getArtifacts: makePromiseApi(metadataServiceClient.getArtifacts.bind(metadataServiceClient)),
-  getArtifactsByID: makePromiseApi(
-    metadataServiceClient.getArtifactsByID.bind(metadataServiceClient),
-  ),
-  getContextByTypeAndName: makePromiseApi(
-    metadataServiceClient.getContextByTypeAndName.bind(metadataServiceClient),
-  ),
-  getContextTypes: makePromiseApi(
-    metadataServiceClient.getContextTypes.bind(metadataServiceClient),
-  ),
-  getContexts: makePromiseApi(metadataServiceClient.getContexts.bind(metadataServiceClient)),
-  getEventsByArtifactIDs: makePromiseApi(
-    metadataServiceClient.getEventsByArtifactIDs.bind(metadataServiceClient),
-  ),
-  getEventsByExecutionIDs: makePromiseApi(
-    metadataServiceClient.getEventsByExecutionIDs.bind(metadataServiceClient),
-  ),
-  getExecutionTypes: makePromiseApi(
-    metadataServiceClient.getExecutionTypes.bind(metadataServiceClient),
-  ),
-  getExecutions: makePromiseApi(metadataServiceClient.getExecutions.bind(metadataServiceClient)),
-  getExecutionsByContext: makePromiseApi(
-    metadataServiceClient.getExecutionsByContext.bind(metadataServiceClient),
-  ),
-  getExecutionsByID: makePromiseApi(
-    metadataServiceClient.getExecutionsByID.bind(metadataServiceClient),
-  ),
-};
-
-=======
->>>>>>> 4709c6b4
 // For cross browser support, fetch should use 'same-origin' as default. This fixes firefox auth issues.
 // Refrence: https://github.com/github/fetch#sending-cookies
 const crossBrowserFetch: FetchAPI = (url, init) =>
