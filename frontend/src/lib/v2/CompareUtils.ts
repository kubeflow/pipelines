/*
 * Copyright 2022 The Kubeflow Authors
 *
 * Licensed under the Apache License, Version 2.0 (the "License");
 * you may not use this file except in compliance with the License.
 * You may obtain a copy of the License at
 *
 * https://www.apache.org/licenses/LICENSE-2.0
 *
 * Unless required by applicable law or agreed to in writing, software
 * distributed under the License is distributed on an "AS IS" BASIS,
 * WITHOUT WARRANTIES OR CONDITIONS OF ANY KIND, either express or implied.
 * See the License for the specific language governing permissions and
 * limitations under the License.
 */

import { CompareTableProps, xParentLabel } from 'src/components/CompareTable';
import { getArtifactName, getExecutionDisplayName, LinkedArtifact } from 'src/mlmd/MlmdUtils';
import { getMetadataValue } from 'src/mlmd/Utils';
import { Execution, Value } from 'src/third_party/mlmd';
import * as jspb from 'google-protobuf';
import { ApiRunDetail } from 'src/apis/run';
<<<<<<< HEAD
import { flatMapDeep } from 'lodash';
=======
import { stylesheet } from 'typestyle';

export const compareCss = stylesheet({
  relativeContainer: {
    position: 'relative',
    height: '30rem',
  },
});
>>>>>>> b10440d6

export interface ExecutionArtifact {
  execution: Execution;
  linkedArtifacts: LinkedArtifact[];
}

export interface RunArtifact {
  run: ApiRunDetail;
  executionArtifacts: ExecutionArtifact[];
}

interface ScalarRowData {
  row: string[];
  dataCount: number;
}

interface ScalarTableData {
  xLabels: string[];
  xParentLabels: xParentLabel[];
  dataMap: { [key: string]: ScalarRowData };
}

export interface RunArtifactData {
  runArtifacts: RunArtifact[];
  artifactCount: number;
}

export interface FullArtifactName {
  runName: string;
  executionName: string;
  artifactName: string;
}

export interface RocCurveArtifactData {
  validLinkedArtifacts: LinkedArtifact[];
  fullArtifactNameMap: { [key: string]: FullArtifactName };
}

export const getRocCurveId = (linkedArtifact: LinkedArtifact): string =>
  `${linkedArtifact.event.getExecutionId()}-${linkedArtifact.event.getArtifactId()}`;

// Form an array which holds all valid ROC Curve linked artifacts.
export const getValidRocCurveLinkedArtifacts = (
  rocCurveRunArtifacts: RunArtifact[],
): RocCurveArtifactData => {
  const fullArtifactNameMap: { [key: string]: FullArtifactName } = {};
  const validLinkedArtifacts = flatMapDeep(
    rocCurveRunArtifacts.map(runArtifact =>
      runArtifact.executionArtifacts.map(executionArtifact => {
        return getValidArtifacts(runArtifact, executionArtifact, fullArtifactNameMap);
      }),
    ),
  );
  return {
    validLinkedArtifacts,
    fullArtifactNameMap,
  };
};

// Get the valid ROC Curve linked artifacts (those which have confidence metrics data),
// and update the full artifact name map (run, execution, and artifact names are saved).
const getValidArtifacts = (
  runArtifact: RunArtifact,
  executionArtifact: ExecutionArtifact,
  fullArtifactNameMap: { [key: string]: FullArtifactName },
): LinkedArtifact[] => {
  const validLinkedArtifacts: LinkedArtifact[] = [];
  executionArtifact.linkedArtifacts.forEach(linkedArtifact => {
    const customProperties = linkedArtifact.artifact.getCustomPropertiesMap();
    const confidenceMetrics = customProperties
      .get('confidenceMetrics')
      ?.getStructValue()
      ?.toJavaScript();
    if (confidenceMetrics) {
      validLinkedArtifacts.push(linkedArtifact);

      // Save the names and IDs for the run, execution, and linked artifact to a map.
      fullArtifactNameMap[getRocCurveId(linkedArtifact)] = getFullArtifactName(
        runArtifact.run,
        executionArtifact.execution,
        linkedArtifact,
      );
    }
  });

  return validLinkedArtifacts;
};

// This path is used to populate the ROC Curve filter table data.
const getFullArtifactName = (
  run: ApiRunDetail,
  execution: Execution,
  linkedArtifact: LinkedArtifact,
): FullArtifactName => ({
  runName: run.run?.name || `Run ID #${run.run!.id!}`,
  executionName:
    getExecutionDisplayName(execution) || `Execution ID #${execution.getId().toString()}`,
  artifactName:
    getArtifactName(linkedArtifact) || `Artifact ID #${linkedArtifact.artifact.getId().toString()}`,
});

export const getCompareTableProps = (
  scalarMetricsArtifacts: RunArtifact[],
  artifactCount: number,
): CompareTableProps => {
  const scalarTableData = getScalarTableData(scalarMetricsArtifacts, artifactCount);

  // Sort by decreasing data item count.
  const sortedDataList = Object.entries(scalarTableData.dataMap).sort(
    (a, b) => b[1].dataCount - a[1].dataCount,
  );
  const yLabels: string[] = [];
  const rows: string[][] = [];
  for (const sortedDataItem of sortedDataList) {
    yLabels.push(sortedDataItem[0]);
    rows.push(sortedDataItem[1].row);
  }
  return {
    xLabels: scalarTableData.xLabels,
    yLabels,
    xParentLabels: scalarTableData.xParentLabels,
    rows,
  } as CompareTableProps;
};

// Get different components needed to construct the scalar metrics table.
const getScalarTableData = (
  scalarMetricsArtifacts: RunArtifact[],
  artifactCount: number,
): ScalarTableData => {
  const xLabels: string[] = [];
  const xParentLabels: xParentLabel[] = [];
  const dataMap: { [key: string]: ScalarRowData } = {};

  let artifactIndex = 0;
  for (const runArtifact of scalarMetricsArtifacts) {
    const runName = runArtifact.run.run?.name || '-';

    const newArtifactIndex = loadScalarExecutionArtifacts(
      runArtifact.executionArtifacts,
      xLabels,
      dataMap,
      artifactIndex,
      artifactCount,
    );

    const xParentLabel: xParentLabel = {
      label: runName,
      colSpan: newArtifactIndex - artifactIndex,
    };
    xParentLabels.push(xParentLabel);
    artifactIndex = newArtifactIndex;
  }

  return {
    xLabels,
    xParentLabels,
    dataMap,
  } as ScalarTableData;
};

// Load the data as well as row and column labels from execution artifacts.
const loadScalarExecutionArtifacts = (
  executionArtifacts: ExecutionArtifact[],
  xLabels: string[],
  dataMap: { [key: string]: ScalarRowData },
  artifactIndex: number,
  artifactCount: number,
): number => {
  for (const executionArtifact of executionArtifacts) {
    const executionText: string = getExecutionDisplayName(executionArtifact.execution) || '-';
    for (const linkedArtifact of executionArtifact.linkedArtifacts) {
      const linkedArtifactText: string = getArtifactName(linkedArtifact) || '-';
      const xLabel = `${executionText} > ${linkedArtifactText}`;
      xLabels.push(xLabel);

      const customProperties = linkedArtifact.artifact.getCustomPropertiesMap();
      addScalarDataItems(customProperties, dataMap, artifactIndex, artifactCount);
      artifactIndex++;
    }
  }
  return artifactIndex;
};

// Add the scalar metric names and data items.
const addScalarDataItems = (
  customProperties: jspb.Map<string, Value>,
  dataMap: { [key: string]: ScalarRowData },
  artifactIndex: number,
  artifactCount: number,
) => {
  for (const entry of customProperties.getEntryList()) {
    const scalarMetricName: string = entry[0];
    if (scalarMetricName === 'display_name') {
      continue;
    }

    if (!dataMap[scalarMetricName]) {
      dataMap[scalarMetricName] = {
        row: Array(artifactCount).fill(''),
        dataCount: 0,
      };
    }

    dataMap[scalarMetricName].row[artifactIndex] = JSON.stringify(
      getMetadataValue(customProperties.get(scalarMetricName)),
    );
    dataMap[scalarMetricName].dataCount++;
  }
};

export enum MetricsType {
  SCALAR_METRICS,
  CONFUSION_MATRIX,
  ROC_CURVE,
  HTML,
  MARKDOWN,
}

export const metricsTypeToString = (metricsType: MetricsType): string => {
  switch (metricsType) {
    case MetricsType.SCALAR_METRICS:
      return 'Scalar Metrics';
    case MetricsType.CONFUSION_MATRIX:
      return 'Confusion Matrix';
    case MetricsType.ROC_CURVE:
      return 'ROC Curve';
    case MetricsType.HTML:
      return 'HTML';
    case MetricsType.MARKDOWN:
      return 'Markdown';
    default:
      return '';
  }
};<|MERGE_RESOLUTION|>--- conflicted
+++ resolved
@@ -20,9 +20,7 @@
 import { Execution, Value } from 'src/third_party/mlmd';
 import * as jspb from 'google-protobuf';
 import { ApiRunDetail } from 'src/apis/run';
-<<<<<<< HEAD
 import { flatMapDeep } from 'lodash';
-=======
 import { stylesheet } from 'typestyle';
 
 export const compareCss = stylesheet({
@@ -31,7 +29,6 @@
     height: '30rem',
   },
 });
->>>>>>> b10440d6
 
 export interface ExecutionArtifact {
   execution: Execution;
