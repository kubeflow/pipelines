// Copyright 2021 The Kubeflow Authors
//
// Licensed under the Apache License, Version 2.0 (the "License");
// you may not use this file except in compliance with the License.
// You may obtain a copy of the License at
//
//      http://www.apache.org/licenses/LICENSE-2.0
//
// Unless required by applicable law or agreed to in writing, software
// distributed under the License is distributed on an "AS IS" BASIS,
// WITHOUT WARRANTIES OR CONDITIONS OF ANY KIND, either express or implied.
// See the License for the specific language governing permissions and
// limitations under the License.

import dagre from 'dagre';
import * as jspb from 'google-protobuf';
import {
  ArrowHeadType,
  Edge,
  Elements,
  FlowElement,
  isNode,
  Node,
  Position,
} from 'react-flow-renderer';
<<<<<<< HEAD
import ArtifactNode from 'src/components/graph/ArtifactNode';
=======
import { FlowElementDataBase } from 'src/components/graph/Constants';
>>>>>>> d03277fe
import ExecutionNode from 'src/components/graph/ExecutionNode';
import SubDagNode from 'src/components/graph/SubDagNode';
import { ComponentSpec, PipelineSpec } from 'src/generated/pipeline_spec';
import { PipelineTaskSpec } from 'src/generated/pipeline_spec/pipeline_spec_pb';

const nodeWidth = 140;
const nodeHeight = 100;

export enum NodeTypeNames {
  EXECUTION = 'EXECUTION',
<<<<<<< HEAD
  ARTIFACT = 'ARTIFACT',
=======
  SUB_DAG = 'SUB_DAG',
>>>>>>> d03277fe
}

export const NODE_TYPES = {
  [NodeTypeNames.EXECUTION]: ExecutionNode,
<<<<<<< HEAD
  [NodeTypeNames.ARTIFACT]: ArtifactNode,
=======
  [NodeTypeNames.SUB_DAG]: SubDagNode,
>>>>>>> d03277fe
};

export enum TaskType {
  EXECUTOR,
  DAG,
}

interface ComponentSpecPair {
  componentRefName: string;
  componentSpec: ComponentSpec;
}

export type PipelineFlowElement = FlowElement<FlowElementDataBase>;

/**
 * Convert static IR to Reactflow compatible graph description.
 * @param spec KFP v2 Pipeline definition
 * @returns Graph visualization as Reactflow elements (nodes and edges)
 */
export function convertFlowElements(spec: PipelineSpec): Elements {
  // Find all tasks      --> nodes
  // Find all depdencies --> edges
  const root = spec.getRoot();
  if (!root) {
    throw new Error('root not found in pipeline spec.');
  }

  return buildDag(spec, root);
}

export function convertSubDagToFlowElements(spec: PipelineSpec, layers: string[]): Elements {
  let componentSpec = spec.getRoot();
  if (!componentSpec) {
    throw new Error('root not found in pipeline spec.');
  }

  const componentsMap = spec.getComponentsMap();
  for (let index = 1; index < layers.length; index++) {
    const tasksMap = componentSpec?.getDag()?.getTasksMap();
    if (!tasksMap) {
      throw new Error("Unable to get task maps from Pipeline Spec's dag.");
    }
    const pipelineTaskSpec = tasksMap.get(layers[index]);
    const componetRef = pipelineTaskSpec?.getComponentRef();
    const componentName = componetRef?.getName();
    if (!componentName) {
      throw new Error(
        'Unable to find the component reference for task name: ' +
          pipelineTaskSpec?.getTaskInfo()?.getName(),
      );
    }
    componentSpec = componentsMap.get(componentName);
    if (!componentSpec) {
      throw new Error('Component not found in pipeline spec. Component name: ' + componentName);
    }
  }

  return buildDag(spec, componentSpec);
}

/**
 * Build single layer graph of a pipeline definition in Reactflow.
 * @param pipelineSpec Full pipeline definition
 * @param componentSpec Designated layer of a DAG/sub-DAG as part of pipelineSpec
 * @returns Graph visualization as Reactflow elements (nodes and edges)
 */
function buildDag(pipelineSpec: PipelineSpec, componentSpec: ComponentSpec): Elements {
  const dag = componentSpec.getDag();
  if (!dag) {
    throw new Error('dag not found in component spec.');
  }

  const componentsMap = pipelineSpec.getComponentsMap();
  let flowGraph: FlowElement[] = [];

  const tasksMap = dag.getTasksMap();
  console.log('tasksMap count: ' + tasksMap.getLength());

  addTaskNodes(tasksMap, componentsMap, flowGraph);
  addArtifactNodes(tasksMap, componentsMap, flowGraph);

  addTaskToArtifactEdges(tasksMap, componentsMap, flowGraph);
  addArtifactToTaskEdges(tasksMap, componentsMap, flowGraph);
  addTaskToTaskEdges(tasksMap, flowGraph);

  return buildGraphLayout(flowGraph);
}

function addTaskNodes(
  tasksMap: jspb.Map<string, PipelineTaskSpec>,
  componentsMap: jspb.Map<string, ComponentSpec>,
  flowGraph: PipelineFlowElement[],
) {
  // Add tasks as nodes to the Reactflow graph.
  tasksMap.forEach((taskSpec, taskKey) => {
    const componentPair = getComponent(taskKey, taskSpec, componentsMap);
    if (componentPair === undefined) {
      return;
    }
    const { componentRefName, componentSpec } = componentPair;

    // Component can be either an executor or subDAG,
    // If this is executor, add the node directly.
    // If subDAG, add a node which can represent expandable graph.
    const name = taskSpec?.getTaskInfo()?.getName() || '';
    if (componentSpec.getExecutorLabel().length > 0) {
      // executor label exists means this is a single execution node.
      const node: Node<FlowElementDataBase> = {
        id: getTaskNodeKey(taskKey), // Assume that key of `tasks` in `dag` is unique.
        data: { label: name, taskType: TaskType.EXECUTOR },
        position: { x: 100, y: 200 },
        type: NodeTypeNames.EXECUTION,
      };
      flowGraph.push(node);
    } else if (componentSpec.hasDag()) {
      // dag exists means this is a sub-DAG instance.
      const node: Node<FlowElementDataBase> = {
        id: getTaskNodeKey(taskKey),
        data: { label: 'DAG: ' + name, taskType: TaskType.DAG },
        position: { x: 100, y: 200 },
        type: NodeTypeNames.SUB_DAG,
      };
      flowGraph.push(node);
    } else {
      console.warn('Component ' + componentRefName + ' has neither `executorLabel` nor `dag`');
    }
  });
}

function addArtifactNodes(
  tasksMap: jspb.Map<string, PipelineTaskSpec>,
  componentsMap: jspb.Map<string, ComponentSpec>,
  flowGraph: PipelineFlowElement[],
) {
  tasksMap.forEach((taskSpec, taskKey) => {
    const componentPair = getComponent(taskKey, taskSpec, componentsMap);
    if (componentPair === undefined) {
      return;
    }
    const { componentSpec } = componentPair;

    // Find all artifacts --> nodes with custom style
    // Input: components -> key/value -> inputDefinitions -> artifacts -> name/key
    // Output: components -> key/value -> outputDefinitions -> artifacts -> name/key
    // Calculate Output in this function.
    const outputDefinitions = componentSpec.getOutputDefinitions();
    if (!outputDefinitions) return;
    const artifacts = outputDefinitions.getArtifactsMap();
    artifacts.forEach((artifactSpec, artifactKey) => {
      const node: Node<FlowElementDataBase> = {
        id: getArtifactNodeKey(taskKey, artifactKey),
        data: { label: artifactSpec.getArtifactType()?.getSchemaTitle() + ': ' + artifactKey },
        position: { x: 300, y: 200 },
        type: NodeTypeNames.ARTIFACT,
      };
      flowGraph.push(node);
    });
  });
}

function addTaskToArtifactEdges(
  tasksMap: jspb.Map<string, PipelineTaskSpec>,
  componentsMap: jspb.Map<string, ComponentSpec>,
  flowGraph: PipelineFlowElement[],
) {
  // Find output and input artifacts --> edges
  // Task to Artifact: components -> key/value -> outputDefinitions -> artifacts -> key
  tasksMap.forEach((taskSpec, taskKey) => {
    const componentPair = getComponent(taskKey, taskSpec, componentsMap);
    if (componentPair === undefined) {
      return;
    }
    const { componentSpec } = componentPair;
    const outputDefinitions = componentSpec.getOutputDefinitions();
    if (!outputDefinitions) return;
    const artifacts = outputDefinitions.getArtifactsMap();
    artifacts.forEach((artifactSpec, artifactKey) => {
      const edge: Edge = {
        id: getTaskToArtifactEdgeKey(taskKey, artifactKey),
        source: getTaskNodeKey(taskKey),
        target: getArtifactNodeKey(taskKey, artifactKey),
        arrowHeadType: ArrowHeadType.ArrowClosed,
      };
      flowGraph.push(edge);
    });
  });
}

function addArtifactToTaskEdges(
  tasksMap: jspb.Map<string, PipelineTaskSpec>,
  componentsMap: jspb.Map<string, ComponentSpec>,
  flowGraph: PipelineFlowElement[],
) {
  // Artifact to Task: root -> dag -> tasks -> key/value -> inputs -> artifacts -> key/value
  //                   -> taskOutputArtifact -> outputArtifactKey+producerTask
  tasksMap.forEach((taskSpec, inputTaskKey) => {
    const inputs = taskSpec.getInputs();
    if (!inputs) {
      return;
    }
    const artifacts = inputs.getArtifactsMap();
    artifacts.forEach((artifactSpec, artifactKey) => {
      const taskOutputArtifact = artifactSpec.getTaskOutputArtifact();
      if (!taskOutputArtifact) {
        return;
      }
      const outputArtifactKey = taskOutputArtifact.getOutputArtifactKey();
      const producerTask = taskOutputArtifact.getProducerTask();
      const edge: Edge = {
        id: getArtifactToTaskEdgeKey(outputArtifactKey, inputTaskKey),
        source: getArtifactNodeKey(producerTask, outputArtifactKey),
        target: getTaskNodeKey(inputTaskKey),
        arrowHeadType: ArrowHeadType.ArrowClosed,
      };
      flowGraph.push(edge);
    });
  });
}

function addTaskToTaskEdges(
  tasksMap: jspb.Map<string, PipelineTaskSpec>,
  flowGraph: PipelineFlowElement[],
) {
  const edgeKeys = new Map<String, Edge>();
  // Input Parameters: inputs => parameters => taskOutputParameter => producerTask
  tasksMap.forEach((taskSpec, inputTaskKey) => {
    const inputs = taskSpec.getInputs();
    if (!inputs) {
      return;
    }
    const parameters = inputs.getParametersMap();
    parameters.forEach((paramSpec, paramName) => {
      const taskOutputParameter = paramSpec.getTaskOutputParameter();
      if (taskOutputParameter) {
        const producerTask = taskOutputParameter.getProducerTask();
        const edgeId = getTaskToTaskEdgeKey(producerTask, inputTaskKey);
        if (edgeKeys.has(edgeId)) {
          return;
        }

        const edge: Edge = {
          // id is combination of producerTask+inputTask
          id: edgeId,
          source: getTaskNodeKey(producerTask),
          target: getTaskNodeKey(inputTaskKey),
          // TODO(zijianjoy): This node styling is temporarily.
          arrowHeadType: ArrowHeadType.ArrowClosed,
        };
        flowGraph.push(edge);
        edgeKeys.set(edgeId, edge);
      }
    });
  });

  // DependentTasks: task => dependentTasks list
  tasksMap.forEach((taskSpec, inputTaskKey) => {
    const dependentTasks = taskSpec.getDependentTasksList();
    if (!dependentTasks) {
      return;
    }
    dependentTasks.forEach(upStreamTaskName => {
      const edgeId = getTaskToTaskEdgeKey(upStreamTaskName, inputTaskKey);
      if (edgeKeys.has(edgeId)) {
        return;
      }

      const edge: Edge = {
        // id is combination of producerTask+inputTask
        id: edgeId,
        source: getTaskNodeKey(upStreamTaskName),
        target: getTaskNodeKey(inputTaskKey),
        // TODO(zijianjoy): This node styling is temporarily.
        arrowHeadType: ArrowHeadType.ArrowClosed,
      };
      flowGraph.push(edge);
      edgeKeys.set(edgeId, edge);
    });
  });
}

function buildGraphLayout(flowGraph: PipelineFlowElement[]) {
  const dagreGraph = new dagre.graphlib.Graph();
  dagreGraph.setDefaultEdgeLabel(() => ({}));
  dagreGraph.setGraph({ rankdir: 'TB' });

  flowGraph.forEach(el => {
    if (isNode(el)) {
      dagreGraph.setNode(el.id, { width: nodeWidth, height: nodeHeight });
    } else {
      dagreGraph.setEdge(el.source, el.target);
    }
  });

  dagre.layout(dagreGraph);

  return flowGraph.map(el => {
    if (isNode(el)) {
      const nodeWithPosition = dagreGraph.node(el.id);
      el.sourcePosition = Position.Bottom;
      el.targetPosition = Position.Top;

      // unfortunately we need this little hack to pass a slightly different position
      // to notify react flow about the change. Moreover we are shifting the dagre node position
      // (anchor=center center) to the top left so it matches the react flow node anchor point (top left).
      el.position = {
        x: nodeWithPosition.x - nodeWidth / 2 + Math.random() / 1000,
        y: nodeWithPosition.y - nodeHeight / 2,
      };
    }
    return el;
  });
}

function getComponent(
  taskKey: string,
  taskSpec: PipelineTaskSpec,
  componentsMap: jspb.Map<string, ComponentSpec>,
): ComponentSpecPair | undefined {
  const componentRef = taskSpec.getComponentRef();
  if (componentRef === undefined) {
    console.warn('ComponentRef not found for task: ' + taskKey);
    return undefined;
  }
  const componentRefName = componentRef.getName();
  if (!componentsMap.has(componentRefName)) {
    console.warn(
      `Cannot find componentRef name ${componentRefName} from pipeline's components Map`,
    );
    return undefined;
  }
  const componentSpec = componentsMap.get(componentRefName);
  if (componentSpec === undefined) {
    console.warn('Component undefined for componentRef name: ' + componentRefName);
    return undefined;
  }
  return { componentRefName, componentSpec };
}

const TASK_NODE_KEY_PREFIX = 'task.';
function getTaskNodeKey(taskKey: string) {
  return TASK_NODE_KEY_PREFIX + taskKey;
}

export function getTaskKeyFromNodeKey(nodeKey: string) {
  if (!nodeKey.startsWith(TASK_NODE_KEY_PREFIX)) {
    throw new Error('Task nodeKey: ' + nodeKey + " doesn't start with " + TASK_NODE_KEY_PREFIX);
  }
  return nodeKey.substr(TASK_NODE_KEY_PREFIX.length);
}

function getArtifactNodeKey(taskKey: string, artifactKey: string): string {
  // id is in pattern artifact.producerTaskKey.outputArtifactKey
  // Because task name and artifact name cannot contain dot in python.
  return 'artifact.' + taskKey + '.' + artifactKey;
}

function getTaskToArtifactEdgeKey(taskKey: string, artifactKey: string): string {
  // id is in pattern outedge.producerTaskKey.outputArtifactKey
  return 'outedge.' + taskKey + '.' + artifactKey;
}

function getArtifactToTaskEdgeKey(outputArtifactKey: string, inputTaskKey: string): string {
  // id is in pattern of inedge.artifactKey.inputTaskKey
  return 'inedge.' + outputArtifactKey + '.' + inputTaskKey;
}

function getTaskToTaskEdgeKey(producerTask: string, inputTaskKey: string) {
  // id is in pattern of paramedge.producerTaskKey.inputTaskKey
  return 'paramedge.' + producerTask + '.' + inputTaskKey;
}<|MERGE_RESOLUTION|>--- conflicted
+++ resolved
@@ -23,11 +23,8 @@
   Node,
   Position,
 } from 'react-flow-renderer';
-<<<<<<< HEAD
 import ArtifactNode from 'src/components/graph/ArtifactNode';
-=======
 import { FlowElementDataBase } from 'src/components/graph/Constants';
->>>>>>> d03277fe
 import ExecutionNode from 'src/components/graph/ExecutionNode';
 import SubDagNode from 'src/components/graph/SubDagNode';
 import { ComponentSpec, PipelineSpec } from 'src/generated/pipeline_spec';
@@ -38,20 +35,14 @@
 
 export enum NodeTypeNames {
   EXECUTION = 'EXECUTION',
-<<<<<<< HEAD
   ARTIFACT = 'ARTIFACT',
-=======
   SUB_DAG = 'SUB_DAG',
->>>>>>> d03277fe
 }
 
 export const NODE_TYPES = {
   [NodeTypeNames.EXECUTION]: ExecutionNode,
-<<<<<<< HEAD
   [NodeTypeNames.ARTIFACT]: ArtifactNode,
-=======
   [NodeTypeNames.SUB_DAG]: SubDagNode,
->>>>>>> d03277fe
 };
 
 export enum TaskType {
