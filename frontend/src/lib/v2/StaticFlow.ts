--- conflicted
+++ resolved
@@ -14,10 +14,6 @@
 
 import dagre from 'dagre';
 import * as jspb from 'google-protobuf';
-<<<<<<< HEAD
-import { Edge, Elements, FlowElement, isNode, Node, Position } from 'react-flow-renderer';
-import ExecutionNode from 'src/components/graph/ExecutionNode';
-=======
 import {
   ArrowHeadType,
   Edge,
@@ -27,7 +23,7 @@
   Node,
   Position,
 } from 'react-flow-renderer';
->>>>>>> 39f5b6b7
+import ExecutionNode from 'src/components/graph/ExecutionNode';
 import { ComponentSpec, PipelineSpec } from 'src/generated/pipeline_spec';
 import { PipelineTaskSpec } from 'src/generated/pipeline_spec/pipeline_spec_pb';
 
