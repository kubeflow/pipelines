--- conflicted
+++ resolved
@@ -62,7 +62,6 @@
   padding: 10px;
 }
 
-<<<<<<< HEAD
 paper-button:hover {
   @apply --shadow-elevation-3dp;
 }
@@ -78,8 +77,6 @@
   border-left: 1px solid var(--line-color);
 }
 
-=======
->>>>>>> 31dce6e0
 .action-button {
   background-color: var(--accent-color);
   color: white;
