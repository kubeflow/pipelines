--- conflicted
+++ resolved
@@ -399,7 +399,6 @@
     );
     await TestUtils.flushPromises();
 
-<<<<<<< HEAD
     await waitFor(() => {
       screen.getByText('An error is preventing the Scalar Metrics from being displayed.');
 
@@ -418,24 +417,6 @@
         screen.queryByText('An error is preventing the Confusion Matrix from being displayed.'),
       ).toBeNull();
     });
-=======
-    screen.getByText('There are no Scalar Metrics artifacts available on the selected runs.');
-
-    fireEvent.click(screen.getByText('Confusion Matrix'));
-    screen.getByText('There are no Confusion Matrix artifacts available on the selected runs.');
-    expect(
-      screen.queryByText('There are no Scalar Metrics artifacts available on the selected runs.'),
-    ).toBeNull();
-
-    fireEvent.click(screen.getByText('Confusion Matrix'));
-    screen.getByText('There are no Confusion Matrix artifacts available on the selected runs.');
-
-    fireEvent.click(screen.getByText('Scalar Metrics'));
-    screen.getByText('There are no Scalar Metrics artifacts available on the selected runs.');
-    expect(
-      screen.queryByText('There are no Confusion Matrix artifacts available on the selected runs.'),
-    ).toBeNull();
->>>>>>> 9842d2c0
   });
 
   it('Metrics tabs have no content loaded as artifacts are not present', async () => {
