/*
 * Copyright 2022 The Kubeflow Authors
 *
 * Licensed under the Apache License, Version 2.0 (the "License");
 * you may not use this file except in compliance with the License.
 * You may obtain a copy of the License at
 *
 * https://www.apache.org/licenses/LICENSE-2.0
 *
 * Unless required by applicable law or agreed to in writing, software
 * distributed under the License is distributed on an "AS IS" BASIS,
 * WITHOUT WARRANTIES OR CONDITIONS OF ANY KIND, either express or implied.
 * See the License for the specific language governing permissions and
 * limitations under the License.
 */

import { fireEvent, render, screen, waitFor } from '@testing-library/react';
import fs from 'fs';
import 'jest';
import React from 'react';
import { testBestPractices } from 'src/TestUtils';
import { CommonTestWrapper } from 'src/TestWrapper';
import {
  ApiExperiment,
  ApiExperimentStorageState,
  ApiListExperimentsResponse,
} from '../apis/experiment';
import { ApiFilter, PredicateOp } from '../apis/filter';
import { ApiJob } from '../apis/job';
import {
  ApiListPipelinesResponse,
  ApiListPipelineVersionsResponse,
  ApiPipeline,
} from '../apis/pipeline';
import { ApiRelationship, ApiResourceType, ApiRunDetail } from '../apis/run';
import { NameWithTooltip } from '../components/CustomTableNameColumn';
import { QUERY_PARAMS, RoutePage } from '../components/Router';
import { Apis, ExperimentSortKeys } from '../lib/Apis';
import NewRunV2 from './NewRunV2';
import { PageProps } from './Page';

const V2_PIPELINESPEC_PATH = 'src/data/test/xgboost_sample_pipeline.yaml';
const v2YamlTemplateString = fs.readFileSync(V2_PIPELINESPEC_PATH, 'utf8');

testBestPractices();

describe('NewRunV2', () => {
  const TEST_RUN_ID = 'test-run-id';
  const TEST_RECURRING_RUN_ID = 'test-recurring-run-id';
  const ORIGINAL_TEST_PIPELINE_ID = 'test-pipeline-id';
  const ORIGINAL_TEST_PIPELINE_NAME = 'test pipeline';
  const ORIGINAL_TEST_PIPELINE_VERSION_ID = 'test-pipeline-version-id';
  const ORIGINAL_TEST_PIPELINE_VERSION_NAME = 'test pipeline version';
  const ORIGINAL_TEST_PIPELINE: ApiPipeline = {
    created_at: new Date(2018, 8, 5, 4, 3, 2),
    description: '',
    id: 'test-pipeline-id',
    name: 'test pipeline',
    parameters: [{ name: 'param1', value: 'value1' }],
    default_version: {
      id: 'test-pipeline-version-id',
      description: '',
      name: ORIGINAL_TEST_PIPELINE_VERSION_NAME,
    },
  };
  const ORIGINAL_TEST_PIPELINE_VERSION = {
    id: 'test-pipeline-version-id',
    name: ORIGINAL_TEST_PIPELINE_VERSION_NAME,
    description: '',
  };

  const NEW_TEST_PIPELINE_ID = 'new-test-pipeline-id';
  const NEW_TEST_PIPELINE_NAME = 'new-test-pipeline';
  const NEW_TEST_PIPELINE_VERSION_ID = 'new-test-pipeline-version-id';
  const NEW_TEST_PIPELINE_VERSION_NAME = 'new-test-pipeline-version';
  const NEW_TEST_PIPELINE: ApiPipeline = {
    created_at: new Date(2018, 8, 7, 6, 5, 4),
    description: '',
    id: 'new-test-pipeline-id',
    name: 'new-test-pipeline',
    parameters: [{ name: 'param1', value: 'value1' }],
    default_version: {
      id: 'new-test-pipeline-version-id',
      description: '',
      name: NEW_TEST_PIPELINE_VERSION_NAME,
    },
  };
  const NEW_TEST_PIPELINE_VERSION = {
    id: 'new-test-pipeline-version-id',
    name: NEW_TEST_PIPELINE_VERSION_NAME,
    description: '',
  };
  const TEST_RESOURCE_REFERENCE = [
    {
      key: {
        id: '275ea11d-ac63-4ce3-bc33-ec81981ed56b',
        type: ApiResourceType.EXPERIMENT,
      },
      relationship: ApiRelationship.OWNER,
    },
    {
      key: {
        id: ORIGINAL_TEST_PIPELINE_VERSION_ID,
        type: ApiResourceType.PIPELINEVERSION,
      },
      relationship: ApiRelationship.CREATOR,
    },
  ];

  // Reponse from BE while POST a run for creating New UI-Run
  const API_UI_CREATED_NEW_RUN_DETAILS: ApiRunDetail = {
    pipeline_runtime: {
      workflow_manifest: '',
    },
    run: {
      created_at: new Date('2021-05-17T20:58:23.000Z'),
      description: 'V2 xgboost',
      finished_at: new Date('2021-05-18T21:01:23.000Z'),
      id: TEST_RUN_ID,
      name: 'Run of v2-xgboost-ilbo',
      pipeline_spec: {
        pipeline_manifest: v2YamlTemplateString,
        runtime_config: { parameters: { intParam: 123 } },
      },
      resource_references: TEST_RESOURCE_REFERENCE,
      scheduled_at: new Date('2021-05-17T20:58:23.000Z'),
      status: 'Succeeded',
    },
  };

  const API_UI_CREATED_NEW_RECURRING_RUN_DETAILS: ApiJob = {
    created_at: new Date('2021-05-17T20:58:23.000Z'),
    description: 'V2 xgboost',
    id: TEST_RECURRING_RUN_ID,
    name: 'Run of v2-xgboost-ilbo',
    pipeline_spec: {
      pipeline_manifest: v2YamlTemplateString,
    },
  };

  // Reponse from BE while POST a run for cloning UI-Run
  const API_UI_CREATED_CLONING_RUN_DETAILS: ApiRunDetail = {
    pipeline_runtime: {
      workflow_manifest: '',
    },
    run: {
      created_at: new Date('2022-08-12T20:58:23.000Z'),
      description: 'V2 xgboost',
      finished_at: new Date('2022-08-12T21:01:23.000Z'),
      id: 'test-clone-ui-run-id',
      name: 'Clone of Run of v2-xgboost-ilbo',
      pipeline_spec: {
        pipeline_manifest: v2YamlTemplateString,
        runtime_config: { parameters: { intParam: 123 } },
      },
      resource_references: TEST_RESOURCE_REFERENCE,
      scheduled_at: new Date('2022-08-12T20:58:23.000Z'),
      status: 'Succeeded',
    },
  };

  // Reponse from BE while SDK POST a new run for Creating run
  const API_SDK_CREATED_NEW_RUN_DETAILS: ApiRunDetail = {
    pipeline_runtime: {
      workflow_manifest: '',
    },
    run: {
      created_at: new Date('2021-05-17T20:58:23.000Z'),
      description: 'V2 xgboost',
      finished_at: new Date('2021-05-17T21:01:23.000Z'),
      id: 'test-clone-sdk-run-id',
      name: 'Run of v2-xgboost-ilbo',
      pipeline_spec: {
        pipeline_manifest: v2YamlTemplateString,
        runtime_config: { parameters: { intParam: 123 } },
      },
      resource_references: [
        {
          key: {
            id: '275ea11d-ac63-4ce3-bc33-ec81981ed56b',
            type: ApiResourceType.EXPERIMENT,
          },
          relationship: ApiRelationship.OWNER,
        },
      ],
      scheduled_at: new Date('2021-05-17T20:58:23.000Z'),
      status: 'Succeeded',
    },
  };

  // Reponse from BE while POST a run for cloning SDK-Run
  const API_SDK_CREATED_CLONING_RUN_DETAILS: ApiRunDetail = {
    pipeline_runtime: {
      workflow_manifest: '',
    },
    run: {
      created_at: new Date('2022-08-12T20:58:23.000Z'),
      description: 'V2 xgboost',
      finished_at: new Date('2022-08-12T21:01:23.000Z'),
      id: 'test-clone-sdk-run-id',
      name: 'Clone of Run of v2-xgboost-ilbo',
      pipeline_spec: {
        pipeline_manifest: v2YamlTemplateString,
        runtime_config: { parameters: { intParam: 123 } },
      },
      resource_references: [
        {
          key: {
            id: '275ea11d-ac63-4ce3-bc33-ec81981ed56b',
            type: ApiResourceType.EXPERIMENT,
          },
          relationship: ApiRelationship.OWNER,
        },
      ],
      scheduled_at: new Date('2022-08-12T20:58:23.000Z'),
      status: 'Succeeded',
    },
  };

  const API_UI_CREATED_NEW_RECURRING_RUN_DETAILS: ApiJob = {
    created_at: new Date('2021-05-17T20:58:23.000Z'),
    description: 'V2 xgboost',
    id: TEST_RECURRING_RUN_ID,
    name: 'Run of v2-xgboost-ilbo',
    pipeline_spec: {
      pipeline_manifest: v2YamlTemplateString,
      runtime_config: { parameters: { intParam: 123 } },
    },
    resource_references: TEST_RESOURCE_REFERENCE,
    trigger: {
      periodic_schedule: { interval_second: '3600' },
    },
    max_concurrency: '10',
  };

  const API_UI_CREATED_CLONING_RECURRING_RUN_DETAILS: ApiJob = {
    created_at: new Date('2023-01-04T20:58:23.000Z'),
    description: 'V2 xgboost',
    id: 'test-clone-ui-recurring-run-id',
    name: 'Clone of Run of v2-xgboost-ilbo',
    pipeline_spec: {
      pipeline_manifest: v2YamlTemplateString,
      runtime_config: { parameters: { intParam: 123 } },
    },
    resource_references: TEST_RESOURCE_REFERENCE,
    trigger: {
      periodic_schedule: { interval_second: '3600' },
    },
    max_concurrency: '10',
  };

  const API_SDK_CREATED_NEW_RECURRING_RUN_DETAILS: ApiJob = {
    created_at: new Date('2021-05-17T20:58:23.000Z'),
    description: 'V2 xgboost',
    id: TEST_RECURRING_RUN_ID,
    name: 'Run of v2-xgboost-ilbo',
    pipeline_spec: {
      pipeline_manifest: v2YamlTemplateString,
      runtime_config: { parameters: { intParam: 123 } },
    },
    resource_references: [
      {
        key: {
          id: '275ea11d-ac63-4ce3-bc33-ec81981ed56b',
          type: ApiResourceType.EXPERIMENT,
        },
        relationship: ApiRelationship.OWNER,
      },
    ],
    trigger: {
      periodic_schedule: { interval_second: '3600' },
    },
    max_concurrency: '10',
  };

  const API_SDK_CREATED_CLONING_RECURRING_RUN_DETAILS: ApiJob = {
    created_at: new Date('2023-01-04T20:58:23.000Z'),
    description: 'V2 xgboost',
    id: 'test-clone-ui-recurring-run-id',
    name: 'Clone of Run of v2-xgboost-ilbo',
    pipeline_spec: {
      pipeline_manifest: v2YamlTemplateString,
      runtime_config: { parameters: { intParam: 123 } },
    },
    resource_references: [
      {
        key: {
          id: '275ea11d-ac63-4ce3-bc33-ec81981ed56b',
          type: ApiResourceType.EXPERIMENT,
        },
        relationship: ApiRelationship.OWNER,
      },
    ],
    trigger: {
      periodic_schedule: { interval_second: '3600' },
    },
    max_concurrency: '10',
  };

  const DEFAULT_EXPERIMENT: ApiExperiment = {
    created_at: new Date('2022-07-14T21:26:58Z'),
    id: '796eb126-dd76-44de-a21f-d70010c6a029',
    name: 'Default',
    storage_state: ApiExperimentStorageState.AVAILABLE,
  };

  const NEW_EXPERIMENT: ApiExperiment = {
    created_at: new Date('2022-07-26T17:44:28Z'),
    id: 'f66a1cee-b7cb-43f0-a3c2-6ec169c9a9b1',
    name: 'new-experiment',
    storage_state: ApiExperimentStorageState.AVAILABLE,
  };

  const historyPushSpy = jest.fn();
  const historyReplaceSpy = jest.fn();
  const updateBannerSpy = jest.fn();
  const updateDialogSpy = jest.fn();
  const updateSnackbarSpy = jest.fn();
  const updateToolbarSpy = jest.fn();
  function generatePropsNewRun(): PageProps {
    return {
      history: { push: historyPushSpy, replace: historyReplaceSpy } as any,
      location: {
        pathname: RoutePage.NEW_RUN,
        search: `?${QUERY_PARAMS.pipelineId}=${ORIGINAL_TEST_PIPELINE_ID}&${QUERY_PARAMS.pipelineVersionId}=${ORIGINAL_TEST_PIPELINE_VERSION_ID}`,
      } as any,
      match: '' as any,
      toolbarProps: { actions: {}, breadcrumbs: [], pageTitle: 'Start a new run' },
      updateBanner: updateBannerSpy,
      updateDialog: updateDialogSpy,
      updateSnackbar: updateSnackbarSpy,
      updateToolbar: updateToolbarSpy,
    };
  }
  function generatePropsClonedRun(): PageProps {
    return {
      history: { push: historyPushSpy, replace: historyReplaceSpy } as any,
      location: {
        pathname: RoutePage.NEW_RUN,
        search: `?${QUERY_PARAMS.cloneFromRun}=${TEST_RUN_ID}`,
      } as any,
      match: '' as any,
      toolbarProps: { actions: {}, breadcrumbs: [], pageTitle: 'Clone a run' },
      updateBanner: updateBannerSpy,
      updateDialog: updateDialogSpy,
      updateSnackbar: updateSnackbarSpy,
      updateToolbar: updateToolbarSpy,
    };
  }

  beforeEach(() => {});

  it('Fulfill default run value (start a new run)', async () => {
    const getPipelineSpy = jest.spyOn(Apis.pipelineServiceApi, 'getPipeline');
    getPipelineSpy.mockResolvedValue(ORIGINAL_TEST_PIPELINE);
    const getPipelineVersionSpy = jest.spyOn(Apis.pipelineServiceApi, 'getPipelineVersion');
    getPipelineVersionSpy.mockResolvedValue(ORIGINAL_TEST_PIPELINE_VERSION);
    const getPipelineVersionTemplateSpy = jest.spyOn(
      Apis.pipelineServiceApi,
      'getPipelineVersionTemplate',
    );
    getPipelineVersionTemplateSpy.mockImplementation(() =>
      Promise.resolve({ template: v2YamlTemplateString }),
    );
    render(
      <CommonTestWrapper>
        <NewRunV2
          {...generatePropsNewRun()}
          existingRunId='e0115ac1-0479-4194-a22d-01e65e09a32b'
          apiRun={undefined}
          originalRecurringRunId={null}
          apiRecurringRun={undefined}
          existingPipeline={ORIGINAL_TEST_PIPELINE}
          handlePipelineIdChange={jest.fn()}
          existingPipelineVersion={ORIGINAL_TEST_PIPELINE_VERSION}
          handlePipelineVersionIdChange={jest.fn()}
          templateString={v2YamlTemplateString}
          chosenExperiment={undefined}
        />
      </CommonTestWrapper>,
    );

    await screen.findByDisplayValue(ORIGINAL_TEST_PIPELINE_NAME);
    await screen.findByDisplayValue(ORIGINAL_TEST_PIPELINE_VERSION_NAME);
    await screen.findByDisplayValue((content, _) =>
      content.startsWith(`Run of ${ORIGINAL_TEST_PIPELINE_VERSION_NAME}`),
    );
  });

  it('Submit run ', async () => {
    const getPipelineSpy = jest.spyOn(Apis.pipelineServiceApi, 'getPipeline');
    getPipelineSpy.mockResolvedValue(ORIGINAL_TEST_PIPELINE);
    const getPipelineVersionSpy = jest.spyOn(Apis.pipelineServiceApi, 'getPipelineVersion');
    getPipelineVersionSpy.mockResolvedValue(ORIGINAL_TEST_PIPELINE_VERSION);
    const getPipelineVersionTemplateSpy = jest.spyOn(
      Apis.pipelineServiceApi,
      'getPipelineVersionTemplate',
    );
    getPipelineVersionTemplateSpy.mockImplementation(() =>
      Promise.resolve({ template: v2YamlTemplateString }),
    );
    render(
      <CommonTestWrapper>
        <NewRunV2
          {...generatePropsNewRun()}
          existingRunId='e0115ac1-0479-4194-a22d-01e65e09a32b'
          apiRun={undefined}
          originalRecurringRunId={null}
          apiRecurringRun={undefined}
          existingPipeline={ORIGINAL_TEST_PIPELINE}
          handlePipelineIdChange={jest.fn()}
          existingPipelineVersion={ORIGINAL_TEST_PIPELINE_VERSION}
          handlePipelineVersionIdChange={jest.fn()}
          templateString={v2YamlTemplateString}
          chosenExperiment={undefined}
        />
      </CommonTestWrapper>,
    );

    const startButton = await screen.findByText('Start');
    expect(startButton.closest('button')?.disabled).toEqual(false);
  });

  it('allows updating the run name (start a new run)', async () => {
    // TODO(jlyaoyuli): create a new test file for NewRunSwitcher and move the following test to it.
    const getPipelineSpy = jest.spyOn(Apis.pipelineServiceApi, 'getPipeline');
    getPipelineSpy.mockResolvedValue(ORIGINAL_TEST_PIPELINE);
    const getPipelineVersionSpy = jest.spyOn(Apis.pipelineServiceApi, 'getPipelineVersion');
    getPipelineVersionSpy.mockResolvedValue(ORIGINAL_TEST_PIPELINE_VERSION);
    const getPipelineVersionTemplateSpy = jest.spyOn(
      Apis.pipelineServiceApi,
      'getPipelineVersionTemplate',
    );
    getPipelineVersionTemplateSpy.mockImplementation(() =>
      Promise.resolve({ template: v2YamlTemplateString }),
    );
    render(
      <CommonTestWrapper>
        <NewRunV2
          {...generatePropsNewRun()}
          existingRunId='e0115ac1-0479-4194-a22d-01e65e09a32b'
          apiRun={undefined}
          originalRecurringRunId={null}
          apiRecurringRun={undefined}
          existingPipeline={ORIGINAL_TEST_PIPELINE}
          handlePipelineIdChange={jest.fn()}
          existingPipelineVersion={ORIGINAL_TEST_PIPELINE_VERSION}
          handlePipelineVersionIdChange={jest.fn()}
          templateString={v2YamlTemplateString}
          chosenExperiment={undefined}
        />
      </CommonTestWrapper>,
    );

    const runNameInput = await screen.findByDisplayValue((content, _) =>
      content.startsWith(`Run of ${ORIGINAL_TEST_PIPELINE_VERSION_NAME}`),
    );
    fireEvent.change(runNameInput, { target: { value: 'Run with custom name' } });
    expect(runNameInput.closest('input')?.value).toBe('Run with custom name');
  });

  describe('starting a new run', () => {
    it('disable start button if no run name (start a new run)', async () => {
      const getPipelineSpy = jest.spyOn(Apis.pipelineServiceApi, 'getPipeline');
      getPipelineSpy.mockResolvedValue(ORIGINAL_TEST_PIPELINE);
      const getPipelineVersionSpy = jest.spyOn(Apis.pipelineServiceApi, 'getPipelineVersion');
      getPipelineVersionSpy.mockResolvedValue(ORIGINAL_TEST_PIPELINE_VERSION);
      const getPipelineVersionTemplateSpy = jest.spyOn(
        Apis.pipelineServiceApi,
        'getPipelineVersionTemplate',
      );
      getPipelineVersionTemplateSpy.mockImplementation(() =>
        Promise.resolve({ template: v2YamlTemplateString }),
      );
      render(
        <CommonTestWrapper>
          <NewRunV2
            {...generatePropsNewRun()}
            existingRunId={null}
            apiRun={undefined}
            originalRecurringRunId={null}
            apiRecurringRun={undefined}
            existingPipeline={ORIGINAL_TEST_PIPELINE}
            handlePipelineIdChange={jest.fn()}
            existingPipelineVersion={ORIGINAL_TEST_PIPELINE_VERSION}
            handlePipelineVersionIdChange={jest.fn()}
            templateString={v2YamlTemplateString}
            chosenExperiment={undefined}
          />
        </CommonTestWrapper>,
      );

      const runNameInput = await screen.findByDisplayValue((content, _) =>
        content.startsWith(`Run of ${ORIGINAL_TEST_PIPELINE_VERSION_NAME}`),
      );
      fireEvent.change(runNameInput, { target: { value: '' } });

      const startButton = await screen.findByText('Start');
      expect(startButton.closest('button')?.disabled).toEqual(true);
      expect(await screen.findByText('Run name can not be empty.'));
    });

    it('submit a new run without parameter (create new run)', async () => {
      const getPipelineSpy = jest.spyOn(Apis.pipelineServiceApi, 'getPipeline');
      getPipelineSpy.mockResolvedValue(ORIGINAL_TEST_PIPELINE);
      const getPipelineVersionSpy = jest.spyOn(Apis.pipelineServiceApi, 'getPipelineVersion');
      getPipelineVersionSpy.mockResolvedValue(ORIGINAL_TEST_PIPELINE_VERSION);
      const getPipelineVersionTemplateSpy = jest.spyOn(
        Apis.pipelineServiceApi,
        'getPipelineVersionTemplate',
      );
      getPipelineVersionTemplateSpy.mockImplementation(() =>
        Promise.resolve({ template: v2YamlTemplateString }),
      );
      const createRunSpy = jest.spyOn(Apis.runServiceApi, 'createRun');
      createRunSpy.mockResolvedValue(API_UI_CREATED_NEW_RUN_DETAILS);

      render(
        <CommonTestWrapper>
          <NewRunV2
            {...generatePropsNewRun()}
            existingRunId={null}
            apiRun={undefined}
            originalRecurringRunId={null}
            apiRecurringRun={undefined}
            existingPipeline={ORIGINAL_TEST_PIPELINE}
            handlePipelineIdChange={jest.fn()}
            existingPipelineVersion={ORIGINAL_TEST_PIPELINE_VERSION}
            handlePipelineVersionIdChange={jest.fn()}
            templateString={v2YamlTemplateString}
            chosenExperiment={undefined}
          />
        </CommonTestWrapper>,
      );

      const startButton = await screen.findByText('Start');
      fireEvent.click(startButton);

      await waitFor(() => {
        expect(createRunSpy).toHaveBeenCalledWith(
          expect.objectContaining({
            description: '',
            pipeline_spec: {
              pipeline_manifest: undefined,
              runtime_config: { parameters: {}, pipeline_root: undefined },
            },
            resource_references: [
              {
                key: {
                  id: ORIGINAL_TEST_PIPELINE_VERSION_ID,
                  type: ApiResourceType.PIPELINEVERSION,
                },
                relationship: ApiRelationship.CREATOR,
              },
            ],
            service_account: '',
          }),
        );
      });
    });
  });

  describe('choose a pipeline', () => {
    it('sets the pipeline from the selector modal when confirmed', async () => {
      const listPipelineSpy = jest.spyOn(Apis.pipelineServiceApi, 'listPipelines');
      listPipelineSpy.mockImplementation(() => {
        const response: ApiListPipelinesResponse = {
          pipelines: [ORIGINAL_TEST_PIPELINE, NEW_TEST_PIPELINE],
          total_size: 2,
        };
        return response;
      });

      render(
        <CommonTestWrapper>
          <NewRunV2
            {...generatePropsNewRun()}
            namespace='test-ns'
            existingRunId={null}
            apiRun={undefined}
            originalRecurringRunId={null}
            apiRecurringRun={undefined}
            existingPipeline={ORIGINAL_TEST_PIPELINE}
            handlePipelineIdChange={jest.fn()}
            existingPipelineVersion={ORIGINAL_TEST_PIPELINE_VERSION}
            handlePipelineVersionIdChange={jest.fn()}
            templateString={v2YamlTemplateString}
            chosenExperiment={DEFAULT_EXPERIMENT}
          />
        </CommonTestWrapper>,
      );

      const choosePipelineButton = screen.getAllByText('Choose')[0];
      fireEvent.click(choosePipelineButton);

      const getPipelineSpy = jest.spyOn(Apis.pipelineServiceApi, 'getPipeline');
      getPipelineSpy.mockImplementation(() => NEW_TEST_PIPELINE);

      const expectedPipeline = await screen.findByText(NEW_TEST_PIPELINE_NAME);
      fireEvent.click(expectedPipeline);

      const usePipelineButton = screen.getByText('Use this pipeline');
      fireEvent.click(usePipelineButton);

      screen.getByDisplayValue(NEW_TEST_PIPELINE_NAME);
    });
  });

  describe('choose a pipeline version', () => {
    it('sets the pipeline version from the selector modal when confirmed', async () => {
      const listPipelineVersionSpy = jest.spyOn(Apis.pipelineServiceApi, 'listPipelineVersions');
      listPipelineVersionSpy.mockImplementation(() => {
        const response: ApiListPipelineVersionsResponse = {
          versions: [ORIGINAL_TEST_PIPELINE_VERSION, NEW_TEST_PIPELINE_VERSION],
          total_size: 2,
        };
        return response;
      });

      render(
        <CommonTestWrapper>
          <NewRunV2
            {...generatePropsNewRun()}
            namespace='test-ns'
            existingRunId={null}
            apiRun={undefined}
            originalRecurringRunId={null}
            apiRecurringRun={undefined}
            existingPipeline={ORIGINAL_TEST_PIPELINE}
            handlePipelineIdChange={jest.fn()}
            existingPipelineVersion={ORIGINAL_TEST_PIPELINE_VERSION}
            handlePipelineVersionIdChange={jest.fn()}
            templateString={v2YamlTemplateString}
            chosenExperiment={DEFAULT_EXPERIMENT}
          />
        </CommonTestWrapper>,
      );

      const choosePipelineVersionBtn = screen.getAllByText('Choose')[1];
      fireEvent.click(choosePipelineVersionBtn);

      const getPipelineVersionSpy = jest.spyOn(Apis.pipelineServiceApi, 'getPipelineVersion');
      getPipelineVersionSpy.mockImplementation(() => NEW_TEST_PIPELINE_VERSION);

      const expectedPipelineVersion = await screen.findByText(NEW_TEST_PIPELINE_VERSION_NAME);
      fireEvent.click(expectedPipelineVersion);

      const usePipelineVersionBtn = screen.getByText('Use this pipeline version');
      fireEvent.click(usePipelineVersionBtn);

      screen.getByDisplayValue(NEW_TEST_PIPELINE_VERSION_NAME);
    });
  });

  describe('choose an experiment', () => {
    it('lists available experiments by namespace if available', async () => {
      const listExperimentSpy = jest.spyOn(Apis.experimentServiceApi, 'listExperiment');
      listExperimentSpy.mockImplementation(() => {
        const response: ApiListExperimentsResponse = {
          experiments: [DEFAULT_EXPERIMENT, NEW_EXPERIMENT],
          total_size: 2,
        };
        return response;
      });

      render(
        <CommonTestWrapper>
          <NewRunV2
            {...generatePropsNewRun()}
            namespace='test-ns'
            existingRunId={null}
            apiRun={undefined}
            originalRecurringRunId={null}
            apiRecurringRun={undefined}
            existingPipeline={ORIGINAL_TEST_PIPELINE}
            handlePipelineIdChange={jest.fn()}
            existingPipelineVersion={ORIGINAL_TEST_PIPELINE_VERSION}
            handlePipelineVersionIdChange={jest.fn()}
            templateString={v2YamlTemplateString}
            chosenExperiment={DEFAULT_EXPERIMENT}
          />
        </CommonTestWrapper>,
      );

      const chooseExperimentButton = screen.getAllByText('Choose')[2];
      fireEvent.click(chooseExperimentButton);

      await waitFor(() => {
        expect(listExperimentSpy).toHaveBeenCalledWith(
          '',
          10,
          'created_at desc',
          encodeURIComponent(
            JSON.stringify({
              predicates: [
                {
                  key: 'storage_state',
                  op: PredicateOp.NOTEQUALS,
                  string_value: ApiExperimentStorageState.ARCHIVED.toString(),
                },
              ],
            } as ApiFilter),
          ),
          'NAMESPACE',
          'test-ns',
        );
      });
    });

    it('sets the experiment from the selector modal when confirmed', async () => {
      const listExperimentSpy = jest.spyOn(Apis.experimentServiceApi, 'listExperiment');
      listExperimentSpy.mockImplementation(() => {
        const response: ApiListExperimentsResponse = {
          experiments: [DEFAULT_EXPERIMENT, NEW_EXPERIMENT],
          total_size: 2,
        };
        return response;
      });

      render(
        <CommonTestWrapper>
          <NewRunV2
            {...generatePropsNewRun()}
            existingRunId={null}
            apiRun={undefined}
            originalRecurringRunId={null}
            apiRecurringRun={undefined}
            existingPipeline={ORIGINAL_TEST_PIPELINE}
            handlePipelineIdChange={jest.fn()}
            existingPipelineVersion={ORIGINAL_TEST_PIPELINE_VERSION}
            handlePipelineVersionIdChange={jest.fn()}
            templateString={v2YamlTemplateString}
            chosenExperiment={DEFAULT_EXPERIMENT}
          />
        </CommonTestWrapper>,
      );

      const chooseExperimentButton = screen.getAllByText('Choose')[2];
      fireEvent.click(chooseExperimentButton);

      const getExperimentSpy = jest.spyOn(Apis.experimentServiceApi, 'getExperiment');
      getExperimentSpy.mockImplementation(() => NEW_EXPERIMENT);

      const expectedExperiment = await screen.findByText('new-experiment');
      fireEvent.click(expectedExperiment);

      const useExperimentButton = screen.getByText('Use this experiment');
      fireEvent.click(useExperimentButton);

      screen.getByDisplayValue('new-experiment');
    });
  });

  describe('creating a recurring run', () => {
<<<<<<< HEAD
    it('submits a new recurring run', async () => {
=======
    it('displays run trigger section', async () => {
>>>>>>> d5244644
      const createJobSpy = jest.spyOn(Apis.jobServiceApi, 'createJob');
      createJobSpy.mockResolvedValue(API_UI_CREATED_NEW_RECURRING_RUN_DETAILS);

      render(
        <CommonTestWrapper>
          <NewRunV2
            {...generatePropsNewRun()}
            existingRunId={null}
            apiRun={undefined}
<<<<<<< HEAD
            originalRecurringRunId={null}
            apiRecurringRun={undefined}
=======
>>>>>>> d5244644
            existingPipeline={ORIGINAL_TEST_PIPELINE}
            handlePipelineIdChange={jest.fn()}
            existingPipelineVersion={ORIGINAL_TEST_PIPELINE_VERSION}
            handlePipelineVersionIdChange={jest.fn()}
            templateString={v2YamlTemplateString}
            chosenExperiment={DEFAULT_EXPERIMENT}
          />
        </CommonTestWrapper>,
      );

      const recurringSwitcher = screen.getByLabelText('Recurring');
      fireEvent.click(recurringSwitcher);
      screen.getByText('Run trigger');

      const startButton = await screen.findByText('Start');
      // Because start button is set false by default
      await waitFor(() => {
        expect(startButton.closest('button')?.disabled).toEqual(false);
      });
      fireEvent.click(startButton);

      await waitFor(() => {
        expect(createJobSpy).toHaveBeenCalledWith(
          expect.objectContaining({
            enabled: true,
            max_concurrency: '10',
            trigger: {
              periodic_schedule: {
                interval_second: '3600',
              },
            },
          }),
        );
      });

      await waitFor(() => {
        expect(updateSnackbarSpy).toHaveBeenLastCalledWith({
          message: 'Successfully started new recurring Run: Run of v2-xgboost-ilbo',
          open: true,
        });
      });
    });

    it('enables to change the trigger parameters.', async () => {
      const createJobSpy = jest.spyOn(Apis.jobServiceApi, 'createJob');

      render(
        <CommonTestWrapper>
          <NewRunV2
            {...generatePropsNewRun()}
            existingRunId={null}
            apiRun={undefined}
<<<<<<< HEAD
            originalRecurringRunId={null}
            apiRecurringRun={undefined}
=======
>>>>>>> d5244644
            existingPipeline={ORIGINAL_TEST_PIPELINE}
            handlePipelineIdChange={jest.fn()}
            existingPipelineVersion={ORIGINAL_TEST_PIPELINE_VERSION}
            handlePipelineVersionIdChange={jest.fn()}
            templateString={v2YamlTemplateString}
            chosenExperiment={DEFAULT_EXPERIMENT}
          />
        </CommonTestWrapper>,
      );

      const recurringSwitcher = screen.getByLabelText('Recurring');
      fireEvent.click(recurringSwitcher);

      const maxConcurrenyParam = screen.getByDisplayValue('10');
      fireEvent.change(maxConcurrenyParam, { target: { value: '5' } });

      const timeCountParam = screen.getByDisplayValue('1');
      fireEvent.change(timeCountParam, { target: { value: '5' } });

      const timeUnitDropdown = screen.getAllByText('Hours')[0];
      fireEvent.click(timeUnitDropdown);
      const minutesItem = await screen.findByText('Minutes');
      fireEvent.click(minutesItem);

      const startButton = await screen.findByText('Start');
      // Because start button is set false by default
      await waitFor(() => {
        expect(startButton.closest('button')?.disabled).toEqual(false);
      });
      fireEvent.click(startButton);

      await waitFor(() => {
        expect(createJobSpy).toHaveBeenCalledWith(
          expect.objectContaining({
            enabled: true,
            max_concurrency: '5',
            trigger: {
              periodic_schedule: {
                interval_second: '300',
              },
            },
          }),
        );
      });
    });

    it('disables the start button if max concurrent run is invalid input (non-integer)', async () => {
      render(
        <CommonTestWrapper>
          <NewRunV2
            {...generatePropsNewRun()}
            existingRunId={null}
            apiRun={undefined}
            existingPipeline={ORIGINAL_TEST_PIPELINE}
            handlePipelineIdChange={jest.fn()}
            existingPipelineVersion={ORIGINAL_TEST_PIPELINE_VERSION}
            handlePipelineVersionIdChange={jest.fn()}
            templateString={v2YamlTemplateString}
            chosenExperiment={DEFAULT_EXPERIMENT}
          />
        </CommonTestWrapper>,
      );

      const recurringSwitcher = screen.getByLabelText('Recurring');
      fireEvent.click(recurringSwitcher);

      const maxConcurrenyParam = screen.getByDisplayValue('10');
      fireEvent.change(maxConcurrenyParam, { target: { value: '10a' } });

      const startButton = await screen.findByText('Start');
      expect(startButton.closest('button')?.disabled).toEqual(true);
    });

    it('disables the start button if max concurrent run is invalid input (negative integer)', async () => {
      render(
        <CommonTestWrapper>
          <NewRunV2
            {...generatePropsNewRun()}
            existingRunId={null}
            apiRun={undefined}
            existingPipeline={ORIGINAL_TEST_PIPELINE}
            handlePipelineIdChange={jest.fn()}
            existingPipelineVersion={ORIGINAL_TEST_PIPELINE_VERSION}
            handlePipelineVersionIdChange={jest.fn()}
            templateString={v2YamlTemplateString}
            chosenExperiment={DEFAULT_EXPERIMENT}
          />
        </CommonTestWrapper>,
      );

      const recurringSwitcher = screen.getByLabelText('Recurring');
      fireEvent.click(recurringSwitcher);

      const maxConcurrenyParam = screen.getByDisplayValue('10');
      fireEvent.change(maxConcurrenyParam, { target: { value: '-10' } });

      const startButton = await screen.findByText('Start');
      expect(startButton.closest('button')?.disabled).toEqual(true);
    });
  });

<<<<<<< HEAD
  describe('cloning an existing run', () => {
=======
  describe('cloning a existing run', () => {
>>>>>>> d5244644
    it('only shows clone run name from original run', () => {
      render(
        <CommonTestWrapper>
          <NewRunV2
            {...generatePropsClonedRun()}
            existingRunId='e0115ac1-0479-4194-a22d-01e65e09a32b'
            apiRun={API_UI_CREATED_NEW_RUN_DETAILS}
            originalRecurringRunId={null}
            apiRecurringRun={undefined}
            existingPipeline={undefined}
            handlePipelineIdChange={jest.fn()}
            existingPipelineVersion={undefined}
            handlePipelineVersionIdChange={jest.fn()}
            templateString={v2YamlTemplateString}
            chosenExperiment={undefined}
          />
        </CommonTestWrapper>,
      );
      screen.findByDisplayValue(`Clone of ${API_UI_CREATED_NEW_RUN_DETAILS.run?.name}`);
    });

    it('submits a run (clone UI-created run)', async () => {
      const createRunSpy = jest.spyOn(Apis.runServiceApi, 'createRun');
      createRunSpy.mockResolvedValue(API_UI_CREATED_CLONING_RUN_DETAILS);

      render(
        <CommonTestWrapper>
          <NewRunV2
            {...generatePropsClonedRun()}
            existingRunId={TEST_RUN_ID}
            apiRun={API_UI_CREATED_NEW_RUN_DETAILS}
            originalRecurringRunId={null}
            apiRecurringRun={undefined}
            existingPipeline={undefined}
            handlePipelineIdChange={jest.fn()}
            existingPipelineVersion={undefined}
            handlePipelineVersionIdChange={jest.fn()}
            templateString={v2YamlTemplateString}
            chosenExperiment={undefined}
          />
        </CommonTestWrapper>,
      );

      const startButton = await screen.findByText('Start');
      // Because start button is set false by default
      await waitFor(() => {
        expect(startButton.closest('button')?.disabled).toEqual(false);
      });
      fireEvent.click(startButton);

      await waitFor(() => {
        expect(createRunSpy).toHaveBeenCalledWith(
          expect.objectContaining({
            description: '',
            name: 'Clone of Run of v2-xgboost-ilbo',
            pipeline_spec: {
              pipeline_manifest: undefined,
              runtime_config: { parameters: { intParam: 123 } },
            },
            resource_references: TEST_RESOURCE_REFERENCE,
            service_account: '',
          }),
        );
      });
    });

    it('submits a run (clone SDK-created run)', async () => {
      const createRunSpy = jest.spyOn(Apis.runServiceApi, 'createRun');
      createRunSpy.mockResolvedValue(API_SDK_CREATED_CLONING_RUN_DETAILS);

      render(
        <CommonTestWrapper>
          <NewRunV2
            {...generatePropsClonedRun()}
            existingRunId={TEST_RUN_ID}
            apiRun={API_SDK_CREATED_NEW_RUN_DETAILS}
            originalRecurringRunId={null}
            apiRecurringRun={undefined}
            existingPipeline={undefined}
            handlePipelineIdChange={jest.fn()}
            existingPipelineVersion={undefined}
            handlePipelineVersionIdChange={jest.fn()}
            templateString={v2YamlTemplateString}
            chosenExperiment={undefined}
          />
        </CommonTestWrapper>,
      );

      const startButton = await screen.findByText('Start');
      // Because start button is set false by default
      await waitFor(() => {
        expect(startButton.closest('button')?.disabled).toEqual(false);
      });
      fireEvent.click(startButton);

      await waitFor(() => {
        expect(createRunSpy).toHaveBeenCalledWith(
          expect.objectContaining({
            description: '',
            name: 'Clone of Run of v2-xgboost-ilbo',
            pipeline_spec: {
              pipeline_manifest: v2YamlTemplateString,
              runtime_config: { parameters: { intParam: 123 } },
            },
            resource_references: [
              {
                key: {
                  id: '275ea11d-ac63-4ce3-bc33-ec81981ed56b',
                  type: ApiResourceType.EXPERIMENT,
                },
                relationship: ApiRelationship.OWNER,
              },
            ],
            service_account: '',
          }),
        );
      });
    });
  });

  describe('clone an existing recurring run', () => {
    it('submits a recurring run with same runtimeConfig and trigger from clone UI-created recurring run', async () => {
      const createJobSpy = jest.spyOn(Apis.jobServiceApi, 'createJob');
      createJobSpy.mockResolvedValue(API_UI_CREATED_CLONING_RECURRING_RUN_DETAILS);

      render(
        <CommonTestWrapper>
          <NewRunV2
            {...generatePropsClonedRun()}
            existingRunId={null}
            apiRun={undefined}
            originalRecurringRunId={TEST_RECURRING_RUN_ID}
            apiRecurringRun={API_UI_CREATED_NEW_RECURRING_RUN_DETAILS}
            existingPipeline={undefined}
            handlePipelineIdChange={jest.fn()}
            existingPipelineVersion={undefined}
            handlePipelineVersionIdChange={jest.fn()}
            templateString={v2YamlTemplateString}
            chosenExperiment={undefined}
          />
        </CommonTestWrapper>,
      );

      const startButton = await screen.findByText('Start');
      // Because start button is set false by default
      await waitFor(() => {
        expect(startButton.closest('button')?.disabled).toEqual(false);
      });
      fireEvent.click(startButton);

      await waitFor(() => {
        expect(createJobSpy).toHaveBeenCalledWith(
          expect.objectContaining({
            description: '',
            name: 'Clone of Run of v2-xgboost-ilbo',
            pipeline_spec: {
              pipeline_manifest: undefined,
              runtime_config: { parameters: { intParam: 123 } },
            },
            resource_references: TEST_RESOURCE_REFERENCE,
            trigger: {
              periodic_schedule: { interval_second: '3600' },
            },
            max_concurrency: '10',
          }),
        );
      });

      await waitFor(() => {
        expect(updateSnackbarSpy).toHaveBeenLastCalledWith({
          message: 'Successfully started new recurring Run: Clone of Run of v2-xgboost-ilbo',
          open: true,
        });
      });
    });

    it('submits a recurring run with same runtimeConfig and trigger from clone SDK-created recurring run', async () => {
      const createJobSpy = jest.spyOn(Apis.jobServiceApi, 'createJob');
      createJobSpy.mockResolvedValue(API_SDK_CREATED_CLONING_RECURRING_RUN_DETAILS);

      render(
        <CommonTestWrapper>
          <NewRunV2
            {...generatePropsClonedRun()}
            existingRunId={null}
            apiRun={undefined}
            originalRecurringRunId={TEST_RECURRING_RUN_ID}
            apiRecurringRun={API_SDK_CREATED_NEW_RECURRING_RUN_DETAILS}
            existingPipeline={undefined}
            handlePipelineIdChange={jest.fn()}
            existingPipelineVersion={undefined}
            handlePipelineVersionIdChange={jest.fn()}
            templateString={v2YamlTemplateString}
            chosenExperiment={undefined}
          />
        </CommonTestWrapper>,
      );

      const startButton = await screen.findByText('Start');
      // Because start button is set false by default
      await waitFor(() => {
        expect(startButton.closest('button')?.disabled).toEqual(false);
      });
      fireEvent.click(startButton);

      await waitFor(() => {
        expect(createJobSpy).toHaveBeenCalledWith(
          expect.objectContaining({
            description: '',
            name: 'Clone of Run of v2-xgboost-ilbo',
            pipeline_spec: {
              pipeline_manifest: v2YamlTemplateString,
              runtime_config: { parameters: { intParam: 123 } },
            },
            resource_references: [
              {
                key: {
                  id: '275ea11d-ac63-4ce3-bc33-ec81981ed56b',
                  type: ApiResourceType.EXPERIMENT,
                },
                relationship: ApiRelationship.OWNER,
              },
            ],
            trigger: {
              periodic_schedule: { interval_second: '3600' },
            },
            max_concurrency: '10',
          }),
        );
      });

      await waitFor(() => {
        expect(updateSnackbarSpy).toHaveBeenLastCalledWith({
          message: 'Successfully started new recurring Run: Clone of Run of v2-xgboost-ilbo',
          open: true,
        });
      });
    });
  });
});<|MERGE_RESOLUTION|>--- conflicted
+++ resolved
@@ -752,11 +752,7 @@
   });
 
   describe('creating a recurring run', () => {
-<<<<<<< HEAD
     it('submits a new recurring run', async () => {
-=======
-    it('displays run trigger section', async () => {
->>>>>>> d5244644
       const createJobSpy = jest.spyOn(Apis.jobServiceApi, 'createJob');
       createJobSpy.mockResolvedValue(API_UI_CREATED_NEW_RECURRING_RUN_DETAILS);
 
@@ -766,11 +762,8 @@
             {...generatePropsNewRun()}
             existingRunId={null}
             apiRun={undefined}
-<<<<<<< HEAD
             originalRecurringRunId={null}
             apiRecurringRun={undefined}
-=======
->>>>>>> d5244644
             existingPipeline={ORIGINAL_TEST_PIPELINE}
             handlePipelineIdChange={jest.fn()}
             existingPipelineVersion={ORIGINAL_TEST_PIPELINE_VERSION}
@@ -823,11 +816,8 @@
             {...generatePropsNewRun()}
             existingRunId={null}
             apiRun={undefined}
-<<<<<<< HEAD
             originalRecurringRunId={null}
             apiRecurringRun={undefined}
-=======
->>>>>>> d5244644
             existingPipeline={ORIGINAL_TEST_PIPELINE}
             handlePipelineIdChange={jest.fn()}
             existingPipelineVersion={ORIGINAL_TEST_PIPELINE_VERSION}
@@ -929,11 +919,7 @@
     });
   });
 
-<<<<<<< HEAD
   describe('cloning an existing run', () => {
-=======
-  describe('cloning a existing run', () => {
->>>>>>> d5244644
     it('only shows clone run name from original run', () => {
       render(
         <CommonTestWrapper>
