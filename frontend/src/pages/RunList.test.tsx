/*
 * Copyright 2018 Google LLC
 *
 * Licensed under the Apache License, Version 2.0 (the "License");
 * you may not use this file except in compliance with the License.
 * You may obtain a copy of the License at
 *
 * https://www.apache.org/licenses/LICENSE-2.0
 *
 * Unless required by applicable law or agreed to in writing, software
 * distributed under the License is distributed on an "AS IS" BASIS,
 * WITHOUT WARRANTIES OR CONDITIONS OF ANY KIND, either express or implied.
 * See the License for the specific language governing permissions and
 * limitations under the License.
 */

import * as React from 'react';
import * as Utils from '../lib/Utils';
import RunList, { RunListProps } from './RunList';
import TestUtils from '../TestUtils';
import produce from 'immer';
import { ApiFilter, PredicateOp } from '../apis/filter';
import {
  ApiRun,
  ApiRunDetail,
  ApiResourceType,
  ApiRunMetric,
  RunMetricFormat,
  RunStorageState,
} from '../apis/run';
import { Apis, RunSortKeys, ListRequest } from '../lib/Apis';
import { MetricMetadata } from '../lib/RunUtils';
import { NodePhase } from '../lib/StatusUtils';
import { ReactWrapper, ShallowWrapper, shallow } from 'enzyme';
import { range } from 'lodash';

class RunListTest extends RunList {
  public _loadRuns(request: ListRequest): Promise<string> {
    return super._loadRuns(request);
  }
}

describe('RunList', () => {
  let tree: ShallowWrapper | ReactWrapper;

  const onErrorSpy = jest.fn();
  const listRunsSpy = jest.spyOn(Apis.runServiceApi, 'listRuns');
  const getRunSpy = jest.spyOn(Apis.runServiceApi, 'getRun');
  const getPipelineSpy = jest.spyOn(Apis.pipelineServiceApi, 'getPipeline');
  const getExperimentSpy = jest.spyOn(Apis.experimentServiceApi, 'getExperiment');
  // We mock this because it uses toLocaleDateString, which causes mismatches between local and CI
  // test enviroments
  const formatDateStringSpy = jest.spyOn(Utils, 'formatDateString');

  function generateProps(): RunListProps {
    return {
      history: {} as any,
      location: { search: '' } as any,
      match: '' as any,
      onError: onErrorSpy,
    };
  }

  function mockNRuns(n: number, runTemplate: Partial<ApiRunDetail>): void {
    getRunSpy.mockImplementation(id =>
      Promise.resolve(
        produce(runTemplate, draft => {
          draft.run = draft.run || {};
          draft.run.id = id;
          draft.run.name = 'run with id: ' + id;
        }),
      ),
    );

    listRunsSpy.mockImplementation(() =>
      Promise.resolve({
        runs: range(1, n + 1).map(i => {
          if (runTemplate.run) {
            return produce(runTemplate.run as Partial<ApiRun>, draft => {
              draft.id = 'testrun' + i;
              draft.name = 'run with id: testrun' + i;
            });
          }
          return {
            id: 'testrun' + i,
            name: 'run with id: testrun' + i,
          } as ApiRun;
        }),
      }),
    );

    getPipelineSpy.mockImplementation(() => ({ name: 'some pipeline' }));
    getExperimentSpy.mockImplementation(() => ({ name: 'some experiment' }));
  }

  function getMountedInstance(): RunList {
    tree = TestUtils.mountWithRouter(<RunList {...generateProps()} />);
    return tree.instance() as RunList;
  }

  function getShallowInstance(): RunList {
    tree = shallow(<RunList {...generateProps()} />);
    return tree.instance() as RunList;
  }

  beforeEach(() => {
    formatDateStringSpy.mockImplementation((date?: Date) => {
      return date ? '1/2/2019, 12:34:56 PM' : '-';
    });
    onErrorSpy.mockClear();
    listRunsSpy.mockClear();
    getRunSpy.mockClear();
    getPipelineSpy.mockClear();
    getExperimentSpy.mockClear();
  });

  afterEach(async () => {
    // unmount() should be called before resetAllMocks() in case any part of the unmount life cycle
    // depends on mocks/spies
    if (tree) {
      await tree.unmount();
    }
    jest.resetAllMocks();
  });

  it('renders the empty experience', () => {
    expect(shallow(<RunList {...generateProps()} />)).toMatchSnapshot();
  });

  describe('in archived state', () => {
    it('renders the empty experience', () => {
      const props = generateProps();
      props.storageState = RunStorageState.ARCHIVED;
      expect(shallow(<RunList {...props} />)).toMatchSnapshot();
    });

    it('loads runs whose storage state is not ARCHIVED when storage state equals AVAILABLE', async () => {
      mockNRuns(1, {});
      const props = generateProps();
      props.storageState = RunStorageState.AVAILABLE;
      tree = shallow(<RunList {...props} />);
      await (tree.instance() as RunListTest)._loadRuns({});
      expect(Apis.runServiceApi.listRuns).toHaveBeenLastCalledWith(
        undefined,
        undefined,
        undefined,
        undefined,
        undefined,
        encodeURIComponent(
          JSON.stringify({
            predicates: [
              {
                key: 'storage_state',
                op: PredicateOp.NOTEQUALS,
                string_value: RunStorageState.ARCHIVED.toString(),
              },
            ],
          } as ApiFilter),
        ),
      );
    });

    it('loads runs whose storage state is ARCHIVED when storage state equals ARCHIVED', async () => {
      mockNRuns(1, {});
      const props = generateProps();
      props.storageState = RunStorageState.ARCHIVED;
      tree = shallow(<RunList {...props} />);
      await (tree.instance() as RunListTest)._loadRuns({});
      expect(Apis.runServiceApi.listRuns).toHaveBeenLastCalledWith(
        undefined,
        undefined,
        undefined,
        undefined,
        undefined,
        encodeURIComponent(
          JSON.stringify({
            predicates: [
              {
                key: 'storage_state',
                op: PredicateOp.EQUALS,
                string_value: RunStorageState.ARCHIVED.toString(),
              },
            ],
          } as ApiFilter),
        ),
      );
    });

    it('augments request filter with storage state predicates', async () => {
      mockNRuns(1, {});
      const props = generateProps();
      props.storageState = RunStorageState.ARCHIVED;
      tree = shallow(<RunList {...props} />);
      await (tree.instance() as RunListTest)._loadRuns({
        filter: encodeURIComponent(
          JSON.stringify({
            predicates: [{ key: 'k', op: 'op', string_value: 'val' }],
          }),
        ),
      });
      expect(Apis.runServiceApi.listRuns).toHaveBeenLastCalledWith(
        undefined,
        undefined,
        undefined,
        undefined,
        undefined,
        encodeURIComponent(
          JSON.stringify({
            predicates: [
              {
                key: 'k',
                op: 'op',
                string_value: 'val',
              },
              {
                key: 'storage_state',
                op: PredicateOp.EQUALS,
                string_value: RunStorageState.ARCHIVED.toString(),
              },
            ],
          } as ApiFilter),
        ),
      );
    });
  });

  it('loads one run', async () => {
    mockNRuns(1, {});
    const props = generateProps();
    tree = shallow(<RunList {...props} />);
    await (tree.instance() as RunListTest)._loadRuns({});
    expect(Apis.runServiceApi.listRuns).toHaveBeenLastCalledWith(
      undefined,
      undefined,
      undefined,
      undefined,
      undefined,
      undefined,
    );
    expect(props.onError).not.toHaveBeenCalled();
    expect(tree).toMatchSnapshot();
  });

  it('reloads the run when refresh is called', async () => {
    mockNRuns(0, {});
    const props = generateProps();
    tree = TestUtils.mountWithRouter(<RunList {...props} />);
    await (tree.instance() as RunList).refresh();
    tree.update();
    expect(Apis.runServiceApi.listRuns).toHaveBeenCalledTimes(2);
    expect(Apis.runServiceApi.listRuns).toHaveBeenLastCalledWith(
      '',
      10,
      RunSortKeys.CREATED_AT + ' desc',
      undefined,
      undefined,
      '',
    );
    expect(props.onError).not.toHaveBeenCalled();
    expect(tree).toMatchSnapshot();
  });

  it('loads multiple runs', async () => {
    mockNRuns(5, {});
    const props = generateProps();
    tree = shallow(<RunList {...props} />);
    await (tree.instance() as RunListTest)._loadRuns({});
    expect(props.onError).not.toHaveBeenCalled();
    expect(tree).toMatchSnapshot();
  });

  it('calls error callback when loading runs fails', async () => {
    TestUtils.makeErrorResponseOnce(
      jest.spyOn(Apis.runServiceApi, 'listRuns'),
      'bad stuff happened',
    );
    const props = generateProps();
    tree = shallow(<RunList {...props} />);
    await (tree.instance() as RunListTest)._loadRuns({});
    expect(props.onError).toHaveBeenLastCalledWith(
      'Error: failed to fetch runs.',
      new Error('bad stuff happened'),
    );
  });

  it('displays error in run row if pipeline could not be fetched', async () => {
    mockNRuns(1, { run: { pipeline_spec: { pipeline_id: 'test-pipeline-id' } } });
    TestUtils.makeErrorResponseOnce(getPipelineSpy, 'bad stuff happened');
    const props = generateProps();
    tree = shallow(<RunList {...props} />);
    await (tree.instance() as RunListTest)._loadRuns({});
    expect(tree).toMatchSnapshot();
  });

  it('displays error in run row if experiment could not be fetched', async () => {
    mockNRuns(1, {
      run: {
        resource_references: [
          {
            key: { id: 'test-experiment-id', type: ApiResourceType.EXPERIMENT },
          },
        ],
      },
    });
    TestUtils.makeErrorResponseOnce(getExperimentSpy, 'bad stuff happened');
    const props = generateProps();
    tree = shallow(<RunList {...props} />);
    await (tree.instance() as RunListTest)._loadRuns({});
    expect(tree).toMatchSnapshot();
  });

  it('displays error in run row if it failed to parse (run list mask)', async () => {
    TestUtils.makeErrorResponseOnce(jest.spyOn(Apis.runServiceApi, 'getRun'), 'bad stuff happened');
    const props = generateProps();
    props.runIdListMask = ['testrun1', 'testrun2'];
    tree = shallow(<RunList {...props} />);
    await (tree.instance() as RunListTest)._loadRuns({});
    expect(tree).toMatchSnapshot();
  });

  it('shows run time for each run', async () => {
    mockNRuns(1, {
      run: {
        created_at: new Date(2018, 10, 10, 10, 10, 10),
        finished_at: new Date(2018, 10, 10, 11, 11, 11),
        status: 'Succeeded',
      },
    });
    const props = generateProps();
    tree = shallow(<RunList {...props} />);
    await (tree.instance() as RunListTest)._loadRuns({});
    expect(props.onError).not.toHaveBeenCalled();
    expect(tree).toMatchSnapshot();
  });

  it('loads runs for a given experiment id', async () => {
    mockNRuns(1, {});
    const props = generateProps();
    props.experimentIdMask = 'experiment1';
    tree = shallow(<RunList {...props} />);
    await (tree.instance() as RunListTest)._loadRuns({});
    expect(props.onError).not.toHaveBeenCalled();
    expect(Apis.runServiceApi.listRuns).toHaveBeenLastCalledWith(
<<<<<<< HEAD
      undefined, undefined, undefined, 'EXPERIMENT', 'experiment1', undefined);
=======
      undefined,
      undefined,
      undefined,
      ApiResourceType.EXPERIMENT.toString(),
      'experiment1',
      undefined,
    );
>>>>>>> c4d1fc04
  });

  it('loads given list of runs only', async () => {
    mockNRuns(5, {});
    const props = generateProps();
    props.runIdListMask = ['run1', 'run2'];
    tree = shallow(<RunList {...props} />);
    await (tree.instance() as RunListTest)._loadRuns({});
    expect(props.onError).not.toHaveBeenCalled();
    expect(Apis.runServiceApi.listRuns).not.toHaveBeenCalled();
    expect(Apis.runServiceApi.getRun).toHaveBeenCalledTimes(2);
    expect(Apis.runServiceApi.getRun).toHaveBeenCalledWith('run1');
    expect(Apis.runServiceApi.getRun).toHaveBeenCalledWith('run2');
  });

  it('adds metrics columns', async () => {
    mockNRuns(2, {
      run: {
        metrics: [{ name: 'metric1', number_value: 5 }, { name: 'metric2', number_value: 10 }],
        status: 'Succeeded',
      },
    });
    const props = generateProps();
    tree = shallow(<RunList {...props} />);
    await (tree.instance() as RunListTest)._loadRuns({});
    expect(props.onError).not.toHaveBeenCalled();
    expect(tree).toMatchSnapshot();
  });

  it('shows pipeline name', async () => {
    mockNRuns(1, {
      run: { pipeline_spec: { pipeline_id: 'test-pipeline-id', pipeline_name: 'pipeline name' } },
    });
    const props = generateProps();
    tree = shallow(<RunList {...props} />);
    await (tree.instance() as RunListTest)._loadRuns({});
    expect(props.onError).not.toHaveBeenCalled();
    expect(tree).toMatchSnapshot();
  });

  it('retrieves pipeline from backend to display name if not in spec', async () => {
    mockNRuns(1, {
      run: { pipeline_spec: { pipeline_id: 'test-pipeline-id' /* no pipeline_name */ } },
    });
    getPipelineSpy.mockImplementationOnce(() => ({ name: 'test pipeline' }));
    const props = generateProps();
    tree = shallow(<RunList {...props} />);
    await (tree.instance() as RunListTest)._loadRuns({});
    expect(props.onError).not.toHaveBeenCalled();
    expect(tree).toMatchSnapshot();
  });

  it('shows link to recurring run config', async () => {
    mockNRuns(1, {
      run: {
        resource_references: [
          {
            key: { id: 'test-recurring-run-id', type: ApiResourceType.JOB },
          },
        ],
      },
    });
    const props = generateProps();
    tree = shallow(<RunList {...props} />);
    await (tree.instance() as RunListTest)._loadRuns({});
    expect(props.onError).not.toHaveBeenCalled();
    expect(tree).toMatchSnapshot();
  });

  it('shows experiment name', async () => {
    mockNRuns(1, {
      run: {
        resource_references: [
          {
            key: { id: 'test-experiment-id', type: ApiResourceType.EXPERIMENT },
          },
        ],
      },
    });
    getExperimentSpy.mockImplementationOnce(() => ({ name: 'test experiment' }));
    const props = generateProps();
    tree = shallow(<RunList {...props} />);
    await (tree.instance() as RunListTest)._loadRuns({});
    expect(props.onError).not.toHaveBeenCalled();
    expect(tree).toMatchSnapshot();
  });

  it('hides experiment name if instructed', async () => {
    mockNRuns(1, {
      run: {
        resource_references: [
          {
            key: { id: 'test-experiment-id', type: ApiResourceType.EXPERIMENT },
          },
        ],
      },
    });
    getExperimentSpy.mockImplementationOnce(() => ({ name: 'test experiment' }));
    const props = generateProps();
    props.hideExperimentColumn = true;
    tree = shallow(<RunList {...props} />);
    await (tree.instance() as RunListTest)._loadRuns({});
    expect(props.onError).not.toHaveBeenCalled();
    expect(tree).toMatchSnapshot();
  });

  it('renders run name as link to its details page', () => {
    expect(
      getMountedInstance()._nameCustomRenderer({ value: 'test run', id: 'run-id' }),
    ).toMatchSnapshot();
  });

  it('renders pipeline name as link to its details page', () => {
    expect(
      getMountedInstance()._pipelineCustomRenderer({
        id: 'run-id',
        value: { displayName: 'test pipeline', id: 'pipeline-id', usePlaceholder: false },
      }),
    ).toMatchSnapshot();
  });

  it('handles no pipeline id given', () => {
    expect(
      getMountedInstance()._pipelineCustomRenderer({
        id: 'run-id',
        value: { displayName: 'test pipeline', usePlaceholder: false },
      }),
    ).toMatchSnapshot();
  });

  it('shows "View pipeline" button if pipeline is embedded in run', () => {
    expect(
      getMountedInstance()._pipelineCustomRenderer({
        id: 'run-id',
        value: { displayName: 'test pipeline', id: 'pipeline-id', usePlaceholder: true },
      }),
    ).toMatchSnapshot();
  });

  it('handles no pipeline name', () => {
    expect(
      getMountedInstance()._pipelineCustomRenderer({
        id: 'run-id',
        value: { /* no displayName */ usePlaceholder: true },
      }),
    ).toMatchSnapshot();
  });

  it('renders pipeline name as link to its details page', () => {
    expect(
      getMountedInstance()._recurringRunCustomRenderer({
        id: 'run-id',
        value: { id: 'recurring-run-id' },
      }),
    ).toMatchSnapshot();
  });

  it('renders experiment name as link to its details page', () => {
    expect(
      getMountedInstance()._experimentCustomRenderer({
        id: 'run-id',
        value: { displayName: 'test experiment', id: 'experiment-id' },
      }),
    ).toMatchSnapshot();
  });

  it('renders no experiment name', () => {
    expect(
      getMountedInstance()._experimentCustomRenderer({
        id: 'run-id',
        value: { /* no displayName */ id: 'experiment-id' },
      }),
    ).toMatchSnapshot();
  });

  it('renders status as icon', () => {
    expect(
      getShallowInstance()._statusCustomRenderer({ value: NodePhase.SUCCEEDED, id: 'run-id' }),
    ).toMatchSnapshot();
  });

  it('renders metric buffer', () => {
    expect(
      getShallowInstance()._metricBufferCustomRenderer({ value: {}, id: 'run-id' }),
    ).toMatchSnapshot();
  });

  it('renders an empty metric when there is no metric', () => {
    expect(
      getShallowInstance()._metricCustomRenderer({ value: undefined, id: 'run-id' }),
    ).toMatchSnapshot();
  });

  it('renders an empty metric when metric is empty', () => {
    expect(
      getShallowInstance()._metricCustomRenderer({ value: {}, id: 'run-id' }),
    ).toMatchSnapshot();
  });

  it('renders an empty metric when metric value is empty', () => {
    expect(
      getShallowInstance()._metricCustomRenderer({ value: { metric: {} }, id: 'run-id' }),
    ).toMatchSnapshot();
  });

  it('renders percentage metric', () => {
    expect(
      getShallowInstance()._metricCustomRenderer({
        id: 'run-id',
        value: { metric: { number_value: 0.3, format: RunMetricFormat.PERCENTAGE } },
      }),
    ).toMatchSnapshot();
  });

  it('renders raw metric', () => {
    expect(
      getShallowInstance()._metricCustomRenderer({
        id: 'run-id',
        value: {
          metadata: { count: 1, maxValue: 100, minValue: 10 } as MetricMetadata,
          metric: { number_value: 55 } as ApiRunMetric,
        },
      }),
    ).toMatchSnapshot();
  });
});<|MERGE_RESOLUTION|>--- conflicted
+++ resolved
@@ -341,17 +341,13 @@
     await (tree.instance() as RunListTest)._loadRuns({});
     expect(props.onError).not.toHaveBeenCalled();
     expect(Apis.runServiceApi.listRuns).toHaveBeenLastCalledWith(
-<<<<<<< HEAD
-      undefined, undefined, undefined, 'EXPERIMENT', 'experiment1', undefined);
-=======
-      undefined,
-      undefined,
-      undefined,
-      ApiResourceType.EXPERIMENT.toString(),
+      undefined,
+      undefined,
+      undefined,
+      'EXPERIMENT',
       'experiment1',
       undefined,
     );
->>>>>>> c4d1fc04
   });
 
   it('loads given list of runs only', async () => {
