/*
 * Copyright 2022 The Kubeflow Authors
 *
 * Licensed under the Apache License, Version 2.0 (the "License");
 * you may not use this file except in compliance with the License.
 * You may obtain a copy of the License at
 *
 * https://www.apache.org/licenses/LICENSE-2.0
 *
 * Unless required by applicable law or agreed to in writing, software
 * distributed under the License is distributed on an "AS IS" BASIS,
 * WITHOUT WARRANTIES OR CONDITIONS OF ANY KIND, either express or implied.
 * See the License for the specific language governing permissions and
 * limitations under the License.
 */

import { render, screen, waitFor } from '@testing-library/react';
import * as React from 'react';
import { CommonTestWrapper } from 'src/TestWrapper';
import { Apis } from 'src/lib/Apis';
import { PageProps } from './Page';
import { QUERY_PARAMS } from 'src/components/Router';
import { ApiRunDetail } from 'src/apis/run';
import Compare from './Compare';
import * as features from 'src/features';
import { testBestPractices } from 'src/TestUtils';
import TestUtils from 'src/TestUtils';

testBestPractices();
describe('Switch between v1 and v2 Run Comparison pages', () => {
  const MOCK_RUN_1_ID = 'mock-run-1-id';
  const MOCK_RUN_2_ID = 'mock-run-2-id';
  const MOCK_RUN_3_ID = 'mock-run-3-id';
  const updateBannerSpy = jest.fn();

  function generateProps(): PageProps {
    const pageProps: PageProps = {
      history: {} as any,
      location: {
        search: `?${QUERY_PARAMS.runlist}=${MOCK_RUN_1_ID},${MOCK_RUN_2_ID},${MOCK_RUN_3_ID}`,
      } as any,
      match: {} as any,
      toolbarProps: { actions: {}, breadcrumbs: [], pageTitle: '' },
      updateBanner: updateBannerSpy,
      updateDialog: () => null,
      updateSnackbar: () => null,
      updateToolbar: () => null,
    };
    return pageProps;
  }

  let runs: ApiRunDetail[] = [];

  function newMockRun(id?: string, v2?: boolean): ApiRunDetail {
    return {
      pipeline_runtime: {
        workflow_manifest: '{}',
      },
      run: {
        id: id || 'test-run-id',
        name: 'test run ' + id,
        pipeline_spec: v2 ? { pipeline_manifest: '' } : { workflow_manifest: '' },
      },
    };
  }

  it('getRun is called with query param IDs', async () => {
    const getRunSpy = jest.spyOn(Apis.runServiceApi, 'getRun');
    runs = [
      newMockRun(MOCK_RUN_1_ID, true),
      newMockRun(MOCK_RUN_2_ID, true),
      newMockRun(MOCK_RUN_3_ID, true),
    ];
    getRunSpy.mockImplementation((id: string) => runs.find(r => r.run!.id === id));

    // v2 feature is turn on.
    jest.spyOn(features, 'isFeatureEnabled').mockImplementation(featureKey => {
      if (featureKey === features.FeatureKey.V2_ALPHA) {
        return true;
      }
      return false;
    });

    render(
      <CommonTestWrapper>
        <Compare {...generateProps()} />
      </CommonTestWrapper>,
    );

    expect(getRunSpy).toHaveBeenCalledWith(MOCK_RUN_1_ID);
    expect(getRunSpy).toHaveBeenCalledWith(MOCK_RUN_2_ID);
    expect(getRunSpy).toHaveBeenCalledWith(MOCK_RUN_3_ID);
  });

  it('Show v1 page if all runs are v1 and the v2 feature flag is enabled', async () => {
    const getRunSpy = jest.spyOn(Apis.runServiceApi, 'getRun');
    runs = [
      newMockRun(MOCK_RUN_1_ID, false),
      newMockRun(MOCK_RUN_2_ID, false),
      newMockRun(MOCK_RUN_3_ID, false),
    ];
    getRunSpy.mockImplementation((id: string) => runs.find(r => r.run!.id === id));

    // v2 feature is turn on.
    jest.spyOn(features, 'isFeatureEnabled').mockImplementation(featureKey => {
      if (featureKey === features.FeatureKey.V2_ALPHA) {
        return true;
      }
      return false;
    });

    render(
      <CommonTestWrapper>
        <Compare {...generateProps()} />
      </CommonTestWrapper>,
    );
    await TestUtils.flushPromises();

    await waitFor(() => expect(screen.queryByText('Parameter Section V2')).toBeNull());
  });

  it('Show mixed version runs page error if run versions are mixed between v1 and v2', async () => {
    const getRunSpy = jest.spyOn(Apis.runServiceApi, 'getRun');
    runs = [
      newMockRun(MOCK_RUN_1_ID, false),
      newMockRun(MOCK_RUN_2_ID, true),
      newMockRun(MOCK_RUN_3_ID, true),
    ];
    getRunSpy.mockImplementation((id: string) => runs.find(r => r.run!.id === id));

    // v2 feature is turn on.
    jest.spyOn(features, 'isFeatureEnabled').mockImplementation(featureKey => {
      if (featureKey === features.FeatureKey.V2_ALPHA) {
        return true;
      }
      return false;
    });

    render(
      <CommonTestWrapper>
        <Compare {...generateProps()} />
      </CommonTestWrapper>,
    );
    await TestUtils.flushPromises();

<<<<<<< HEAD
    await waitFor(() => expect(screen.queryByText('Parameter Section V2')).toBeNull());
=======
    await TestUtils.flushPromises();

    await waitFor(() =>
      expect(updateBannerSpy).toHaveBeenLastCalledWith({
        additionalInfo:
          'The selected runs are a mix of V1 and V2.' +
          ' Please select all V1 or all V2 runs to view the associated Run Comparison page.',
        message:
          'Error: failed loading the Run Comparison page. Click Details for more information.',
        mode: 'error',
      }),
    );
  });

  it('Show invalid run count page error if there are less than two runs', async () => {
    const getRunSpy = jest.spyOn(Apis.runServiceApi, 'getRun');
    runs = [newMockRun(MOCK_RUN_1_ID, true)];
    getRunSpy.mockImplementation((id: string) => runs.find(r => r.run!.id === id));

    // v2 feature is turn on.
    jest.spyOn(features, 'isFeatureEnabled').mockImplementation(featureKey => {
      if (featureKey === features.FeatureKey.V2_ALPHA) {
        return true;
      }
      return false;
    });

    const props = generateProps();
    props.location.search = `?${QUERY_PARAMS.runlist}=${MOCK_RUN_1_ID}`;
    render(
      <CommonTestWrapper>
        <Compare {...props} />
      </CommonTestWrapper>,
    );

    await TestUtils.flushPromises();

    await waitFor(() =>
      expect(updateBannerSpy).toHaveBeenLastCalledWith({
        additionalInfo:
          'At least two runs and at most ten runs must be selected to view the Run Comparison page.',
        message:
          'Error: failed loading the Run Comparison page. Click Details for more information.',
        mode: 'error',
      }),
    );
  });

  it('Show invalid run count page error if there are more than ten runs', async () => {
    const getRunSpy = jest.spyOn(Apis.runServiceApi, 'getRun');
    runs = [
      newMockRun('1', true),
      newMockRun('2', true),
      newMockRun('3', true),
      newMockRun('4', true),
      newMockRun('5', true),
      newMockRun('6', true),
      newMockRun('7', true),
      newMockRun('8', true),
      newMockRun('9', true),
      newMockRun('10', true),
      newMockRun('11', true),
    ];
    getRunSpy.mockImplementation((id: string) => runs.find(r => r.run!.id === id));

    // v2 feature is turn on.
    jest.spyOn(features, 'isFeatureEnabled').mockImplementation(featureKey => {
      if (featureKey === features.FeatureKey.V2_ALPHA) {
        return true;
      }
      return false;
    });

    const props = generateProps();
    props.location.search = `?${QUERY_PARAMS.runlist}=1,2,3,4,5,6,7,8,9,10,11`;
    render(
      <CommonTestWrapper>
        <Compare {...props} />
      </CommonTestWrapper>,
    );

    await TestUtils.flushPromises();

    await waitFor(() =>
      expect(updateBannerSpy).toHaveBeenLastCalledWith({
        additionalInfo:
          'At least two runs and at most ten runs must be selected to view the Run Comparison page.',
        message:
          'Error: failed loading the Run Comparison page. Click Details for more information.',
        mode: 'error',
      }),
    );
  });

  it('Show no error on v1 page if run versions are mixed between v1 and v2 and feature flag disabled', async () => {
    const getRunSpy = jest.spyOn(Apis.runServiceApi, 'getRun');
    runs = [
      newMockRun(MOCK_RUN_1_ID, false),
      newMockRun(MOCK_RUN_2_ID, true),
      newMockRun(MOCK_RUN_3_ID, true),
    ];
    getRunSpy.mockImplementation((id: string) => runs.find(r => r.run!.id === id));

    // v2 feature is turn off.
    jest.spyOn(features, 'isFeatureEnabled').mockReturnValue(false);

    render(
      <CommonTestWrapper>
        <Compare {...generateProps()} />
      </CommonTestWrapper>,
    );

    await TestUtils.flushPromises();

    await waitFor(() => screen.getByText('Run overview'));
  });

  it('Show no error on v1 page if there are less than two runs and v2 feature flag disabled', async () => {
    const getRunSpy = jest.spyOn(Apis.runServiceApi, 'getRun');
    runs = [newMockRun(MOCK_RUN_1_ID, true)];
    getRunSpy.mockImplementation((id: string) => runs.find(r => r.run!.id === id));

    // v2 feature is turn off.
    jest.spyOn(features, 'isFeatureEnabled').mockReturnValue(false);

    const props = generateProps();
    props.location.search = `?${QUERY_PARAMS.runlist}=${MOCK_RUN_1_ID}`;
    render(
      <CommonTestWrapper>
        <Compare {...props} />
      </CommonTestWrapper>,
    );

    await TestUtils.flushPromises();

    await waitFor(() => screen.getByText('Run overview'));
>>>>>>> 468d7804
  });

  it('Show v2 page if all runs are v2 and the v2 feature flag is enabled', async () => {
    const getRunSpy = jest.spyOn(Apis.runServiceApi, 'getRun');
    runs = [
      newMockRun(MOCK_RUN_1_ID, true),
      newMockRun(MOCK_RUN_2_ID, true),
      newMockRun(MOCK_RUN_3_ID, true),
    ];
    getRunSpy.mockImplementation((id: string) => runs.find(r => r.run!.id === id));

    // v2 feature is turn on.
    jest.spyOn(features, 'isFeatureEnabled').mockImplementation(featureKey => {
      if (featureKey === features.FeatureKey.V2_ALPHA) {
        return true;
      }
      return false;
    });

    render(
      <CommonTestWrapper>
        <Compare {...generateProps()} />
      </CommonTestWrapper>,
    );
    await TestUtils.flushPromises();

    await waitFor(() => screen.getByText('Parameter Section V2'));
  });

  it('Show v1 page if some runs are v1 and the v2 feature flag is disabled', async () => {
    const getRunSpy = jest.spyOn(Apis.runServiceApi, 'getRun');
    runs = [
      newMockRun(MOCK_RUN_1_ID, false),
      newMockRun(MOCK_RUN_2_ID, true),
      newMockRun(MOCK_RUN_3_ID, true),
    ];
    getRunSpy.mockImplementation((id: string) => runs.find(r => r.run!.id === id));

    // v2 feature is turn off.
    jest.spyOn(features, 'isFeatureEnabled').mockReturnValue(false);

    render(
      <CommonTestWrapper>
        <Compare {...generateProps()} />
      </CommonTestWrapper>,
    );
    await TestUtils.flushPromises();

    await waitFor(() => expect(screen.queryByText('Parameter Section V2')).toBeNull());
  });

  it('Show v1 page if all runs are v2 and the v2 feature flag is disabled', async () => {
    const getRunSpy = jest.spyOn(Apis.runServiceApi, 'getRun');
    runs = [
      newMockRun(MOCK_RUN_1_ID, true),
      newMockRun(MOCK_RUN_2_ID, true),
      newMockRun(MOCK_RUN_3_ID, true),
    ];
    getRunSpy.mockImplementation((id: string) => runs.find(r => r.run!.id === id));

    // v2 feature is turn off.
    jest.spyOn(features, 'isFeatureEnabled').mockReturnValue(false);

    render(
      <CommonTestWrapper>
        <Compare {...generateProps()} />
      </CommonTestWrapper>,
    );
    await TestUtils.flushPromises();

    await waitFor(() => expect(screen.queryByText('Parameter Section V2')).toBeNull());
  });

  it('Show page error on page when getRun request fails', async () => {
    const getRunSpy = jest.spyOn(Apis.runServiceApi, 'getRun');
    runs = [
      newMockRun(MOCK_RUN_1_ID, true),
      newMockRun(MOCK_RUN_2_ID, true),
      newMockRun(MOCK_RUN_3_ID, true),
    ];
    getRunSpy.mockImplementation(_ => {
      throw {
        text: () => Promise.resolve('test error'),
      };
    });

    // v2 feature is turn on.
    jest.spyOn(features, 'isFeatureEnabled').mockImplementation(featureKey => {
      if (featureKey === features.FeatureKey.V2_ALPHA) {
        return true;
      }
      return false;
    });

    render(
      <CommonTestWrapper>
        <Compare {...generateProps()} />
      </CommonTestWrapper>,
    );
    await TestUtils.flushPromises();

    await waitFor(() =>
      expect(updateBannerSpy).toHaveBeenLastCalledWith({
        additionalInfo: 'test error',
        message: 'Error: failed loading 3 runs. Click Details for more information.',
        mode: 'error',
      }),
    );
  });
});<|MERGE_RESOLUTION|>--- conflicted
+++ resolved
@@ -143,11 +143,6 @@
     );
     await TestUtils.flushPromises();
 
-<<<<<<< HEAD
-    await waitFor(() => expect(screen.queryByText('Parameter Section V2')).toBeNull());
-=======
-    await TestUtils.flushPromises();
-
     await waitFor(() =>
       expect(updateBannerSpy).toHaveBeenLastCalledWith({
         additionalInfo:
@@ -180,7 +175,6 @@
         <Compare {...props} />
       </CommonTestWrapper>,
     );
-
     await TestUtils.flushPromises();
 
     await waitFor(() =>
@@ -226,7 +220,6 @@
         <Compare {...props} />
       </CommonTestWrapper>,
     );
-
     await TestUtils.flushPromises();
 
     await waitFor(() =>
@@ -257,10 +250,9 @@
         <Compare {...generateProps()} />
       </CommonTestWrapper>,
     );
-
-    await TestUtils.flushPromises();
-
-    await waitFor(() => screen.getByText('Run overview'));
+    await TestUtils.flushPromises();
+
+    await waitFor(() => expect(screen.queryByText('Parameter Section V2')).toBeNull());
   });
 
   it('Show no error on v1 page if there are less than two runs and v2 feature flag disabled', async () => {
@@ -278,11 +270,9 @@
         <Compare {...props} />
       </CommonTestWrapper>,
     );
-
-    await TestUtils.flushPromises();
-
-    await waitFor(() => screen.getByText('Run overview'));
->>>>>>> 468d7804
+    await TestUtils.flushPromises();
+
+    await waitFor(() => expect(screen.queryByText('Parameter Section V2')).toBeNull());
   });
 
   it('Show v2 page if all runs are v2 and the v2 feature flag is enabled', async () => {
