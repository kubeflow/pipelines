/*
 * Copyright 2021 The Kubeflow Authors
 *
 * Licensed under the Apache License, Version 2.0 (the "License");
 * you may not use this file except in compliance with the License.
 * You may obtain a copy of the License at
 *
 * https://www.apache.org/licenses/LICENSE-2.0
 *
 * Unless required by applicable law or agreed to in writing, software
 * distributed under the License is distributed on an "AS IS" BASIS,
 * WITHOUT WARRANTIES OR CONDITIONS OF ANY KIND, either express or implied.
 * See the License for the specific language governing permissions and
 * limitations under the License.
 */

import { render, screen } from '@testing-library/react';
import userEvent from '@testing-library/user-event';
import * as React from 'react';
import * as v2PipelineSpec from 'src/data/test/mock_lightweight_python_functions_v2_pipeline.json';
import { CommonTestWrapper } from 'src/TestWrapper';
import { mockResizeObserver, testBestPractices } from '../TestUtils';
import PipelineDetailsV2 from './PipelineDetailsV2';

testBestPractices();
describe('PipelineDetailsV2', () => {
  beforeEach(() => {
    mockResizeObserver();
  });

  it('Render detail page with reactflow', async () => {
    render(
      <CommonTestWrapper>
        <PipelineDetailsV2
          pipelineFlowElements={[]}
<<<<<<< HEAD
          setSubDagLayers={function(layers: string[]): void {
            return;
          }}
          apiPipeline={null}
          selectedVersion={undefined}
          versions={[]}
          handleVersionSelected={function(versionId: string): Promise<void> {
            return Promise.resolve();
          }}
=======
          setSubDagLayers={layers => {}}
>>>>>>> 87739ea5
        ></PipelineDetailsV2>
      </CommonTestWrapper>,
    );
    expect(screen.getByTestId('StaticCanvas')).not.toBeNull();
  });

<<<<<<< HEAD
  it('Render summary card', async () => {
    render(
      <CommonTestWrapper>
        <PipelineDetailsV2
          pipelineFlowElements={[]}
          setSubDagLayers={function(layers: string[]): void {
            return;
          }}
          apiPipeline={null}
          selectedVersion={undefined}
          versions={[]}
          handleVersionSelected={function(versionId: string): Promise<void> {
            return Promise.resolve();
          }}
        ></PipelineDetailsV2>
      </CommonTestWrapper>,
    );
    userEvent.click(screen.getByText('Show Summary'));
=======
  it('Render Execution node', async () => {
    render(
      <CommonTestWrapper>
        <PipelineDetailsV2
          pipelineFlowElements={[
            {
              data: {
                label: 'flip-coin-op',
              },
              id: 'task.flip-coin-op',
              position: { x: 100, y: 100 },
              type: 'EXECUTION',
            },
          ]}
          setSubDagLayers={layers => {}}
        ></PipelineDetailsV2>
      </CommonTestWrapper>,
    );
    expect(screen.getByTestId('StaticCanvas')).not.toBeNull();
    screen.getByText('flip-coin-op');
  });

  it('Show Side panel when select node', async () => {
    render(
      <CommonTestWrapper>
        <PipelineDetailsV2
          templateString={JSON.stringify(v2PipelineSpec)}
          pipelineFlowElements={[
            {
              data: {
                label: 'preprocess',
              },
              id: 'task.preprocess',
              position: { x: 100, y: 100 },
              type: 'EXECUTION',
            },
          ]}
          setSubDagLayers={layers => {}}
        ></PipelineDetailsV2>
      </CommonTestWrapper>,
    );

    userEvent.click(screen.getByText('preprocess'));
    await screen.findByText('Input Artifacts');
    await screen.findByText('Input Parameters');
    await screen.findByText('Output Artifacts');
    await screen.findByText('Output Parameters');
>>>>>>> 87739ea5
  });
});<|MERGE_RESOLUTION|>--- conflicted
+++ resolved
@@ -33,7 +33,6 @@
       <CommonTestWrapper>
         <PipelineDetailsV2
           pipelineFlowElements={[]}
-<<<<<<< HEAD
           setSubDagLayers={function(layers: string[]): void {
             return;
           }}
@@ -43,16 +42,12 @@
           handleVersionSelected={function(versionId: string): Promise<void> {
             return Promise.resolve();
           }}
-=======
-          setSubDagLayers={layers => {}}
->>>>>>> 87739ea5
         ></PipelineDetailsV2>
       </CommonTestWrapper>,
     );
     expect(screen.getByTestId('StaticCanvas')).not.toBeNull();
   });
 
-<<<<<<< HEAD
   it('Render summary card', async () => {
     render(
       <CommonTestWrapper>
@@ -71,7 +66,7 @@
       </CommonTestWrapper>,
     );
     userEvent.click(screen.getByText('Show Summary'));
-=======
+  });
   it('Render Execution node', async () => {
     render(
       <CommonTestWrapper>
@@ -87,6 +82,12 @@
             },
           ]}
           setSubDagLayers={layers => {}}
+          apiPipeline={null}
+          selectedVersion={undefined}
+          versions={[]}
+          handleVersionSelected={function(versionId: string): Promise<void> {
+            return Promise.resolve();
+          }}
         ></PipelineDetailsV2>
       </CommonTestWrapper>,
     );
@@ -110,6 +111,12 @@
             },
           ]}
           setSubDagLayers={layers => {}}
+          apiPipeline={null}
+          selectedVersion={undefined}
+          versions={[]}
+          handleVersionSelected={function(versionId: string): Promise<void> {
+            return Promise.resolve();
+          }}
         ></PipelineDetailsV2>
       </CommonTestWrapper>,
     );
@@ -119,6 +126,5 @@
     await screen.findByText('Input Parameters');
     await screen.findByText('Output Artifacts');
     await screen.findByText('Output Parameters');
->>>>>>> 87739ea5
   });
 });