/*
 * Copyright 2019 Google LLC
 *
 * Licensed under the Apache License, Version 2.0 (the 'License');
 * you may not use this file except in compliance with the License.
 * You may obtain a copy of the License at
 *
 * https://www.apache.org/licenses/LICENSE-2.0
 *
 * Unless required by applicable law or agreed to in writing, software
 * distributed under the License is distributed on an 'AS IS' BASIS,
 * WITHOUT WARRANTIES OR CONDITIONS OF ANY KIND, either express or implied.
 * See the License for the specific language governing permissions and
 * limitations under the License.
 */

import React, { Component } from 'react';
import { Page } from './Page';
import { ToolbarProps } from '../components/Toolbar';
import { RoutePage, RouteParams, RoutePageFactory } from '../components/Router';
import { classes, stylesheet } from 'typestyle';
import { commonCss, padding } from '../Css';
import { CircularProgress } from '@material-ui/core';
import { titleCase, getResourceProperty, logger } from '../lib/Utils';
import { ResourceInfo, ResourceType } from '../components/ResourceInfo';
<<<<<<< HEAD
=======
import { Execution, ArtifactType } from '../generated/src/apis/metadata/metadata_store_pb';
import {
  Apis,
  ExecutionProperties,
  ArtifactProperties,
  ExecutionCustomProperties,
  ArtifactCustomProperties,
} from '../lib/Apis';
>>>>>>> 469e7196
import {
  Execution,
  ArtifactType,
  ExecutionProperties,
  ArtifactProperties,
  Api,
  getArtifactTypes,
  GetExecutionsByIDRequest,
  GetEventsByExecutionIDsRequest,
  GetEventsByExecutionIDsResponse,
  GetArtifactsByIDRequest,
} from 'frontend';
import { EventTypes } from '../lib/MetadataUtils';
import { Event } from '../generated/src/apis/metadata/metadata_store_pb';
import { Link } from 'react-router-dom';

type ArtifactIdList = number[];

interface ExecutionDetailsState {
  execution?: Execution;
  events?: Record<EventTypes, ArtifactIdList>;
  artifactTypeMap?: Map<number, ArtifactType>;
}

export default class ExecutionDetails extends Page<{}, ExecutionDetailsState> {
  constructor(props: {}) {
    super(props);
    this.state = {};
    this.load = this.load.bind(this);
  }

  private get fullTypeName(): string {
    return this.props.match.params[RouteParams.EXECUTION_TYPE] || '';
  }

  private get properTypeName(): string {
    const parts = this.fullTypeName.split('/');
    if (!parts.length) {
      return '';
    }

    return titleCase(parts[parts.length - 1]);
  }

  private get id(): string {
    return this.props.match.params[RouteParams.ID];
  }

  public async componentDidMount(): Promise<void> {
    return this.load();
  }

  public render(): JSX.Element {
    if (!this.state.execution || !this.state.events) {
      return <CircularProgress />;
    }

    return (
      <div className={classes(commonCss.page, padding(20, 'lr'))}>
        {
          <ResourceInfo
            resourceType={ResourceType.EXECUTION}
            typeName={this.properTypeName}
            resource={this.state.execution}
          />
        }
        <SectionIO
          title={'Declared Inputs'}
          artifactIds={this.state.events[Event.Type.DECLARED_INPUT]}
          artifactTypeMap={this.state.artifactTypeMap}
        />
        <SectionIO
          title={'Inputs'}
          artifactIds={this.state.events[Event.Type.INPUT]}
          artifactTypeMap={this.state.artifactTypeMap}
        />
        <SectionIO
          title={'Declared Outputs'}
          artifactIds={this.state.events[Event.Type.DECLARED_OUTPUT]}
          artifactTypeMap={this.state.artifactTypeMap}
        />
        <SectionIO
          title={'Outputs'}
          artifactIds={this.state.events[Event.Type.OUTPUT]}
          artifactTypeMap={this.state.artifactTypeMap}
        />
      </div>
    );
  }

  public getInitialToolbarState(): ToolbarProps {
    return {
      actions: {},
      breadcrumbs: [{ displayName: 'Executions', href: RoutePage.EXECUTIONS }],
      pageTitle: `${this.properTypeName} ${this.id} details`,
    };
  }

  public async refresh(): Promise<void> {
    return this.load();
  }

  private async load(): Promise<void> {
    const metadataStoreServiceClient = Api.getInstance().metadataStoreService;

    // this runs parallelly because it's not a critical resource
    getArtifactTypes(metadataStoreServiceClient)
      .then(artifactTypeMap => {
        this.setState({
          artifactTypeMap,
        });
      })
      .catch(err => {
        this.showPageError('Failed to fetch artifact types', err);
      });

    const numberId = parseInt(this.id, 10);
    if (isNaN(numberId) || numberId < 0) {
      const error = new Error(`Invalid execution id: ${this.id}`);
      this.showPageError(error.message, error);
      return;
    }

    const getExecutionsRequest = new GetExecutionsByIDRequest();
    getExecutionsRequest.setExecutionIdsList([numberId]);
    const getEventsRequest = new GetEventsByExecutionIDsRequest();
    getEventsRequest.setExecutionIdsList([numberId]);

    const [executionResponse, eventResponse] = await Promise.all([
      metadataStoreServiceClient.getExecutionsByID(getExecutionsRequest),
      metadataStoreServiceClient.getEventsByExecutionIDs(getEventsRequest),
    ]);

    if (!eventResponse) {
      this.showPageError('Error fetching event data');
      // events data is optional, no need to skip the following
    }
    if (!executionResponse) {
      this.showPageError(`Unable to retrieve ${this.fullTypeName} ${this.id}.`);
      return;
    }

    if (!executionResponse!.getExecutionsList()!.length) {
      this.showPageError(`No ${this.fullTypeName} identified by id: ${this.id}`);
      return;
    }

    if (executionResponse!.getExecutionsList().length > 1) {
      this.showPageError(`Found multiple executions with ID: ${this.id}`);
      return;
    }

<<<<<<< HEAD
    const execution = executionResponse.getExecutionsList()[0];
    // @ts-ignore
    const executionName = getResourceProperty(execution, ExecutionProperties.COMPONENT_ID);
=======
    const execution = executionResponse.response.getExecutionsList()[0];
    const executionName =
      getResourceProperty(execution, ExecutionProperties.COMPONENT_ID) ||
      getResourceProperty(execution, ExecutionCustomProperties.TASK_ID, true);
>>>>>>> 469e7196
    this.props.updateToolbar({
      pageTitle: executionName ? executionName.toString() : '',
    });

    const events = parseEventsByType(eventResponse);

    this.setState({
      events,
      execution,
    });
  }
}

function parseEventsByType(
  response: GetEventsByExecutionIDsResponse | null,
): Record<EventTypes, ArtifactIdList> {
  const events: Record<EventTypes, ArtifactIdList> = {
    [Event.Type.UNKNOWN]: [],
    [Event.Type.DECLARED_INPUT]: [],
    [Event.Type.INPUT]: [],
    [Event.Type.DECLARED_OUTPUT]: [],
    [Event.Type.OUTPUT]: [],
  };

  if (!response) {
    return events;
  }

  response.getEventsList().forEach(event => {
    const type = event.getType();
    const id = event.getArtifactId();
    if (type != null && id != null) {
      events[type].push(id);
    }
  });

  return events;
}

interface ArtifactInfo {
  id: number;
  name: string;
  typeId?: number;
  uri: string;
}

interface SectionIOProps {
  title: string;
  artifactIds: number[];
  artifactTypeMap?: Map<number, ArtifactType>;
}
class SectionIO extends Component<
  SectionIOProps,
  { artifactDataMap: { [id: number]: ArtifactInfo } }
> {
  constructor(props: any) {
    super(props);

    this.state = {
      artifactDataMap: {},
    };
  }

  public async componentDidMount(): Promise<void> {
    // loads extra metadata about artifacts
    const request = new GetArtifactsByIDRequest();
    request.setArtifactIdsList(this.props.artifactIds);
    const response = await Api.getInstance().metadataStoreService.getArtifactsByID(request);
    if (!response) {
      return;
    }

    const artifactDataMap = {};
    response.getArtifactsList().forEach(artifact => {
      const id = artifact.getId();
      if (!id) {
        logger.error('Artifact has empty id', artifact.toObject());
        return;
      }
      const data: ArtifactInfo = {
        id,
<<<<<<< HEAD
        // @ts-ignore
        name: (getResourceProperty(artifact, ArtifactProperties.NAME) || '') as string, // TODO: assert name is string
=======
        name: (getResourceProperty(artifact, ArtifactProperties.NAME) ||
          getResourceProperty(artifact, ArtifactCustomProperties.NAME, true) ||
          '') as string, // TODO: assert name is string
>>>>>>> 469e7196
        typeId: artifact.getTypeId(),
        uri: artifact.getUri() || '',
      };
      artifactDataMap[id] = data;
    });
    this.setState({
      artifactDataMap,
    });
  }

  public render(): JSX.Element | null {
    const { title, artifactIds } = this.props;
    if (artifactIds.length === 0) {
      return null;
    }

    return (
      <section>
        <h2 className={commonCss.header2}>{title}</h2>
        <table>
          <thead>
            <tr>
              <th className={css.tableCell}>Artifact ID</th>
              <th className={css.tableCell}>Name</th>
              <th className={css.tableCell}>Type</th>
              <th className={css.tableCell}>URI</th>
            </tr>
          </thead>
          <tbody>
            {artifactIds.map(id => {
              const data = this.state.artifactDataMap[id] || {};
              const type =
                this.props.artifactTypeMap && data.typeId
                  ? this.props.artifactTypeMap.get(data.typeId)
                  : null;
              return (
                <ArtifactRow
                  key={id}
                  id={id}
                  name={data.name || ''}
                  type={type ? type.getName() : undefined}
                  uri={data.uri}
                />
              );
            })}
          </tbody>
        </table>
      </section>
    );
  }
}

// tslint:disable-next-line:variable-name
const ArtifactRow: React.FC<{ id: number; name: string; type?: string; uri: string }> = ({
  id,
  name,
  type,
  uri,
}) => (
  <tr>
    <td className={css.tableCell}>
      {type && id ? (
        <Link className={commonCss.link} to={RoutePageFactory.artifactDetails(type, id)}>
          {id}
        </Link>
      ) : (
        id
      )}
    </td>
    <td className={css.tableCell}>{name}</td>
    <td className={css.tableCell}>{type}</td>
    <td className={css.tableCell}>{uri}</td>
  </tr>
);

const css = stylesheet({
  tableCell: {
    padding: 6,
    textAlign: 'left',
  },
});<|MERGE_RESOLUTION|>--- conflicted
+++ resolved
@@ -23,20 +23,12 @@
 import { CircularProgress } from '@material-ui/core';
 import { titleCase, getResourceProperty, logger } from '../lib/Utils';
 import { ResourceInfo, ResourceType } from '../components/ResourceInfo';
-<<<<<<< HEAD
-=======
-import { Execution, ArtifactType } from '../generated/src/apis/metadata/metadata_store_pb';
 import {
-  Apis,
-  ExecutionProperties,
-  ArtifactProperties,
-  ExecutionCustomProperties,
-  ArtifactCustomProperties,
-} from '../lib/Apis';
->>>>>>> 469e7196
-import {
+  Event,
   Execution,
   ArtifactType,
+  ArtifactCustomProperties,
+  ExecutionCustomProperties,
   ExecutionProperties,
   ArtifactProperties,
   Api,
@@ -46,8 +38,7 @@
   GetEventsByExecutionIDsResponse,
   GetArtifactsByIDRequest,
 } from 'frontend';
-import { EventTypes } from '../lib/MetadataUtils';
-import { Event } from '../generated/src/apis/metadata/metadata_store_pb';
+import { EventTypes, getArtifactTypeMap } from '../lib/MetadataUtils';
 import { Link } from 'react-router-dom';
 
 type ArtifactIdList = number[];
@@ -186,16 +177,11 @@
       return;
     }
 
-<<<<<<< HEAD
     const execution = executionResponse.getExecutionsList()[0];
     // @ts-ignore
-    const executionName = getResourceProperty(execution, ExecutionProperties.COMPONENT_ID);
-=======
-    const execution = executionResponse.response.getExecutionsList()[0];
     const executionName =
       getResourceProperty(execution, ExecutionProperties.COMPONENT_ID) ||
       getResourceProperty(execution, ExecutionCustomProperties.TASK_ID, true);
->>>>>>> 469e7196
     this.props.updateToolbar({
       pageTitle: executionName ? executionName.toString() : '',
     });
@@ -277,14 +263,10 @@
       }
       const data: ArtifactInfo = {
         id,
-<<<<<<< HEAD
         // @ts-ignore
-        name: (getResourceProperty(artifact, ArtifactProperties.NAME) || '') as string, // TODO: assert name is string
-=======
         name: (getResourceProperty(artifact, ArtifactProperties.NAME) ||
           getResourceProperty(artifact, ArtifactCustomProperties.NAME, true) ||
           '') as string, // TODO: assert name is string
->>>>>>> 469e7196
         typeId: artifact.getTypeId(),
         uri: artifact.getUri() || '',
       };
