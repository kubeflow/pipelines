--- conflicted
+++ resolved
@@ -38,11 +38,8 @@
 import { PageProps } from './Page';
 import RunList from './RunList';
 import { METRICS_SECTION_NAME, OVERVIEW_SECTION_NAME, PARAMS_SECTION_NAME } from './Compare';
-<<<<<<< HEAD
 import TwoLevelDropdown, { DropdownItem, SelectedItem } from 'src/components/TwoLevelDropdown';
-=======
 import MD2Tabs from 'src/atoms/MD2Tabs';
->>>>>>> e6832909
 
 const css = stylesheet({
   outputsRow: {
@@ -50,7 +47,6 @@
   },
 });
 
-<<<<<<< HEAD
 const dropdownItems: DropdownItem[] = [
   {
     name: 'first',
@@ -88,7 +84,7 @@
     ],
   },
 ];
-=======
+
 enum MetricsTab {
   SCALAR_METRICS,
   CONFUSION_MATRIX,
@@ -111,6 +107,20 @@
 interface RunArtifacts {
   run: ApiRunDetail;
   executionArtifacts: ExecutionArtifacts[];
+}
+
+function convertMetricsTabToText(metricsTab: MetricsTab) {
+  return metricsTab === MetricsTab.SCALAR_METRICS
+    ? 'Scalar Metrics'
+    : metricsTab === MetricsTab.CONFUSION_MATRIX
+    ? 'Confusion Matrix'
+    : metricsTab === MetricsTab.ROC_CURVE
+    ? 'ROC Curve'
+    : metricsTab === MetricsTab.HTML
+    ? 'HTML'
+    : metricsTab === MetricsTab.MARKDOWN
+    ? 'Markdown'
+    : '';
 }
 
 function getRunArtifacts(runs: ApiRunDetail[], mlmdPackages: MlmdPackage[]): RunArtifacts[] {
@@ -146,18 +156,35 @@
     } as RunArtifacts;
   });
 }
->>>>>>> e6832909
+
+interface MetricsDropdownProps {
+  metricsTabText: string;
+}
+
+function MetricsDropdown(props: MetricsDropdownProps) {
+  const { metricsTabText } = props;
+  const [selectedItem, setSelectedItem] = useState<SelectedItem>({ itemName: '', subItemName: '' });
+
+  return (
+    <>
+      <TwoLevelDropdown
+        title={`Choose a first ${metricsTabText} artifact`}
+        items={dropdownItems}
+        selectedItem={selectedItem}
+        setSelectedItem={setSelectedItem}
+      />
+      <br />
+      <p>This is the {metricsTabText} tab.</p>
+    </>
+  );
+}
 
 function CompareV2(props: PageProps) {
   const { updateBanner, updateToolbar } = props;
 
   const runlistRef = useRef<RunList>(null);
   const [selectedIds, setSelectedIds] = useState<string[]>([]);
-<<<<<<< HEAD
-  const [selectedItem, setSelectedItem] = useState<SelectedItem>({ itemName: '', subItemName: '' });
-=======
   const [metricsTab, setMetricsTab] = useState(MetricsTab.SCALAR_METRICS);
->>>>>>> e6832909
   const [isOverviewCollapsed, setIsOverviewCollapsed] = useState(false);
   const [isParamsCollapsed, setIsParamsCollapsed] = useState(false);
   const [isMetricsCollapsed, setIsMetricsCollapsed] = useState(false);
@@ -292,6 +319,7 @@
     setSelectedIds(selectedIds);
   };
 
+  const metricsTabText = convertMetricsTabToText(metricsTab);
   return (
     <div className={classes(commonCss.page, padding(20, 'lrt'))}>
       {/* Overview section */}
@@ -339,30 +367,22 @@
       {!isMetricsCollapsed && (
         <div className={classes(commonCss.noShrink, css.outputsRow)}>
           <Separator orientation='vertical' />
-<<<<<<< HEAD
-          <TwoLevelDropdown
-            title='Choose a first Confusion Matrix artifact'
-            items={dropdownItems}
-            selectedItem={selectedItem}
-            setSelectedItem={setSelectedItem}
-          />
-          <br />
-          <p>Metrics Section V2</p>
-=======
           <MD2Tabs
             tabs={['Scalar Metrics', 'Confusion Matrix', 'ROC Curve', 'HTML', 'Markdown']}
             selectedTab={metricsTab}
             onSwitch={setMetricsTab}
           />
-          <div className={classes(commonCss.page, padding(20, 'lrt'))}>
-            {metricsTab === MetricsTab.SCALAR_METRICS && <p>This is the Scalar Metrics tab.</p>}
-            {metricsTab === MetricsTab.CONFUSION_MATRIX && <p>This is the Confusion Matrix tab.</p>}
-            {metricsTab === MetricsTab.ROC_CURVE && <p>This is the ROC Curve tab.</p>}
-            {metricsTab === MetricsTab.HTML && <p>This is the HTML tab.</p>}
-            {metricsTab === MetricsTab.MARKDOWN && <p>This is the Markdown tab.</p>}
+          <div className={classes(padding(20, 'lrt'))}>
+            {metricsTab === MetricsTab.SCALAR_METRICS && <p>This is the {metricsTabText} tab.</p>}
+            {metricsTab === MetricsTab.CONFUSION_MATRIX && (
+              <MetricsDropdown metricsTabText={metricsTabText} />
+            )}
+            {metricsTab === MetricsTab.ROC_CURVE && <p>This is the {metricsTabText} tab.</p>}
+            {metricsTab === MetricsTab.HTML && <MetricsDropdown metricsTabText={metricsTabText} />}
+            {metricsTab === MetricsTab.MARKDOWN && (
+              <MetricsDropdown metricsTabText={metricsTabText} />
+            )}
           </div>
-          <Hr />
->>>>>>> e6832909
         </div>
       )}
 
