--- conflicted
+++ resolved
@@ -315,7 +315,6 @@
     );
   }
 
-<<<<<<< HEAD
   if (showError || isLoading) {
     return (
       <React.Fragment>
@@ -341,11 +340,6 @@
         )}
       </React.Fragment>
     );
-=======
-  // TODO(zpChris): Show loading and error pages for HTML and Markdown.
-  if (viewerConfigs && (metricsTab === MetricsType.HTML || metricsTab === MetricsType.MARKDOWN)) {
-    return <PlotCard configs={viewerConfigs} title={`Static ${metricsTabText}`} />;
->>>>>>> 0306380a
   }
 
   if (viewerConfigs && (metricsTab === MetricsType.HTML || metricsTab === MetricsType.MARKDOWN)) {
