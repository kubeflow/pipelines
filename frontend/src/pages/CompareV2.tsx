--- conflicted
+++ resolved
@@ -427,106 +427,47 @@
         selectedArtifacts[metricsTab][panelIndex].selectedItem !== selectedItem
       ) {
         selectedArtifacts[metricsTab][panelIndex].selectedItem = selectedItem;
-        selectedArtifacts[metricsTab][panelIndex].selectedArtifact = getArtifactFromSelectedItem(
+        const linkedArtifact = getLinkedArtifactFromSelectedItem(
           filteredRunArtifacts,
           selectedItem,
         );
+        selectedArtifacts[metricsTab][panelIndex].linkedArtifact = linkedArtifact;
         setSelectedArtifacts({ ...selectedArtifacts });
+
+        if (
+          linkedArtifact &&
+          !viewerConfigs[linkedArtifact.artifact.getId()] &&
+          (metricsTab === MetricsType.HTML || metricsTab === MetricsType.MARKDOWN)
+        ) {
+          const namespace = getNamespace(selectedItem, filteredRunArtifacts);
+          (async () => {
+            viewerConfigs[linkedArtifact.artifact.getId()] = await getViewerConfigs(
+              metricsTab,
+              linkedArtifact,
+              namespace,
+            );
+            setViewerConfigs({ ...viewerConfigs });
+          })();
+        }
       }
     },
-    [filteredRunArtifacts, metricsTab, selectedArtifacts, setSelectedArtifacts],
+    [
+      filteredRunArtifacts,
+      metricsTab,
+      selectedArtifacts,
+      setSelectedArtifacts,
+      viewerConfigs,
+      setViewerConfigs,
+    ],
   );
 
   useEffect(() => {
-<<<<<<< HEAD
-    if (
-      firstSelectedItem.itemName &&
-      firstSelectedItem.subItemName &&
-      firstSelectedItem.subItemSecondaryName &&
-      selectedArtifacts[metricsTab][0].selectedItem !== firstSelectedItem
-    ) {
-      selectedArtifacts[metricsTab][0].selectedItem = firstSelectedItem;
-      const linkedArtifact = getLinkedArtifactFromSelectedItem(
-        filteredRunArtifacts,
-        firstSelectedItem,
-      );
-      selectedArtifacts[metricsTab][0].linkedArtifact = linkedArtifact;
-      setSelectedArtifacts({ ...selectedArtifacts });
-
-      if (
-        linkedArtifact &&
-        !viewerConfigs[linkedArtifact.artifact.getId()] &&
-        (metricsTab === MetricsType.HTML || metricsTab === MetricsType.MARKDOWN)
-      ) {
-        const namespace = getNamespace(firstSelectedItem, filteredRunArtifacts);
-        (async () => {
-          viewerConfigs[linkedArtifact.artifact.getId()] = await getViewerConfigs(
-            metricsTab,
-            linkedArtifact,
-            namespace,
-          );
-          setViewerConfigs({ ...viewerConfigs });
-        })();
-      }
-    }
-  }, [
-    firstSelectedItem,
-    filteredRunArtifacts,
-    metricsTab,
-    selectedArtifacts,
-    setSelectedArtifacts,
-    viewerConfigs,
-    setViewerConfigs,
-  ]);
-
-  useEffect(() => {
-    if (
-      secondSelectedItem.itemName &&
-      secondSelectedItem.subItemName &&
-      secondSelectedItem.subItemSecondaryName &&
-      selectedArtifacts[metricsTab][1].selectedItem !== secondSelectedItem
-    ) {
-      selectedArtifacts[metricsTab][1].selectedItem = secondSelectedItem;
-      const linkedArtifact = getLinkedArtifactFromSelectedItem(
-        filteredRunArtifacts,
-        secondSelectedItem,
-      );
-      selectedArtifacts[metricsTab][1].linkedArtifact = linkedArtifact;
-      setSelectedArtifacts({ ...selectedArtifacts });
-
-      if (
-        linkedArtifact &&
-        !viewerConfigs[linkedArtifact.artifact.getId()] &&
-        (metricsTab === MetricsType.HTML || metricsTab === MetricsType.MARKDOWN)
-      ) {
-        const namespace = getNamespace(secondSelectedItem, filteredRunArtifacts);
-        (async () => {
-          viewerConfigs[linkedArtifact.artifact.getId()] = await getViewerConfigs(
-            metricsTab,
-            linkedArtifact,
-            namespace,
-          );
-          setViewerConfigs({ ...viewerConfigs });
-        })();
-      }
-    }
-  }, [
-    secondSelectedItem,
-    filteredRunArtifacts,
-    metricsTab,
-    selectedArtifacts,
-    setSelectedArtifacts,
-    viewerConfigs,
-    setViewerConfigs,
-  ]);
-=======
     updateSelectedArtifacts(firstSelectedItem, 0);
   }, [firstSelectedItem, updateSelectedArtifacts]);
 
   useEffect(() => {
     updateSelectedArtifacts(secondSelectedItem, 1);
   }, [secondSelectedItem, updateSelectedArtifacts]);
->>>>>>> 9d7b9332
 
   const dropdownItems: DropdownItem[] = getDropdownItems(filteredRunArtifacts);
 
