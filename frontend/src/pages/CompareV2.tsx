/*
 * Copyright 2022 The Kubeflow Authors
 *
 * Licensed under the Apache License, Version 2.0 (the "License");
 * you may not use this file except in compliance with the License.
 * You may obtain a copy of the License at
 *
 * https://www.apache.org/licenses/LICENSE-2.0
 *
 * Unless required by applicable law or agreed to in writing, software
 * distributed under the License is distributed on an "AS IS" BASIS,
 * WITHOUT WARRANTIES OR CONDITIONS OF ANY KIND, either express or implied.
 * See the License for the specific language governing permissions and
 * limitations under the License.
 */

import React, { useEffect, useRef, useState } from 'react';
import { useQuery } from 'react-query';
import { ApiRunDetail } from 'src/apis/run';
import Hr from 'src/atoms/Hr';
import Separator from 'src/atoms/Separator';
import CollapseButtonSingle from 'src/components/CollapseButtonSingle';
import { QUERY_PARAMS, RoutePage } from 'src/components/Router';
import { color, commonCss, fontsize, padding } from 'src/Css';
import { Apis } from 'src/lib/Apis';
import Buttons from 'src/lib/Buttons';
import { URLParser } from 'src/lib/URLParser';
import { errorToMessage, logger } from 'src/lib/Utils';
import { classes, stylesheet } from 'typestyle';
import {
  filterLinkedArtifactsByType,
  getArtifactTypes,
  getArtifactsFromContext,
  getEventsByExecutions,
  getExecutionsFromContext,
  getKfpV2RunContext,
  getArtifactName,
  LinkedArtifact,
} from 'src/mlmd/MlmdUtils';
import { Artifact, ArtifactType, Event, Execution } from 'src/third_party/mlmd';
import { PageProps } from './Page';
import RunList from './RunList';
import { METRICS_SECTION_NAME, OVERVIEW_SECTION_NAME, PARAMS_SECTION_NAME } from './Compare';
import TwoLevelDropdown, {
  DropdownItem,
  DropdownSubItem,
  SelectedItem,
} from 'src/components/TwoLevelDropdown';
import MD2Tabs from 'src/atoms/MD2Tabs';
import { ConfusionMatrixSection, getHtmlViewerConfig, getMarkdownViewerConfig } from 'src/components/viewers/MetricsVisualizations';
import PlotCard from 'src/components/PlotCard';
import { HTMLViewerConfig } from 'src/components/viewers/HTMLViewer';
import { MarkdownViewerConfig } from 'src/components/viewers/MarkdownViewer';

const css = stylesheet({
  leftCell: {
    borderRight: `3px solid ${color.divider}`,
  },
  rightCell: {
    borderLeft: `3px solid ${color.divider}`,
  },
  cell: {
    borderCollapse: 'collapse',
    padding: '1rem',
    verticalAlign: 'top',
  },
  outputsRow: {
    marginLeft: 15,
  },
  outputsOverflow: {
    overflowX: 'auto',
  },
  visualizationPlaceholder: {
    width: '40rem',
    height: '30rem',
    backgroundColor: color.lightGrey,
    borderRadius: '1rem',
    margin: '1rem 0',
    display: 'flex',
    justifyContent: 'center',
    alignItems: 'center',
  },
  visualizationPlaceholderText: {
    fontSize: fontsize.medium,
    textAlign: 'center',
    padding: '2rem',
  },
});

interface MlmdPackage {
  executions: Execution[];
  artifacts: Artifact[];
  events: Event[];
}

interface ExecutionArtifact {
  execution: Execution;
  linkedArtifacts: LinkedArtifact[];
}

interface RunArtifact {
  run: ApiRunDetail;
  executionArtifacts: ExecutionArtifact[];
}

enum MetricsType {
  SCALAR_METRICS,
  CONFUSION_MATRIX,
  ROC_CURVE,
  HTML,
  MARKDOWN,
}

const metricsTypeToString = (metricsType: MetricsType): string => {
  switch (metricsType) {
    case MetricsType.SCALAR_METRICS:
      return 'Scalar Metrics';
    case MetricsType.CONFUSION_MATRIX:
      return 'Confusion Matrix';
    case MetricsType.ROC_CURVE:
      return 'ROC Curve';
    case MetricsType.HTML:
      return 'HTML';
    case MetricsType.MARKDOWN:
      return 'Markdown';
    default:
      return '';
  }
};

const metricsTypeToFilter = (metricsType: MetricsType): string => {
  switch (metricsType) {
    case MetricsType.SCALAR_METRICS:
      return 'system.Metrics';
    case MetricsType.CONFUSION_MATRIX:
      return 'system.ClassificationMetrics';
    case MetricsType.ROC_CURVE:
      return 'system.ClassificationMetrics';
    case MetricsType.HTML:
      return 'system.HTML';
    case MetricsType.MARKDOWN:
      return 'system.Markdown';
    default:
      return '';
  }
};

// Include only the runs and executions which have artifacts of the specified type.
function filterRunArtifactsByType(
  runArtifacts: RunArtifact[],
  artifactTypes: ArtifactType[],
  metricsType: MetricsType,
): RunArtifact[] {
  const metricsFilter = metricsTypeToFilter(metricsType);
  const typeRuns: RunArtifact[] = [];
  for (const runArtifact of runArtifacts) {
    const typeExecutions: ExecutionArtifact[] = [];
    for (const e of runArtifact.executionArtifacts) {
      let typeArtifacts: LinkedArtifact[] = filterLinkedArtifactsByType(
        metricsFilter,
        artifactTypes,
        e.linkedArtifacts,
      );
      if (metricsType === MetricsType.CONFUSION_MATRIX) {
        typeArtifacts = typeArtifacts.filter(x =>
          x.artifact.getCustomPropertiesMap().has('confusionMatrix'),
        );
      } else if (metricsType === MetricsType.ROC_CURVE) {
        typeArtifacts = typeArtifacts.filter(x =>
          x.artifact.getCustomPropertiesMap().has('confidenceMetrics'),
        );
      }
      if (typeArtifacts.length > 0) {
        typeExecutions.push({
          execution: e.execution,
          linkedArtifacts: typeArtifacts,
        } as ExecutionArtifact);
      }
    }
    if (typeExecutions.length > 0) {
      typeRuns.push({
        run: runArtifact.run,
        executionArtifacts: typeExecutions,
      } as RunArtifact);
    }
  }
  return typeRuns;
}

function getRunArtifacts(runs: ApiRunDetail[], mlmdPackages: MlmdPackage[]): RunArtifact[] {
  return mlmdPackages.map((mlmdPackage, index) => {
    const events = mlmdPackage.events.filter(e => e.getType() === Event.Type.OUTPUT);

    // Match artifacts to executions.
    const artifactMap = new Map();
    mlmdPackage.artifacts.forEach(artifact => artifactMap.set(artifact.getId(), artifact));
    const executionArtifacts = mlmdPackage.executions.map(execution => {
      const executionEvents = events.filter(e => e.getExecutionId() === execution.getId());
      const linkedArtifacts: LinkedArtifact[] = [];
      for (const event of executionEvents) {
        const artifactId = event.getArtifactId();
        const artifact = artifactMap.get(artifactId);
        if (artifact) {
          linkedArtifacts.push({
            event,
            artifact,
          } as LinkedArtifact);
        } else {
          logger.warn(`The artifact with the following ID was not found: ${artifactId}`);
        }
      }
      return {
        execution,
        linkedArtifacts,
      } as ExecutionArtifact;
    });
    return {
      run: runs[index],
      executionArtifacts,
    } as RunArtifact;
  });
}

interface VisualizationPlaceholderProps {
  metricsTabText: string;
}

function VisualizationPlaceholder(props: VisualizationPlaceholderProps) {
  const { metricsTabText } = props;
  return (
    <div className={classes(css.visualizationPlaceholder)}>
      <p className={classes(css.visualizationPlaceholderText)}>
        The selected {metricsTabText} will be displayed here.
      </p>
    </div>
  );
}

interface VisualizationPanelItemProps {
  metricsTab: MetricsType;
  metricsTabText: string;
  linkedArtifact: LinkedArtifact;
  namespace: string | undefined;
}

function VisualizationPanelItem(props: VisualizationPanelItemProps) {
  const { metricsTab, metricsTabText, linkedArtifact, namespace } = props;
  const { isLoading, error, data: viewerConfigs } = useQuery<
    HTMLViewerConfig[] | MarkdownViewerConfig[],
    Error
  >(
    [
      'viewerConfig',
      {
        artifact: linkedArtifact.artifact.getId(),
        namespace: namespace,
      },
    ],
    () => {
      if (metricsTab === MetricsType.HTML) {
        return getHtmlViewerConfig([linkedArtifact], namespace);
      } else if (metricsTab === MetricsType.MARKDOWN) {
        return getMarkdownViewerConfig([linkedArtifact], namespace);
      } else {
        return [];
      }
    },
    { staleTime: Infinity },
  );

  if (metricsTab === MetricsType.CONFUSION_MATRIX) {
    return (
      <React.Fragment key={linkedArtifact.artifact.getId()}>
        <ConfusionMatrixSection artifact={linkedArtifact.artifact} />
      </React.Fragment>
    );
  }

  if (isLoading) {
    return <p>Data is currently loading.</p>;
  } else if (error) {
    return <p>There was an error in loading the data.</p>;
  }

  if (viewerConfigs && (metricsTab === MetricsType.HTML || metricsTab === MetricsType.MARKDOWN)) {
    return (
      <div className={padding(20, 'lrt')}>
        <PlotCard configs={viewerConfigs} title={`Static ${metricsTabText}`} />
      </div>
    );
  }

  return <></>;
}

interface SelectedArtifact {
  selectedItem: SelectedItem;
  linkedArtifact?: LinkedArtifact;
}

interface MetricsDropdownProps {
  filteredRunArtifacts: RunArtifact[];
  metricsTab: MetricsType;
  metricsTabText: string;
  selectedArtifacts: { [key: string]: SelectedArtifact[] };
  setSelectedArtifacts: (selectedArtifacts: { [key: string]: SelectedArtifact[] }) => void;
}

const logDisplayNameWarning = (type: string, id: string) =>
  logger.warn(`Failed to fetch the display name of the ${type} with the following ID: ${id}`);

const getExecutionName = (execution: Execution) =>
  execution
    .getCustomPropertiesMap()
    .get('display_name')
    ?.getStringValue();

// Group each artifact name with its parent execution name.
function getDropdownSubLinkedArtifacts(linkedArtifacts: LinkedArtifact[], subItemName: string) {
  const executionLinkedArtifacts: DropdownSubItem[] = [];
  for (const linkedArtifact of linkedArtifacts) {
    const artifactName = getArtifactName(linkedArtifact);
    const artifactId = linkedArtifact.artifact.getId().toString();
    if (!artifactName) {
      logDisplayNameWarning('artifact', artifactId);
    }

    executionLinkedArtifacts.push({
      name: subItemName,
      secondaryName: artifactName || artifactId,
    } as DropdownSubItem);
  }
  return executionLinkedArtifacts;
}

// Combine execution names and artifact names into the same dropdown sub item list.
function getDropdownSubItems(executionArtifacts: ExecutionArtifact[]) {
  const subItems: DropdownSubItem[] = [];
  for (const executionArtifact of executionArtifacts) {
    const executionName = getExecutionName(executionArtifact.execution);
    const executionId = executionArtifact.execution.getId().toString();
    if (!executionName) {
      logDisplayNameWarning('execution', executionId);
    }

    const executionLinkedArtifacts: DropdownSubItem[] = getDropdownSubLinkedArtifacts(
      executionArtifact.linkedArtifacts,
      executionName || executionId,
    );
    subItems.push(...executionLinkedArtifacts);
  }
  return subItems;
}

function getDropdownItems(filteredRunArtifacts: RunArtifact[]) {
  const dropdownItems: DropdownItem[] = [];
  for (const runArtifact of filteredRunArtifacts) {
    const runName = runArtifact.run.run?.name;
    if (!runName) {
      logDisplayNameWarning('run', runArtifact.run.run!.id!);
      continue;
    }

    const subItems: DropdownSubItem[] = getDropdownSubItems(runArtifact.executionArtifacts);
    if (subItems.length > 0) {
      dropdownItems.push({
        name: runName,
        subItems,
      } as DropdownItem);
    }
  }

  return dropdownItems;
}

<<<<<<< HEAD
const getLinkedArtifact = (
  filteredRunArtifacts: RunArtifact[],
  selectedItem: SelectedItem,
): LinkedArtifact | undefined =>
  filteredRunArtifacts
    .find(runArtifact => runArtifact.run.run?.name === selectedItem.itemName)
    ?.executionArtifacts.find(
      executionArtifact =>
        executionArtifact.execution
          .getCustomPropertiesMap()
          .get('display_name')
          ?.getStringValue() === selectedItem.subItemName,
    )
    ?.linkedArtifacts.find(
      linkedArtifact =>
        linkedArtifact.event
          .getPath()
          ?.getStepsList()[0]
          .getKey() === selectedItem.subItemSecondaryName,
    );

const getNamespace = (selectedItem: SelectedItem, filteredRunArtifacts: RunArtifact[]) => {
  const selectedRun = filteredRunArtifacts
    .find(runArtifact => runArtifact.run.run?.name === selectedItem.itemName)?.run;
  if (selectedRun) {
    const jsonWorkflow = JSON.parse(selectedRun.pipeline_runtime!.workflow_manifest || '{}');
    return jsonWorkflow.metadata?.namespace;
  }
=======
function getArtifact(
  filteredRunArtifacts: RunArtifact[],
  selectedItem: SelectedItem,
): Artifact | undefined {
  const filteredRunArtifact = filteredRunArtifacts.find(
    runArtifact => runArtifact.run.run?.name === selectedItem.itemName,
  );

  const executionArtifact = filteredRunArtifact?.executionArtifacts.find(executionArtifact => {
    const executionText: string =
      getExecutionName(executionArtifact.execution) ||
      executionArtifact.execution.getId().toString();
    return executionText === selectedItem.subItemName;
  });

  const artifact = executionArtifact?.linkedArtifacts.find(linkedArtifact => {
    const linkedArtifactText: string =
      getArtifactName(linkedArtifact) || linkedArtifact.artifact.getId().toString();
    return linkedArtifactText === selectedItem.subItemSecondaryName;
  })?.artifact;

  return artifact;
>>>>>>> 9024a3e5
}

function MetricsDropdown(props: MetricsDropdownProps) {
  const {
    filteredRunArtifacts,
    metricsTab,
    metricsTabText,
    selectedArtifacts,
    setSelectedArtifacts,
  } = props;
  const firstSelectedArtifact: SelectedArtifact = selectedArtifacts[metricsTab][0];
  const secondSelectedArtifact: SelectedArtifact = selectedArtifacts[metricsTab][1];

  const [firstSelectedItem, setFirstSelectedItem] = useState<SelectedItem>(
    firstSelectedArtifact.selectedItem,
  );
  const [secondSelectedItem, setSecondSelectedItem] = useState<SelectedItem>(
    secondSelectedArtifact.selectedItem,
  );
  const [firstSelectedNamespace, setFirstSelectedNamespace] = useState<string | undefined>();
  const [secondSelectedNamespace, setSecondSelectedNamespace] = useState<string | undefined>();

  useEffect(() => {
    if (
      firstSelectedItem.itemName &&
      firstSelectedItem.subItemName &&
      firstSelectedItem.subItemSecondaryName &&
      selectedArtifacts[metricsTab][0].selectedItem !== firstSelectedItem
    ) {
      selectedArtifacts[metricsTab][0].selectedItem = firstSelectedItem;
      selectedArtifacts[metricsTab][0].linkedArtifact = getLinkedArtifact(
        filteredRunArtifacts,
        firstSelectedItem,
      );
      setSelectedArtifacts({ ...selectedArtifacts });

      if (metricsTab === MetricsType.HTML || metricsTab === MetricsType.MARKDOWN) {
        const namespace = getNamespace(firstSelectedItem, filteredRunArtifacts);
        setFirstSelectedNamespace(namespace);
      }
    }
  }, [
    firstSelectedItem,
    filteredRunArtifacts,
    metricsTab,
    selectedArtifacts,
    setSelectedArtifacts,
    getNamespace,
    setFirstSelectedNamespace
  ]);

  useEffect(() => {
    if (
      secondSelectedItem.itemName &&
      secondSelectedItem.subItemName &&
      secondSelectedItem.subItemSecondaryName &&
      selectedArtifacts[metricsTab][1].selectedItem !== secondSelectedItem
    ) {
      selectedArtifacts[metricsTab][1].selectedItem = secondSelectedItem;
      selectedArtifacts[metricsTab][1].linkedArtifact = getLinkedArtifact(
        filteredRunArtifacts,
        secondSelectedItem,
      );
      setSelectedArtifacts({ ...selectedArtifacts });

      if (metricsTab === MetricsType.HTML || metricsTab === MetricsType.MARKDOWN) {
        const namespace = getNamespace(firstSelectedItem, filteredRunArtifacts);
        setSecondSelectedNamespace(namespace);
      }
    }
  }, [
    secondSelectedItem,
    filteredRunArtifacts,
    metricsTab,
    selectedArtifacts,
    setSelectedArtifacts,
    getNamespace,
    setSecondSelectedNamespace,
  ]);

  const dropdownItems: DropdownItem[] = getDropdownItems(filteredRunArtifacts);

  if (dropdownItems.length === 0) {
    return <p>There are no {metricsTabText} artifacts available on the selected runs.</p>;
  }

  if (metricsTab === MetricsType.HTML || metricsTab === MetricsType.MARKDOWN) {
    // Check if you have that selected item.
    getNamespace(firstSelectedItem, filteredRunArtifacts);
  }

  return (
    <table>
      <tbody>
        <tr>
          <td className={classes(css.cell, css.leftCell)}>
            <TwoLevelDropdown
              title={`Choose a first ${metricsTabText} artifact`}
              items={dropdownItems}
              selectedItem={firstSelectedItem}
              setSelectedItem={setFirstSelectedItem}
            />
            {firstSelectedArtifact.linkedArtifact ? (
              <VisualizationPanelItem
                metricsTab={metricsTab}
                metricsTabText={metricsTabText}
                linkedArtifact={firstSelectedArtifact.linkedArtifact}
                namespace={secondSelectedNamespace}
              />
            ) : (
              <VisualizationPlaceholder metricsTabText={metricsTabText} />
            )}
          </td>
          <td className={classes(css.cell, css.rightCell)}>
            <TwoLevelDropdown
              title={`Choose a second ${metricsTabText} artifact`}
              items={dropdownItems}
              selectedItem={secondSelectedItem}
              setSelectedItem={setSecondSelectedItem}
            />
            {secondSelectedArtifact.linkedArtifact ? (
              <VisualizationPanelItem
                metricsTab={metricsTab}
                metricsTabText={metricsTabText}
                linkedArtifact={secondSelectedArtifact.linkedArtifact}
                namespace={secondSelectedNamespace}
              />
            ) : (
              <VisualizationPlaceholder metricsTabText={metricsTabText} />
            )}
          </td>
        </tr>
      </tbody>
    </table>
  );
}

function CompareV2(props: PageProps) {
  const { updateBanner, updateToolbar } = props;

  const runlistRef = useRef<RunList>(null);
  const [selectedIds, setSelectedIds] = useState<string[]>([]);
  const [metricsTab, setMetricsTab] = useState(MetricsType.SCALAR_METRICS);
  const [isOverviewCollapsed, setIsOverviewCollapsed] = useState(false);
  const [isParamsCollapsed, setIsParamsCollapsed] = useState(false);
  const [isMetricsCollapsed, setIsMetricsCollapsed] = useState(false);

  const [confusionMatrixArtifacts, setConfusionMatrixArtifacts] = useState<RunArtifact[]>([]);
  const [htmlArtifacts, setHtmlArtifacts] = useState<RunArtifact[]>([]);
  const [markdownArtifacts, setMarkdownArtifacts] = useState<RunArtifact[]>([]);

  // Selected artifacts for two-panel layout.
  const createSelectedArtifactArray = (count: number): SelectedArtifact[] => {
    const array: SelectedArtifact[] = [];
    for (let i = 0; i < count; i++) {
      array.push({
        selectedItem: { itemName: '', subItemName: '' },
      });
    }
    return array;
  };
  const [selectedArtifacts, setSelectedArtifacts] = useState<{ [key: string]: SelectedArtifact[] }>(
    {
      [MetricsType.CONFUSION_MATRIX]: createSelectedArtifactArray(2),
      [MetricsType.HTML]: createSelectedArtifactArray(2),
      [MetricsType.MARKDOWN]: createSelectedArtifactArray(2),
    },
  );

  const queryParamRunIds = new URLParser(props).get(QUERY_PARAMS.runlist);
  const runIds = (queryParamRunIds && queryParamRunIds.split(',')) || [];

  // Retrieves run details.
  const {
    isLoading: isLoadingRunDetails,
    isError: isErrorRunDetails,
    error: errorRunDetails,
    data: runs,
    refetch,
  } = useQuery<ApiRunDetail[], Error>(
    ['run_details', { ids: runIds }],
    () => Promise.all(runIds.map(async id => await Apis.runServiceApi.getRun(id))),
    {
      staleTime: Infinity,
    },
  );

  // Retrieves MLMD states (executions and linked artifacts) from the MLMD store.
  const {
    data: mlmdPackages,
    isLoading: isLoadingMlmdPackages,
    isError: isErrorMlmdPackages,
    error: errorMlmdPackages,
  } = useQuery<MlmdPackage[], Error>(
    ['run_artifacts', { runIds }],
    () =>
      Promise.all(
        runIds.map(async runId => {
          const context = await getKfpV2RunContext(runId);
          const executions = await getExecutionsFromContext(context);
          const artifacts = await getArtifactsFromContext(context);
          const events = await getEventsByExecutions(executions);
          return {
            executions,
            artifacts,
            events,
          } as MlmdPackage;
        }),
      ),
    {
      staleTime: Infinity,
    },
  );

  // artifactTypes allows us to map from artifactIds to artifactTypeNames,
  // so we can identify metrics artifact provided by system.
  const {
    data: artifactTypes,
    isLoading: isLoadingArtifactTypes,
    isError: isErrorArtifactTypes,
    error: errorArtifactTypes,
  } = useQuery<ArtifactType[], Error>(['artifact_types', {}], () => getArtifactTypes(), {
    staleTime: Infinity,
  });

  useEffect(() => {
    if (runs && mlmdPackages && artifactTypes) {
      const runArtifacts: RunArtifact[] = getRunArtifacts(runs, mlmdPackages);
      setConfusionMatrixArtifacts(
        filterRunArtifactsByType(runArtifacts, artifactTypes, MetricsType.CONFUSION_MATRIX),
      );
      setHtmlArtifacts(filterRunArtifactsByType(runArtifacts, artifactTypes, MetricsType.HTML));
      setMarkdownArtifacts(
        filterRunArtifactsByType(runArtifacts, artifactTypes, MetricsType.MARKDOWN),
      );
    }
  }, [runs, mlmdPackages, artifactTypes]);

  useEffect(() => {
    if (isLoadingRunDetails || isLoadingMlmdPackages || isLoadingArtifactTypes) {
      return;
    }

    if (isErrorRunDetails) {
      (async function() {
        const errorMessage = await errorToMessage(errorRunDetails);
        updateBanner({
          additionalInfo: errorMessage ? errorMessage : undefined,
          message: `Error: failed loading ${runIds.length} runs. Click Details for more information.`,
          mode: 'error',
        });
      })();
    } else if (isErrorMlmdPackages) {
      updateBanner({
        message: 'Cannot get MLMD objects from Metadata store.',
        additionalInfo: errorMlmdPackages ? errorMlmdPackages.message : undefined,
        mode: 'error',
      });
    } else if (isErrorArtifactTypes) {
      updateBanner({
        message: 'Cannot get Artifact Types for MLMD.',
        additionalInfo: errorArtifactTypes ? errorArtifactTypes.message : undefined,
        mode: 'error',
      });
    } else {
      updateBanner({});
    }
  }, [
    runIds.length,
    isLoadingRunDetails,
    isLoadingMlmdPackages,
    isLoadingArtifactTypes,
    isErrorRunDetails,
    isErrorMlmdPackages,
    isErrorArtifactTypes,
    errorRunDetails,
    errorMlmdPackages,
    errorArtifactTypes,
    updateBanner,
  ]);

  useEffect(() => {
    const refresh = async () => {
      if (runlistRef.current) {
        await runlistRef.current.refresh();
      }
      await refetch();
    };

    const buttons = new Buttons(props, refresh);
    updateToolbar({
      actions: buttons
        .expandSections(() => {
          setIsOverviewCollapsed(false);
          setIsParamsCollapsed(false);
          setIsMetricsCollapsed(false);
        })
        .collapseSections(() => {
          setIsOverviewCollapsed(true);
          setIsParamsCollapsed(true);
          setIsMetricsCollapsed(true);
        })
        .refresh(refresh)
        .getToolbarActionMap(),
      breadcrumbs: [{ displayName: 'Experiments', href: RoutePage.EXPERIMENTS }],
      pageTitle: 'Compare runs',
    });
    // eslint-disable-next-line react-hooks/exhaustive-deps
  }, []);

  useEffect(() => {
    if (runs) {
      setSelectedIds(runs.map(r => r.run!.id!));
    }
  }, [runs]);

  const showPageError = async (message: string, error: Error | undefined) => {
    const errorMessage = await errorToMessage(error);
    updateBanner({
      additionalInfo: errorMessage ? errorMessage : undefined,
      message: message + (errorMessage ? ' Click Details for more information.' : ''),
    });
  };

  const selectionChanged = (selectedIds: string[]): void => {
    setSelectedIds(selectedIds);
  };

  const metricsTabText = metricsTypeToString(metricsTab);
  return (
    <div className={classes(commonCss.page, padding(20, 'lrt'))}>
      {/* Overview section */}
      <CollapseButtonSingle
        sectionName={OVERVIEW_SECTION_NAME}
        collapseSection={isOverviewCollapsed}
        collapseSectionUpdate={setIsOverviewCollapsed}
      />
      {!isOverviewCollapsed && (
        <div className={commonCss.noShrink}>
          <RunList
            onError={showPageError}
            {...props}
            selectedIds={selectedIds}
            ref={runlistRef}
            runIdListMask={runIds}
            disablePaging={true}
            onSelectionChange={selectionChanged}
          />
        </div>
      )}

      <Separator orientation='vertical' />

      {/* Parameters section */}
      <CollapseButtonSingle
        sectionName={PARAMS_SECTION_NAME}
        collapseSection={isParamsCollapsed}
        collapseSectionUpdate={setIsParamsCollapsed}
      />
      {!isParamsCollapsed && (
        <div className={classes(commonCss.noShrink, css.outputsRow, css.outputsOverflow)}>
          <Separator orientation='vertical' />
          <p>Parameter Section V2</p>
          <Hr />
        </div>
      )}

      {/* Metrics section */}
      <CollapseButtonSingle
        sectionName={METRICS_SECTION_NAME}
        collapseSection={isMetricsCollapsed}
        collapseSectionUpdate={setIsMetricsCollapsed}
      />
      {!isMetricsCollapsed && (
        <div className={classes(commonCss.noShrink, css.outputsRow)}>
          <Separator orientation='vertical' />
          <MD2Tabs
            tabs={['Scalar Metrics', 'Confusion Matrix', 'ROC Curve', 'HTML', 'Markdown']}
            selectedTab={metricsTab}
            onSwitch={setMetricsTab}
          />
          <div className={classes(padding(20, 'lrt'), css.outputsOverflow)}>
            {metricsTab === MetricsType.SCALAR_METRICS && <p>This is the Scalar Metrics tab.</p>}
            {metricsTab === MetricsType.CONFUSION_MATRIX && (
              <MetricsDropdown
                filteredRunArtifacts={confusionMatrixArtifacts}
                metricsTab={metricsTab}
                metricsTabText={metricsTabText}
                selectedArtifacts={selectedArtifacts}
                setSelectedArtifacts={setSelectedArtifacts}
              />
            )}
            {metricsTab === MetricsType.ROC_CURVE && <p>This is the {metricsTabText} tab.</p>}
            {metricsTab === MetricsType.HTML && (
              <MetricsDropdown
                filteredRunArtifacts={htmlArtifacts}
                metricsTab={metricsTab}
                metricsTabText={metricsTabText}
                selectedArtifacts={selectedArtifacts}
                setSelectedArtifacts={setSelectedArtifacts}
              />
            )}
            {metricsTab === MetricsType.MARKDOWN && (
              <MetricsDropdown
                filteredRunArtifacts={markdownArtifacts}
                metricsTab={metricsTab}
                metricsTabText={metricsTabText}
                selectedArtifacts={selectedArtifacts}
                setSelectedArtifacts={setSelectedArtifacts}
              />
            )}
          </div>
        </div>
      )}

      <Separator orientation='vertical' />
    </div>
  );
}

export default CompareV2;<|MERGE_RESOLUTION|>--- conflicted
+++ resolved
@@ -47,10 +47,15 @@
   SelectedItem,
 } from 'src/components/TwoLevelDropdown';
 import MD2Tabs from 'src/atoms/MD2Tabs';
-import { ConfusionMatrixSection, getHtmlViewerConfig, getMarkdownViewerConfig } from 'src/components/viewers/MetricsVisualizations';
+import {
+  ConfusionMatrixSection,
+  getHtmlViewerConfig,
+  getMarkdownViewerConfig,
+} from 'src/components/viewers/MetricsVisualizations';
 import PlotCard from 'src/components/PlotCard';
 import { HTMLViewerConfig } from 'src/components/viewers/HTMLViewer';
 import { MarkdownViewerConfig } from 'src/components/viewers/MarkdownViewer';
+import { ViewerConfig } from 'src/components/viewers/Viewer';
 
 const css = stylesheet({
   leftCell: {
@@ -240,33 +245,11 @@
   metricsTab: MetricsType;
   metricsTabText: string;
   linkedArtifact: LinkedArtifact;
-  namespace: string | undefined;
+  viewerConfigs: ViewerConfig[];
 }
 
 function VisualizationPanelItem(props: VisualizationPanelItemProps) {
-  const { metricsTab, metricsTabText, linkedArtifact, namespace } = props;
-  const { isLoading, error, data: viewerConfigs } = useQuery<
-    HTMLViewerConfig[] | MarkdownViewerConfig[],
-    Error
-  >(
-    [
-      'viewerConfig',
-      {
-        artifact: linkedArtifact.artifact.getId(),
-        namespace: namespace,
-      },
-    ],
-    () => {
-      if (metricsTab === MetricsType.HTML) {
-        return getHtmlViewerConfig([linkedArtifact], namespace);
-      } else if (metricsTab === MetricsType.MARKDOWN) {
-        return getMarkdownViewerConfig([linkedArtifact], namespace);
-      } else {
-        return [];
-      }
-    },
-    { staleTime: Infinity },
-  );
+  const { metricsTab, metricsTabText, linkedArtifact, viewerConfigs } = props;
 
   if (metricsTab === MetricsType.CONFUSION_MATRIX) {
     return (
@@ -276,12 +259,6 @@
     );
   }
 
-  if (isLoading) {
-    return <p>Data is currently loading.</p>;
-  } else if (error) {
-    return <p>There was an error in loading the data.</p>;
-  }
-
   if (viewerConfigs && (metricsTab === MetricsType.HTML || metricsTab === MetricsType.MARKDOWN)) {
     return (
       <div className={padding(20, 'lrt')}>
@@ -304,6 +281,8 @@
   metricsTabText: string;
   selectedArtifacts: { [key: string]: SelectedArtifact[] };
   setSelectedArtifacts: (selectedArtifacts: { [key: string]: SelectedArtifact[] }) => void;
+  viewerConfigs: { [id: number]: ViewerConfig[] };
+  setViewerConfigs: (viewerConfigs: { [id: number]: ViewerConfig[] }) => void;
 }
 
 const logDisplayNameWarning = (type: string, id: string) =>
@@ -373,40 +352,20 @@
   return dropdownItems;
 }
 
-<<<<<<< HEAD
-const getLinkedArtifact = (
-  filteredRunArtifacts: RunArtifact[],
-  selectedItem: SelectedItem,
-): LinkedArtifact | undefined =>
-  filteredRunArtifacts
-    .find(runArtifact => runArtifact.run.run?.name === selectedItem.itemName)
-    ?.executionArtifacts.find(
-      executionArtifact =>
-        executionArtifact.execution
-          .getCustomPropertiesMap()
-          .get('display_name')
-          ?.getStringValue() === selectedItem.subItemName,
-    )
-    ?.linkedArtifacts.find(
-      linkedArtifact =>
-        linkedArtifact.event
-          .getPath()
-          ?.getStepsList()[0]
-          .getKey() === selectedItem.subItemSecondaryName,
-    );
-
 const getNamespace = (selectedItem: SelectedItem, filteredRunArtifacts: RunArtifact[]) => {
-  const selectedRun = filteredRunArtifacts
-    .find(runArtifact => runArtifact.run.run?.name === selectedItem.itemName)?.run;
+  const selectedRun = filteredRunArtifacts.find(
+    runArtifact => runArtifact.run.run?.name === selectedItem.itemName,
+  )?.run;
   if (selectedRun) {
     const jsonWorkflow = JSON.parse(selectedRun.pipeline_runtime!.workflow_manifest || '{}');
     return jsonWorkflow.metadata?.namespace;
   }
-=======
-function getArtifact(
+};
+
+function getLinkedArtifact(
   filteredRunArtifacts: RunArtifact[],
   selectedItem: SelectedItem,
-): Artifact | undefined {
+): LinkedArtifact | undefined {
   const filteredRunArtifact = filteredRunArtifacts.find(
     runArtifact => runArtifact.run.run?.name === selectedItem.itemName,
   );
@@ -418,14 +377,27 @@
     return executionText === selectedItem.subItemName;
   });
 
-  const artifact = executionArtifact?.linkedArtifacts.find(linkedArtifact => {
+  const linkedArtifact = executionArtifact?.linkedArtifacts.find(linkedArtifact => {
     const linkedArtifactText: string =
       getArtifactName(linkedArtifact) || linkedArtifact.artifact.getId().toString();
     return linkedArtifactText === selectedItem.subItemSecondaryName;
-  })?.artifact;
-
-  return artifact;
->>>>>>> 9024a3e5
+  });
+
+  return linkedArtifact;
+}
+
+async function getViewerConfigs(
+  metricsTab: MetricsType,
+  linkedArtifact: LinkedArtifact,
+  namespace: string | undefined,
+): Promise<ViewerConfig[]> {
+  if (metricsTab === MetricsType.HTML) {
+    return await getHtmlViewerConfig([linkedArtifact], namespace);
+  } else if (metricsTab === MetricsType.MARKDOWN) {
+    return await getMarkdownViewerConfig([linkedArtifact], namespace);
+  }
+
+  return [];
 }
 
 function MetricsDropdown(props: MetricsDropdownProps) {
@@ -435,6 +407,8 @@
     metricsTabText,
     selectedArtifacts,
     setSelectedArtifacts,
+    viewerConfigs,
+    setViewerConfigs,
   } = props;
   const firstSelectedArtifact: SelectedArtifact = selectedArtifacts[metricsTab][0];
   const secondSelectedArtifact: SelectedArtifact = selectedArtifacts[metricsTab][1];
@@ -445,8 +419,6 @@
   const [secondSelectedItem, setSecondSelectedItem] = useState<SelectedItem>(
     secondSelectedArtifact.selectedItem,
   );
-  const [firstSelectedNamespace, setFirstSelectedNamespace] = useState<string | undefined>();
-  const [secondSelectedNamespace, setSecondSelectedNamespace] = useState<string | undefined>();
 
   useEffect(() => {
     if (
@@ -456,15 +428,24 @@
       selectedArtifacts[metricsTab][0].selectedItem !== firstSelectedItem
     ) {
       selectedArtifacts[metricsTab][0].selectedItem = firstSelectedItem;
-      selectedArtifacts[metricsTab][0].linkedArtifact = getLinkedArtifact(
-        filteredRunArtifacts,
-        firstSelectedItem,
-      );
+      const linkedArtifact = getLinkedArtifact(filteredRunArtifacts, firstSelectedItem);
+      selectedArtifacts[metricsTab][0].linkedArtifact = linkedArtifact;
       setSelectedArtifacts({ ...selectedArtifacts });
 
-      if (metricsTab === MetricsType.HTML || metricsTab === MetricsType.MARKDOWN) {
+      if (
+        linkedArtifact &&
+        !viewerConfigs[linkedArtifact.artifact.getId()] &&
+        (metricsTab === MetricsType.HTML || metricsTab === MetricsType.MARKDOWN)
+      ) {
         const namespace = getNamespace(firstSelectedItem, filteredRunArtifacts);
-        setFirstSelectedNamespace(namespace);
+        (async () => {
+          viewerConfigs[linkedArtifact.artifact.getId()] = await getViewerConfigs(
+            metricsTab,
+            linkedArtifact,
+            namespace,
+          );
+          setViewerConfigs({ ...viewerConfigs });
+        })();
       }
     }
   }, [
@@ -474,7 +455,8 @@
     selectedArtifacts,
     setSelectedArtifacts,
     getNamespace,
-    setFirstSelectedNamespace
+    viewerConfigs,
+    setViewerConfigs,
   ]);
 
   useEffect(() => {
@@ -485,15 +467,24 @@
       selectedArtifacts[metricsTab][1].selectedItem !== secondSelectedItem
     ) {
       selectedArtifacts[metricsTab][1].selectedItem = secondSelectedItem;
-      selectedArtifacts[metricsTab][1].linkedArtifact = getLinkedArtifact(
-        filteredRunArtifacts,
-        secondSelectedItem,
-      );
+      const linkedArtifact = getLinkedArtifact(filteredRunArtifacts, secondSelectedItem);
+      selectedArtifacts[metricsTab][1].linkedArtifact = linkedArtifact;
       setSelectedArtifacts({ ...selectedArtifacts });
 
-      if (metricsTab === MetricsType.HTML || metricsTab === MetricsType.MARKDOWN) {
+      if (
+        linkedArtifact &&
+        !viewerConfigs[linkedArtifact.artifact.getId()] &&
+        (metricsTab === MetricsType.HTML || metricsTab === MetricsType.MARKDOWN)
+      ) {
         const namespace = getNamespace(firstSelectedItem, filteredRunArtifacts);
-        setSecondSelectedNamespace(namespace);
+        (async () => {
+          viewerConfigs[linkedArtifact.artifact.getId()] = await getViewerConfigs(
+            metricsTab,
+            linkedArtifact,
+            namespace,
+          );
+          setViewerConfigs({ ...viewerConfigs });
+        })();
       }
     }
   }, [
@@ -503,18 +494,14 @@
     selectedArtifacts,
     setSelectedArtifacts,
     getNamespace,
-    setSecondSelectedNamespace,
+    viewerConfigs,
+    setViewerConfigs,
   ]);
 
   const dropdownItems: DropdownItem[] = getDropdownItems(filteredRunArtifacts);
 
   if (dropdownItems.length === 0) {
     return <p>There are no {metricsTabText} artifacts available on the selected runs.</p>;
-  }
-
-  if (metricsTab === MetricsType.HTML || metricsTab === MetricsType.MARKDOWN) {
-    // Check if you have that selected item.
-    getNamespace(firstSelectedItem, filteredRunArtifacts);
   }
 
   return (
@@ -533,7 +520,7 @@
                 metricsTab={metricsTab}
                 metricsTabText={metricsTabText}
                 linkedArtifact={firstSelectedArtifact.linkedArtifact}
-                namespace={secondSelectedNamespace}
+                viewerConfigs={viewerConfigs[firstSelectedArtifact.linkedArtifact.artifact.getId()]}
               />
             ) : (
               <VisualizationPlaceholder metricsTabText={metricsTabText} />
@@ -551,7 +538,9 @@
                 metricsTab={metricsTab}
                 metricsTabText={metricsTabText}
                 linkedArtifact={secondSelectedArtifact.linkedArtifact}
-                namespace={secondSelectedNamespace}
+                viewerConfigs={
+                  viewerConfigs[secondSelectedArtifact.linkedArtifact.artifact.getId()]
+                }
               />
             ) : (
               <VisualizationPlaceholder metricsTabText={metricsTabText} />
@@ -594,6 +583,9 @@
       [MetricsType.MARKDOWN]: createSelectedArtifactArray(2),
     },
   );
+
+  // Map artifact ID to the viewer config.
+  const [viewerConfigs, setViewerConfigs] = useState<{ [id: number]: ViewerConfig[] }>({});
 
   const queryParamRunIds = new URLParser(props).get(QUERY_PARAMS.runlist);
   const runIds = (queryParamRunIds && queryParamRunIds.split(',')) || [];
@@ -816,6 +808,8 @@
                 metricsTabText={metricsTabText}
                 selectedArtifacts={selectedArtifacts}
                 setSelectedArtifacts={setSelectedArtifacts}
+                viewerConfigs={viewerConfigs}
+                setViewerConfigs={setViewerConfigs}
               />
             )}
             {metricsTab === MetricsType.ROC_CURVE && <p>This is the {metricsTabText} tab.</p>}
@@ -826,6 +820,8 @@
                 metricsTabText={metricsTabText}
                 selectedArtifacts={selectedArtifacts}
                 setSelectedArtifacts={setSelectedArtifacts}
+                viewerConfigs={viewerConfigs}
+                setViewerConfigs={setViewerConfigs}
               />
             )}
             {metricsTab === MetricsType.MARKDOWN && (
@@ -835,6 +831,8 @@
                 metricsTabText={metricsTabText}
                 selectedArtifacts={selectedArtifacts}
                 setSelectedArtifacts={setSelectedArtifacts}
+                viewerConfigs={viewerConfigs}
+                setViewerConfigs={setViewerConfigs}
               />
             )}
           </div>
