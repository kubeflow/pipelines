/*
 * Copyright 2022 The Kubeflow Authors
 *
 * Licensed under the Apache License, Version 2.0 (the "License");
 * you may not use this file except in compliance with the License.
 * You may obtain a copy of the License at
 *
 * https://www.apache.org/licenses/LICENSE-2.0
 *
 * Unless required by applicable law or agreed to in writing, software
 * distributed under the License is distributed on an "AS IS" BASIS,
 * WITHOUT WARRANTIES OR CONDITIONS OF ANY KIND, either express or implied.
 * See the License for the specific language governing permissions and
 * limitations under the License.
 */

<<<<<<< HEAD
import React from 'react';
import { useQuery } from 'react-query';
import { ApiRunDetail } from 'src/apis/run';
import { QUERY_PARAMS } from 'src/components/Router';
import { commonCss } from 'src/Css';
import { Apis } from 'src/lib/Apis';
import { URLParser } from 'src/lib/URLParser';
import { errorToMessage } from 'src/lib/Utils';
import {
  getArtifactsFromContext,
  getEventsByExecutions,
  getExecutionsFromContext,
  getKfpV2RunContext,
  LinkedArtifact,
} from 'src/mlmd/MlmdUtils';
import { Event, Execution } from 'src/third_party/mlmd';
import { PageProps } from './Page';

interface ExecutionArtifacts {
  execution: Execution;
  linkedArtifacts: LinkedArtifact[];
}

interface RunArtifacts {
  run: ApiRunDetail;
  executionArtifacts: ExecutionArtifacts[];
}

function CompareV2(props: PageProps) {
=======
import React, { useEffect, useRef, useState } from 'react';
import { useQuery } from 'react-query';
import { ApiRunDetail } from 'src/apis/run';
import Hr from 'src/atoms/Hr';
import Separator from 'src/atoms/Separator';
import CollapseButtonSingle from 'src/components/CollapseButtonSingle';
import { QUERY_PARAMS, RoutePage } from 'src/components/Router';
import { commonCss, padding } from 'src/Css';
import { Apis } from 'src/lib/Apis';
import Buttons from 'src/lib/Buttons';
import { URLParser } from 'src/lib/URLParser';
import { errorToMessage } from 'src/lib/Utils';
import { classes, stylesheet } from 'typestyle';
import { PageProps } from './Page';
import RunList from './RunList';
import { METRICS_SECTION_NAME, OVERVIEW_SECTION_NAME, PARAMS_SECTION_NAME } from './Compare';

const css = stylesheet({
  outputsRow: {
    marginLeft: 15,
    overflowX: 'auto',
  },
});

function CompareV2(props: PageProps) {
  const { updateBanner, updateToolbar } = props;

  const runlistRef = useRef<RunList>(null);
  const [selectedIds, setSelectedIds] = useState<string[]>([]);
  const [isOverviewCollapsed, setIsOverviewCollapsed] = useState(false);
  const [isParamsCollapsed, setIsParamsCollapsed] = useState(false);
  const [isMetricsCollapsed, setIsMetricsCollapsed] = useState(false);

>>>>>>> 146dae79
  const queryParamRunIds = new URLParser(props).get(QUERY_PARAMS.runlist);
  const runIds = (queryParamRunIds && queryParamRunIds.split(',')) || [];

  // Retrieves run details.
<<<<<<< HEAD
  const { data: runs } = useQuery<ApiRunDetail[], Error>(
=======
  const { isError, data, refetch } = useQuery<ApiRunDetail[], Error>(
>>>>>>> 146dae79
    ['run_details', { ids: runIds }],
    () => Promise.all(runIds.map(async id => await Apis.runServiceApi.getRun(id))),
    {
      staleTime: Infinity,
      onError: async error => {
        const errorMessage = await errorToMessage(error);
<<<<<<< HEAD
        props.updateBanner({
=======
        updateBanner({
>>>>>>> 146dae79
          additionalInfo: errorMessage ? errorMessage : undefined,
          message: `Error: failed loading ${runIds.length} runs. Click Details for more information.`,
          mode: 'error',
        });
      },
      onSuccess: () => props.updateBanner({}),
    },
  );

<<<<<<< HEAD
  // Retrieves MLMD states (executions and linked artifacts) from the MLMD store.
  const { data: runArtifacts } = useQuery<RunArtifacts[], Error>(
    ['run_artifacts', { runIds, runs }],
    () => {
      if (runs) {
        return Promise.all(
          runIds.map(async (r, index) => {
            const context = await getKfpV2RunContext(r);
            const executions = await getExecutionsFromContext(context);
            const artifacts = await getArtifactsFromContext(context);
            const events = (await getEventsByExecutions(executions)).filter(
              e => e.getType() === Event.Type.OUTPUT,
            );

            // Match artifacts to executions.
            const artifactMap = new Map();
            artifacts.forEach(artifact => artifactMap.set(artifact.getId(), artifact));
            const executionArtifacts = executions.map(execution => {
              const executionEvents = events.filter(e => e.getExecutionId() === execution.getId());
              const linkedArtifacts = executionEvents.map(event => {
                return {
                  event,
                  artifact: artifactMap.get(event.getArtifactId()),
                } as LinkedArtifact;
              });
              return {
                execution,
                linkedArtifacts,
              } as ExecutionArtifacts;
            });
            return {
              run: runs[index],
              executionArtifacts,
            };
          }),
        );
      }
      return [];
    },
    {
      staleTime: Infinity,
      onError: error =>
        props.updateBanner({
          message: 'Cannot get MLMD objects from Metadata store.',
          additionalInfo: error.message,
          mode: 'error',
        }),
      onSuccess: () => props.updateBanner({}),
    },
  );

  console.log(runArtifacts);
=======
  useEffect(() => {
    const refresh = async () => {
      if (runlistRef.current) {
        await runlistRef.current.refresh();
      }
      await refetch();
    };

    const buttons = new Buttons(props, refresh);
    updateToolbar({
      actions: buttons
        .expandSections(() => {
          setIsOverviewCollapsed(false);
          setIsParamsCollapsed(false);
          setIsMetricsCollapsed(false);
        })
        .collapseSections(() => {
          setIsOverviewCollapsed(true);
          setIsParamsCollapsed(true);
          setIsMetricsCollapsed(true);
        })
        .refresh(refresh)
        .getToolbarActionMap(),
      breadcrumbs: [{ displayName: 'Experiments', href: RoutePage.EXPERIMENTS }],
      pageTitle: 'Compare runs',
    });
    // eslint-disable-next-line react-hooks/exhaustive-deps
  }, []);

  useEffect(() => {
    if (data) {
      setSelectedIds(data.map(r => r.run!.id!));
    }
  }, [data]);

  const showPageError = async (message: string, error: Error | undefined) => {
    const errorMessage = await errorToMessage(error);
    updateBanner({
      additionalInfo: errorMessage ? errorMessage : undefined,
      message: message + (errorMessage ? ' Click Details for more information.' : ''),
    });
  };

  const selectionChanged = (selectedIds: string[]): void => {
    setSelectedIds(selectedIds);
  };

  if (isError) {
    return <></>;
  }
>>>>>>> 146dae79

  return (
    <div className={classes(commonCss.page, padding(20, 'lrt'))}>
      {/* Overview section */}
      <CollapseButtonSingle
        sectionName={OVERVIEW_SECTION_NAME}
        collapseSection={isOverviewCollapsed}
        collapseSectionUpdate={setIsOverviewCollapsed}
      />
      {!isOverviewCollapsed && (
        <div className={commonCss.noShrink}>
          <RunList
            onError={showPageError}
            {...props}
            selectedIds={selectedIds}
            ref={runlistRef}
            runIdListMask={runIds}
            disablePaging={true}
            onSelectionChange={selectionChanged}
          />
        </div>
      )}

      <Separator orientation='vertical' />

      {/* Parameters section */}
      <CollapseButtonSingle
        sectionName={PARAMS_SECTION_NAME}
        collapseSection={isParamsCollapsed}
        collapseSectionUpdate={setIsParamsCollapsed}
      />
      {!isParamsCollapsed && (
        <div className={classes(commonCss.noShrink, css.outputsRow)}>
          <Separator orientation='vertical' />
          <p>Parameter Section V2</p>
          <Hr />
        </div>
      )}

      {/* Metrics section */}
      <CollapseButtonSingle
        sectionName={METRICS_SECTION_NAME}
        collapseSection={isMetricsCollapsed}
        collapseSectionUpdate={setIsMetricsCollapsed}
      />
      {!isMetricsCollapsed && (
        <div className={classes(commonCss.noShrink, css.outputsRow)}>
          <Separator orientation='vertical' />
          <p>Metrics Section V2</p>
          <Hr />
        </div>
      )}

      <Separator orientation='vertical' />
    </div>
  );
}

export default CompareV2;<|MERGE_RESOLUTION|>--- conflicted
+++ resolved
@@ -14,12 +14,11 @@
  * limitations under the License.
  */
 
-<<<<<<< HEAD
-import React from 'react';
+import React, { useEffect, useRef, useState } from 'react';
 import { useQuery } from 'react-query';
 import { ApiRunDetail } from 'src/apis/run';
-import { QUERY_PARAMS } from 'src/components/Router';
-import { commonCss } from 'src/Css';
+import { QUERY_PARAMS, RoutePage } from 'src/components/Router';
+import { commonCss, padding } from 'src/Css';
 import { Apis } from 'src/lib/Apis';
 import { URLParser } from 'src/lib/URLParser';
 import { errorToMessage } from 'src/lib/Utils';
@@ -32,33 +31,11 @@
 } from 'src/mlmd/MlmdUtils';
 import { Event, Execution } from 'src/third_party/mlmd';
 import { PageProps } from './Page';
-
-interface ExecutionArtifacts {
-  execution: Execution;
-  linkedArtifacts: LinkedArtifact[];
-}
-
-interface RunArtifacts {
-  run: ApiRunDetail;
-  executionArtifacts: ExecutionArtifacts[];
-}
-
-function CompareV2(props: PageProps) {
-=======
-import React, { useEffect, useRef, useState } from 'react';
-import { useQuery } from 'react-query';
-import { ApiRunDetail } from 'src/apis/run';
 import Hr from 'src/atoms/Hr';
 import Separator from 'src/atoms/Separator';
 import CollapseButtonSingle from 'src/components/CollapseButtonSingle';
-import { QUERY_PARAMS, RoutePage } from 'src/components/Router';
-import { commonCss, padding } from 'src/Css';
-import { Apis } from 'src/lib/Apis';
 import Buttons from 'src/lib/Buttons';
-import { URLParser } from 'src/lib/URLParser';
-import { errorToMessage } from 'src/lib/Utils';
 import { classes, stylesheet } from 'typestyle';
-import { PageProps } from './Page';
 import RunList from './RunList';
 import { METRICS_SECTION_NAME, OVERVIEW_SECTION_NAME, PARAMS_SECTION_NAME } from './Compare';
 
@@ -69,6 +46,16 @@
   },
 });
 
+interface ExecutionArtifacts {
+  execution: Execution;
+  linkedArtifacts: LinkedArtifact[];
+}
+
+interface RunArtifacts {
+  run: ApiRunDetail;
+  executionArtifacts: ExecutionArtifacts[];
+}
+
 function CompareV2(props: PageProps) {
   const { updateBanner, updateToolbar } = props;
 
@@ -78,37 +65,27 @@
   const [isParamsCollapsed, setIsParamsCollapsed] = useState(false);
   const [isMetricsCollapsed, setIsMetricsCollapsed] = useState(false);
 
->>>>>>> 146dae79
   const queryParamRunIds = new URLParser(props).get(QUERY_PARAMS.runlist);
   const runIds = (queryParamRunIds && queryParamRunIds.split(',')) || [];
 
   // Retrieves run details.
-<<<<<<< HEAD
-  const { data: runs } = useQuery<ApiRunDetail[], Error>(
-=======
-  const { isError, data, refetch } = useQuery<ApiRunDetail[], Error>(
->>>>>>> 146dae79
+  const { isError, data: runs, refetch } = useQuery<ApiRunDetail[], Error>(
     ['run_details', { ids: runIds }],
     () => Promise.all(runIds.map(async id => await Apis.runServiceApi.getRun(id))),
     {
       staleTime: Infinity,
       onError: async error => {
         const errorMessage = await errorToMessage(error);
-<<<<<<< HEAD
-        props.updateBanner({
-=======
         updateBanner({
->>>>>>> 146dae79
           additionalInfo: errorMessage ? errorMessage : undefined,
           message: `Error: failed loading ${runIds.length} runs. Click Details for more information.`,
           mode: 'error',
         });
       },
-      onSuccess: () => props.updateBanner({}),
+      onSuccess: () => updateBanner({}),
     },
   );
 
-<<<<<<< HEAD
   // Retrieves MLMD states (executions and linked artifacts) from the MLMD store.
   const { data: runArtifacts } = useQuery<RunArtifacts[], Error>(
     ['run_artifacts', { runIds, runs }],
@@ -151,17 +128,15 @@
     {
       staleTime: Infinity,
       onError: error =>
-        props.updateBanner({
+        updateBanner({
           message: 'Cannot get MLMD objects from Metadata store.',
           additionalInfo: error.message,
           mode: 'error',
         }),
-      onSuccess: () => props.updateBanner({}),
+      onSuccess: () => updateBanner({}),
     },
   );
 
-  console.log(runArtifacts);
-=======
   useEffect(() => {
     const refresh = async () => {
       if (runlistRef.current) {
@@ -192,10 +167,10 @@
   }, []);
 
   useEffect(() => {
-    if (data) {
-      setSelectedIds(data.map(r => r.run!.id!));
+    if (runs) {
+      setSelectedIds(runs.map(r => r.run!.id!));
     }
-  }, [data]);
+  }, [runs]);
 
   const showPageError = async (message: string, error: Error | undefined) => {
     const errorMessage = await errorToMessage(error);
@@ -212,7 +187,6 @@
   if (isError) {
     return <></>;
   }
->>>>>>> 146dae79
 
   return (
     <div className={classes(commonCss.page, padding(20, 'lrt'))}>
