--- conflicted
+++ resolved
@@ -877,7 +877,6 @@
             onSwitch={setMetricsTab}
           />
           <div className={classes(padding(20, 'lrt'), css.outputsOverflow)}>
-<<<<<<< HEAD
             {metricsTab === MetricsType.SCALAR_METRICS && (
               <ScalarMetricsTable
                 isErrorArtifacts={isErrorArtifacts}
@@ -886,14 +885,6 @@
                 metricsTabText={metricsTabText}
               />
             )}
-=======
-            {metricsTab === MetricsType.SCALAR_METRICS &&
-              (scalarMetricsTableData ? (
-                <CompareTable {...scalarMetricsTableData} />
-              ) : (
-                <p>There are no {metricsTabText} artifacts available on the selected runs.</p>
-              ))}
->>>>>>> 9842d2c0
             {metricsTab === MetricsType.CONFUSION_MATRIX && (
               <MetricsDropdown
                 isErrorArtifacts={isErrorArtifacts}
