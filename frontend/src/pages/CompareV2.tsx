--- conflicted
+++ resolved
@@ -224,16 +224,22 @@
 
   useEffect(() => {
     if (selectedItem.itemName && selectedItem.subItemName && selectedItem.subItemSecondaryName) {
-      setSelectedArtifact(filteredRunArtifacts.find(x => x.run.run?.name === selectedItem.itemName)
-        ?.executionArtifacts.find(y => y.execution
-          .getCustomPropertiesMap()
-          .get('display_name')
-          ?.getStringValue())
-        ?.linkedArtifacts.find(z => z.event
-          .getPath()
-          ?.getStepsList()[0]
-          .getKey())
-        ?.artifact);
+      setSelectedArtifact(
+        filteredRunArtifacts
+          .find(x => x.run.run?.name === selectedItem.itemName)
+          ?.executionArtifacts.find(y =>
+            y.execution
+              .getCustomPropertiesMap()
+              .get('display_name')
+              ?.getStringValue(),
+          )
+          ?.linkedArtifacts.find(z =>
+            z.event
+              .getPath()
+              ?.getStepsList()[0]
+              .getKey(),
+          )?.artifact,
+      );
     }
   }, [selectedItem, setSelectedArtifact]);
 
@@ -273,15 +279,6 @@
         }
       }
 
-<<<<<<< HEAD
-    const runName: string = x.run.run?.name || '';
-    // Do logger warn for the run name.
-    if (subItems.length > 0) {
-      dropdownItems.push({
-        name: runName,
-        subItems,
-      } as DropdownItem);
-=======
       if (subItems.length > 0) {
         dropdownItems.push({
           name: runName,
@@ -290,7 +287,6 @@
       }
     } else {
       logger.warn(`Failed to fetch the name of the run with the following ID: ${x.run.run?.id}`);
->>>>>>> cdc300b1
     }
   }
 
