--- conflicted
+++ resolved
@@ -28,22 +28,15 @@
 import { errorToMessage, logger } from 'src/lib/Utils';
 import { classes, stylesheet } from 'typestyle';
 import {
-<<<<<<< HEAD
   filterLinkedArtifactsByType,
   getArtifactTypes,
-=======
->>>>>>> 3bcdeb65
   getArtifactsFromContext,
   getEventsByExecutions,
   getExecutionsFromContext,
   getKfpV2RunContext,
   LinkedArtifact,
 } from 'src/mlmd/MlmdUtils';
-<<<<<<< HEAD
-import { ArtifactType, Event, Execution } from 'src/third_party/mlmd';
-=======
-import { Artifact, Event, Execution } from 'src/third_party/mlmd';
->>>>>>> 3bcdeb65
+import { Artifact, ArtifactType, Event, Execution } from 'src/third_party/mlmd';
 import { PageProps } from './Page';
 import RunList from './RunList';
 import { METRICS_SECTION_NAME, OVERVIEW_SECTION_NAME, PARAMS_SECTION_NAME } from './Compare';
@@ -55,15 +48,12 @@
   },
 });
 
-<<<<<<< HEAD
-=======
 interface MlmdPackage {
   executions: Execution[];
   artifacts: Artifact[];
   events: Event[];
 }
 
->>>>>>> 3bcdeb65
 interface ExecutionArtifacts {
   execution: Execution;
   linkedArtifacts: LinkedArtifact[];
@@ -74,7 +64,6 @@
   executionArtifacts: ExecutionArtifacts[];
 }
 
-<<<<<<< HEAD
 enum MetricsType {
   SCALAR_METRICS,
   CONFUSION_MATRIX,
@@ -136,7 +125,8 @@
     }
   }
   return typeRuns;
-=======
+}
+
 function getRunArtifacts(runs: ApiRunDetail[], mlmdPackages: MlmdPackage[]): RunArtifacts[] {
   return mlmdPackages.map((mlmdPackage, index) => {
     const events = mlmdPackage.events.filter(e => e.getType() === Event.Type.OUTPUT);
@@ -169,7 +159,6 @@
       executionArtifacts,
     } as RunArtifacts;
   });
->>>>>>> 3bcdeb65
 }
 
 function CompareV2(props: PageProps) {
@@ -201,50 +190,6 @@
 
   // Retrieves MLMD states (executions and linked artifacts) from the MLMD store.
   const {
-<<<<<<< HEAD
-    data: runArtifacts,
-    isLoading: isLoadingRunArtifacts,
-    isError: isErrorRunArtifacts,
-    error: errorRunArtifacts,
-  } = useQuery<RunArtifacts[], Error>(
-    ['run_artifacts', { runIds, runs }],
-    () => {
-      if (runs) {
-        return Promise.all(
-          runIds.map(async (r, index) => {
-            const context = await getKfpV2RunContext(r);
-            const executions = await getExecutionsFromContext(context);
-            const artifacts = await getArtifactsFromContext(context);
-            const events = (await getEventsByExecutions(executions)).filter(
-              e => e.getType() === Event.Type.OUTPUT,
-            );
-
-            // Match artifacts to executions.
-            const artifactMap = new Map();
-            artifacts.forEach(artifact => artifactMap.set(artifact.getId(), artifact));
-            const executionArtifacts = executions.map(execution => {
-              const executionEvents = events.filter(e => e.getExecutionId() === execution.getId());
-              const linkedArtifacts = executionEvents.map(event => {
-                return {
-                  event,
-                  artifact: artifactMap.get(event.getArtifactId()),
-                } as LinkedArtifact;
-              });
-              return {
-                execution,
-                linkedArtifacts,
-              } as ExecutionArtifacts;
-            });
-            return {
-              run: runs[index],
-              executionArtifacts,
-            };
-          }),
-        );
-      }
-      return [];
-    },
-=======
     data: mlmdPackages,
     isLoading: isLoadingMlmdPackages,
     isError: isErrorMlmdPackages,
@@ -265,13 +210,13 @@
           } as MlmdPackage;
         }),
       ),
->>>>>>> 3bcdeb65
     {
       staleTime: Infinity,
     },
   );
 
-<<<<<<< HEAD
+  const runArtifacts = runs && mlmdPackages ? getRunArtifacts(runs, mlmdPackages) : [];
+
   // artifactTypes allows us to map from artifactIds to artifactTypeNames,
   // so we can identify metrics artifact provided by system.
   const {
@@ -283,38 +228,15 @@
     staleTime: Infinity,
   });
 
-  const scalarMetricsArtifacts = filterRunArtifactsByType(
-    runArtifacts,
-    artifactTypes,
-    MetricsType.SCALAR_METRICS,
-  );
-  const confusionMatrixArtifacts = filterRunArtifactsByType(
-    runArtifacts,
-    artifactTypes,
-    MetricsType.CONFUSION_MATRIX,
-  );
-  const rocCurveArtifacts = filterRunArtifactsByType(
-    runArtifacts,
-    artifactTypes,
-    MetricsType.ROC_CURVE,
-  );
-  const htmlArtifacts = filterRunArtifactsByType(runArtifacts, artifactTypes, MetricsType.HTML);
-  const markdownArtifacts = filterRunArtifactsByType(
-    runArtifacts,
-    artifactTypes,
-    MetricsType.MARKDOWN,
-  );
+  // TODO(zpChris): The pending work item of displaying visualizations will need these filters.
+  filterRunArtifactsByType(runArtifacts, artifactTypes, MetricsType.SCALAR_METRICS);
+  filterRunArtifactsByType(runArtifacts, artifactTypes, MetricsType.CONFUSION_MATRIX);
+  filterRunArtifactsByType(runArtifacts, artifactTypes, MetricsType.ROC_CURVE);
+  filterRunArtifactsByType(runArtifacts, artifactTypes, MetricsType.HTML);
+  filterRunArtifactsByType(runArtifacts, artifactTypes, MetricsType.MARKDOWN);
 
   useEffect(() => {
-    if (isLoadingRunDetails || isLoadingRunArtifacts || isLoadingArtifactTypes) {
-=======
-  // TODO(zpChris): The pending work item of displaying visualizations will need getRunArtifacts.
-  if (runs && mlmdPackages) {
-    getRunArtifacts(runs, mlmdPackages);
-  }
-  useEffect(() => {
-    if (isLoadingRunDetails || isLoadingMlmdPackages) {
->>>>>>> 3bcdeb65
+    if (isLoadingRunDetails || isLoadingMlmdPackages || isLoadingArtifactTypes) {
       return;
     }
 
@@ -327,23 +249,16 @@
           mode: 'error',
         });
       })();
-<<<<<<< HEAD
-    } else if (isErrorRunArtifacts) {
+    } else if (isErrorMlmdPackages) {
       updateBanner({
         message: 'Cannot get MLMD objects from Metadata store.',
-        additionalInfo: errorRunArtifacts ? errorRunArtifacts.message : undefined,
+        additionalInfo: errorMlmdPackages ? errorMlmdPackages.message : undefined,
         mode: 'error',
       });
     } else if (isErrorArtifactTypes) {
       updateBanner({
         message: 'Cannot get Artifact Types for MLMD.',
         additionalInfo: errorArtifactTypes ? errorArtifactTypes.message : undefined,
-=======
-    } else if (isErrorMlmdPackages) {
-      updateBanner({
-        message: 'Cannot get MLMD objects from Metadata store.',
-        additionalInfo: errorMlmdPackages ? errorMlmdPackages.message : undefined,
->>>>>>> 3bcdeb65
         mode: 'error',
       });
     } else {
@@ -352,22 +267,14 @@
   }, [
     runIds.length,
     isLoadingRunDetails,
-<<<<<<< HEAD
-    isLoadingRunArtifacts,
+    isLoadingMlmdPackages,
     isLoadingArtifactTypes,
     isErrorRunDetails,
-    isErrorRunArtifacts,
+    isErrorMlmdPackages,
     isErrorArtifactTypes,
     errorRunDetails,
-    errorRunArtifacts,
+    errorMlmdPackages,
     errorArtifactTypes,
-=======
-    isLoadingMlmdPackages,
-    isErrorRunDetails,
-    isErrorMlmdPackages,
-    errorRunDetails,
-    errorMlmdPackages,
->>>>>>> 3bcdeb65
     updateBanner,
   ]);
 
