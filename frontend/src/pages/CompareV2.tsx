--- conflicted
+++ resolved
@@ -42,7 +42,10 @@
 import { METRICS_SECTION_NAME, OVERVIEW_SECTION_NAME, PARAMS_SECTION_NAME } from './Compare';
 import { SelectedItem } from 'src/components/TwoLevelDropdown';
 import MD2Tabs from 'src/atoms/MD2Tabs';
-import { ConfidenceMetricsSection } from 'src/components/viewers/MetricsVisualizations';
+import {
+  ConfidenceMetricsFilter,
+  ConfidenceMetricsSection,
+} from 'src/components/viewers/MetricsVisualizations';
 import CompareTable, { CompareTableProps } from 'src/components/CompareTable';
 import {
   compareCss,
@@ -193,18 +196,19 @@
   return <CompareTable {...scalarMetricsTableData} />;
 }
 
-interface ROCCurveMetricsParams {
-  selectedRocCurveArtifacts: Artifact[];
-}
-
-function ROCCurveMetrics(props: ROCCurveMetricsParams) {
-  const { selectedRocCurveArtifacts } = props;
-
-  if (selectedRocCurveArtifacts.length === 0) {
+interface RocCurveMetricsParams {
+  linkedArtifacts: LinkedArtifact[];
+  filter: ConfidenceMetricsFilter;
+}
+
+function RocCurveMetrics(props: RocCurveMetricsParams) {
+  const { linkedArtifacts, filter } = props;
+
+  if (linkedArtifacts.length === 0) {
     return <p>There are no ROC Curve artifacts available on the selected runs.</p>;
   }
 
-  return <ConfidenceMetricsSection artifacts={selectedRocCurveArtifacts} />;
+  return <ConfidenceMetricsSection linkedArtifacts={linkedArtifacts} filter={filter} />;
 }
 
 interface CompareV2Namespace {
@@ -218,29 +222,20 @@
 
   const runlistRef = useRef<RunList>(null);
   const [selectedIds, setSelectedIds] = useState<string[]>([]);
-  const [metricsTab, setMetricsTab] = useState(MetricsType.ROC_CURVE); // TODO(zpChris): Testing; change back to Scalar Metrics.
+  const [metricsTab, setMetricsTab] = useState(MetricsType.SCALAR_METRICS); // TODO(zpChris): Testing; change back to Scalar Metrics.
   const [isOverviewCollapsed, setIsOverviewCollapsed] = useState(false);
   const [isParamsCollapsed, setIsParamsCollapsed] = useState(false);
   const [isMetricsCollapsed, setIsMetricsCollapsed] = useState(false);
-
-<<<<<<< HEAD
+  const [isLoadingArtifacts, setIsLoadingArtifacts] = useState<boolean>(true);
+
   // Two-panel display artifacts
-=======
-  const [isLoadingArtifacts, setIsLoadingArtifacts] = useState<boolean>(true);
->>>>>>> b10440d6
   const [confusionMatrixRunArtifacts, setConfusionMatrixRunArtifacts] = useState<RunArtifact[]>([]);
   const [htmlRunArtifacts, setHtmlRunArtifacts] = useState<RunArtifact[]>([]);
   const [markdownRunArtifacts, setMarkdownRunArtifacts] = useState<RunArtifact[]>([]);
 
-<<<<<<< HEAD
   // Scalar Metrics
   const [scalarMetricsArtifacts, setScalarMetricsArtifacts] = useState<RunArtifact[]>([]);
   const [scalarMetricsArtifactCount, setScalarMetricsArtifactCount] = useState<number>(0);
-=======
-  const [rocCurveArtifacts, setRocCurveArtifacts] = useState<Artifact[]>([]);
-  const [selectedRocCurveArtifacts, setSelectedRocCurveArtifacts] = useState<Artifact[]>([]);
-
->>>>>>> b10440d6
   const [scalarMetricsTableData, setScalarMetricsTableData] = useState<
     CompareTableProps | undefined
   >(undefined);
@@ -371,13 +366,7 @@
       setSelectedRocCurveIds(
         validLinkedArtifacts.map(linkedArtifact => getRocCurveId(linkedArtifact)).slice(0, 3),
       );
-<<<<<<< HEAD
-=======
-      setRocCurveArtifacts(rocCurveArtifacts);
-      setSelectedRocCurveArtifacts(rocCurveArtifacts.slice(0, 3));
-
       setIsLoadingArtifacts(false);
->>>>>>> b10440d6
     }
   }, [runs, mlmdPackages, artifactTypes]);
 
@@ -531,55 +520,6 @@
             onSwitch={setMetricsTab}
           />
           <div className={classes(padding(20, 'lrt'), css.outputsOverflow)}>
-<<<<<<< HEAD
-            {metricsTab === MetricsType.SCALAR_METRICS &&
-              (scalarMetricsTableData ? (
-                <CompareTable {...scalarMetricsTableData} />
-              ) : (
-                <p>There are no Scalar Metrics artifacts available on the selected runs.</p>
-              ))}
-            {metricsTab === MetricsType.CONFUSION_MATRIX && (
-              <MetricsDropdown
-                filteredRunArtifacts={confusionMatrixRunArtifacts}
-                metricsTab={metricsTab}
-                selectedArtifacts={selectedArtifactsMap[metricsTab]}
-                updateSelectedArtifacts={updateSelectedArtifacts}
-                namespace={namespace}
-              />
-            )}
-            {metricsTab === MetricsType.ROC_CURVE &&
-              (rocCurveLinkedArtifacts.length > 0 ? (
-                <ConfidenceMetricsSection
-                  linkedArtifacts={rocCurveLinkedArtifacts}
-                  filter={{
-                    selectedIds: selectedRocCurveIds,
-                    setSelectedIds: setSelectedRocCurveIds,
-                    fullArtifactNameMap,
-                    selectedIdColorMap,
-                    setSelectedIdColorMap,
-                  }}
-                />
-              ) : (
-                <p>There are no ROC Curve artifacts available on the selected runs.</p>
-              ))}
-            {metricsTab === MetricsType.HTML && (
-              <MetricsDropdown
-                filteredRunArtifacts={htmlRunArtifacts}
-                metricsTab={metricsTab}
-                selectedArtifacts={selectedArtifactsMap[metricsTab]}
-                updateSelectedArtifacts={updateSelectedArtifacts}
-                namespace={namespace}
-              />
-            )}
-            {metricsTab === MetricsType.MARKDOWN && (
-              <MetricsDropdown
-                filteredRunArtifacts={markdownRunArtifacts}
-                metricsTab={metricsTab}
-                selectedArtifacts={selectedArtifactsMap[metricsTab]}
-                updateSelectedArtifacts={updateSelectedArtifacts}
-                namespace={namespace}
-              />
-=======
             {isErrorArtifacts ? (
               <p>An error is preventing the {metricsTabText} from being displayed.</p>
             ) : isLoadingArtifacts ? (
@@ -607,7 +547,16 @@
                 )}
                 {/* TODO(zpChris): Add more ROC Curve selections through checkbox system. */}
                 {metricsTab === MetricsType.ROC_CURVE && (
-                  <ROCCurveMetrics selectedRocCurveArtifacts={selectedRocCurveArtifacts} />
+                  <RocCurveMetrics
+                    linkedArtifacts={rocCurveLinkedArtifacts}
+                    filter={{
+                      selectedIds: selectedRocCurveIds,
+                      setSelectedIds: setSelectedRocCurveIds,
+                      fullArtifactNameMap,
+                      selectedIdColorMap,
+                      setSelectedIdColorMap,
+                    }}
+                  />
                 )}
                 {metricsTab === MetricsType.HTML && (
                   <MetricsDropdown
@@ -628,7 +577,6 @@
                   />
                 )}
               </>
->>>>>>> b10440d6
             )}
           </div>
         </div>
