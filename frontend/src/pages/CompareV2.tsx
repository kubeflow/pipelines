/*
 * Copyright 2022 The Kubeflow Authors
 *
 * Licensed under the Apache License, Version 2.0 (the "License");
 * you may not use this file except in compliance with the License.
 * You may obtain a copy of the License at
 *
 * https://www.apache.org/licenses/LICENSE-2.0
 *
 * Unless required by applicable law or agreed to in writing, software
 * distributed under the License is distributed on an "AS IS" BASIS,
 * WITHOUT WARRANTIES OR CONDITIONS OF ANY KIND, either express or implied.
 * See the License for the specific language governing permissions and
 * limitations under the License.
 */

import React, { useEffect, useRef, useState } from 'react';
import { useQuery } from 'react-query';
import { ApiRunDetail } from 'src/apis/run';
import Hr from 'src/atoms/Hr';
import Separator from 'src/atoms/Separator';
import CollapseButtonSingle from 'src/components/CollapseButtonSingle';
import { QUERY_PARAMS, RoutePage } from 'src/components/Router';
import { commonCss, padding } from 'src/Css';
import { Apis } from 'src/lib/Apis';
import Buttons from 'src/lib/Buttons';
import { URLParser } from 'src/lib/URLParser';
import { errorToMessage, logger } from 'src/lib/Utils';
import { classes, stylesheet } from 'typestyle';
import {
  getArtifactsFromContext,
  getEventsByExecutions,
  getExecutionsFromContext,
  getKfpV2RunContext,
  LinkedArtifact,
} from 'src/mlmd/MlmdUtils';
import { Artifact, Event, Execution } from 'src/third_party/mlmd';
import { PageProps } from './Page';
import RunList from './RunList';
import { METRICS_SECTION_NAME, OVERVIEW_SECTION_NAME, PARAMS_SECTION_NAME } from './Compare';
import MD2Tabs from 'src/atoms/MD2Tabs';

const css = stylesheet({
  outputsRow: {
    marginLeft: 15,
    overflowX: 'auto',
  },
});

<<<<<<< HEAD
enum MetricsTab {
  SCALAR_METRICS,
  CONFUSION_MATRIX,
  ROC_CURVE,
  HTML,
  MARKDOWN,
=======
interface MlmdPackage {
  executions: Execution[];
  artifacts: Artifact[];
  events: Event[];
}

interface ExecutionArtifacts {
  execution: Execution;
  linkedArtifacts: LinkedArtifact[];
}

interface RunArtifacts {
  run: ApiRunDetail;
  executionArtifacts: ExecutionArtifacts[];
}

function getRunArtifacts(runs: ApiRunDetail[], mlmdPackages: MlmdPackage[]): RunArtifacts[] {
  return mlmdPackages.map((mlmdPackage, index) => {
    const events = mlmdPackage.events.filter(e => e.getType() === Event.Type.OUTPUT);

    // Match artifacts to executions.
    const artifactMap = new Map();
    mlmdPackage.artifacts.forEach(artifact => artifactMap.set(artifact.getId(), artifact));
    const executionArtifacts = mlmdPackage.executions.map(execution => {
      const executionEvents = events.filter(e => e.getExecutionId() === execution.getId());
      const linkedArtifacts: LinkedArtifact[] = [];
      for (const event of executionEvents) {
        const artifactId = event.getArtifactId();
        const artifact = artifactMap.get(artifactId);
        if (artifact) {
          linkedArtifacts.push({
            event,
            artifact,
          } as LinkedArtifact);
        } else {
          logger.warn(`The artifact with the following ID was not found: ${artifactId}`);
        }
      }
      return {
        execution,
        linkedArtifacts,
      } as ExecutionArtifacts;
    });
    return {
      run: runs[index],
      executionArtifacts,
    } as RunArtifacts;
  });
>>>>>>> 3bcdeb65
}

function CompareV2(props: PageProps) {
  const { updateBanner, updateToolbar } = props;

  const runlistRef = useRef<RunList>(null);
  const [selectedIds, setSelectedIds] = useState<string[]>([]);
  const [metricsTab, setMetricsTab] = useState(MetricsTab.SCALAR_METRICS);
  const [isOverviewCollapsed, setIsOverviewCollapsed] = useState(false);
  const [isParamsCollapsed, setIsParamsCollapsed] = useState(false);
  const [isMetricsCollapsed, setIsMetricsCollapsed] = useState(false);

  const queryParamRunIds = new URLParser(props).get(QUERY_PARAMS.runlist);
  const runIds = (queryParamRunIds && queryParamRunIds.split(',')) || [];

  // Retrieves run details.
  const {
    isLoading: isLoadingRunDetails,
    isError: isErrorRunDetails,
    error: errorRunDetails,
    data: runs,
    refetch,
  } = useQuery<ApiRunDetail[], Error>(
    ['run_details', { ids: runIds }],
    () => Promise.all(runIds.map(async id => await Apis.runServiceApi.getRun(id))),
    {
      staleTime: Infinity,
    },
  );

  // Retrieves MLMD states (executions and linked artifacts) from the MLMD store.
  const {
    data: mlmdPackages,
    isLoading: isLoadingMlmdPackages,
    isError: isErrorMlmdPackages,
    error: errorMlmdPackages,
  } = useQuery<MlmdPackage[], Error>(
    ['run_artifacts', { runIds }],
    () =>
      Promise.all(
        runIds.map(async runId => {
          const context = await getKfpV2RunContext(runId);
          const executions = await getExecutionsFromContext(context);
          const artifacts = await getArtifactsFromContext(context);
          const events = await getEventsByExecutions(executions);
          return {
            executions,
            artifacts,
            events,
          } as MlmdPackage;
        }),
      ),
    {
      staleTime: Infinity,
    },
  );

  // TODO(zpChris): The pending work item of displaying visualizations will need getRunArtifacts.
  if (runs && mlmdPackages) {
    getRunArtifacts(runs, mlmdPackages);
  }
  useEffect(() => {
    if (isLoadingRunDetails || isLoadingMlmdPackages) {
      return;
    }

    if (isErrorRunDetails) {
      (async function() {
        const errorMessage = await errorToMessage(errorRunDetails);
        updateBanner({
          additionalInfo: errorMessage ? errorMessage : undefined,
          message: `Error: failed loading ${runIds.length} runs. Click Details for more information.`,
          mode: 'error',
        });
      })();
    } else if (isErrorMlmdPackages) {
      updateBanner({
        message: 'Cannot get MLMD objects from Metadata store.',
        additionalInfo: errorMlmdPackages ? errorMlmdPackages.message : undefined,
        mode: 'error',
      });
    } else {
      updateBanner({});
    }
  }, [
    runIds.length,
    isLoadingRunDetails,
    isLoadingMlmdPackages,
    isErrorRunDetails,
    isErrorMlmdPackages,
    errorRunDetails,
    errorMlmdPackages,
    updateBanner,
  ]);

  useEffect(() => {
    const refresh = async () => {
      if (runlistRef.current) {
        await runlistRef.current.refresh();
      }
      await refetch();
    };

    const buttons = new Buttons(props, refresh);
    updateToolbar({
      actions: buttons
        .expandSections(() => {
          setIsOverviewCollapsed(false);
          setIsParamsCollapsed(false);
          setIsMetricsCollapsed(false);
        })
        .collapseSections(() => {
          setIsOverviewCollapsed(true);
          setIsParamsCollapsed(true);
          setIsMetricsCollapsed(true);
        })
        .refresh(refresh)
        .getToolbarActionMap(),
      breadcrumbs: [{ displayName: 'Experiments', href: RoutePage.EXPERIMENTS }],
      pageTitle: 'Compare runs',
    });
    // eslint-disable-next-line react-hooks/exhaustive-deps
  }, []);

  useEffect(() => {
    if (runs) {
      setSelectedIds(runs.map(r => r.run!.id!));
    }
  }, [runs]);

  const showPageError = async (message: string, error: Error | undefined) => {
    const errorMessage = await errorToMessage(error);
    updateBanner({
      additionalInfo: errorMessage ? errorMessage : undefined,
      message: message + (errorMessage ? ' Click Details for more information.' : ''),
    });
  };

  const selectionChanged = (selectedIds: string[]): void => {
    setSelectedIds(selectedIds);
  };

  return (
    <div className={classes(commonCss.page, padding(20, 'lrt'))}>
      {/* Overview section */}
      <CollapseButtonSingle
        sectionName={OVERVIEW_SECTION_NAME}
        collapseSection={isOverviewCollapsed}
        collapseSectionUpdate={setIsOverviewCollapsed}
      />
      {!isOverviewCollapsed && (
        <div className={commonCss.noShrink}>
          <RunList
            onError={showPageError}
            {...props}
            selectedIds={selectedIds}
            ref={runlistRef}
            runIdListMask={runIds}
            disablePaging={true}
            onSelectionChange={selectionChanged}
          />
        </div>
      )}

      <Separator orientation='vertical' />

      {/* Parameters section */}
      <CollapseButtonSingle
        sectionName={PARAMS_SECTION_NAME}
        collapseSection={isParamsCollapsed}
        collapseSectionUpdate={setIsParamsCollapsed}
      />
      {!isParamsCollapsed && (
        <div className={classes(commonCss.noShrink, css.outputsRow)}>
          <Separator orientation='vertical' />
          <p>Parameter Section V2</p>
          <Hr />
        </div>
      )}

      {/* Metrics section */}
      <CollapseButtonSingle
        sectionName={METRICS_SECTION_NAME}
        collapseSection={isMetricsCollapsed}
        collapseSectionUpdate={setIsMetricsCollapsed}
      />
      {!isMetricsCollapsed && (
        <div className={classes(commonCss.noShrink, css.outputsRow)}>
          <Separator orientation='vertical' />
          <MD2Tabs
            tabs={['Scalar Metrics', 'Confusion Matrix', 'ROC Curve', 'HTML', 'Markdown']}
            selectedTab={metricsTab}
            onSwitch={setMetricsTab}
          />
          <div className={classes(commonCss.page, padding(20, 'lrt'))}>
            {metricsTab === MetricsTab.SCALAR_METRICS && <p>This is the Scalar Metrics tab.</p>}
            {metricsTab === MetricsTab.CONFUSION_MATRIX && <p>This is the Confusion Matrix tab.</p>}
            {metricsTab === MetricsTab.ROC_CURVE && <p>This is the ROC Curve tab.</p>}
            {metricsTab === MetricsTab.HTML && <p>This is the HTML tab.</p>}
            {metricsTab === MetricsTab.MARKDOWN && <p>This is the Markdown tab.</p>}
          </div>
          <Hr />
        </div>
      )}

      <Separator orientation='vertical' />
    </div>
  );
}

export default CompareV2;<|MERGE_RESOLUTION|>--- conflicted
+++ resolved
@@ -47,14 +47,14 @@
   },
 });
 
-<<<<<<< HEAD
 enum MetricsTab {
   SCALAR_METRICS,
   CONFUSION_MATRIX,
   ROC_CURVE,
   HTML,
   MARKDOWN,
-=======
+}
+
 interface MlmdPackage {
   executions: Execution[];
   artifacts: Artifact[];
@@ -103,7 +103,6 @@
       executionArtifacts,
     } as RunArtifacts;
   });
->>>>>>> 3bcdeb65
 }
 
 function CompareV2(props: PageProps) {
