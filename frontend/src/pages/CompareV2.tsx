--- conflicted
+++ resolved
@@ -47,12 +47,9 @@
   SelectedItem,
 } from 'src/components/TwoLevelDropdown';
 import MD2Tabs from 'src/atoms/MD2Tabs';
-<<<<<<< HEAD
 import CompareTable, { CompareTableProps, xParentLabel } from 'src/components/CompareTable';
 import { getMetadataValue } from 'src/mlmd/Utils';
 import { chain, flatten } from 'lodash';
-import { ConfusionMatrixSection } from 'src/components/viewers/MetricsVisualizations';
-=======
 import {
   ConfusionMatrixSection,
   getHtmlViewerConfig,
@@ -60,7 +57,6 @@
 } from 'src/components/viewers/MetricsVisualizations';
 import PlotCard from 'src/components/PlotCard';
 import { ViewerConfig } from 'src/components/viewers/Viewer';
->>>>>>> cfe32786
 
 const css = stylesheet({
   leftCell: {
@@ -707,6 +703,7 @@
       xParentLabel: xParentLabel;
     }
     const xFullLabels: xFullLabel[] = [];
+    const xParentLabels: xParentLabel[] = [];
     interface MapCoordinate {
       xLabel: string;
       yLabel: string;
@@ -715,6 +712,10 @@
     const dataMap: Map<string, string> = new Map();
     for (const runArtifact of scalarMetricsArtifacts) {
       const runName = runArtifact.run.run?.name || '-';
+      xParentLabels.push({
+        label: runName,
+        colSpan: runArtifact.executionArtifacts.length,
+      } as xParentLabel);
       for (const executionArtifact of runArtifact.executionArtifacts) {
         const executionText: string = getExecutionName(executionArtifact.execution) || '-';
         for (const linkedArtifact of executionArtifact.linkedArtifacts) {
@@ -737,15 +738,9 @@
               yLabel: entry[0],
               xParentLabel: runName,
             }
+            yLabels.push(entry[0]);
             dataMap.set(JSON.stringify(key), JSON.stringify(getMetadataValue(customProperties.get(entry[0]))));
           }
-          const data = customProperties
-            .getEntryList()
-            .map(([key]) => ({
-              key,
-              value: JSON.stringify(getMetadataValue(customProperties.get(key))),
-            }))
-            .filter(metric => metric.key !== 'display_name');
         }
       }
     }
@@ -770,7 +765,7 @@
     setScalarMetricsTableData({
       xLabels: xFullLabels.map(xFullLabel => xFullLabel.xLabel),
       yLabels: groupedYLabels,
-      xParentLabels: xFullLabels.map(xFullLabel => xFullLabel.xParentLabel),
+      xParentLabels: xParentLabels,
       rows,
     } as CompareTableProps);
   }, [scalarMetricsArtifacts]);
