--- conflicted
+++ resolved
@@ -49,7 +49,6 @@
   },
 });
 
-<<<<<<< HEAD
 const dropdownItems: DropdownItem[] = [
   {
     name: 'first',
@@ -88,16 +87,6 @@
   },
 ];
 
-enum MetricsTab {
-  SCALAR_METRICS,
-  CONFUSION_MATRIX,
-  ROC_CURVE,
-  HTML,
-  MARKDOWN,
-}
-
-=======
->>>>>>> f5a12642
 interface MlmdPackage {
   executions: Execution[];
   artifacts: Artifact[];
@@ -114,26 +103,26 @@
   executionArtifacts: ExecutionArtifacts[];
 }
 
-<<<<<<< HEAD
-function convertMetricsTabToText(metricsTab: MetricsTab) {
-  return metricsTab === MetricsTab.SCALAR_METRICS
-    ? 'Scalar Metrics'
-    : metricsTab === MetricsTab.CONFUSION_MATRIX
-    ? 'Confusion Matrix'
-    : metricsTab === MetricsTab.ROC_CURVE
-    ? 'ROC Curve'
-    : metricsTab === MetricsTab.HTML
-    ? 'HTML'
-    : metricsTab === MetricsTab.MARKDOWN
-    ? 'Markdown'
-    : '';
-=======
 enum MetricsType {
   SCALAR_METRICS,
   CONFUSION_MATRIX,
   ROC_CURVE,
   HTML,
   MARKDOWN,
+}
+
+function convertMetricsTypeToText(metricsType: MetricsType) {
+  return metricsType === MetricsType.SCALAR_METRICS
+    ? 'Scalar Metrics'
+    : metricsType === MetricsType.CONFUSION_MATRIX
+    ? 'Confusion Matrix'
+    : metricsType === MetricsType.ROC_CURVE
+    ? 'ROC Curve'
+    : metricsType === MetricsType.HTML
+    ? 'HTML'
+    : metricsType === MetricsType.MARKDOWN
+    ? 'Markdown'
+    : '';
 }
 
 // Include only the runs and executions which have artifacts of the specified type.
@@ -185,7 +174,6 @@
     }
   }
   return typeRuns;
->>>>>>> f5a12642
 }
 
 function getRunArtifacts(runs: ApiRunDetail[], mlmdPackages: MlmdPackage[]): RunArtifacts[] {
@@ -411,7 +399,7 @@
     setSelectedIds(selectedIds);
   };
 
-  const metricsTabText = convertMetricsTabToText(metricsTab);
+  const metricsTabText = convertMetricsTypeToText(metricsTab);
   return (
     <div className={classes(commonCss.page, padding(20, 'lrt'))}>
       {/* Overview section */}
@@ -464,27 +452,16 @@
             selectedTab={metricsTab}
             onSwitch={setMetricsTab}
           />
-<<<<<<< HEAD
           <div className={classes(padding(20, 'lrt'))}>
-            {metricsTab === MetricsTab.SCALAR_METRICS && <p>This is the {metricsTabText} tab.</p>}
-            {metricsTab === MetricsTab.CONFUSION_MATRIX && (
+            {metricsTab === MetricsType.SCALAR_METRICS && <p>This is the {metricsTabText} tab.</p>}
+            {metricsTab === MetricsType.CONFUSION_MATRIX && (
               <MetricsDropdown metricsTabText={metricsTabText} />
             )}
-            {metricsTab === MetricsTab.ROC_CURVE && <p>This is the {metricsTabText} tab.</p>}
-            {metricsTab === MetricsTab.HTML && <MetricsDropdown metricsTabText={metricsTabText} />}
-            {metricsTab === MetricsTab.MARKDOWN && (
+            {metricsTab === MetricsType.ROC_CURVE && <p>This is the {metricsTabText} tab.</p>}
+            {metricsTab === MetricsType.HTML && <MetricsDropdown metricsTabText={metricsTabText} />}
+            {metricsTab === MetricsType.MARKDOWN && (
               <MetricsDropdown metricsTabText={metricsTabText} />
             )}
-=======
-          <div className={classes(commonCss.page, padding(20, 'lrt'))}>
-            {metricsTab === MetricsType.SCALAR_METRICS && <p>This is the Scalar Metrics tab.</p>}
-            {metricsTab === MetricsType.CONFUSION_MATRIX && (
-              <p>This is the Confusion Matrix tab.</p>
-            )}
-            {metricsTab === MetricsType.ROC_CURVE && <p>This is the ROC Curve tab.</p>}
-            {metricsTab === MetricsType.HTML && <p>This is the HTML tab.</p>}
-            {metricsTab === MetricsType.MARKDOWN && <p>This is the Markdown tab.</p>}
->>>>>>> f5a12642
           </div>
         </div>
       )}
