--- conflicted
+++ resolved
@@ -44,12 +44,10 @@
 import { METRICS_SECTION_NAME, OVERVIEW_SECTION_NAME, PARAMS_SECTION_NAME } from './Compare';
 import { SelectedItem } from 'src/components/TwoLevelDropdown';
 import MD2Tabs from 'src/atoms/MD2Tabs';
-<<<<<<< HEAD
 import {
   ConfidenceMetricsSection,
   getRocCurveId,
 } from 'src/components/viewers/MetricsVisualizations';
-=======
 import CompareTable, { CompareTableProps } from 'src/components/CompareTable';
 import {
   ExecutionArtifact,
@@ -58,8 +56,6 @@
   RunArtifact,
   RunArtifactData,
 } from 'src/lib/v2/CompareUtils';
-import { ConfidenceMetricsSection } from 'src/components/viewers/MetricsVisualizations';
->>>>>>> d3fe514d
 import { flatMapDeep } from 'lodash';
 import { NamespaceContext, useNamespaceChangeEvent } from 'src/lib/KubeflowClient';
 import { Redirect } from 'react-router-dom';
@@ -194,7 +190,7 @@
 
   const runlistRef = useRef<RunList>(null);
   const [selectedIds, setSelectedIds] = useState<string[]>([]);
-  const [metricsTab, setMetricsTab] = useState(MetricsType.ROC_CURVE); // TODO(zpChris): Testing; change back to Scalar Metrics.
+  const [metricsTab, setMetricsTab] = useState(MetricsType.SCALAR_METRICS); // TODO(zpChris): Testing; change back to Scalar Metrics.
   const [isOverviewCollapsed, setIsOverviewCollapsed] = useState(false);
   const [isParamsCollapsed, setIsParamsCollapsed] = useState(false);
   const [isMetricsCollapsed, setIsMetricsCollapsed] = useState(false);
@@ -214,6 +210,7 @@
   const [scalarMetricsTableData, setScalarMetricsTableData] = useState<
     CompareTableProps | undefined
   >(undefined);
+  const [selectedIdColorMap, setSelectedIdColorMap] = useState<{ [key: string]: string }>({});
 
   // Selected artifacts for two-panel layout.
   const createSelectedArtifactArray = (count: number): SelectedArtifact[] => {
@@ -314,10 +311,8 @@
         runArtifacts,
         artifactTypes,
         MetricsType.ROC_CURVE,
-<<<<<<< HEAD
-      );
-      setScalarMetricsRunArtifacts(rocCurveRunArtifacts);
-      
+      ).runArtifacts;
+
       // TODO(zpChris): Export these interfaces for the ROC Curve MetricsVisualizations file.
       interface NameId {
         name?: string;
@@ -334,34 +329,25 @@
       // TODO(zpChris): Simplify the below logic.
       const rocCurveLinkedArtifacts: LinkedArtifact[] = flatMapDeep(
         rocCurveRunArtifacts.map(rocCurveRunArtifact =>
-          rocCurveRunArtifact.executionArtifacts.map(
-            executionArtifact => {
-              executionArtifact.linkedArtifacts.forEach(linkedArtifact => {
-                fullArtifactPathList.push({
-                  run: {
-                    name: rocCurveRunArtifact.run.run?.name,
-                    id: rocCurveRunArtifact.run.run!.id!
-                  },
-                  execution: {
-                    name: getExecutionDisplayName(executionArtifact.execution),
-                    id: executionArtifact.execution.getId().toString(),
-                  },
-                  artifact: {
-                    name: getArtifactName(linkedArtifact),
-                    id: linkedArtifact.artifact.getId().toString(),
-                  },
-                });
+          rocCurveRunArtifact.executionArtifacts.map(executionArtifact => {
+            executionArtifact.linkedArtifacts.forEach(linkedArtifact => {
+              fullArtifactPathList.push({
+                run: {
+                  name: rocCurveRunArtifact.run.run?.name,
+                  id: rocCurveRunArtifact.run.run!.id!,
+                },
+                execution: {
+                  name: getExecutionDisplayName(executionArtifact.execution),
+                  id: executionArtifact.execution.getId().toString(),
+                },
+                artifact: {
+                  name: getArtifactName(linkedArtifact),
+                  id: linkedArtifact.artifact.getId().toString(),
+                },
               });
-              return executionArtifact.linkedArtifacts;
-            },
-=======
-      ).runArtifacts;
-      const rocCurveArtifacts: Artifact[] = flatMapDeep(
-        rocCurveRunArtifacts.map(rocCurveArtifact =>
-          rocCurveArtifact.executionArtifacts.map(executionArtifact =>
-            executionArtifact.linkedArtifacts.map(linkedArtifact => linkedArtifact.artifact),
->>>>>>> d3fe514d
-          ),
+            });
+            return executionArtifact.linkedArtifacts;
+          }),
         ),
       );
       setFullArtifactPathList(fullArtifactPathList);
@@ -556,6 +542,8 @@
                     selectedIds: selectedRocCurveIds,
                     setSelectedIds: setSelectedRocCurveIds,
                     fullArtifactPathList,
+                    selectedIdColorMap,
+                    setSelectedIdColorMap,
                   }}
                 />
               ) : (
