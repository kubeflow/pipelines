/*
 * Copyright 2022 The Kubeflow Authors
 *
 * Licensed under the Apache License, Version 2.0 (the "License");
 * you may not use this file except in compliance with the License.
 * You may obtain a copy of the License at
 *
 * https://www.apache.org/licenses/LICENSE-2.0
 *
 * Unless required by applicable law or agreed to in writing, software
 * distributed under the License is distributed on an "AS IS" BASIS,
 * WITHOUT WARRANTIES OR CONDITIONS OF ANY KIND, either express or implied.
 * See the License for the specific language governing permissions and
 * limitations under the License.
 */

import React, { useEffect, useRef, useState } from 'react';
import { useQuery } from 'react-query';
import { ApiRunDetail } from 'src/apis/run';
import Hr from 'src/atoms/Hr';
import Separator from 'src/atoms/Separator';
<<<<<<< HEAD
import CollapseButton from 'src/components/CollapseButtonSingle';
=======
import CollapseButtonSingle from 'src/components/CollapseButtonSingle';
>>>>>>> 146dae79
import { QUERY_PARAMS, RoutePage } from 'src/components/Router';
import { commonCss, padding } from 'src/Css';
import { Apis } from 'src/lib/Apis';
import Buttons from 'src/lib/Buttons';
import { URLParser } from 'src/lib/URLParser';
import { errorToMessage } from 'src/lib/Utils';
import { classes, stylesheet } from 'typestyle';
<<<<<<< HEAD
import MD2Tabs from 'src/atoms/MD2Tabs';
=======
>>>>>>> 146dae79
import { PageProps } from './Page';
import RunList from './RunList';
import { METRICS_SECTION_NAME, OVERVIEW_SECTION_NAME, PARAMS_SECTION_NAME } from './Compare';

const css = stylesheet({
  outputsRow: {
    marginLeft: 15,
    overflowX: 'auto',
  },
});

<<<<<<< HEAD
enum MetricsTab {
  SCALAR_METRICS,
  CONFUSION_MATRIX,
  ROC_CURVE,
  HTML,
  MARKDOWN,
}

=======
>>>>>>> 146dae79
function CompareV2(props: PageProps) {
  const { updateBanner, updateToolbar } = props;

  const runlistRef = useRef<RunList>(null);
  const [selectedIds, setSelectedIds] = useState<string[]>([]);
<<<<<<< HEAD
  const [metricsTab, setMetricsTab] = useState(MetricsTab.SCALAR_METRICS);
=======
>>>>>>> 146dae79
  const [isOverviewCollapsed, setIsOverviewCollapsed] = useState(false);
  const [isParamsCollapsed, setIsParamsCollapsed] = useState(false);
  const [isMetricsCollapsed, setIsMetricsCollapsed] = useState(false);

  const queryParamRunIds = new URLParser(props).get(QUERY_PARAMS.runlist);
  const runIds = (queryParamRunIds && queryParamRunIds.split(',')) || [];

  // Retrieves run details.
  const { isError, data, refetch } = useQuery<ApiRunDetail[], Error>(
    ['run_details', { ids: runIds }],
    () => Promise.all(runIds.map(async id => await Apis.runServiceApi.getRun(id))),
    {
      staleTime: Infinity,
      onError: async error => {
        const errorMessage = await errorToMessage(error);
        updateBanner({
          additionalInfo: errorMessage ? errorMessage : undefined,
          message: `Error: failed loading ${runIds.length} runs. Click Details for more information.`,
          mode: 'error',
        });
      },
      onSuccess: () => props.updateBanner({}),
    },
  );

  useEffect(() => {
    const refresh = async () => {
      if (runlistRef.current) {
        await runlistRef.current.refresh();
      }
      await refetch();
    };

    const buttons = new Buttons(props, refresh);
    updateToolbar({
      actions: buttons
        .expandSections(() => {
          setIsOverviewCollapsed(false);
          setIsParamsCollapsed(false);
          setIsMetricsCollapsed(false);
        })
        .collapseSections(() => {
          setIsOverviewCollapsed(true);
          setIsParamsCollapsed(true);
          setIsMetricsCollapsed(true);
        })
        .refresh(refresh)
        .getToolbarActionMap(),
      breadcrumbs: [{ displayName: 'Experiments', href: RoutePage.EXPERIMENTS }],
      pageTitle: 'Compare runs',
    });
<<<<<<< HEAD
  }, [updateToolbar, refetch]);
=======
    // eslint-disable-next-line react-hooks/exhaustive-deps
  }, []);
>>>>>>> 146dae79

  useEffect(() => {
    if (data) {
      setSelectedIds(data.map(r => r.run!.id!));
    }
  }, [data]);

  const showPageError = async (message: string, error: Error | undefined) => {
    const errorMessage = await errorToMessage(error);
    updateBanner({
      additionalInfo: errorMessage ? errorMessage : undefined,
      message: message + (errorMessage ? ' Click Details for more information.' : ''),
    });
  };

  const selectionChanged = (selectedIds: string[]): void => {
    setSelectedIds(selectedIds);
  };

  if (isError) {
    return <></>;
  }

  return (
    <div className={classes(commonCss.page, padding(20, 'lrt'))}>
      {/* Overview section */}
<<<<<<< HEAD
      <CollapseButton
=======
      <CollapseButtonSingle
>>>>>>> 146dae79
        sectionName={OVERVIEW_SECTION_NAME}
        collapseSection={isOverviewCollapsed}
        collapseSectionUpdate={setIsOverviewCollapsed}
      />
      {!isOverviewCollapsed && (
        <div className={commonCss.noShrink}>
          <RunList
            onError={showPageError}
            {...props}
            selectedIds={selectedIds}
            ref={runlistRef}
            runIdListMask={runIds}
            disablePaging={true}
            onSelectionChange={selectionChanged}
          />
        </div>
      )}

      <Separator orientation='vertical' />

      {/* Parameters section */}
<<<<<<< HEAD
      <CollapseButton
=======
      <CollapseButtonSingle
>>>>>>> 146dae79
        sectionName={PARAMS_SECTION_NAME}
        collapseSection={isParamsCollapsed}
        collapseSectionUpdate={setIsParamsCollapsed}
      />
      {!isParamsCollapsed && (
        <div className={classes(commonCss.noShrink, css.outputsRow)}>
          <Separator orientation='vertical' />
          <p>Parameter Section V2</p>
          <Hr />
        </div>
      )}

      {/* Metrics section */}
<<<<<<< HEAD
      <CollapseButton
=======
      <CollapseButtonSingle
>>>>>>> 146dae79
        sectionName={METRICS_SECTION_NAME}
        collapseSection={isMetricsCollapsed}
        collapseSectionUpdate={setIsMetricsCollapsed}
      />
      {!isMetricsCollapsed && (
        <div className={classes(commonCss.noShrink, css.outputsRow)}>
          <Separator orientation='vertical' />
<<<<<<< HEAD
          <MD2Tabs
            tabs={['Scalar Metrics', 'Confusion Matrix', 'ROC Curve', 'HTML', 'Markdown']}
            selectedTab={metricsTab}
            onSwitch={setMetricsTab}
          />
          <div className={classes(commonCss.page, padding(20, 'lrt'))}>
            {metricsTab === MetricsTab.SCALAR_METRICS && <p>This is the Scalar Metrics tab.</p>}
            {metricsTab === MetricsTab.CONFUSION_MATRIX && <p>This is the Confusion Matrix tab.</p>}
            {metricsTab === MetricsTab.ROC_CURVE && <p>This is the ROC Curve tab.</p>}
            {metricsTab === MetricsTab.HTML && <p>This is the HTML tab.</p>}
            {metricsTab === MetricsTab.MARKDOWN && <p>This is the Markdown tab.</p>}
          </div>
=======
          <p>Metrics Section V2</p>
>>>>>>> 146dae79
          <Hr />
        </div>
      )}

      <Separator orientation='vertical' />
    </div>
  );
}

export default CompareV2;<|MERGE_RESOLUTION|>--- conflicted
+++ resolved
@@ -19,11 +19,7 @@
 import { ApiRunDetail } from 'src/apis/run';
 import Hr from 'src/atoms/Hr';
 import Separator from 'src/atoms/Separator';
-<<<<<<< HEAD
-import CollapseButton from 'src/components/CollapseButtonSingle';
-=======
 import CollapseButtonSingle from 'src/components/CollapseButtonSingle';
->>>>>>> 146dae79
 import { QUERY_PARAMS, RoutePage } from 'src/components/Router';
 import { commonCss, padding } from 'src/Css';
 import { Apis } from 'src/lib/Apis';
@@ -31,13 +27,10 @@
 import { URLParser } from 'src/lib/URLParser';
 import { errorToMessage } from 'src/lib/Utils';
 import { classes, stylesheet } from 'typestyle';
-<<<<<<< HEAD
-import MD2Tabs from 'src/atoms/MD2Tabs';
-=======
->>>>>>> 146dae79
 import { PageProps } from './Page';
 import RunList from './RunList';
 import { METRICS_SECTION_NAME, OVERVIEW_SECTION_NAME, PARAMS_SECTION_NAME } from './Compare';
+import MD2Tabs from 'src/atoms/MD2Tabs';
 
 const css = stylesheet({
   outputsRow: {
@@ -46,7 +39,6 @@
   },
 });
 
-<<<<<<< HEAD
 enum MetricsTab {
   SCALAR_METRICS,
   CONFUSION_MATRIX,
@@ -55,17 +47,12 @@
   MARKDOWN,
 }
 
-=======
->>>>>>> 146dae79
 function CompareV2(props: PageProps) {
   const { updateBanner, updateToolbar } = props;
 
   const runlistRef = useRef<RunList>(null);
   const [selectedIds, setSelectedIds] = useState<string[]>([]);
-<<<<<<< HEAD
   const [metricsTab, setMetricsTab] = useState(MetricsTab.SCALAR_METRICS);
-=======
->>>>>>> 146dae79
   const [isOverviewCollapsed, setIsOverviewCollapsed] = useState(false);
   const [isParamsCollapsed, setIsParamsCollapsed] = useState(false);
   const [isMetricsCollapsed, setIsMetricsCollapsed] = useState(false);
@@ -117,12 +104,8 @@
       breadcrumbs: [{ displayName: 'Experiments', href: RoutePage.EXPERIMENTS }],
       pageTitle: 'Compare runs',
     });
-<<<<<<< HEAD
-  }, [updateToolbar, refetch]);
-=======
     // eslint-disable-next-line react-hooks/exhaustive-deps
   }, []);
->>>>>>> 146dae79
 
   useEffect(() => {
     if (data) {
@@ -149,11 +132,7 @@
   return (
     <div className={classes(commonCss.page, padding(20, 'lrt'))}>
       {/* Overview section */}
-<<<<<<< HEAD
-      <CollapseButton
-=======
       <CollapseButtonSingle
->>>>>>> 146dae79
         sectionName={OVERVIEW_SECTION_NAME}
         collapseSection={isOverviewCollapsed}
         collapseSectionUpdate={setIsOverviewCollapsed}
@@ -175,11 +154,7 @@
       <Separator orientation='vertical' />
 
       {/* Parameters section */}
-<<<<<<< HEAD
-      <CollapseButton
-=======
       <CollapseButtonSingle
->>>>>>> 146dae79
         sectionName={PARAMS_SECTION_NAME}
         collapseSection={isParamsCollapsed}
         collapseSectionUpdate={setIsParamsCollapsed}
@@ -193,11 +168,7 @@
       )}
 
       {/* Metrics section */}
-<<<<<<< HEAD
-      <CollapseButton
-=======
       <CollapseButtonSingle
->>>>>>> 146dae79
         sectionName={METRICS_SECTION_NAME}
         collapseSection={isMetricsCollapsed}
         collapseSectionUpdate={setIsMetricsCollapsed}
@@ -205,7 +176,6 @@
       {!isMetricsCollapsed && (
         <div className={classes(commonCss.noShrink, css.outputsRow)}>
           <Separator orientation='vertical' />
-<<<<<<< HEAD
           <MD2Tabs
             tabs={['Scalar Metrics', 'Confusion Matrix', 'ROC Curve', 'HTML', 'Markdown']}
             selectedTab={metricsTab}
@@ -218,9 +188,6 @@
             {metricsTab === MetricsTab.HTML && <p>This is the HTML tab.</p>}
             {metricsTab === MetricsTab.MARKDOWN && <p>This is the Markdown tab.</p>}
           </div>
-=======
-          <p>Metrics Section V2</p>
->>>>>>> 146dae79
           <Hr />
         </div>
       )}
