--- conflicted
+++ resolved
@@ -42,21 +42,9 @@
 import { METRICS_SECTION_NAME, OVERVIEW_SECTION_NAME, PARAMS_SECTION_NAME } from './Compare';
 import { SelectedItem } from 'src/components/TwoLevelDropdown';
 import MD2Tabs from 'src/atoms/MD2Tabs';
-<<<<<<< HEAD
-import {
-  ConfusionMatrixSection,
-  getHtmlViewerConfig,
-  getMarkdownViewerConfig,
-} from 'src/components/viewers/MetricsVisualizations';
-import PlotCard from 'src/components/PlotCard';
-import { ViewerConfig } from 'src/components/viewers/Viewer';
-import CircularProgress from '@material-ui/core/CircularProgress';
-import Banner from 'src/components/Banner';
 import { NamespaceContext, useNamespaceChangeEvent } from 'src/lib/KubeflowClient';
 import { Redirect } from 'react-router-dom';
-=======
 import MetricsDropdown from 'src/components/viewers/MetricsDropdown';
->>>>>>> 7b49eadf
 
 const css = stylesheet({
   outputsRow: {
@@ -189,181 +177,6 @@
   linkedArtifact?: LinkedArtifact;
 }
 
-<<<<<<< HEAD
-interface MetricsDropdownProps {
-  filteredRunArtifacts: RunArtifact[];
-  metricsTab: MetricsType;
-  metricsTabText: string;
-  selectedArtifacts: SelectedArtifact[];
-  updateSelectedArtifacts: (selectedArtifacts: SelectedArtifact[]) => void;
-  namespace: string | undefined;
-}
-
-const logDisplayNameWarning = (type: string, id: string) =>
-  logger.warn(`Failed to fetch the display name of the ${type} with the following ID: ${id}`);
-
-const getExecutionName = (execution: Execution) =>
-  execution
-    .getCustomPropertiesMap()
-    .get('display_name')
-    ?.getStringValue();
-
-// Group each artifact name with its parent execution name.
-function getDropdownSubLinkedArtifacts(linkedArtifacts: LinkedArtifact[], subItemName: string) {
-  const executionLinkedArtifacts: DropdownSubItem[] = [];
-  for (const linkedArtifact of linkedArtifacts) {
-    const artifactName = getArtifactName(linkedArtifact);
-    const artifactId = linkedArtifact.artifact.getId().toString();
-    if (!artifactName) {
-      logDisplayNameWarning('artifact', artifactId);
-    }
-
-    executionLinkedArtifacts.push({
-      name: subItemName,
-      secondaryName: artifactName || artifactId,
-    } as DropdownSubItem);
-  }
-  return executionLinkedArtifacts;
-}
-
-// Combine execution names and artifact names into the same dropdown sub item list.
-function getDropdownSubItems(executionArtifacts: ExecutionArtifact[]) {
-  const subItems: DropdownSubItem[] = [];
-  for (const executionArtifact of executionArtifacts) {
-    const executionName = getExecutionName(executionArtifact.execution);
-    const executionId = executionArtifact.execution.getId().toString();
-    if (!executionName) {
-      logDisplayNameWarning('execution', executionId);
-    }
-
-    const executionLinkedArtifacts: DropdownSubItem[] = getDropdownSubLinkedArtifacts(
-      executionArtifact.linkedArtifacts,
-      executionName || executionId,
-    );
-    subItems.push(...executionLinkedArtifacts);
-  }
-  return subItems;
-}
-
-function getDropdownItems(filteredRunArtifacts: RunArtifact[]) {
-  const dropdownItems: DropdownItem[] = [];
-  for (const runArtifact of filteredRunArtifacts) {
-    const runName = runArtifact.run.run?.name;
-    if (!runName) {
-      logDisplayNameWarning('run', runArtifact.run.run!.id!);
-      continue;
-    }
-
-    const subItems: DropdownSubItem[] = getDropdownSubItems(runArtifact.executionArtifacts);
-    if (subItems.length > 0) {
-      dropdownItems.push({
-        name: runName,
-        subItems,
-      } as DropdownItem);
-    }
-  }
-
-  return dropdownItems;
-}
-
-function getLinkedArtifactFromSelectedItem(
-  filteredRunArtifacts: RunArtifact[],
-  selectedItem: SelectedItem,
-): LinkedArtifact | undefined {
-  const filteredRunArtifact = filteredRunArtifacts.find(
-    runArtifact => runArtifact.run.run?.name === selectedItem.itemName,
-  );
-
-  const executionArtifact = filteredRunArtifact?.executionArtifacts.find(executionArtifact => {
-    const executionText: string =
-      getExecutionName(executionArtifact.execution) ||
-      executionArtifact.execution.getId().toString();
-    return executionText === selectedItem.subItemName;
-  });
-
-  const linkedArtifact = executionArtifact?.linkedArtifacts.find(linkedArtifact => {
-    const linkedArtifactText: string =
-      getArtifactName(linkedArtifact) || linkedArtifact.artifact.getId().toString();
-    return linkedArtifactText === selectedItem.subItemSecondaryName;
-  });
-
-  return linkedArtifact;
-}
-
-function MetricsDropdown(props: MetricsDropdownProps) {
-  const {
-    filteredRunArtifacts,
-    metricsTab,
-    metricsTabText,
-    selectedArtifacts,
-    updateSelectedArtifacts,
-    namespace,
-  } = props;
-  const [firstSelectedItem, setFirstSelectedItem] = useState<SelectedItem>(
-    selectedArtifacts[0].selectedItem,
-  );
-  const [secondSelectedItem, setSecondSelectedItem] = useState<SelectedItem>(
-    selectedArtifacts[1].selectedItem,
-  );
-
-  const updateSelectedItemAndArtifact = (
-    setSelectedItem: (selectedItem: SelectedItem) => void,
-    panelIndex: number,
-    selectedItem: SelectedItem,
-  ): void => {
-    setSelectedItem(selectedItem);
-    selectedArtifacts[panelIndex].selectedItem = selectedItem;
-    const linkedArtifact = getLinkedArtifactFromSelectedItem(filteredRunArtifacts, selectedItem);
-    selectedArtifacts[panelIndex].linkedArtifact = linkedArtifact;
-    updateSelectedArtifacts(selectedArtifacts);
-  };
-
-  const dropdownItems: DropdownItem[] = getDropdownItems(filteredRunArtifacts);
-
-  if (dropdownItems.length === 0) {
-    return <p>There are no {metricsTabText} artifacts available on the selected runs.</p>;
-  }
-
-  return (
-    <table>
-      <tbody>
-        <tr>
-          <td className={classes(css.cell, css.leftCell)}>
-            <TwoLevelDropdown
-              title={`Choose a first ${metricsTabText} artifact`}
-              items={dropdownItems}
-              selectedItem={firstSelectedItem}
-              setSelectedItem={updateSelectedItemAndArtifact.bind(null, setFirstSelectedItem, 0)}
-            />
-            <VisualizationPanelItem
-              metricsTab={metricsTab}
-              metricsTabText={metricsTabText}
-              linkedArtifact={selectedArtifacts[0].linkedArtifact}
-              namespace={namespace}
-            />
-          </td>
-          <td className={classes(css.cell, css.rightCell)}>
-            <TwoLevelDropdown
-              title={`Choose a second ${metricsTabText} artifact`}
-              items={dropdownItems}
-              selectedItem={secondSelectedItem}
-              setSelectedItem={updateSelectedItemAndArtifact.bind(null, setSecondSelectedItem, 1)}
-            />
-            <VisualizationPanelItem
-              metricsTab={metricsTab}
-              metricsTabText={metricsTabText}
-              linkedArtifact={selectedArtifacts[1].linkedArtifact}
-              namespace={namespace}
-            />
-          </td>
-        </tr>
-      </tbody>
-    </table>
-  );
-}
-
-=======
->>>>>>> 7b49eadf
 function CompareV2(props: PageProps) {
   const { updateBanner, updateToolbar } = props;
 
