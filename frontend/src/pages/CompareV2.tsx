--- conflicted
+++ resolved
@@ -39,7 +39,6 @@
   },
 });
 
-<<<<<<< HEAD
 enum MetricsTab {
   SCALAR_METRICS,
   CONFUSION_MATRIX,
@@ -48,24 +47,15 @@
   MARKDOWN,
 }
 
-export const overviewSectionName = 'Run overview';
-export const paramsSectionName = 'Parameters';
-export const metricsSectionName = 'Metrics';
-
-=======
->>>>>>> da0c132b
 function CompareV2(props: PageProps) {
   const { updateBanner, updateToolbar } = props;
 
   const runlistRef = useRef<RunList>(null);
   const [selectedIds, setSelectedIds] = useState<string[]>([]);
-<<<<<<< HEAD
   const [metricsTab, setMetricsTab] = useState(MetricsTab.SCALAR_METRICS);
-=======
   const [isOverviewCollapsed, setIsOverviewCollapsed] = useState(false);
   const [isParamsCollapsed, setIsParamsCollapsed] = useState(false);
   const [isMetricsCollapsed, setIsMetricsCollapsed] = useState(false);
->>>>>>> da0c132b
 
   const queryParamRunIds = new URLParser(props).get(QUERY_PARAMS.runlist);
   const runIds = (queryParamRunIds && queryParamRunIds.split(',')) || [];
