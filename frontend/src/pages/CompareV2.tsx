--- conflicted
+++ resolved
@@ -47,13 +47,10 @@
   SelectedItem,
 } from 'src/components/TwoLevelDropdown';
 import MD2Tabs from 'src/atoms/MD2Tabs';
-<<<<<<< HEAD
 import CompareTable, { CompareTableProps, xParentLabel } from 'src/components/CompareTable';
 import { getMetadataValue } from 'src/mlmd/Utils';
 import { chain, flatten } from 'lodash';
-=======
 import { ConfusionMatrixSection } from 'src/components/viewers/MetricsVisualizations';
->>>>>>> 617ad83b
 
 const css = stylesheet({
   leftCell: {
@@ -433,9 +430,8 @@
   const [htmlArtifacts, setHtmlArtifacts] = useState<RunArtifact[]>([]);
   const [markdownArtifacts, setMarkdownArtifacts] = useState<RunArtifact[]>([]);
 
-<<<<<<< HEAD
   const [scalarMetricsTableData, setScalarMetricsTableData] = useState<CompareTableProps | undefined>(undefined);
-=======
+
   // Selected artifacts for two-panel layout.
   const createSelectedArtifactArray = (count: number): SelectedArtifact[] => {
     const array: SelectedArtifact[] = [];
@@ -453,7 +449,6 @@
     [MetricsType.HTML]: createSelectedArtifactArray(2),
     [MetricsType.MARKDOWN]: createSelectedArtifactArray(2),
   });
->>>>>>> 617ad83b
 
   const queryParamRunIds = new URLParser(props).get(QUERY_PARAMS.runlist);
   const runIds = (queryParamRunIds && queryParamRunIds.split(',')) || [];
@@ -617,7 +612,6 @@
     setSelectedIds(selectedIds);
   };
 
-<<<<<<< HEAD
   // TODO: Place this metrics calculation in a separate component?
   useEffect(() => {
     const yLabels: string[] = [];
@@ -665,9 +659,6 @@
               value: JSON.stringify(getMetadataValue(customProperties.get(key))),
             }))
             .filter(metric => metric.key !== 'display_name');
-          console.log(yLabels.push(...data.map(el => el.key)));
-          console.log(columnTitle);
-          console.log(data);
         }
       }
     }
@@ -696,12 +687,11 @@
       rows,
     } as CompareTableProps);
   }, [scalarMetricsArtifacts]);
-=======
+  
   const updateSelectedArtifacts = (newArtifacts: SelectedArtifact[]) => {
     selectedArtifactsMap[metricsTab] = newArtifacts;
     setSelectedArtifactsMap(selectedArtifactsMap);
   };
->>>>>>> 617ad83b
 
   const metricsTabText = metricsTypeToString(metricsTab);
   return (
@@ -756,15 +746,10 @@
             selectedTab={metricsTab}
             onSwitch={setMetricsTab}
           />
-<<<<<<< HEAD
-          <div className={classes(padding(20, 'lrt'))}>
+          <div className={classes(padding(20, 'lrt'), css.outputsOverflow)}>
             {metricsTab === MetricsType.SCALAR_METRICS && scalarMetricsTableData && (
               <CompareTable {...scalarMetricsTableData} />
             )}
-=======
-          <div className={classes(padding(20, 'lrt'), css.outputsOverflow)}>
-            {metricsTab === MetricsType.SCALAR_METRICS && <p>This is the Scalar Metrics tab.</p>}
->>>>>>> 617ad83b
             {metricsTab === MetricsType.CONFUSION_MATRIX && (
               <MetricsDropdown
                 filteredRunArtifacts={confusionMatrixArtifacts}
