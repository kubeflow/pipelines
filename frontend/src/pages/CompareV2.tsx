/*
 * Copyright 2022 The Kubeflow Authors
 *
 * Licensed under the Apache License, Version 2.0 (the "License");
 * you may not use this file except in compliance with the License.
 * You may obtain a copy of the License at
 *
 * https://www.apache.org/licenses/LICENSE-2.0
 *
 * Unless required by applicable law or agreed to in writing, software
 * distributed under the License is distributed on an "AS IS" BASIS,
 * WITHOUT WARRANTIES OR CONDITIONS OF ANY KIND, either express or implied.
 * See the License for the specific language governing permissions and
 * limitations under the License.
 */

import React, { useContext, useEffect, useRef, useState } from 'react';
import { useQuery } from 'react-query';
import { ApiRunDetail } from 'src/apis/run';
import Hr from 'src/atoms/Hr';
import Separator from 'src/atoms/Separator';
import CollapseButtonSingle from 'src/components/CollapseButtonSingle';
import { QUERY_PARAMS, RoutePage } from 'src/components/Router';
import { commonCss, padding, zIndex } from 'src/Css';
import { Apis } from 'src/lib/Apis';
import Buttons from 'src/lib/Buttons';
import { URLParser } from 'src/lib/URLParser';
import { errorToMessage, logger } from 'src/lib/Utils';
import { classes, stylesheet } from 'typestyle';
import {
  filterLinkedArtifactsByType,
  getArtifactTypes,
  getArtifactsFromContext,
  getEventsByExecutions,
  getExecutionsFromContext,
  getKfpV2RunContext,
  LinkedArtifact,
} from 'src/mlmd/MlmdUtils';
import { Artifact, ArtifactType, Event, Execution } from 'src/third_party/mlmd';
import { PageProps } from './Page';
import RunList from './RunList';
import { METRICS_SECTION_NAME, OVERVIEW_SECTION_NAME, PARAMS_SECTION_NAME } from './Compare';
import { SelectedItem } from 'src/components/TwoLevelDropdown';
import MD2Tabs from 'src/atoms/MD2Tabs';
import CompareTable, { CompareTableProps } from 'src/components/CompareTable';
import {
  compareCss,
  ExecutionArtifact,
  getCompareTableProps,
  MetricsType,
  RunArtifact,
  RunArtifactData,
} from 'src/lib/v2/CompareUtils';
import { NamespaceContext, useNamespaceChangeEvent } from 'src/lib/KubeflowClient';
import { Redirect } from 'react-router-dom';
import MetricsDropdown from 'src/components/viewers/MetricsDropdown';
import CircularProgress from '@material-ui/core/CircularProgress';

const css = stylesheet({
  outputsRow: {
    marginLeft: 15,
  },
  outputsOverflow: {
    overflowX: 'auto',
  },
});

interface MlmdPackage {
  executions: Execution[];
  artifacts: Artifact[];
  events: Event[];
}

const metricsTypeToFilter = (metricsType: MetricsType): string => {
  switch (metricsType) {
    case MetricsType.SCALAR_METRICS:
      return 'system.Metrics';
    case MetricsType.CONFUSION_MATRIX:
      return 'system.ClassificationMetrics';
    case MetricsType.ROC_CURVE:
      return 'system.ClassificationMetrics';
    case MetricsType.HTML:
      return 'system.HTML';
    case MetricsType.MARKDOWN:
      return 'system.Markdown';
    default:
      return '';
  }
};

// Include only the runs and executions which have artifacts of the specified type.
function filterRunArtifactsByType(
  runArtifacts: RunArtifact[],
  artifactTypes: ArtifactType[],
  metricsType: MetricsType,
): RunArtifactData {
  const metricsFilter = metricsTypeToFilter(metricsType);
  const typeRuns: RunArtifact[] = [];
  let artifactCount: number = 0;
  for (const runArtifact of runArtifacts) {
    const typeExecutions: ExecutionArtifact[] = [];
    for (const e of runArtifact.executionArtifacts) {
      let typeArtifacts: LinkedArtifact[] = filterLinkedArtifactsByType(
        metricsFilter,
        artifactTypes,
        e.linkedArtifacts,
      );
      if (metricsType === MetricsType.CONFUSION_MATRIX) {
        typeArtifacts = typeArtifacts.filter(x =>
          x.artifact.getCustomPropertiesMap().has('confusionMatrix'),
        );
      } else if (metricsType === MetricsType.ROC_CURVE) {
        typeArtifacts = typeArtifacts.filter(x =>
          x.artifact.getCustomPropertiesMap().has('confidenceMetrics'),
        );
      }
      if (typeArtifacts.length > 0) {
        artifactCount += typeArtifacts.length;
        typeExecutions.push({
          execution: e.execution,
          linkedArtifacts: typeArtifacts,
        } as ExecutionArtifact);
      }
    }
    if (typeExecutions.length > 0) {
      typeRuns.push({
        run: runArtifact.run,
        executionArtifacts: typeExecutions,
      } as RunArtifact);
    }
  }
  return {
    runArtifacts: typeRuns,
    artifactCount,
  };
}

function getRunArtifacts(runs: ApiRunDetail[], mlmdPackages: MlmdPackage[]): RunArtifact[] {
  return mlmdPackages.map((mlmdPackage, index) => {
    const events = mlmdPackage.events.filter(e => e.getType() === Event.Type.OUTPUT);

    // Match artifacts to executions.
    const artifactMap = new Map();
    mlmdPackage.artifacts.forEach(artifact => artifactMap.set(artifact.getId(), artifact));
    const executionArtifacts = mlmdPackage.executions.map(execution => {
      const executionEvents = events.filter(e => e.getExecutionId() === execution.getId());
      const linkedArtifacts: LinkedArtifact[] = [];
      for (const event of executionEvents) {
        const artifactId = event.getArtifactId();
        const artifact = artifactMap.get(artifactId);
        if (artifact) {
          linkedArtifacts.push({
            event,
            artifact,
          } as LinkedArtifact);
        } else {
          logger.warn(`The artifact with the following ID was not found: ${artifactId}`);
        }
      }
      return {
        execution,
        linkedArtifacts,
      } as ExecutionArtifact;
    });
    return {
      run: runs[index],
      executionArtifacts,
    } as RunArtifact;
  });
}

export interface SelectedArtifact {
  selectedItem: SelectedItem;
  linkedArtifact?: LinkedArtifact;
}

<<<<<<< HEAD
interface ScalarMetricsTableParams {
  isErrorArtifacts: boolean;
  isLoadingArtifacts: boolean;
  scalarMetricsTableData: CompareTableProps | undefined;
}

function ScalarMetricsTable(props: ScalarMetricsTableParams) {
  const { isErrorArtifacts, isLoadingArtifacts, scalarMetricsTableData } = props;

  if (isErrorArtifacts) {
    return <p>An error is preventing the Scalar Metrics from being displayed.</p>;
  }

  if (isLoadingArtifacts) {
    return (
      <div className={compareCss.relativeContainer}>
        <CircularProgress
          size={25}
          className={commonCss.absoluteCenter}
          style={{ zIndex: zIndex.BUSY_OVERLAY }}
          role='circularprogress'
        />
      </div>
    );
  }

  if (!scalarMetricsTableData) {
    return <p>There are no Scalar Metrics artifacts available on the selected runs.</p>;
  }

  return <CompareTable {...scalarMetricsTableData} />;
}

function CompareV2(props: PageProps) {
  const { updateBanner, updateToolbar } = props;
=======
interface CompareV2Namespace {
  namespace?: string;
}

export type CompareV2Props = PageProps & CompareV2Namespace;

function CompareV2(props: CompareV2Props) {
  const { updateBanner, updateToolbar, namespace } = props;
>>>>>>> fbf4a1e1

  const runlistRef = useRef<RunList>(null);
  const [selectedIds, setSelectedIds] = useState<string[]>([]);
  const [metricsTab, setMetricsTab] = useState(MetricsType.SCALAR_METRICS);
  const [isOverviewCollapsed, setIsOverviewCollapsed] = useState(false);
  const [isParamsCollapsed, setIsParamsCollapsed] = useState(false);
  const [isMetricsCollapsed, setIsMetricsCollapsed] = useState(false);

  const [isLoadingArtifacts, setIsLoadingArtifacts] = useState<boolean>(true);
  const [confusionMatrixArtifacts, setConfusionMatrixArtifacts] = useState<RunArtifact[]>([]);
  const [htmlArtifacts, setHtmlArtifacts] = useState<RunArtifact[]>([]);
  const [markdownArtifacts, setMarkdownArtifacts] = useState<RunArtifact[]>([]);

  const [scalarMetricsArtifacts, setScalarMetricsArtifacts] = useState<RunArtifact[]>([]);
  const [scalarMetricsArtifactCount, setScalarMetricsArtifactCount] = useState<number>(0);
  const [scalarMetricsTableData, setScalarMetricsTableData] = useState<
    CompareTableProps | undefined
  >(undefined);

  // Selected artifacts for two-panel layout.
  const createSelectedArtifactArray = (count: number): SelectedArtifact[] => {
    const array: SelectedArtifact[] = [];
    for (let i = 0; i < count; i++) {
      array.push({
        selectedItem: { itemName: '', subItemName: '' },
      });
    }
    return array;
  };
  const [selectedArtifactsMap, setSelectedArtifactsMap] = useState<{
    [key: string]: SelectedArtifact[];
  }>({
    [MetricsType.CONFUSION_MATRIX]: createSelectedArtifactArray(2),
    [MetricsType.HTML]: createSelectedArtifactArray(2),
    [MetricsType.MARKDOWN]: createSelectedArtifactArray(2),
  });

  const queryParamRunIds = new URLParser(props).get(QUERY_PARAMS.runlist);
  const runIds = (queryParamRunIds && queryParamRunIds.split(',')) || [];

  // Retrieves run details.
  const {
    isLoading: isLoadingRunDetails,
    isError: isErrorRunDetails,
    error: errorRunDetails,
    data: runs,
    refetch,
  } = useQuery<ApiRunDetail[], Error>(
    ['run_details', { ids: runIds }],
    () => Promise.all(runIds.map(async id => await Apis.runServiceApi.getRun(id))),
    {
      staleTime: Infinity,
    },
  );

  // Retrieves MLMD states (executions and linked artifacts) from the MLMD store.
  const {
    data: mlmdPackages,
    isLoading: isLoadingMlmdPackages,
    isError: isErrorMlmdPackages,
    error: errorMlmdPackages,
  } = useQuery<MlmdPackage[], Error>(
    ['run_artifacts', { runIds }],
    () =>
      Promise.all(
        runIds.map(async runId => {
          const context = await getKfpV2RunContext(runId);
          const executions = await getExecutionsFromContext(context);
          const artifacts = await getArtifactsFromContext(context);
          const events = await getEventsByExecutions(executions);
          return {
            executions,
            artifacts,
            events,
          } as MlmdPackage;
        }),
      ),
    {
      staleTime: Infinity,
    },
  );

  // artifactTypes allows us to map from artifactIds to artifactTypeNames,
  // so we can identify metrics artifact provided by system.
  const {
    data: artifactTypes,
    isLoading: isLoadingArtifactTypes,
    isError: isErrorArtifactTypes,
    error: errorArtifactTypes,
  } = useQuery<ArtifactType[], Error>(['artifact_types', {}], () => getArtifactTypes(), {
    staleTime: Infinity,
  });

  useEffect(() => {
    if (runs && mlmdPackages && artifactTypes) {
      const runArtifacts: RunArtifact[] = getRunArtifacts(runs, mlmdPackages);
      const scalarMetricsArtifactData = filterRunArtifactsByType(
        runArtifacts,
        artifactTypes,
        MetricsType.SCALAR_METRICS,
      );
      setScalarMetricsArtifacts(scalarMetricsArtifactData.runArtifacts);
      setScalarMetricsArtifactCount(scalarMetricsArtifactData.artifactCount);
      setConfusionMatrixArtifacts(
        filterRunArtifactsByType(runArtifacts, artifactTypes, MetricsType.CONFUSION_MATRIX)
          .runArtifacts,
      );
      setHtmlArtifacts(
        filterRunArtifactsByType(runArtifacts, artifactTypes, MetricsType.HTML).runArtifacts,
      );
      setMarkdownArtifacts(
        filterRunArtifactsByType(runArtifacts, artifactTypes, MetricsType.MARKDOWN).runArtifacts,
      );
      setIsLoadingArtifacts(false);
    }
  }, [runs, mlmdPackages, artifactTypes]);

  useEffect(() => {
    if (isLoadingRunDetails || isLoadingMlmdPackages || isLoadingArtifactTypes) {
      return;
    }

    if (isErrorRunDetails) {
      (async function() {
        const errorMessage = await errorToMessage(errorRunDetails);
        updateBanner({
          additionalInfo: errorMessage ? errorMessage : undefined,
          message: `Error: failed loading ${runIds.length} runs. Click Details for more information.`,
          mode: 'error',
        });
      })();
    } else if (isErrorMlmdPackages) {
      updateBanner({
        message: 'Cannot get MLMD objects from Metadata store.',
        additionalInfo: errorMlmdPackages ? errorMlmdPackages.message : undefined,
        mode: 'error',
      });
    } else if (isErrorArtifactTypes) {
      updateBanner({
        message: 'Cannot get Artifact Types for MLMD.',
        additionalInfo: errorArtifactTypes ? errorArtifactTypes.message : undefined,
        mode: 'error',
      });
    } else {
      updateBanner({});
    }
  }, [
    runIds.length,
    isLoadingRunDetails,
    isLoadingMlmdPackages,
    isLoadingArtifactTypes,
    isErrorRunDetails,
    isErrorMlmdPackages,
    isErrorArtifactTypes,
    errorRunDetails,
    errorMlmdPackages,
    errorArtifactTypes,
    updateBanner,
  ]);

  useEffect(() => {
    const refresh = async () => {
      if (runlistRef.current) {
        await runlistRef.current.refresh();
      }
      await refetch();
    };

    const buttons = new Buttons(props, refresh);
    updateToolbar({
      actions: buttons
        .expandSections(() => {
          setIsOverviewCollapsed(false);
          setIsParamsCollapsed(false);
          setIsMetricsCollapsed(false);
        })
        .collapseSections(() => {
          setIsOverviewCollapsed(true);
          setIsParamsCollapsed(true);
          setIsMetricsCollapsed(true);
        })
        .refresh(refresh)
        .getToolbarActionMap(),
      breadcrumbs: [{ displayName: 'Experiments', href: RoutePage.EXPERIMENTS }],
      pageTitle: 'Compare runs',
    });
    // eslint-disable-next-line react-hooks/exhaustive-deps
  }, []);

  useEffect(() => {
    if (runs) {
      setSelectedIds(runs.map(r => r.run!.id!));
    }
  }, [runs]);

  const showPageError = async (message: string, error: Error | undefined) => {
    const errorMessage = await errorToMessage(error);
    updateBanner({
      additionalInfo: errorMessage ? errorMessage : undefined,
      message: message + (errorMessage ? ' Click Details for more information.' : ''),
    });
  };

  const selectionChanged = (selectedIds: string[]): void => {
    setSelectedIds(selectedIds);
  };

  useEffect(() => {
    const compareTableProps: CompareTableProps = getCompareTableProps(
      scalarMetricsArtifacts,
      scalarMetricsArtifactCount,
    );
    if (compareTableProps.yLabels.length === 0) {
      setScalarMetricsTableData(undefined);
    } else {
      setScalarMetricsTableData(compareTableProps);
    }
  }, [scalarMetricsArtifacts, scalarMetricsArtifactCount]);

  const updateSelectedArtifacts = (newArtifacts: SelectedArtifact[]) => {
    selectedArtifactsMap[metricsTab] = newArtifacts;
    setSelectedArtifactsMap(selectedArtifactsMap);
  };

  const isErrorArtifacts = isErrorRunDetails || isErrorMlmdPackages || isErrorArtifactTypes;
  return (
    <div className={classes(commonCss.page, padding(20, 'lrt'))}>
      {/* Overview section */}
      <CollapseButtonSingle
        sectionName={OVERVIEW_SECTION_NAME}
        collapseSection={isOverviewCollapsed}
        collapseSectionUpdate={setIsOverviewCollapsed}
      />
      {!isOverviewCollapsed && (
        <div className={commonCss.noShrink}>
          <RunList
            onError={showPageError}
            {...props}
            selectedIds={selectedIds}
            ref={runlistRef}
            runIdListMask={runIds}
            disablePaging={true}
            onSelectionChange={selectionChanged}
          />
        </div>
      )}

      <Separator orientation='vertical' />

      {/* Parameters section */}
      <CollapseButtonSingle
        sectionName={PARAMS_SECTION_NAME}
        collapseSection={isParamsCollapsed}
        collapseSectionUpdate={setIsParamsCollapsed}
      />
      {!isParamsCollapsed && (
        <div className={classes(commonCss.noShrink, css.outputsRow, css.outputsOverflow)}>
          <Separator orientation='vertical' />
          <p>Parameter Section V2</p>
          <Hr />
        </div>
      )}

      {/* Metrics section */}
      <CollapseButtonSingle
        sectionName={METRICS_SECTION_NAME}
        collapseSection={isMetricsCollapsed}
        collapseSectionUpdate={setIsMetricsCollapsed}
      />
      {!isMetricsCollapsed && (
        <div className={classes(commonCss.noShrink, css.outputsRow)}>
          <Separator orientation='vertical' />
          <MD2Tabs
            tabs={['Scalar Metrics', 'Confusion Matrix', 'ROC Curve', 'HTML', 'Markdown']}
            selectedTab={metricsTab}
            onSwitch={setMetricsTab}
          />
          <div className={classes(padding(20, 'lrt'), css.outputsOverflow)}>
            {metricsTab === MetricsType.SCALAR_METRICS && (
              <ScalarMetricsTable
                isErrorArtifacts={isErrorArtifacts}
                isLoadingArtifacts={isLoadingArtifacts}
                scalarMetricsTableData={scalarMetricsTableData}
              />
            )}
            {metricsTab === MetricsType.CONFUSION_MATRIX && (
              <MetricsDropdown
                isErrorArtifacts={isErrorArtifacts}
                isLoadingArtifacts={isLoadingArtifacts}
                filteredRunArtifacts={confusionMatrixArtifacts}
                metricsTab={metricsTab}
                selectedArtifacts={selectedArtifactsMap[metricsTab]}
                updateSelectedArtifacts={updateSelectedArtifacts}
                namespace={namespace}
              />
            )}
            {metricsTab === MetricsType.ROC_CURVE && <p>This is the ROC Curve tab.</p>}
            {metricsTab === MetricsType.HTML && (
              <MetricsDropdown
                isErrorArtifacts={isErrorArtifacts}
                isLoadingArtifacts={isLoadingArtifacts}
                filteredRunArtifacts={htmlArtifacts}
                metricsTab={metricsTab}
                selectedArtifacts={selectedArtifactsMap[metricsTab]}
                updateSelectedArtifacts={updateSelectedArtifacts}
                namespace={namespace}
              />
            )}
            {metricsTab === MetricsType.MARKDOWN && (
              <MetricsDropdown
                isErrorArtifacts={isErrorArtifacts}
                isLoadingArtifacts={isLoadingArtifacts}
                filteredRunArtifacts={markdownArtifacts}
                metricsTab={metricsTab}
                selectedArtifacts={selectedArtifactsMap[metricsTab]}
                updateSelectedArtifacts={updateSelectedArtifacts}
                namespace={namespace}
              />
            )}
          </div>
        </div>
      )}

      <Separator orientation='vertical' />
    </div>
  );
}

function EnhancedCompareV2(props: PageProps) {
  const namespace: string | undefined = useContext(NamespaceContext);
  const namespaceChanged = useNamespaceChangeEvent();
  if (namespaceChanged) {
    // Run Comparison page compares multiple runs, when namespace changes, the runs don't
    // exist in the new namespace, so we should redirect to experiment list page.
    return <Redirect to={RoutePage.EXPERIMENTS} />;
  }

  return <CompareV2 namespace={namespace} {...props} />;
}

export default EnhancedCompareV2;

export const TEST_ONLY = {
  CompareV2,
};<|MERGE_RESOLUTION|>--- conflicted
+++ resolved
@@ -174,7 +174,6 @@
   linkedArtifact?: LinkedArtifact;
 }
 
-<<<<<<< HEAD
 interface ScalarMetricsTableParams {
   isErrorArtifacts: boolean;
   isLoadingArtifacts: boolean;
@@ -208,9 +207,6 @@
   return <CompareTable {...scalarMetricsTableData} />;
 }
 
-function CompareV2(props: PageProps) {
-  const { updateBanner, updateToolbar } = props;
-=======
 interface CompareV2Namespace {
   namespace?: string;
 }
@@ -219,7 +215,6 @@
 
 function CompareV2(props: CompareV2Props) {
   const { updateBanner, updateToolbar, namespace } = props;
->>>>>>> fbf4a1e1
 
   const runlistRef = useRef<RunList>(null);
   const [selectedIds, setSelectedIds] = useState<string[]>([]);
@@ -233,8 +228,6 @@
   const [htmlArtifacts, setHtmlArtifacts] = useState<RunArtifact[]>([]);
   const [markdownArtifacts, setMarkdownArtifacts] = useState<RunArtifact[]>([]);
 
-  const [scalarMetricsArtifacts, setScalarMetricsArtifacts] = useState<RunArtifact[]>([]);
-  const [scalarMetricsArtifactCount, setScalarMetricsArtifactCount] = useState<number>(0);
   const [scalarMetricsTableData, setScalarMetricsTableData] = useState<
     CompareTableProps | undefined
   >(undefined);
@@ -321,8 +314,16 @@
         artifactTypes,
         MetricsType.SCALAR_METRICS,
       );
-      setScalarMetricsArtifacts(scalarMetricsArtifactData.runArtifacts);
-      setScalarMetricsArtifactCount(scalarMetricsArtifactData.artifactCount);
+      const compareTableProps: CompareTableProps = getCompareTableProps(
+        scalarMetricsArtifactData.runArtifacts,
+        scalarMetricsArtifactData.artifactCount,
+      );
+      if (compareTableProps.yLabels.length === 0) {
+        setScalarMetricsTableData(undefined);
+      } else {
+        setScalarMetricsTableData(compareTableProps);
+      }
+
       setConfusionMatrixArtifacts(
         filterRunArtifactsByType(runArtifacts, artifactTypes, MetricsType.CONFUSION_MATRIX)
           .runArtifacts,
@@ -426,18 +427,6 @@
   const selectionChanged = (selectedIds: string[]): void => {
     setSelectedIds(selectedIds);
   };
-
-  useEffect(() => {
-    const compareTableProps: CompareTableProps = getCompareTableProps(
-      scalarMetricsArtifacts,
-      scalarMetricsArtifactCount,
-    );
-    if (compareTableProps.yLabels.length === 0) {
-      setScalarMetricsTableData(undefined);
-    } else {
-      setScalarMetricsTableData(compareTableProps);
-    }
-  }, [scalarMetricsArtifacts, scalarMetricsArtifactCount]);
 
   const updateSelectedArtifacts = (newArtifacts: SelectedArtifact[]) => {
     selectedArtifactsMap[metricsTab] = newArtifacts;
