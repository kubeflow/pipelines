--- conflicted
+++ resolved
@@ -40,21 +40,20 @@
 import { PageProps } from './Page';
 import RunList from './RunList';
 import { METRICS_SECTION_NAME, OVERVIEW_SECTION_NAME, PARAMS_SECTION_NAME } from './Compare';
-<<<<<<< HEAD
 import TwoLevelDropdown, {
   DropdownItem,
   DropdownSubItem,
   SelectedItem,
 } from 'src/components/TwoLevelDropdown';
-=======
->>>>>>> 0748f826
 import MD2Tabs from 'src/atoms/MD2Tabs';
 
 const css = stylesheet({
   outputsRow: {
     marginLeft: 15,
+  },
+  overflowRow: {
     overflowX: 'auto',
-  },
+  }
 });
 
 interface MlmdPackage {
@@ -80,6 +79,23 @@
   HTML,
   MARKDOWN,
 }
+
+const metricsTypeToString = (metricsType: MetricsType): string => {
+  switch (metricsType) {
+    case MetricsType.SCALAR_METRICS:
+      return 'Scalar Metrics';
+    case MetricsType.CONFUSION_MATRIX:
+      return 'Confusion Matrix';
+    case MetricsType.ROC_CURVE:
+      return 'ROC Curve';
+    case MetricsType.HTML:
+      return 'HTML';
+    case MetricsType.MARKDOWN:
+      return 'Markdown';
+    default:
+      return '';
+  }
+};
 
 // Include only the runs and executions which have artifacts of the specified type.
 function filterRunArtifactsByType(
@@ -166,7 +182,6 @@
   });
 }
 
-<<<<<<< HEAD
 interface MetricsDropdownProps {
   filteredRunArtifacts: RunArtifacts[];
   metricsTabText: string;
@@ -218,8 +233,6 @@
   );
 }
 
-=======
->>>>>>> 0748f826
 function CompareV2(props: PageProps) {
   const { updateBanner, updateToolbar } = props;
 
@@ -230,9 +243,7 @@
   const [isParamsCollapsed, setIsParamsCollapsed] = useState(false);
   const [isMetricsCollapsed, setIsMetricsCollapsed] = useState(false);
 
-  const [scalarMetricsArtifacts, setScalarMetricsArtifacts] = useState<RunArtifacts[]>([]);
   const [confusionMatrixArtifacts, setConfusionMatrixArtifacts] = useState<RunArtifacts[]>([]);
-  const [rocCurveArtifacts, setRocCurveArtifacts] = useState<RunArtifacts[]>([]);
   const [htmlArtifacts, setHtmlArtifacts] = useState<RunArtifacts[]>([]);
   const [markdownArtifacts, setMarkdownArtifacts] = useState<RunArtifacts[]>([]);
 
@@ -292,19 +303,11 @@
     staleTime: Infinity,
   });
 
-  // TODO(zpChris): The pending work item of displaying visualizations will need these filters.
-
   useEffect(() => {
     if (artifactTypes) {
       const runArtifacts = runs && mlmdPackages ? getRunArtifacts(runs, mlmdPackages) : [];
-      setScalarMetricsArtifacts(
-        filterRunArtifactsByType(runArtifacts, artifactTypes, MetricsType.SCALAR_METRICS),
-      );
       setConfusionMatrixArtifacts(
         filterRunArtifactsByType(runArtifacts, artifactTypes, MetricsType.CONFUSION_MATRIX),
-      );
-      setRocCurveArtifacts(
-        filterRunArtifactsByType(runArtifacts, artifactTypes, MetricsType.ROC_CURVE),
       );
       setHtmlArtifacts(filterRunArtifactsByType(runArtifacts, artifactTypes, MetricsType.HTML));
       setMarkdownArtifacts(
@@ -404,6 +407,7 @@
     setSelectedIds(selectedIds);
   };
 
+  const metricsTabText = metricsTypeToString(metricsTab);
   return (
     <div className={classes(commonCss.page, padding(20, 'lrt'))}>
       {/* Overview section */}
@@ -435,7 +439,7 @@
         collapseSectionUpdate={setIsParamsCollapsed}
       />
       {!isParamsCollapsed && (
-        <div className={classes(commonCss.noShrink, css.outputsRow)}>
+        <div className={classes(commonCss.noShrink, css.outputsRow, css.overflowRow)}>
           <Separator orientation='vertical' />
           <p>Parameter Section V2</p>
           <Hr />
@@ -456,10 +460,9 @@
             selectedTab={metricsTab}
             onSwitch={setMetricsTab}
           />
-          <div className={classes(commonCss.page, padding(20, 'lrt'))}>
+          <div className={classes(padding(20, 'lrt'))}>
             {metricsTab === MetricsType.SCALAR_METRICS && <p>This is the Scalar Metrics tab.</p>}
             {metricsTab === MetricsType.CONFUSION_MATRIX && (
-<<<<<<< HEAD
               <MetricsDropdown
                 filteredRunArtifacts={confusionMatrixArtifacts}
                 metricsTabText={metricsTabText}
@@ -477,15 +480,8 @@
                 filteredRunArtifacts={markdownArtifacts}
                 metricsTabText={metricsTabText}
               />
-=======
-              <p>This is the Confusion Matrix tab.</p>
->>>>>>> 0748f826
             )}
-            {metricsTab === MetricsType.ROC_CURVE && <p>This is the ROC Curve tab.</p>}
-            {metricsTab === MetricsType.HTML && <p>This is the HTML tab.</p>}
-            {metricsTab === MetricsType.MARKDOWN && <p>This is the Markdown tab.</p>}
           </div>
-          <Hr />
         </div>
       )}
 
