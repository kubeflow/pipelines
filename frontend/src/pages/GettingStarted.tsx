--- conflicted
+++ resolved
@@ -28,8 +28,8 @@
 
 // NOTE: Backend sample names should be in sync with these names.
 const DEMO_PIPELINES = [
-  '[Demo] Unified DSL - Taxi Tip Prediction Model Trainer',
-  '[Demo] ML - XGBoost - Training with Confusion Matrix',
+  '[Demo] TFX - Taxi Tip Prediction Model Trainer',
+  '[Demo] XGBoost - Training with Confusion Matrix',
   '[Tutorial] DSL - Control structures',
   '[Tutorial] Data passing in python components',
 ];
@@ -107,18 +107,7 @@
 }
 `);
 
-<<<<<<< HEAD
 export class GettingStarted extends Page<{}, { links: string[] }> {
-=======
-const demoPipelines = [
-  '[Demo] TFX - Taxi Tip Prediction Model Trainer',
-  '[Demo] XGBoost - Training with Confusion Matrix',
-  '[Tutorial] DSL - Control structures',
-  '[Tutorial] Data passing in python components',
-];
-
-export class GettingStarted extends Page<{}, {}> {
->>>>>>> c6a7d750
   public state = {
     links: ['', '', '', ''].map(getPipelineLink),
   };
@@ -163,17 +152,10 @@
       <div className={classes(commonCss.page, padding(20, 'lr'), 'kfp-start-page')}>
         <Markdown options={OPTIONS}>
           {PAGE_CONTENT_MD({
-<<<<<<< HEAD
+            control: this.state.links[2],
+            data: this.state.links[3],
             tfx: this.state.links[0],
             xgboost: this.state.links[1],
-            control: this.state.links[2],
-            data: this.state.links[3],
-=======
-            control: this.state.ids[2] || '',
-            data: this.state.ids[3] || '',
-            tfx: this.state.ids[0] || '',
-            xgboost: this.state.ids[1] || '',
->>>>>>> c6a7d750
           })}
         </Markdown>
       </div>
