--- conflicted
+++ resolved
@@ -46,12 +46,8 @@
           style={{ background: color.lightGrey }}
           elements={elements}
           snapToGrid={true}
-<<<<<<< HEAD
           onLoad={onLoad}
-          nodeTypes={{}}
-=======
           nodeTypes={nodeTypes}
->>>>>>> 65418c39
           edgeTypes={{}}
         >
           <MiniMap />
