--- conflicted
+++ resolved
@@ -1121,13 +1121,9 @@
         `&${QUERY_PARAMS.pipelineId}=${MOCK_PIPELINE.id}` +
         `&${QUERY_PARAMS.pipelineVersionId}=${MOCK_PIPELINE_VERSION.id}`;
 
-<<<<<<< HEAD
       tree = mount(<TestNewRun {...props} />);
-=======
-      tree = shallow(<TestNewRun {...props} />);
-      await TestUtils.flushPromises();
-
->>>>>>> 3a84418c
+      await TestUtils.flushPromises();
+
       (tree.instance() as TestNewRun).handleChange('runName')({
         target: { value: 'test run name' },
       });
@@ -1524,13 +1520,9 @@
         `&${QUERY_PARAMS.pipelineId}=${MOCK_PIPELINE.id}` +
         `&${QUERY_PARAMS.pipelineVersionId}=${MOCK_PIPELINE_VERSION.id}`;
 
-<<<<<<< HEAD
       tree = mount(<TestNewRun {...props} />);
-=======
-      tree = shallow(<TestNewRun {...props} />);
-      await TestUtils.flushPromises();
-
->>>>>>> 3a84418c
+      await TestUtils.flushPromises();
+
       (tree.instance() as TestNewRun).handleChange('runName')({
         target: { value: 'test run name' },
       });
