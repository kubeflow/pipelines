/*
 * Copyright 2022 The Kubeflow Authors
 *
 * Licensed under the Apache License, Version 2.0 (the "License");
 * you may not use this file except in compliance with the License.
 * You may obtain a copy of the License at
 *
 * https://www.apache.org/licenses/LICENSE-2.0
 *
 * Unless required by applicable law or agreed to in writing, software
 * distributed under the License is distributed on an "AS IS" BASIS,
 * WITHOUT WARRANTIES OR CONDITIONS OF ANY KIND, either express or implied.
 * See the License for the specific language governing permissions and
 * limitations under the License.
 */

import { Button, Dialog, DialogActions, DialogContent, InputAdornment } from '@material-ui/core';
import React, { useEffect, useState } from 'react';
import { useMutation } from 'react-query';
import { Link } from 'react-router-dom';
import { ApiExperiment, ApiExperimentStorageState } from 'src/apis/experiment';
import { ApiFilter, PredicateOp } from 'src/apis/filter';
import { ApiPipeline, ApiPipelineVersion } from 'src/apis/pipeline';
import {
  ApiRelationship,
  ApiResourceReference,
  ApiResourceType,
  ApiRun,
  ApiRunDetail,
  PipelineSpecRuntimeConfig,
} from 'src/apis/run';
import BusyButton from 'src/atoms/BusyButton';
import { ExternalLink } from 'src/atoms/ExternalLink';
import { HelpButton } from 'src/atoms/HelpButton';
import Input from 'src/atoms/Input';
import { CustomRendererProps } from 'src/components/CustomTable';
import { NameWithTooltip } from 'src/components/CustomTableNameColumn';
import { Description } from 'src/components/Description';
import NewRunParametersV2 from 'src/components/NewRunParametersV2';
import { QUERY_PARAMS, RoutePage, RouteParams } from 'src/components/Router';
import { color, commonCss, padding } from 'src/Css';
import { ComponentInputsSpec_ParameterSpec } from 'src/generated/pipeline_spec/pipeline_spec';
import { Apis, ExperimentSortKeys, PipelineSortKeys, PipelineVersionSortKeys } from 'src/lib/Apis';
// import Buttons from 'src/lib/Buttons';
import { URLParser } from 'src/lib/URLParser';
import { errorToMessage, generateRandomString } from 'src/lib/Utils';
import { convertYamlToV2PipelineSpec } from 'src/lib/v2/WorkflowUtils';
import { classes, stylesheet } from 'typestyle';
import { PageProps } from './Page';
import ResourceSelector from './ResourceSelector';

const css = stylesheet({
  nonEditableInput: {
    color: color.secondaryText,
  },
  selectorDialog: {
    // If screen is small, use calc(100% - 120px). If screen is big, use 1200px.
    maxWidth: 1200, // override default maxWidth to expand this dialog further
    minWidth: 680,
    width: 'calc(100% - 120px)',
  },
});

const descriptionCustomRenderer: React.FC<CustomRendererProps<string>> = props => {
  return <Description description={props.value || ''} forceInline={true} />;
};

interface RunV2Props {
  namespace?: string;
  existingRunId: string | null;
  apiRun: ApiRunDetail | undefined;
  existingPipelineId: string | null;
  existingPipeline: ApiPipeline | undefined;
  handlePipelineIdChange: (pipelineId: string) => void;
  existingPipelineVersionId: string | undefined;
  existingPipelineVersion: ApiPipelineVersion | undefined;
  handlePipelineVersionIdChange: (pipelineVersionId: string) => void;
  templateString: string | undefined;
}

type NewRunV2Props = RunV2Props & PageProps;

export type SpecParameters = { [key: string]: ComponentInputsSpec_ParameterSpec };
export type RuntimeParameters = { [key: string]: any };

function hasVersionID(apiRun: ApiRunDetail | undefined): boolean {
  if (!apiRun) {
    return true;
  }
  let hasVersionType: boolean = false;
  if (apiRun.run?.resource_references) {
    apiRun.run.resource_references.forEach(value => {
      hasVersionType = hasVersionType || value.key?.type === ApiResourceType.PIPELINEVERSION;
    });
  }
  return hasVersionType;
}

function NewRunV2(props: NewRunV2Props) {
  // List of elements we need to create Pipeline Run.
  const [pipelineName, setPipelineName] = useState('');
  const [pipelineVersionName, setPipelineVersionName] = useState('');
  const [runName, setRunName] = useState('');
  const [runDescription, setRunDescription] = useState('');
  const [pipeline, setPipeline] = useState<ApiPipeline>();
  const [updatedPipeline, setUpdatedPipeline] = useState<ApiPipeline>();
  const [pipelineVersion, setPipelineVersion] = useState<ApiPipelineVersion>();
  const [updatedPipelineVersion, setUpdatedPipelineVersion] = useState<ApiPipelineVersion>();
  // const [uploadDialogOpen, setUploadDialogOpen] = useState(false);
  const [apiExperiment, setApiExperiment] = useState<ApiExperiment>();
  const [serviceAccount, setServiceAccount] = useState('');
  const [specParameters, setSpecParameters] = useState<SpecParameters>({});
  const [runtimeParameters, setRuntimeParameters] = useState<RuntimeParameters>({});
  const [pipelineRoot, setPipelineRoot] = useState<string>();
  const [isStartButtonEnabled, setIsStartButtonEnabled] = useState(false);
  const [isStartingNewRun, setIsStartingNewRun] = useState(false);
  const [errorMessage, setErrorMessage] = useState('');
  const [isParameterValid, setIsParameterValid] = useState(false);
  const [clonedRuntimeConfig, setClonedRuntimeConfig] = useState<PipelineSpecRuntimeConfig>({});
  // const [, forceUpdate] = useState();
  // TODO(zijianjoy): If creating run from Experiment Page or RunList Page, there is no pipelineId/Version.
  const urlParser = new URLParser(props);
  const usePipelineFromRunLabel = 'Using pipeline from existing run.';
<<<<<<< HEAD
  const { apiRun, existingPipeline, existingPipelineVersion } = props;
  const pipelineDetailsUrl = props.existingRunId
=======
  const { existingRunId, apiRun, apiPipeline, apiPipelineVersion, templateString } = props;
  const pipelineDetailsUrl = existingRunId
>>>>>>> a7388f7d
    ? RoutePage.PIPELINE_DETAILS.replace(
        ':' + RouteParams.pipelineId + '/version/:' + RouteParams.pipelineVersionId + '?',
        '',
      ) + urlParser.build({ [QUERY_PARAMS.fromRunId]: existingRunId })
    : '';
<<<<<<< HEAD
  //const buttons = new Buttons(props, () => forceUpdate);
  // const [buttons] = useState(new Buttons(props, () => forceUpdate));

  const {
    templateString,
    existingRunId: originalRunId,
    handlePipelineIdChange,
    handlePipelineVersionIdChange,
  } = props;
  const isTemplatePullSuccess = templateString && templateString !== '';
=======

  const isTemplatePullSuccess = templateString ? true : false;
>>>>>>> a7388f7d
  const apiResourceRefFromRun = apiRun?.run?.resource_references
    ? apiRun.run?.resource_references
    : undefined;

  const isRecurringRun = urlParser.get(QUERY_PARAMS.isRecurring) === '1';
  const titleVerb = existingRunId ? 'Clone' : 'Start';
  const titleAdjective = existingRunId ? '' : 'new';

  useEffect(() => {
    setPipeline(existingPipeline);
    setPipelineVersion(existingPipelineVersion);
  }, [existingPipeline, existingPipelineVersion]);

  useEffect(() => {
    if (updatedPipeline?.id) {
      const searchString = urlParser.build({
        [QUERY_PARAMS.pipelineId]: updatedPipeline.id || '',
        [QUERY_PARAMS.pipelineVersionId]: '',
      });
      props.history.replace(searchString);
      handlePipelineVersionIdChange('');
      handlePipelineIdChange(updatedPipeline.id);
    }

    if (pipeline?.id && updatedPipelineVersion?.id) {
      const searchString = urlParser.build({
        [QUERY_PARAMS.pipelineId]: pipeline.id || '',
        [QUERY_PARAMS.pipelineVersionId]: updatedPipelineVersion.id || '',
      });
      props.history.replace(searchString);
      handlePipelineVersionIdChange(updatedPipelineVersion.id);
    }
  }, [updatedPipeline, updatedPipelineVersion]);

  // Title and list of actions on the top of page.
  useEffect(() => {
    props.updateToolbar({
      actions: {},
      pageTitle: isRecurringRun
        ? `${titleVerb} a recurring run`
        : `${titleVerb} a ${titleAdjective} run`,
    });
    // eslint-disable-next-line react-hooks/exhaustive-deps
  }, []);

  useEffect(() => {
    if (pipeline?.name) {
      setPipelineName(pipeline.name);
    }
    if (pipelineVersion?.name) {
      setPipelineVersionName(pipelineVersion.name);
    }
  }, [pipeline, pipelineVersion]);

  // When loading a pipeline version, automatically set the default run name.
  useEffect(() => {
    if (apiRun?.run?.name) {
      const cloneRunName = 'Clone of ' + apiRun.run.name;
      setRunName(cloneRunName);
    } else if (pipelineVersion?.name) {
      const initRunName = 'Run of ' + pipelineVersion.name + ' (' + generateRandomString(5) + ')';
      setRunName(initRunName);
    }
  }, [apiRun, pipelineVersion]);

  // Set pipeline spec, pipeline root and parameters fields on UI based on returned template.
  useEffect(() => {
    if (!templateString) {
      return;
    }

    const spec = convertYamlToV2PipelineSpec(templateString);

    const params = spec.root?.inputDefinitions?.parameters;
    if (params) {
      setSpecParameters(params);
    }

    const root = spec.defaultPipelineRoot;
    if (root) {
      setPipelineRoot(root);
    }
  }, [templateString]);

  // Handle different change that can affect setIsStartButtonEnabled
  useEffect(() => {
<<<<<<< HEAD
    if (
      !templateString ||
      errorMessage ||
      !isParameterValid ||
      !(pipelineVersion || (apiResourceRefFromRun && apiResourceRefFromRun[1]))
    ) {
=======
    if (!templateString || errorMessage || !isParameterValid) {
>>>>>>> a7388f7d
      setIsStartButtonEnabled(false);
    } else {
      setIsStartButtonEnabled(true);
    }
<<<<<<< HEAD
  }, [templateString, errorMessage, isParameterValid, pipelineVersion, apiResourceRefFromRun]);
  // TODO(jlyaoyuli): enable the start button for SDK-created run after finishing the showing pipeline details feature.
=======
  }, [templateString, errorMessage, isParameterValid]);
>>>>>>> a7388f7d

  useEffect(() => {
    if (apiRun?.run?.pipeline_spec?.runtime_config) {
      setClonedRuntimeConfig(apiRun?.run?.pipeline_spec?.runtime_config);
    }
  }, [apiRun]);

  // Whenever any input value changes, validate and show error if needed.
  // TODO(zijianjoy): Validate run name for now, we need to validate others first.
  useEffect(() => {
    if (isTemplatePullSuccess) {
      if (runName) {
        setErrorMessage('');
        return;
      } else {
        setErrorMessage('Run name can not be empty.');
        return;
      }
    }
  }, [runName, isTemplatePullSuccess]);

  // Defines the behavior when user clicks `Start` button.
  const newRunMutation = useMutation((apiRun: ApiRun) => {
    return Apis.runServiceApi.createRun(apiRun);
  });
  const startRun = () => {
    const references: ApiResourceReference[] = [];
    if (apiExperiment) {
      references.push({
        key: {
          id: apiExperiment.id,
          type: ApiResourceType.EXPERIMENT,
        },
        relationship: ApiRelationship.OWNER,
      });
    }
<<<<<<< HEAD
    if (pipelineVersion) {
=======
    if (apiPipelineVersion && hasVersionID(apiRun)) {
>>>>>>> a7388f7d
      references.push({
        key: {
          id: pipelineVersion.id,
          type: ApiResourceType.PIPELINEVERSION,
        },
        relationship: ApiRelationship.CREATOR,
      });
    }

    let newRun: ApiRun = {
      description: runDescription,
      name: runName,
      pipeline_spec: {
        pipeline_manifest: hasVersionID(apiRun) ? undefined : templateString,
        runtime_config: {
          // TODO(zijianjoy): determine whether to provide pipeline root.
          pipeline_root: undefined, // pipelineRoot,
          parameters: runtimeParameters,
        },
      },
      //TODO(jlyaoyuli): deprecate the resource reference and use pipeline / workflow manifest
      resource_references: apiResourceRefFromRun ? apiResourceRefFromRun : references,
      service_account: serviceAccount,
    };
    setIsStartingNewRun(true);

    newRunMutation.mutate(newRun, {
      onSuccess: data => {
        setIsStartingNewRun(false);
        if (data.run?.id) {
          props.history.push(RoutePage.RUN_DETAILS.replace(':' + RouteParams.runId, data.run.id));
        }
        props.history.push(RoutePage.RUNS);

        props.updateSnackbar({
          message: `Successfully started new Run: ${data.run?.name}`,
          open: true,
        });
      },
      onError: async error => {
        const errorMessage = await errorToMessage(error);
        props.updateDialog({
          buttons: [{ text: 'Dismiss' }],
          onClose: () => setIsStartingNewRun(false),
          content: errorMessage,
          title: 'Run creation failed',
        });
      },
    });
  };

  return (
    <div className={classes(commonCss.page, padding(20, 'lr'))}>
      <div className={commonCss.scrollContainer}>
        <div className={commonCss.header}>Run details</div>

        {apiRun && (
          <div>
            <div>
              <span>{usePipelineFromRunLabel}</span>
            </div>
            <div className={classes(padding(10, 't'))}>
              {apiRun && (
                <Link className={classes(commonCss.link)} to={pipelineDetailsUrl}>
                  [View pipeline]
                </Link>
              )}
            </div>
          </div>
        )}

        {!apiRun && (
          <div>
            {/* Pipeline selection */}
            <PipelineSelector
              {...props}
              setUpdatedPipeline={setUpdatedPipeline}
              pipelineName={pipelineName}
              setPipelineName={setPipelineName}
            />

            {/* Pipeline version selection */}
            <PipelineVersionSelector
              {...props}
              pipeline={pipeline}
              setUpdatedPipelineVersion={setUpdatedPipelineVersion}
              pipelineVersionName={pipelineVersionName}
              setPipelineVersionName={setPipelineVersionName}
            />
          </div>
        )}

        {/* Run info inputs */}
        <Input
          label={'Run name'}
          required={true}
          onChange={event => setRunName(event.target.value)}
          autoFocus={true}
          value={runName}
          variant='outlined'
        />
        <Input
          label='Description (optional)'
          multiline={true}
          onChange={event => setRunDescription(event.target.value)}
          value={runDescription}
          variant='outlined'
        />

        {/* Experiment selection */}
        <div>This run will be associated with the following experiment</div>
        <ExperimentSelector {...props} setApiExperiment={setApiExperiment} />

        {/* Service account selection */}
        <div>
          This run will use the following Kubernetes service account.{' '}
          <HelpButton
            helpText={
              <div>
                Note, the service account needs{' '}
                <ExternalLink href='https://argoproj.github.io/argo-workflows/workflow-rbac/'>
                  minimum permissions required by argo workflows
                </ExternalLink>{' '}
                and extra permissions the specific task requires.
              </div>
            }
          />
        </div>
        <Input
          value={serviceAccount}
          onChange={event => setServiceAccount(event.target.value)}
          label='Service Account (Optional)'
          variant='outlined'
        />

        {/* One-off/Recurring Run Type */}
        {/* TODO(zijianjoy): Support Recurring Run */}
        <div className={commonCss.header}>Run Type</div>
        <div>Only one-off run is supported for KFPv2 Pipeline at the moment.</div>

        {/* PipelineRoot and Run Parameters */}
        <NewRunParametersV2
          pipelineRoot={pipelineRoot}
          handlePipelineRootChange={setPipelineRoot}
          titleMessage={
            Object.keys(specParameters).length
              ? 'Specify parameters required by the pipeline'
              : 'This pipeline has no parameters'
          }
          specParameters={specParameters}
          clonedRuntimeConfig={clonedRuntimeConfig}
          handleParameterChange={setRuntimeParameters}
          setIsValidInput={setIsParameterValid}
        />

        {/* Create/Cancel buttons */}
        <div className={classes(commonCss.flex, padding(20, 'tb'))}>
          <BusyButton
            id='startNewRunBtn'
            disabled={!isStartButtonEnabled}
            busy={isStartingNewRun}
            className={commonCss.buttonAction}
            title='Start'
            onClick={startRun}
          />
          <Button
            id='exitNewRunPageBtn'
            onClick={() => {
              // TODO(zijianjoy): Return to previous page instead of defaulting to RUNS page.
              props.history.push(RoutePage.RUNS);
            }}
          >
            {'Cancel'}
          </Button>
          <div className={classes(padding(20, 'r'))} style={{ color: 'red' }}>
            {errorMessage}
          </div>
          {/* TODO(zijianjoy): Show error when custom pipelineRoot or parameters are missing. */}
        </div>
      </div>
    </div>
  );
}

export default NewRunV2;

const PIPELINE_SELECTOR_COLUMNS = [
  {
    customRenderer: NameWithTooltip,
    flex: 1,
    label: 'Pipeline name',
    sortKey: PipelineSortKeys.NAME,
  },
  { label: 'Description', flex: 2, customRenderer: descriptionCustomRenderer },
  { label: 'Uploaded on', flex: 1, sortKey: PipelineSortKeys.CREATED_AT },
];

const PIPELINE_VERSION_SELECTOR_COLUMNS = [
  {
    customRenderer: NameWithTooltip,
    flex: 2,
    label: 'Version name',
    sortKey: PipelineVersionSortKeys.NAME,
  },
  // TODO(jingzhang36): version doesn't have description field; remove it and
  // fix the rendering.
  { label: 'Description', flex: 1, customRenderer: descriptionCustomRenderer },
  { label: 'Uploaded on', flex: 1, sortKey: PipelineVersionSortKeys.CREATED_AT },
];

const EXPERIMENT_SELECTOR_COLUMNS = [
  {
    customRenderer: NameWithTooltip,
    flex: 1,
    label: 'Experiment name',
    sortKey: ExperimentSortKeys.NAME,
  },
  { label: 'Description', flex: 2 },
  { label: 'Created at', flex: 1, sortKey: ExperimentSortKeys.CREATED_AT },
];

interface PipelineSelectorSpecificProps {
  namespace?: string;
  setUpdatedPipeline: (apiPipeline: ApiPipeline) => void;
  pipelineName: string | undefined;
  setPipelineName: (pipelineName: string) => void;
}
type PipelineSelectorProps = PageProps & PipelineSelectorSpecificProps;

function PipelineSelector(props: PipelineSelectorProps) {
  const [pipelineSelectorOpen, setPipelineSelectorOpen] = useState(false);
  const [pendingPipeline, setPendingPipeline] = useState<ApiPipeline>();

  return (
    <>
      <Input
        value={props.pipelineName}
        required={true}
        label='Pipeline'
        disabled={true}
        variant='outlined'
        InputProps={{
          classes: { disabled: css.nonEditableInput },
          endAdornment: (
            <InputAdornment position='end'>
              <Button
                color='secondary'
                id='choosePipelineBtn'
                onClick={() => setPipelineSelectorOpen(true)}
                style={{ padding: '3px 5px', margin: 0 }}
              >
                Choose
              </Button>
            </InputAdornment>
          ),
          readOnly: true,
        }}
      />

      {/* Pipeline selector dialog */}
      <Dialog
        open={pipelineSelectorOpen}
        classes={{ paper: css.selectorDialog }}
        onClose={() => setPipelineSelectorOpen(false)}
        PaperProps={{ id: 'pipelineSelectorDialog' }}
      >
        <DialogContent>
          <ResourceSelector
            {...props}
            title='Choose a pipeline'
            filterLabel='Filter pipelines'
            listApi={async (...args) => {
              const response = await Apis.pipelineServiceApi.listPipelines(...args);
              return {
                nextPageToken: response.next_page_token || '',
                resources: response.pipelines || [],
              };
            }}
            columns={PIPELINE_SELECTOR_COLUMNS}
            emptyMessage='No pipelines found. Upload a pipeline and then try again.'
            initialSortColumn={PipelineSortKeys.CREATED_AT}
            selectionChanged={(selectedPipeline: ApiPipeline) =>
              setPendingPipeline(selectedPipeline)
            }
            // TODO(jlyaoyuli): enable pipeline upload function in the selector dialog
          />
        </DialogContent>
        <DialogActions>
          <Button
            id='cancelPipelineSelectionBtn'
            onClick={() => setPipelineSelectorOpen(false)}
            color='secondary'
          >
            Cancel
          </Button>
          <Button
            id='usePipelineBtn'
            onClick={() => {
              if (pendingPipeline && pendingPipeline.name) {
                props.setUpdatedPipeline(pendingPipeline);
                props.setPipelineName(pendingPipeline.name);
              }
              setPipelineSelectorOpen(false);
            }}
            color='secondary'
            disabled={!pendingPipeline}
          >
            Use this pipeline
          </Button>
        </DialogActions>
      </Dialog>
    </>
  );
}

interface PipelineVersionSelectorSpecificProps {
  namespace?: string;
  pipeline: ApiPipeline | undefined;
  setUpdatedPipelineVersion: (apiPipelineVersion: ApiPipelineVersion) => void;
  pipelineVersionName: string | undefined;
  setPipelineVersionName: (pipelineVersionName: string) => void;
}
type PipelineVersionSelectorProps = PageProps & PipelineVersionSelectorSpecificProps;

function PipelineVersionSelector(props: PipelineVersionSelectorProps) {
  const [pipelineVersionSelectorOpen, setPipelineVersionSelectorOpen] = useState(false);
  const [pendingPipelineVersion, setPendingPipelineVersion] = useState<ApiPipeline>();

  return (
    <>
      <Input
        value={props.pipelineVersionName}
        required={true}
        label='Pipeline Version'
        disabled={true}
        variant='outlined'
        InputProps={{
          classes: { disabled: css.nonEditableInput },
          endAdornment: (
            <InputAdornment position='end'>
              <Button
                color='secondary'
                id='choosePipelineVersionBtn'
                onClick={() => setPipelineVersionSelectorOpen(true)}
                style={{ padding: '3px 5px', margin: 0 }}
              >
                Choose
              </Button>
            </InputAdornment>
          ),
          readOnly: true,
        }}
      />

      {/* Pipeline version selector dialog */}
      <Dialog
        open={pipelineVersionSelectorOpen}
        classes={{ paper: css.selectorDialog }}
        onClose={() => setPipelineVersionSelectorOpen(false)}
        PaperProps={{ id: 'pipelineVersionSelectorDialog' }}
      >
        <DialogContent>
          <ResourceSelector
            {...props}
            title='Choose a pipeline version'
            filterLabel='Filter pipeline versions'
            listApi={async (...args) => {
              const response = await Apis.pipelineServiceApi.listPipelineVersions(
                'PIPELINE',
                props.pipeline ? props.pipeline!.id! : '',
                args[1] /* page size */,
                args[0] /* page token*/,
                args[2] /* sort by */,
                args[3] /* filter */,
              );
              return {
                nextPageToken: response.next_page_token || '',
                resources: response.versions || [],
              };
            }}
            columns={PIPELINE_VERSION_SELECTOR_COLUMNS}
            emptyMessage='No pipeline versions found. Select or upload a pipeline then try again.'
            initialSortColumn={PipelineVersionSortKeys.CREATED_AT}
            selectionChanged={(selectedPipelineVersion: ApiPipelineVersion) =>
              setPendingPipelineVersion(selectedPipelineVersion)
            }
            // TODO(jlyaoyuli): enable pipeline upload function in the selector dialog
          />
        </DialogContent>
        <DialogActions>
          <Button
            id='cancelPipelineVersionSelectionBtn'
            onClick={() => setPipelineVersionSelectorOpen(false)}
            color='secondary'
          >
            Cancel
          </Button>
          <Button
            id='usePipelineVersionBtn'
            onClick={() => {
              if (pendingPipelineVersion && pendingPipelineVersion.name) {
                props.setUpdatedPipelineVersion(pendingPipelineVersion);
                props.setPipelineVersionName(pendingPipelineVersion.name);
              }
              setPipelineVersionSelectorOpen(false);
            }}
            color='secondary'
            disabled={!pendingPipelineVersion}
          >
            Use this pipeline version
          </Button>
        </DialogActions>
      </Dialog>
    </>
  );
}

interface ExperimentSelectorSpecificProps {
  namespace?: string;
  setApiExperiment: (apiExperiment: ApiExperiment) => void;
}
type ExperimentSelectorProps = PageProps & ExperimentSelectorSpecificProps;

function ExperimentSelector(props: ExperimentSelectorProps) {
  const [experimentName, setExperimentName] = useState('');

  const [pendingExperiment, setPendingExperiment] = useState<ApiExperiment>();
  const [experimentSelectorOpen, setExperimentSelectorOpen] = useState(false);
  return (
    <>
      <Input
        value={experimentName}
        // TODO(jlyaoyuli): prefill the experimentName if experimentId is existing
        required={true}
        label='Experiment'
        disabled={true}
        variant='outlined'
        InputProps={{
          classes: { disabled: css.nonEditableInput },
          endAdornment: (
            <InputAdornment position='end'>
              <Button
                color='secondary'
                id='chooseExperimentBtn'
                onClick={() => setExperimentSelectorOpen(true)}
                style={{ padding: '3px 5px', margin: 0 }}
              >
                Choose
              </Button>
            </InputAdornment>
          ),
          readOnly: true,
        }}
      />

      {/* Experiment selector dialog */}
      <Dialog
        open={experimentSelectorOpen}
        classes={{ paper: css.selectorDialog }}
        onClose={() => setExperimentSelectorOpen(false)}
        PaperProps={{ id: 'experimentSelectorDialog' }}
      >
        <DialogContent>
          <ResourceSelector
            {...props}
            title='Choose an experiment'
            filterLabel='Filter experiments'
            listApi={async (
              page_token?: string,
              page_size?: number,
              sort_by?: string,
              filter?: string,
            ) => {
              // A new run can only be created in an unarchived experiment.
              // Therefore, when listing experiments here for selection, we
              // only list unarchived experiments.
              const new_filter = JSON.parse(
                decodeURIComponent(filter || '{"predicates": []}'),
              ) as ApiFilter;
              new_filter.predicates = (new_filter.predicates || []).concat([
                {
                  key: 'storage_state',
                  op: PredicateOp.NOTEQUALS,
                  string_value: ApiExperimentStorageState.ARCHIVED.toString(),
                },
              ]);
              const response = await Apis.experimentServiceApi.listExperiment(
                page_token,
                page_size,
                sort_by,
                encodeURIComponent(JSON.stringify(new_filter)),
                props.namespace ? 'NAMESPACE' : undefined,
                props.namespace,
              );
              return {
                nextPageToken: response.next_page_token || '',
                resources: response.experiments || [],
              };
            }}
            columns={EXPERIMENT_SELECTOR_COLUMNS}
            emptyMessage='No experiments found. Create an experiment and then try again.'
            initialSortColumn={ExperimentSortKeys.CREATED_AT}
            selectionChanged={(selectedExperiment: ApiExperiment) =>
              setPendingExperiment(selectedExperiment)
            }
          />
        </DialogContent>
        <DialogActions>
          <Button
            id='cancelExperimentSelectionBtn'
            onClick={() => setExperimentSelectorOpen(false)}
            color='secondary'
          >
            Cancel
          </Button>
          <Button
            id='useExperimentBtn'
            onClick={() => {
              if (pendingExperiment && pendingExperiment.name) {
                props.setApiExperiment(pendingExperiment);
                setExperimentName(pendingExperiment.name);
              }
              setExperimentSelectorOpen(false);
            }}
            color='secondary'
            disabled={!pendingExperiment}
          >
            Use this experiment
          </Button>
        </DialogActions>
      </Dialog>
    </>
  );
}<|MERGE_RESOLUTION|>--- conflicted
+++ resolved
@@ -121,33 +121,17 @@
   // TODO(zijianjoy): If creating run from Experiment Page or RunList Page, there is no pipelineId/Version.
   const urlParser = new URLParser(props);
   const usePipelineFromRunLabel = 'Using pipeline from existing run.';
-<<<<<<< HEAD
-  const { apiRun, existingPipeline, existingPipelineVersion } = props;
-  const pipelineDetailsUrl = props.existingRunId
-=======
-  const { existingRunId, apiRun, apiPipeline, apiPipelineVersion, templateString } = props;
+  const { apiRun, existingPipeline, existingPipelineVersion, templateString, existingRunId, handlePipelineIdChange, handlePipelineVersionIdChange,} = props;
   const pipelineDetailsUrl = existingRunId
->>>>>>> a7388f7d
     ? RoutePage.PIPELINE_DETAILS.replace(
         ':' + RouteParams.pipelineId + '/version/:' + RouteParams.pipelineVersionId + '?',
         '',
       ) + urlParser.build({ [QUERY_PARAMS.fromRunId]: existingRunId })
     : '';
-<<<<<<< HEAD
   //const buttons = new Buttons(props, () => forceUpdate);
   // const [buttons] = useState(new Buttons(props, () => forceUpdate));
 
-  const {
-    templateString,
-    existingRunId: originalRunId,
-    handlePipelineIdChange,
-    handlePipelineVersionIdChange,
-  } = props;
-  const isTemplatePullSuccess = templateString && templateString !== '';
-=======
-
   const isTemplatePullSuccess = templateString ? true : false;
->>>>>>> a7388f7d
   const apiResourceRefFromRun = apiRun?.run?.resource_references
     ? apiRun.run?.resource_references
     : undefined;
@@ -234,26 +218,12 @@
 
   // Handle different change that can affect setIsStartButtonEnabled
   useEffect(() => {
-<<<<<<< HEAD
-    if (
-      !templateString ||
-      errorMessage ||
-      !isParameterValid ||
-      !(pipelineVersion || (apiResourceRefFromRun && apiResourceRefFromRun[1]))
-    ) {
-=======
     if (!templateString || errorMessage || !isParameterValid) {
->>>>>>> a7388f7d
       setIsStartButtonEnabled(false);
     } else {
       setIsStartButtonEnabled(true);
     }
-<<<<<<< HEAD
-  }, [templateString, errorMessage, isParameterValid, pipelineVersion, apiResourceRefFromRun]);
-  // TODO(jlyaoyuli): enable the start button for SDK-created run after finishing the showing pipeline details feature.
-=======
   }, [templateString, errorMessage, isParameterValid]);
->>>>>>> a7388f7d
 
   useEffect(() => {
     if (apiRun?.run?.pipeline_spec?.runtime_config) {
@@ -290,11 +260,7 @@
         relationship: ApiRelationship.OWNER,
       });
     }
-<<<<<<< HEAD
-    if (pipelineVersion) {
-=======
-    if (apiPipelineVersion && hasVersionID(apiRun)) {
->>>>>>> a7388f7d
+    if (pipelineVersion && hasVersionID(apiRun)) {
       references.push({
         key: {
           id: pipelineVersion.id,
