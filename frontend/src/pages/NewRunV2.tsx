--- conflicted
+++ resolved
@@ -144,15 +144,9 @@
     ? apiRun.run?.resource_references
     : undefined;
 
-<<<<<<< HEAD
   // const isRecurringRun = urlParser.get(QUERY_PARAMS.isRecurring) === '1';
-  const titleVerb = originalRunId ? 'Clone' : 'Start';
-  const titleAdjective = originalRunId ? '' : 'new';
-=======
-  const isRecurringRun = urlParser.get(QUERY_PARAMS.isRecurring) === '1';
   const titleVerb = existingRunId ? 'Clone' : 'Start';
   const titleAdjective = existingRunId ? '' : 'new';
->>>>>>> 21cf6407
 
   // Title and list of actions on the top of page.
   useEffect(() => {
