/*
 * Copyright 2022 The Kubeflow Authors
 *
 * Licensed under the Apache License, Version 2.0 (the "License");
 * you may not use this file except in compliance with the License.
 * You may obtain a copy of the License at
 *
 * https://www.apache.org/licenses/LICENSE-2.0
 *
 * Unless required by applicable law or agreed to in writing, software
 * distributed under the License is distributed on an "AS IS" BASIS,
 * WITHOUT WARRANTIES OR CONDITIONS OF ANY KIND, either express or implied.
 * See the License for the specific language governing permissions and
 * limitations under the License.
 */

import { Button, Dialog, DialogActions, DialogContent, InputAdornment } from '@material-ui/core';
import React, { useEffect, useState } from 'react';
import { useMutation, useQuery } from 'react-query';
import { ApiExperiment, ApiExperimentStorageState } from 'src/apis/experiment';
import { ApiFilter, PredicateOp } from 'src/apis/filter';
import { ApiPipeline, ApiPipelineVersion } from 'src/apis/pipeline';
import { ApiRelationship, ApiResourceReference, ApiResourceType, ApiRun } from 'src/apis/run';
import BusyButton from 'src/atoms/BusyButton';
import { ExternalLink } from 'src/atoms/ExternalLink';
import { HelpButton } from 'src/atoms/HelpButton';
import Input from 'src/atoms/Input';
import { NameWithTooltip } from 'src/components/CustomTableNameColumn';
import NewRunParametersV2 from 'src/components/NewRunParametersV2';
import { QUERY_PARAMS, RoutePage, RouteParams } from 'src/components/Router';
import { color, commonCss, padding } from 'src/Css';
import {
  ComponentInputsSpec_ParameterSpec,
  PipelineSpec,
} from 'src/generated/pipeline_spec/pipeline_spec';
import { Apis, ExperimentSortKeys } from 'src/lib/Apis';
import { URLParser } from 'src/lib/URLParser';
import { errorToMessage, generateRandomString } from 'src/lib/Utils';
import { convertYamlToV2PipelineSpec } from 'src/lib/v2/WorkflowUtils';
import { classes, stylesheet } from 'typestyle';
import { PageProps } from './Page';
import ResourceSelector from './ResourceSelector';

const css = stylesheet({
  nonEditableInput: {
    color: color.secondaryText,
  },
  selectorDialog: {
    // If screen is small, use calc(100% - 120px). If screen is big, use 1200px.
    maxWidth: 1200, // override default maxWidth to expand this dialog further
    minWidth: 680,
    width: 'calc(100% - 120px)',
  },
});

interface RunV2Props {
  namespace?: string;
}

type NewRunV2Props = RunV2Props & PageProps;

export type SpecParameters = { [key: string]: ComponentInputsSpec_ParameterSpec };
export type RuntimeParameters = { [key: string]: any };

function NewRunV2(props: NewRunV2Props) {
  // List of elements we need to create Pipeline Run.
  const [runName, setRunName] = useState('');
  const [runDescription, setRunDescription] = useState('');
  const [apiExperiment, setApiExperiment] = useState<ApiExperiment>();
  const [serviceAccount, setServiceAccount] = useState('');
  const [pipelineSpec, setPipelineSpec] = useState<PipelineSpec>();
  const [specParameters, setSpecParameters] = useState<SpecParameters>({});
  const [runtimeParameters, setRuntimeParameters] = useState<RuntimeParameters>({});
  const [pipelineRoot, setPipelineRoot] = useState<string>();
  const [isStartButtonEnabled, setIsStartButtonEnabled] = useState(false);
  const [isStartingNewRun, setIsStartingNewRun] = useState(false);
  const [errorMessage, setErrorMessage] = useState('');
<<<<<<< HEAD
  const [isParamaterValid, setIsParameterValid] = useState(false);
=======
  const [isParameterValid, setIsParameterValid] = useState(false);
>>>>>>> 303267f3

  // TODO(zijianjoy): If creating run from Experiment Page or RunList Page, there is no pipelineId/Version.
  const urlParser = new URLParser(props);
  const pipelineId = urlParser.get(QUERY_PARAMS.pipelineId);
  const pipelineVersionIdParam = urlParser.get(QUERY_PARAMS.pipelineVersionId);

  // Retrieve Pipeline Detail using pipeline ID and pipeline version ID from backend.
  // It validates that the pipeline entity indeed exists with pipeline ID.
  // TODO(zijianjoy): Need to implement the feature to choose pipeline ID and pipeline version ID from this page.
  // TODO(zijianjoy): Need to show error if pipeline fetch failed to show up.
  const { isSuccess: isPipelinePullSuccess, data: apiPipeline } = useQuery<ApiPipeline, Error>(
    ['ApiPipeline', pipelineId],
    () => {
      if (!pipelineId) {
        throw new Error('Pipeline ID is missing');
      }
      return Apis.pipelineServiceApi.getPipeline(pipelineId);
    },
    { enabled: !!pipelineId, staleTime: Infinity },
  );
  const { isSuccess: isPipelineVersionPullSuccess, data: apiPipelineVersion } = useQuery<
    ApiPipelineVersion,
    Error
  >(
    ['ApiPipelineVersion', apiPipeline, pipelineVersionIdParam],
    () => {
      const pipelineVersionId = pipelineVersionIdParam || apiPipeline?.default_version?.id;
      if (!pipelineVersionId) {
        throw new Error('Pipeline Version ID is missing');
      }
      return Apis.pipelineServiceApi.getPipelineVersion(pipelineVersionId);
    },
    { enabled: !!apiPipeline, staleTime: Infinity },
  );
  const { isSuccess: isTemplatePullSuccess, data: templateString } = useQuery<string, Error>(
    ['ApiPipelineVersionTemplate', apiPipeline, pipelineVersionIdParam],
    async () => {
      const pipelineVersionId = apiPipelineVersion?.id;
      if (!pipelineVersionId) {
        return '';
      }
      const template = await Apis.pipelineServiceApi.getPipelineVersionTemplate(pipelineVersionId);
      return template?.template || '';
    },
    { enabled: !!apiPipelineVersion, staleTime: Infinity },
  );

  // Title and list of actions on the top of page.
  useEffect(() => {
    props.updateToolbar({
      actions: {},
      pageTitle: 'Start a new run v2',
    });
  }, []);

  // When loading a pipeline version, automatically set the default run name.
  useEffect(() => {
    if (apiPipelineVersion?.name) {
      const initRunName =
        'Run of ' + apiPipelineVersion.name + ' (' + generateRandomString(5) + ')';
      setRunName(initRunName);
    }
  }, [apiPipelineVersion]);

  // Set pipeline spec, pipeline root and parameters fields on UI based on returned template.
  useEffect(() => {
    if (!templateString) {
      return;
    }

<<<<<<< HEAD
    if (!isParamaterValid) {
      setIsStartButtonEnabled(false);
      return;
    }

=======
>>>>>>> 303267f3
    const spec = convertYamlToV2PipelineSpec(templateString);
    setPipelineSpec(spec);

    const params = spec.root?.inputDefinitions?.parameters;
    if (params) {
      setSpecParameters(params);
    }

    const root = spec.defaultPipelineRoot;
    if (root) {
      setPipelineRoot(root);
    }
  }, [templateString]);

  // Handle different change that can affect setIsStartButtonEnabled
  useEffect(() => {
    if (!templateString || errorMessage || !isParameterValid) {
      setIsStartButtonEnabled(false);
    } else {
      setIsStartButtonEnabled(true);
    }
<<<<<<< HEAD
  }, [errorMessage, templateString, isParamaterValid]);
=======
  }, [templateString, errorMessage, isParameterValid]);
>>>>>>> 303267f3

  // Whenever any input value changes, validate and show error if needed.
  // TODO(zijianjoy): Validate run name for now, we need to validate others first.
  useEffect(() => {
    if (isTemplatePullSuccess) {
      if (runName) {
        setErrorMessage('');
        return;
      } else {
        setErrorMessage('Run name can not be empty.');
        return;
      }
    }
  }, [runName, isTemplatePullSuccess]);

  // Defines the behavior when user clicks `Start` button.
  const newRunMutation = useMutation((apiRun: ApiRun) => {
    return Apis.runServiceApi.createRun(apiRun);
  });
  const startRun = () => {
    const references: ApiResourceReference[] = [];
    if (apiExperiment) {
      references.push({
        key: {
          id: apiExperiment.id,
          type: ApiResourceType.EXPERIMENT,
        },
        relationship: ApiRelationship.OWNER,
      });
    }
    if (apiPipelineVersion) {
      references.push({
        key: {
          id: apiPipelineVersion.id,
          type: ApiResourceType.PIPELINEVERSION,
        },
        relationship: ApiRelationship.CREATOR,
      });
    }

    let newRun: ApiRun = {
      description: runDescription,
      name: runName,
      pipeline_spec: {
        runtime_config: {
          // TODO(zijianjoy): determine whether to provide pipeline root.
          pipeline_root: undefined, // pipelineRoot,
          parameters: runtimeParameters,
        },
      },
      resource_references: references,
      service_account: serviceAccount,
    };
    setIsStartingNewRun(true);

    newRunMutation.mutate(newRun, {
      onSuccess: data => {
        setIsStartingNewRun(false);
        if (data.run?.id) {
          props.history.push(RoutePage.RUN_DETAILS.replace(':' + RouteParams.runId, data.run.id));
        }
        props.history.push(RoutePage.RUNS);

        props.updateSnackbar({
          message: `Successfully started new Run: ${data.run?.name}`,
          open: true,
        });
      },
      onError: async error => {
        const errorMessage = await errorToMessage(error);
        props.updateDialog({
          buttons: [{ text: 'Dismiss' }],
          onClose: () => setIsStartingNewRun(false),
          content: errorMessage,
          title: 'Run creation failed',
        });
      },
    });
  };

  return (
    <div className={classes(commonCss.page, padding(20, 'lr'))}>
      <div className={commonCss.scrollContainer}>
        <div className={commonCss.header}>Run details</div>

        {/* Pipeline selection */}
        <Input
          value={apiPipeline?.name || ''}
          required={true}
          label='Pipeline'
          disabled={true}
          variant='outlined'
          InputProps={{
            classes: { disabled: css.nonEditableInput },
            readOnly: true,
          }}
        />

        {/* Pipeline version selection */}
        <Input
          value={apiPipelineVersion?.name || ''}
          required={true}
          label='Pipeline Version'
          disabled={true}
          variant='outlined'
          InputProps={{
            classes: { disabled: css.nonEditableInput },
            readOnly: true,
          }}
        />

        {/* Run info inputs */}
        <Input
          label={'Run name'}
          required={true}
          onChange={event => setRunName(event.target.value)}
          autoFocus={true}
          value={runName}
          variant='outlined'
        />
        <Input
          label='Description (optional)'
          multiline={true}
          onChange={event => setRunDescription(event.target.value)}
          value={runDescription}
          variant='outlined'
        />

        {/* Experiment selection */}
        <div>This run will be associated with the following experiment</div>
        <ExperimentSelector {...props} setApiExperiment={setApiExperiment} />

        {/* Service account selection */}
        <div>
          This run will use the following Kubernetes service account.{' '}
          <HelpButton
            helpText={
              <div>
                Note, the service account needs{' '}
                <ExternalLink href='https://argoproj.github.io/argo-workflows/workflow-rbac/'>
                  minimum permissions required by argo workflows
                </ExternalLink>{' '}
                and extra permissions the specific task requires.
              </div>
            }
          />
        </div>
        <Input
          value={serviceAccount}
          onChange={event => setServiceAccount(event.target.value)}
          label='Service Account (Optional)'
          variant='outlined'
        />

        {/* One-off/Recurring Run Type */}
        {/* TODO(zijianjoy): Support Recurring Run */}
        <div className={commonCss.header}>Run Type</div>
        <div>Only one-off run is supported for KFPv2 Pipeline at the moment.</div>

        {/* PipelineRoot and Run Parameters */}
        <NewRunParametersV2
          pipelineRoot={pipelineRoot}
          handlePipelineRootChange={setPipelineRoot}
          titleMessage={
            Object.keys(specParameters).length
              ? 'Specify parameters required by the pipeline'
              : 'This pipeline has no parameters'
          }
          specParameters={specParameters}
          handleParameterChange={setRuntimeParameters}
          setIsValidInput={setIsParameterValid}
        />

        {/* Create/Cancel buttons */}
        <div className={classes(commonCss.flex, padding(20, 'tb'))}>
          <BusyButton
            id='startNewRunBtn'
            disabled={!isStartButtonEnabled}
            busy={isStartingNewRun}
            className={commonCss.buttonAction}
            title='Start'
            onClick={startRun}
          />
          <Button
            id='exitNewRunPageBtn'
            onClick={() => {
              // TODO(zijianjoy): Return to previous page instead of defaulting to RUNS page.
              props.history.push(RoutePage.RUNS);
            }}
          >
            {'Cancel'}
          </Button>
          <div className={classes(padding(20, 'r'))} style={{ color: 'red' }}>
            {errorMessage}
          </div>
          {/* TODO(zijianjoy): Show error when custom pipelineRoot or parameters are missing. */}
        </div>
      </div>
    </div>
  );
}

export default NewRunV2;

const EXPERIMENT_SELECTOR_COLUMNS = [
  {
    customRenderer: NameWithTooltip,
    flex: 1,
    label: 'Experiment name',
    sortKey: ExperimentSortKeys.NAME,
  },
  { label: 'Description', flex: 2 },
  { label: 'Created at', flex: 1, sortKey: ExperimentSortKeys.CREATED_AT },
];

interface ExperimentSelectorSpecificProps {
  namespace?: string;
  setApiExperiment: (apiExperiment: ApiExperiment) => void;
}
type ExperimentSelectorProps = PageProps & ExperimentSelectorSpecificProps;

function ExperimentSelector(props: ExperimentSelectorProps) {
  const [experimentName, setExperimentName] = useState('');

  const [pendingExperiment, setPendingExperiment] = useState<ApiExperiment>();
  const [experimentSelectorOpen, setExperimentSelectorOpen] = useState(false);
  return (
    <>
      <Input
        value={experimentName}
        required={true}
        label='Experiment'
        disabled={true}
        variant='outlined'
        InputProps={{
          classes: { disabled: css.nonEditableInput },
          endAdornment: (
            <InputAdornment position='end'>
              <Button
                color='secondary'
                id='chooseExperimentBtn'
                onClick={() => setExperimentSelectorOpen(true)}
                style={{ padding: '3px 5px', margin: 0 }}
              >
                Choose
              </Button>
            </InputAdornment>
          ),
          readOnly: true,
        }}
      />

      {/* Experiment selector dialog */}
      <Dialog
        open={experimentSelectorOpen}
        classes={{ paper: css.selectorDialog }}
        onClose={() => setExperimentSelectorOpen(false)}
        PaperProps={{ id: 'experimentSelectorDialog' }}
      >
        <DialogContent>
          <ResourceSelector
            {...props}
            title='Choose an experiment'
            filterLabel='Filter experiments'
            listApi={async (
              page_token?: string,
              page_size?: number,
              sort_by?: string,
              filter?: string,
            ) => {
              // A new run can only be created in an unarchived experiment.
              // Therefore, when listing experiments here for selection, we
              // only list unarchived experiments.
              const new_filter = JSON.parse(
                decodeURIComponent(filter || '{"predicates": []}'),
              ) as ApiFilter;
              new_filter.predicates = (new_filter.predicates || []).concat([
                {
                  key: 'storage_state',
                  op: PredicateOp.NOTEQUALS,
                  string_value: ApiExperimentStorageState.ARCHIVED.toString(),
                },
              ]);
              const response = await Apis.experimentServiceApi.listExperiment(
                page_token,
                page_size,
                sort_by,
                encodeURIComponent(JSON.stringify(new_filter)),
                props.namespace ? 'NAMESPACE' : undefined,
                props.namespace,
              );
              return {
                nextPageToken: response.next_page_token || '',
                resources: response.experiments || [],
              };
            }}
            columns={EXPERIMENT_SELECTOR_COLUMNS}
            emptyMessage='No experiments found. Create an experiment and then try again.'
            initialSortColumn={ExperimentSortKeys.CREATED_AT}
            selectionChanged={(selectedExperiment: ApiExperiment) =>
              setPendingExperiment(selectedExperiment)
            }
          />
        </DialogContent>
        <DialogActions>
          <Button
            id='cancelExperimentSelectionBtn'
            onClick={() => setExperimentSelectorOpen(false)}
            color='secondary'
          >
            Cancel
          </Button>
          <Button
            id='useExperimentBtn'
            onClick={() => {
              if (pendingExperiment && pendingExperiment.name) {
                props.setApiExperiment(pendingExperiment);
                setExperimentName(pendingExperiment.name);
              }
              setExperimentSelectorOpen(false);
            }}
            color='secondary'
            disabled={!pendingExperiment}
          >
            Use this experiment
          </Button>
        </DialogActions>
      </Dialog>
    </>
  );
}<|MERGE_RESOLUTION|>--- conflicted
+++ resolved
@@ -75,11 +75,7 @@
   const [isStartButtonEnabled, setIsStartButtonEnabled] = useState(false);
   const [isStartingNewRun, setIsStartingNewRun] = useState(false);
   const [errorMessage, setErrorMessage] = useState('');
-<<<<<<< HEAD
-  const [isParamaterValid, setIsParameterValid] = useState(false);
-=======
   const [isParameterValid, setIsParameterValid] = useState(false);
->>>>>>> 303267f3
 
   // TODO(zijianjoy): If creating run from Experiment Page or RunList Page, there is no pipelineId/Version.
   const urlParser = new URLParser(props);
@@ -150,14 +146,6 @@
       return;
     }
 
-<<<<<<< HEAD
-    if (!isParamaterValid) {
-      setIsStartButtonEnabled(false);
-      return;
-    }
-
-=======
->>>>>>> 303267f3
     const spec = convertYamlToV2PipelineSpec(templateString);
     setPipelineSpec(spec);
 
@@ -179,11 +167,7 @@
     } else {
       setIsStartButtonEnabled(true);
     }
-<<<<<<< HEAD
-  }, [errorMessage, templateString, isParamaterValid]);
-=======
   }, [templateString, errorMessage, isParameterValid]);
->>>>>>> 303267f3
 
   // Whenever any input value changes, validate and show error if needed.
   // TODO(zijianjoy): Validate run name for now, we need to validate others first.
