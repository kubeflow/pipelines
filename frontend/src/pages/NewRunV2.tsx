/*
 * Copyright 2022 The Kubeflow Authors
 *
 * Licensed under the Apache License, Version 2.0 (the "License");
 * you may not use this file except in compliance with the License.
 * You may obtain a copy of the License at
 *
 * https://www.apache.org/licenses/LICENSE-2.0
 *
 * Unless required by applicable law or agreed to in writing, software
 * distributed under the License is distributed on an "AS IS" BASIS,
 * WITHOUT WARRANTIES OR CONDITIONS OF ANY KIND, either express or implied.
 * See the License for the specific language governing permissions and
 * limitations under the License.
 */

import { Button, Dialog, DialogActions, DialogContent, InputAdornment } from '@material-ui/core';
import React, { useEffect, useState } from 'react';
import { useMutation } from 'react-query';
import { Link } from 'react-router-dom';
import { ApiExperiment, ApiExperimentStorageState } from 'src/apis/experiment';
import { ApiFilter, PredicateOp } from 'src/apis/filter';
import { ApiPipeline, ApiPipelineVersion } from 'src/apis/pipeline';
import {
  ApiRelationship,
  ApiResourceReference,
  ApiResourceType,
  ApiRun,
  ApiRunDetail,
  PipelineSpecRuntimeConfig,
} from 'src/apis/run';
import BusyButton from 'src/atoms/BusyButton';
import { ExternalLink } from 'src/atoms/ExternalLink';
import { HelpButton } from 'src/atoms/HelpButton';
import Input from 'src/atoms/Input';
import { NameWithTooltip } from 'src/components/CustomTableNameColumn';
import NewRunParametersV2 from 'src/components/NewRunParametersV2';
import { QUERY_PARAMS, RoutePage, RouteParams } from 'src/components/Router';
import { color, commonCss, padding } from 'src/Css';
import { ComponentInputsSpec_ParameterSpec } from 'src/generated/pipeline_spec/pipeline_spec';
import { Apis, ExperimentSortKeys } from 'src/lib/Apis';
import { URLParser } from 'src/lib/URLParser';
import { errorToMessage, generateRandomString } from 'src/lib/Utils';
import { convertYamlToV2PipelineSpec } from 'src/lib/v2/WorkflowUtils';
import { classes, stylesheet } from 'typestyle';
import { PageProps } from './Page';
import ResourceSelector from './ResourceSelector';

const css = stylesheet({
  nonEditableInput: {
    color: color.secondaryText,
  },
  selectorDialog: {
    // If screen is small, use calc(100% - 120px). If screen is big, use 1200px.
    maxWidth: 1200, // override default maxWidth to expand this dialog further
    minWidth: 680,
    width: 'calc(100% - 120px)',
  },
});

interface RunV2Props {
  namespace?: string;
  originalRunId: string | null;
  apiRun: ApiRunDetail | undefined;
  apiPipeline: ApiPipeline | undefined;
  apiPipelineVersion: ApiPipelineVersion | undefined;
  templateString: string | undefined;
}

type NewRunV2Props = RunV2Props & PageProps;

export type SpecParameters = { [key: string]: ComponentInputsSpec_ParameterSpec };
export type RuntimeParameters = { [key: string]: any };

function NewRunV2(props: NewRunV2Props) {
  // List of elements we need to create Pipeline Run.
  const [pipelineName, setPipelineName] = useState('');
  const [pipelineVersionName, setPipelineVersionName] = useState('');
  const [runName, setRunName] = useState('');
  const [runDescription, setRunDescription] = useState('');
  const [apiExperiment, setApiExperiment] = useState<ApiExperiment>();
  const [serviceAccount, setServiceAccount] = useState('');
  const [specParameters, setSpecParameters] = useState<SpecParameters>({});
  const [runtimeParameters, setRuntimeParameters] = useState<RuntimeParameters>({});
  const [pipelineRoot, setPipelineRoot] = useState<string>();
  const [isStartButtonEnabled, setIsStartButtonEnabled] = useState(false);
  const [isStartingNewRun, setIsStartingNewRun] = useState(false);
  const [errorMessage, setErrorMessage] = useState('');
  const [isParameterValid, setIsParameterValid] = useState(false);
<<<<<<< HEAD
  const [isPipelineNameValid, setIsPipelineNameValid] = useState(false);
  const [pipelineNameErrMsg, setPipelineNameErrMsg] = useState<string>();
  const [pipelineVersionNameErrMsg, setpipelineVersionNameErrMsg] = useState<string>();
  const [isPipelineVersionNameValid, setIsPipelineVersionNameValid] = useState(false);

  // TODO(zijianjoy): If creating run from Experiment Page or RunList Page, there is no pipelineId/Version.
  const urlParser = new URLParser(props);
  const pipelineId = urlParser.get(QUERY_PARAMS.pipelineId);
  const pipelineVersionIdParam = urlParser.get(QUERY_PARAMS.pipelineVersionId);

  // Retrieve Pipeline Detail using pipeline ID and pipeline version ID from backend.
  // It validates that the pipeline entity indeed exists with pipeline ID.
  // TODO(zijianjoy): Need to implement the feature to choose pipeline ID and pipeline version ID from this page.
  // TODO(zijianjoy): Need to show error if pipeline fetch failed to show up.
  const { isSuccess: isPipelinePullSuccess, data: apiPipeline } = useQuery<ApiPipeline, Error>(
    ['ApiPipeline', pipelineId],
    () => {
      if (!pipelineId) {
        throw new Error('Pipeline ID is missing');
      }
      return Apis.pipelineServiceApi.getPipeline(pipelineId);
    },
    { enabled: !!pipelineId, staleTime: Infinity },
  );
  // setPipelineName(apiPipeline?.name || '');
  const { isSuccess: isPipelineVersionPullSuccess, data: apiPipelineVersion } = useQuery<
    ApiPipelineVersion,
    Error
  >(
    ['ApiPipelineVersion', apiPipeline, pipelineVersionIdParam],
    () => {
      const pipelineVersionId = pipelineVersionIdParam || apiPipeline?.default_version?.id;
      if (!pipelineVersionId) {
        throw new Error('Pipeline Version ID is missing');
      }
      return Apis.pipelineServiceApi.getPipelineVersion(pipelineVersionId);
    },
    { enabled: !!apiPipeline, staleTime: Infinity },
  );
  // setPipelineVersionName(apiPipelineVersion?.name || '');
  const { isSuccess: isTemplatePullSuccess, data: templateString } = useQuery<string, Error>(
    ['ApiPipelineVersionTemplate', apiPipeline, pipelineVersionIdParam],
    async () => {
      const pipelineVersionId = apiPipelineVersion?.id;
      if (!pipelineVersionId) {
        return '';
      }
      const template = await Apis.pipelineServiceApi.getPipelineVersionTemplate(pipelineVersionId);
      return template?.template || '';
    },
    { enabled: !!apiPipelineVersion, staleTime: Infinity },
  );
=======
  const [clonedRuntimeConfig, setClonedRuntimeConfig] = useState<PipelineSpecRuntimeConfig>({});

  // TODO(zijianjoy): If creating run from Experiment Page or RunList Page, there is no pipelineId/Version.
  const urlParser = new URLParser(props);
  const usePipelineFromRunLabel = 'Using pipeline from existing run.';
  const { apiRun, apiPipeline, apiPipelineVersion } = props;
  const pipelineDetailsUrl = props.originalRunId
    ? RoutePage.PIPELINE_DETAILS.replace(
        ':' + RouteParams.pipelineId + '/version/:' + RouteParams.pipelineVersionId + '?',
        '',
      ) + urlParser.build({ [QUERY_PARAMS.fromRunId]: props.originalRunId })
    : '';

  const { templateString, originalRunId } = props;
  const isTemplatePullSuccess = templateString && templateString !== '';
  const apiResourceRefFromRun = apiRun?.run?.resource_references
    ? apiRun.run?.resource_references
    : undefined;

  const isRecurringRun = urlParser.get(QUERY_PARAMS.isRecurring) === '1';
  const titleVerb = originalRunId ? 'Clone' : 'Start';
  const titleAdjective = originalRunId ? '' : 'new';
>>>>>>> 1257a350

  // Title and list of actions on the top of page.
  useEffect(() => {
    props.updateToolbar({
      actions: {},
      pageTitle: isRecurringRun
        ? `${titleVerb} a recurring run`
        : `${titleVerb} a ${titleAdjective} run`,
    });
    // eslint-disable-next-line react-hooks/exhaustive-deps
  }, []);

  useEffect(() => {
    setPipelineName(apiPipeline?.name || '');
    setPipelineVersionName(apiPipelineVersion?.name || '');
  }, [apiPipeline, apiPipelineVersion])

  // When loading a pipeline version, automatically set the default run name.
  useEffect(() => {
    if (apiRun?.run?.name) {
      const cloneRunName = 'Clone of ' + apiRun.run.name;
      setRunName(cloneRunName);
    } else if (apiPipelineVersion?.name) {
      const initRunName =
        'Run of ' + apiPipelineVersion.name + ' (' + generateRandomString(5) + ')';
      setRunName(initRunName);
    }
  }, [apiRun, apiPipelineVersion]);

  // Pre-check the name of pipeline / pipeline version / run at the UI
  // Required. The user defined name of the metric. It must between 1 and 63 characters long and must conform to the following regular expression: `[a-z]([-a-z0-9]*[a-z0-9])?`.
  useEffect(() => {
    // Block: naming restriction of the run name and pipeline from the backend 
    const namingRegex = new RegExp('[a-z0-9]([-a-z0-9]*[a-z0-9])?(\\.[a-z0-9]([-a-z0-9]*[a-z0-9])?)*');
    if (!namingRegex.test(pipelineName)) {
      setIsPipelineNameValid(false);
    } else {
      setIsPipelineNameValid(true);
    }
    // if (!pipelineName.match('[a-z0-9]([-a-z0-9]*[a-z0-9])?(\\.[a-z0-9]([-a-z0-9]*[a-z0-9])?)*')?.includes(pipelineName) || pipelineName.length > 246) {
    //   setIsPipelineNameValid(false);
    // } else {
    //   setIsPipelineNameValid(true);
    // }
    if (!pipelineVersionName.match('[a-z0-9]([-a-z0-9]*[a-z0-9])?(\\.[a-z0-9]([-a-z0-9]*[a-z0-9])?)*')?.includes(pipelineVersionName) || pipelineVersionName.length > 246) {
      setIsPipelineVersionNameValid(false);
    } else {
      setIsPipelineVersionNameValid(true);
    }
  }, [pipelineName, pipelineVersionName, runName])

  // Set pipeline spec, pipeline root and parameters fields on UI based on returned template.
  useEffect(() => {
    if (!templateString) {
      return;
    }

    const spec = convertYamlToV2PipelineSpec(templateString);

    const params = spec.root?.inputDefinitions?.parameters;
    if (params) {
      setSpecParameters(params);
    }

    const root = spec.defaultPipelineRoot;
    if (root) {
      setPipelineRoot(root);
    }
  }, [templateString]);

  // Handle different change that can affect setIsStartButtonEnabled
  useEffect(() => {
<<<<<<< HEAD
    if (!templateString || errorMessage || !isParameterValid || !isPipelineNameValid|| !isPipelineVersionNameValid) {
=======
    if (
      !templateString ||
      errorMessage ||
      !isParameterValid ||
      !(apiPipelineVersion || (apiResourceRefFromRun && apiResourceRefFromRun[1]))
    ) {
>>>>>>> 1257a350
      setIsStartButtonEnabled(false);
    } else {
      setIsStartButtonEnabled(true);
    }
<<<<<<< HEAD
  }, [templateString, errorMessage, isParameterValid, isPipelineNameValid, isPipelineVersionNameValid]);
=======
  }, [templateString, errorMessage, isParameterValid, apiPipelineVersion, apiResourceRefFromRun]);
  // TODO(jlyaoyuli): enable the start button for SDK-created run after finishing the showing pipeline details feature.

  useEffect(() => {
    if (apiRun?.run?.pipeline_spec?.runtime_config) {
      setClonedRuntimeConfig(apiRun?.run?.pipeline_spec?.runtime_config);
    }
  }, [apiRun]);
>>>>>>> 1257a350

  // Whenever any input value changes, validate and show error if needed.
  // TODO(zijianjoy): Validate run name for now, we need to validate others first.
  useEffect(() => {
    if (isTemplatePullSuccess) {
      if (runName) {
        setErrorMessage('');
        return;
      } else {
        setErrorMessage('Run name can not be empty.');
        return;
      }
    }
  }, [runName, isTemplatePullSuccess]);

  // Defines the behavior when user clicks `Start` button.
  const newRunMutation = useMutation((apiRun: ApiRun) => {
    return Apis.runServiceApi.createRun(apiRun);
  });
  const startRun = () => {
    const references: ApiResourceReference[] = [];
    if (apiExperiment) {
      references.push({
        key: {
          id: apiExperiment.id,
          type: ApiResourceType.EXPERIMENT,
        },
        relationship: ApiRelationship.OWNER,
      });
    }
    if (apiPipelineVersion) {
      references.push({
        key: {
          id: apiPipelineVersion.id,
          type: ApiResourceType.PIPELINEVERSION,
        },
        relationship: ApiRelationship.CREATOR,
      });
    }

    let newRun: ApiRun = {
      description: runDescription,
      name: runName,
      pipeline_spec: {
        runtime_config: {
          // TODO(zijianjoy): determine whether to provide pipeline root.
          pipeline_root: undefined, // pipelineRoot,
          parameters: runtimeParameters,
        },
      },
      //TODO(jlyaoyuli): deprecate the resource reference and use pipeline / workflow manifest
      resource_references: apiResourceRefFromRun ? apiResourceRefFromRun : references,
      service_account: serviceAccount,
    };
    setIsStartingNewRun(true);

    newRunMutation.mutate(newRun, {
      onSuccess: data => {
        setIsStartingNewRun(false);
        if (data.run?.id) {
          props.history.push(RoutePage.RUN_DETAILS.replace(':' + RouteParams.runId, data.run.id));
        }
        props.history.push(RoutePage.RUNS);

        props.updateSnackbar({
          message: `Successfully started new Run: ${data.run?.name}`,
          open: true,
        });
      },
      onError: async error => {
        const errorMessage = await errorToMessage(error);
        props.updateDialog({
          buttons: [{ text: 'Dismiss' }],
          onClose: () => setIsStartingNewRun(false),
          content: errorMessage,
          title: 'Run creation failed',
        });
      },
    });
  };

  return (
    <div className={classes(commonCss.page, padding(20, 'lr'))}>
      <div className={commonCss.scrollContainer}>
        <div className={commonCss.header}>Run details</div>

<<<<<<< HEAD
        {/* Pipeline selection */}
        <Input
          value={pipelineName}
          required={true}
          onChange={event => setPipelineName(event.target.value)}
          label='Pipeline'
          // disabled={true}
          variant='outlined'
          // InputProps={{
          //   classes: { disabled: css.nonEditableInput },
          //   readOnly: true,
          // }}
        />
        <div className={classes(padding(20, 'r'))} style={{ color: 'red' }}>
          {isPipelineNameValid ? '' : 'Invalid Pipeline Name'}
        </div>

        {/* Pipeline version selection */}
        <Input
          value={pipelineVersionName}
          required={true}
          onChange={event => setPipelineVersionName(event.target.value)}
          label='Pipeline Version'
          // disabled={true}
          variant='outlined'
          // InputProps={{
          //   classes: { disabled: css.nonEditableInput },
          //   readOnly: true,
          // }}
        />
        <div className={classes(padding(20, 'r'))} style={{ color: 'red' }}>
          {isPipelineVersionNameValid ? '' : 'Invalid Pipeline Version Name'}
        </div>

=======
        {apiRun && (
          <div>
            <div>
              <span>{usePipelineFromRunLabel}</span>
            </div>
            <div className={classes(padding(10, 't'))}>
              {apiRun && (
                <Link className={classes(commonCss.link)} to={pipelineDetailsUrl}>
                  [View pipeline]
                </Link>
              )}
            </div>
          </div>
        )}

        {apiPipeline && apiPipelineVersion && (
          <div>
            {/* Pipelien selection */}
            <Input
              value={apiPipeline?.name || ''}
              required={true}
              label='Pipeline'
              disabled={true}
              variant='outlined'
              InputProps={{
                classes: { disabled: css.nonEditableInput },
                readOnly: true,
              }}
            />
            {/* Pipelien version selection */}
            <Input
              value={apiPipelineVersion?.name || ''}
              required={true}
              label='Pipeline Version'
              disabled={true}
              variant='outlined'
              InputProps={{
                classes: { disabled: css.nonEditableInput },
                readOnly: true,
              }}
            />
          </div>
        )}
>>>>>>> 1257a350
        {/* Run info inputs */}
        <Input
          label={'Run name'}
          required={true}
          onChange={event => setRunName(event.target.value)}
          autoFocus={true}
          value={runName}
          variant='outlined'
        />

        <Input
          label='Description (optional)'
          multiline={true}
          onChange={event => setRunDescription(event.target.value)}
          value={runDescription}
          variant='outlined'
        />

        {/* Experiment selection */}
        <div>This run will be associated with the following experiment</div>
        <ExperimentSelector {...props} setApiExperiment={setApiExperiment} />

        {/* Service account selection */}
        <div>
          This run will use the following Kubernetes service account.{' '}
          <HelpButton
            helpText={
              <div>
                Note, the service account needs{' '}
                <ExternalLink href='https://argoproj.github.io/argo-workflows/workflow-rbac/'>
                  minimum permissions required by argo workflows
                </ExternalLink>{' '}
                and extra permissions the specific task requires.
              </div>
            }
          />
        </div>
        <Input
          value={serviceAccount}
          onChange={event => setServiceAccount(event.target.value)}
          label='Service Account (Optional)'
          variant='outlined'
        />

        {/* One-off/Recurring Run Type */}
        {/* TODO(zijianjoy): Support Recurring Run */}
        <div className={commonCss.header}>Run Type</div>
        <div>Only one-off run is supported for KFPv2 Pipeline at the moment.</div>

        {/* PipelineRoot and Run Parameters */}
        <NewRunParametersV2
          pipelineRoot={pipelineRoot}
          handlePipelineRootChange={setPipelineRoot}
          titleMessage={
            Object.keys(specParameters).length
              ? 'Specify parameters required by the pipeline'
              : 'This pipeline has no parameters'
          }
          specParameters={specParameters}
          clonedRuntimeConfig={clonedRuntimeConfig}
          handleParameterChange={setRuntimeParameters}
          setIsValidInput={setIsParameterValid}
        />

        {/* Create/Cancel buttons */}
        <div className={classes(commonCss.flex, padding(20, 'tb'))}>
          <BusyButton
            id='startNewRunBtn'
            disabled={!isStartButtonEnabled}
            busy={isStartingNewRun}
            className={commonCss.buttonAction}
            title='Start'
            onClick={startRun}
          />
          <Button
            id='exitNewRunPageBtn'
            onClick={() => {
              // TODO(zijianjoy): Return to previous page instead of defaulting to RUNS page.
              props.history.push(RoutePage.RUNS);
            }}
          >
            {'Cancel'}
          </Button>
          <div className={classes(padding(20, 'r'))} style={{ color: 'red' }}>
            {errorMessage}
          </div>
          {/* TODO(zijianjoy): Show error when custom pipelineRoot or parameters are missing. */}
        </div>
      </div>
    </div>
  );
}

export default NewRunV2;

const EXPERIMENT_SELECTOR_COLUMNS = [
  {
    customRenderer: NameWithTooltip,
    flex: 1,
    label: 'Experiment name',
    sortKey: ExperimentSortKeys.NAME,
  },
  { label: 'Description', flex: 2 },
  { label: 'Created at', flex: 1, sortKey: ExperimentSortKeys.CREATED_AT },
];

interface ExperimentSelectorSpecificProps {
  namespace?: string;
  setApiExperiment: (apiExperiment: ApiExperiment) => void;
}
type ExperimentSelectorProps = PageProps & ExperimentSelectorSpecificProps;

function ExperimentSelector(props: ExperimentSelectorProps) {
  const [experimentName, setExperimentName] = useState('');

  const [pendingExperiment, setPendingExperiment] = useState<ApiExperiment>();
  const [experimentSelectorOpen, setExperimentSelectorOpen] = useState(false);
  return (
    <>
      <Input
        value={experimentName}
        required={true}
        label='Experiment'
        disabled={true}
        variant='outlined'
        InputProps={{
          classes: { disabled: css.nonEditableInput },
          endAdornment: (
            <InputAdornment position='end'>
              <Button
                color='secondary'
                id='chooseExperimentBtn'
                onClick={() => setExperimentSelectorOpen(true)}
                style={{ padding: '3px 5px', margin: 0 }}
              >
                Choose
              </Button>
            </InputAdornment>
          ),
          readOnly: true,
        }}
      />

      {/* Experiment selector dialog */}
      <Dialog
        open={experimentSelectorOpen}
        classes={{ paper: css.selectorDialog }}
        onClose={() => setExperimentSelectorOpen(false)}
        PaperProps={{ id: 'experimentSelectorDialog' }}
      >
        <DialogContent>
          <ResourceSelector
            {...props}
            title='Choose an experiment'
            filterLabel='Filter experiments'
            listApi={async (
              page_token?: string,
              page_size?: number,
              sort_by?: string,
              filter?: string,
            ) => {
              // A new run can only be created in an unarchived experiment.
              // Therefore, when listing experiments here for selection, we
              // only list unarchived experiments.
              const new_filter = JSON.parse(
                decodeURIComponent(filter || '{"predicates": []}'),
              ) as ApiFilter;
              new_filter.predicates = (new_filter.predicates || []).concat([
                {
                  key: 'storage_state',
                  op: PredicateOp.NOTEQUALS,
                  string_value: ApiExperimentStorageState.ARCHIVED.toString(),
                },
              ]);
              const response = await Apis.experimentServiceApi.listExperiment(
                page_token,
                page_size,
                sort_by,
                encodeURIComponent(JSON.stringify(new_filter)),
                props.namespace ? 'NAMESPACE' : undefined,
                props.namespace,
              );
              return {
                nextPageToken: response.next_page_token || '',
                resources: response.experiments || [],
              };
            }}
            columns={EXPERIMENT_SELECTOR_COLUMNS}
            emptyMessage='No experiments found. Create an experiment and then try again.'
            initialSortColumn={ExperimentSortKeys.CREATED_AT}
            selectionChanged={(selectedExperiment: ApiExperiment) =>
              setPendingExperiment(selectedExperiment)
            }
          />
        </DialogContent>
        <DialogActions>
          <Button
            id='cancelExperimentSelectionBtn'
            onClick={() => setExperimentSelectorOpen(false)}
            color='secondary'
          >
            Cancel
          </Button>
          <Button
            id='useExperimentBtn'
            onClick={() => {
              if (pendingExperiment && pendingExperiment.name) {
                props.setApiExperiment(pendingExperiment);
                setExperimentName(pendingExperiment.name);
              }
              setExperimentSelectorOpen(false);
            }}
            color='secondary'
            disabled={!pendingExperiment}
          >
            Use this experiment
          </Button>
        </DialogActions>
      </Dialog>
    </>
  );
}<|MERGE_RESOLUTION|>--- conflicted
+++ resolved
@@ -87,60 +87,8 @@
   const [isStartingNewRun, setIsStartingNewRun] = useState(false);
   const [errorMessage, setErrorMessage] = useState('');
   const [isParameterValid, setIsParameterValid] = useState(false);
-<<<<<<< HEAD
   const [isPipelineNameValid, setIsPipelineNameValid] = useState(false);
-  const [pipelineNameErrMsg, setPipelineNameErrMsg] = useState<string>();
-  const [pipelineVersionNameErrMsg, setpipelineVersionNameErrMsg] = useState<string>();
   const [isPipelineVersionNameValid, setIsPipelineVersionNameValid] = useState(false);
-
-  // TODO(zijianjoy): If creating run from Experiment Page or RunList Page, there is no pipelineId/Version.
-  const urlParser = new URLParser(props);
-  const pipelineId = urlParser.get(QUERY_PARAMS.pipelineId);
-  const pipelineVersionIdParam = urlParser.get(QUERY_PARAMS.pipelineVersionId);
-
-  // Retrieve Pipeline Detail using pipeline ID and pipeline version ID from backend.
-  // It validates that the pipeline entity indeed exists with pipeline ID.
-  // TODO(zijianjoy): Need to implement the feature to choose pipeline ID and pipeline version ID from this page.
-  // TODO(zijianjoy): Need to show error if pipeline fetch failed to show up.
-  const { isSuccess: isPipelinePullSuccess, data: apiPipeline } = useQuery<ApiPipeline, Error>(
-    ['ApiPipeline', pipelineId],
-    () => {
-      if (!pipelineId) {
-        throw new Error('Pipeline ID is missing');
-      }
-      return Apis.pipelineServiceApi.getPipeline(pipelineId);
-    },
-    { enabled: !!pipelineId, staleTime: Infinity },
-  );
-  // setPipelineName(apiPipeline?.name || '');
-  const { isSuccess: isPipelineVersionPullSuccess, data: apiPipelineVersion } = useQuery<
-    ApiPipelineVersion,
-    Error
-  >(
-    ['ApiPipelineVersion', apiPipeline, pipelineVersionIdParam],
-    () => {
-      const pipelineVersionId = pipelineVersionIdParam || apiPipeline?.default_version?.id;
-      if (!pipelineVersionId) {
-        throw new Error('Pipeline Version ID is missing');
-      }
-      return Apis.pipelineServiceApi.getPipelineVersion(pipelineVersionId);
-    },
-    { enabled: !!apiPipeline, staleTime: Infinity },
-  );
-  // setPipelineVersionName(apiPipelineVersion?.name || '');
-  const { isSuccess: isTemplatePullSuccess, data: templateString } = useQuery<string, Error>(
-    ['ApiPipelineVersionTemplate', apiPipeline, pipelineVersionIdParam],
-    async () => {
-      const pipelineVersionId = apiPipelineVersion?.id;
-      if (!pipelineVersionId) {
-        return '';
-      }
-      const template = await Apis.pipelineServiceApi.getPipelineVersionTemplate(pipelineVersionId);
-      return template?.template || '';
-    },
-    { enabled: !!apiPipelineVersion, staleTime: Infinity },
-  );
-=======
   const [clonedRuntimeConfig, setClonedRuntimeConfig] = useState<PipelineSpecRuntimeConfig>({});
 
   // TODO(zijianjoy): If creating run from Experiment Page or RunList Page, there is no pipelineId/Version.
@@ -163,7 +111,6 @@
   const isRecurringRun = urlParser.get(QUERY_PARAMS.isRecurring) === '1';
   const titleVerb = originalRunId ? 'Clone' : 'Start';
   const titleAdjective = originalRunId ? '' : 'new';
->>>>>>> 1257a350
 
   // Title and list of actions on the top of page.
   useEffect(() => {
@@ -236,24 +183,17 @@
 
   // Handle different change that can affect setIsStartButtonEnabled
   useEffect(() => {
-<<<<<<< HEAD
-    if (!templateString || errorMessage || !isParameterValid || !isPipelineNameValid|| !isPipelineVersionNameValid) {
-=======
     if (
       !templateString ||
       errorMessage ||
       !isParameterValid ||
-      !(apiPipelineVersion || (apiResourceRefFromRun && apiResourceRefFromRun[1]))
+      !(apiPipelineVersion || (apiResourceRefFromRun && apiResourceRefFromRun[1])) || !isPipelineNameValid|| !isPipelineVersionNameValid
     ) {
->>>>>>> 1257a350
       setIsStartButtonEnabled(false);
     } else {
       setIsStartButtonEnabled(true);
     }
-<<<<<<< HEAD
-  }, [templateString, errorMessage, isParameterValid, isPipelineNameValid, isPipelineVersionNameValid]);
-=======
-  }, [templateString, errorMessage, isParameterValid, apiPipelineVersion, apiResourceRefFromRun]);
+  }, [templateString, errorMessage, isParameterValid, apiPipelineVersion, apiResourceRefFromRun, isPipelineNameValid, isPipelineVersionNameValid]);
   // TODO(jlyaoyuli): enable the start button for SDK-created run after finishing the showing pipeline details feature.
 
   useEffect(() => {
@@ -261,7 +201,6 @@
       setClonedRuntimeConfig(apiRun?.run?.pipeline_spec?.runtime_config);
     }
   }, [apiRun]);
->>>>>>> 1257a350
 
   // Whenever any input value changes, validate and show error if needed.
   // TODO(zijianjoy): Validate run name for now, we need to validate others first.
@@ -348,42 +287,6 @@
       <div className={commonCss.scrollContainer}>
         <div className={commonCss.header}>Run details</div>
 
-<<<<<<< HEAD
-        {/* Pipeline selection */}
-        <Input
-          value={pipelineName}
-          required={true}
-          onChange={event => setPipelineName(event.target.value)}
-          label='Pipeline'
-          // disabled={true}
-          variant='outlined'
-          // InputProps={{
-          //   classes: { disabled: css.nonEditableInput },
-          //   readOnly: true,
-          // }}
-        />
-        <div className={classes(padding(20, 'r'))} style={{ color: 'red' }}>
-          {isPipelineNameValid ? '' : 'Invalid Pipeline Name'}
-        </div>
-
-        {/* Pipeline version selection */}
-        <Input
-          value={pipelineVersionName}
-          required={true}
-          onChange={event => setPipelineVersionName(event.target.value)}
-          label='Pipeline Version'
-          // disabled={true}
-          variant='outlined'
-          // InputProps={{
-          //   classes: { disabled: css.nonEditableInput },
-          //   readOnly: true,
-          // }}
-        />
-        <div className={classes(padding(20, 'r'))} style={{ color: 'red' }}>
-          {isPipelineVersionNameValid ? '' : 'Invalid Pipeline Version Name'}
-        </div>
-
-=======
         {apiRun && (
           <div>
             <div>
@@ -403,31 +306,32 @@
           <div>
             {/* Pipelien selection */}
             <Input
-              value={apiPipeline?.name || ''}
+              value={pipelineName}
               required={true}
+              onChange={event => setPipelineName(event.target.value)}
               label='Pipeline'
-              disabled={true}
+              // disabled={true}
               variant='outlined'
-              InputProps={{
-                classes: { disabled: css.nonEditableInput },
-                readOnly: true,
-              }}
+              // InputProps={{
+              //   classes: { disabled: css.nonEditableInput },
+              //   readOnly: true,
+              // }}
             />
             {/* Pipelien version selection */}
             <Input
-              value={apiPipelineVersion?.name || ''}
+              value={pipelineVersionName}
               required={true}
+              onChange={event => setPipelineVersionName(event.target.value)}
               label='Pipeline Version'
-              disabled={true}
+              // disabled={true}
               variant='outlined'
-              InputProps={{
-                classes: { disabled: css.nonEditableInput },
-                readOnly: true,
-              }}
+              // InputProps={{
+              //   classes: { disabled: css.nonEditableInput },
+              //   readOnly: true,
+              // }}
             />
           </div>
         )}
->>>>>>> 1257a350
         {/* Run info inputs */}
         <Input
           label={'Run name'}
