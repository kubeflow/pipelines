--- conflicted
+++ resolved
@@ -24,7 +24,7 @@
 import { CircularProgress } from '@material-ui/core';
 import { getResourceProperty, titleCase } from '../lib/Utils';
 import { ResourceInfo, ResourceType } from '../components/ResourceInfo';
-<<<<<<< HEAD
+import { ArtifactCustomProperties } from '../lib/Apis';
 import MD2Tabs from '../atoms/MD2Tabs';
 
 export enum ArtifactDetailsTab {
@@ -38,11 +38,6 @@
 };
 
 const tabNames = Object.values(tabs).map(tabConfig => tabConfig.name);
-=======
-import { Artifact } from '../generated/src/apis/metadata/metadata_store_pb';
-import { Apis, ArtifactProperties, ArtifactCustomProperties } from '../lib/Apis';
-import { GetArtifactsByIDRequest } from '../generated/src/apis/metadata/metadata_store_service_pb';
->>>>>>> 469e7196
 
 interface ArtifactDetailsState {
   artifact?: Artifact;
@@ -118,7 +113,6 @@
   }
 
   private async load(): Promise<void> {
-<<<<<<< HEAD
     const request = new GetArtifactsByIDRequest();
     request.setArtifactIdsList([Number(this.id)]);
 
@@ -139,52 +133,20 @@
       return;
     }
 
-    const artifact = response!.getArtifactsList()[0];
+    const artifact = response.getArtifactsList()[0];
 
-    const artifactName = getResourceProperty(artifact, ArtifactProperties.NAME);
+    const artifactName =
+      getResourceProperty(artifact, ArtifactProperties.NAME) ||
+      getResourceProperty(artifact, ArtifactCustomProperties.NAME, true);
     let title = artifactName ? artifactName.toString() : '';
     const version = getResourceProperty(artifact, ArtifactProperties.VERSION);
     if (version) {
       title += ` (version: ${version})`;
     }
     this.props.updateToolbar({
-      pageTitle: title
-=======
-    const getArtifactsRequest = new GetArtifactsByIDRequest();
-    getArtifactsRequest.setArtifactIdsList([this.id]);
-    Apis.getMetadataServiceClient().getArtifactsByID(getArtifactsRequest, (err, res) => {
-      if (err) {
-        this.showPageError(serviceErrorToString(err));
-        return;
-      }
-
-      if (!res || !res.getArtifactsList().length) {
-        this.showPageError(`No ${this.fullTypeName} identified by id: ${this.id}`);
-        return;
-      }
-
-      if (res.getArtifactsList().length > 1) {
-        this.showPageError(`Found multiple artifacts with ID: ${this.id}`);
-        return;
-      }
-
-      const artifact = res.getArtifactsList()[0];
-
-      const artifactName =
-        getResourceProperty(artifact, ArtifactProperties.NAME) ||
-        getResourceProperty(artifact, ArtifactCustomProperties.NAME, true);
-      let title = artifactName ? artifactName.toString() : '';
-      const version = getResourceProperty(artifact, ArtifactProperties.VERSION);
-      if (version) {
-        title += ` (version: ${version})`;
-      }
-      this.props.updateToolbar({
-        pageTitle: title,
-      });
-      this.setState({ artifact });
->>>>>>> 469e7196
+      pageTitle: title,
     });
-    this.setState({artifact});
+    this.setState({ artifact });
   }
 
   private switchTab(selectedTab: number) {
