--- conflicted
+++ resolved
@@ -1,8 +1,4 @@
-<<<<<<< HEAD
-FROM node:12.3.1 as build
-=======
 FROM node:12.14.1 as build
->>>>>>> 469e7196
 
 ARG COMMIT_HASH
 ARG DATE
