--- conflicted
+++ resolved
@@ -37,11 +37,7 @@
     "format": "npx prettier --write './**/*.{ts,tsx}'",
     "format:check": "npx prettier --check './**/*.{ts,tsx}' || node ../scripts/check-format-error-info.js",
     "lint": "npx tslint -c tslint.json -p tsconfig.json",
-<<<<<<< HEAD
-    "test": "jest",
-=======
     "test": "npx jest --runInBand",
->>>>>>> 1dad677d
     "test:coverage": "npm test -- --coverage",
     "test:ci": "npm run format:check && npm run lint && npm run test:coverage"
   },
