// Copyright 2018 Google LLC
//
// Licensed under the Apache License, Version 2.0 (the "License");
// you may not use this file except in compliance with the License.
// You may obtain a copy of the License at
//
//      http://www.apache.org/licenses/LICENSE-2.0
//
// Unless required by applicable law or agreed to in writing, software
// distributed under the License is distributed on an "AS IS" BASIS,
// WITHOUT WARRANTIES OR CONDITIONS OF ANY KIND, either express or implied.
// See the License for the specific language governing permissions and
// limitations under the License.

// @ts-ignore
import {Core_v1Api, Custom_objectsApi, KubeConfig} from '@kubernetes/client-node';
import * as crypto from 'crypto-js';
import * as fs from 'fs';
import * as Utils from './utils';

// If this is running inside a k8s Pod, its namespace should be written at this
// path, this is also how we can tell whether we're running in the cluster.
const namespaceFilePath = '/var/run/secrets/kubernetes.io/serviceaccount/namespace';
let namespace = '';
let k8sV1Client: Core_v1Api | null = null;
let k8sV1CustomObjectClient: Custom_objectsApi | null = null;

// Constants for creating customer resource Viewer.
const viewerGroup = 'kubeflow.org';
const viewerVersion = 'v1beta1';
const viewerPlural = 'viewers';

export const isInCluster = fs.existsSync(namespaceFilePath);

if (isInCluster) {
  namespace = fs.readFileSync(namespaceFilePath, 'utf-8');
  const kc = new KubeConfig();
  kc.loadFromDefault();
  k8sV1Client = kc.makeApiClient(Core_v1Api);
  k8sV1CustomObjectClient = kc.makeApiClient(Custom_objectsApi);
}

/**
 * Creates a new Tensorboard pod.
 */
export async function newTensorboardPod(logdir: string): Promise<void> {
  if (!k8sV1Client) {
    throw new Error('Cannot access kubernetes API');
  }
  const currentPod = await getTensorboardAddress(logdir);
  if (currentPod) {
    return;
  }

  // TODO: take the configuration below to a separate file
  const pod = {
    kind: 'Pod',
    metadata: {
      generateName: 'tensorboard-',
    },
    spec: {
      containers: [{
        args: [
          'tensorboard',
          '--logdir',
          logdir,
        ],
        image: 'tensorflow/tensorflow',
        name: 'tensorflow',
        ports: [{
          containerPort: 6006,
        }],
        env: [{
          name: 'GOOGLE_APPLICATION_CREDENTIALS',
          value: '/secret/gcp-credentials/user-gcp-sa.json'
        }],
        volumeMounts: [{
          mountPath: '/secret/gcp-credentials',
          name: 'gcp-credentials',
        }],
      }],
      volumes: [{
        name: 'gcp-credentials',
        secret: {
          secretName: 'user-gcp-sa',
        },
      }],
    },
  };

  await k8sV1Client.createNamespacedPod(namespace, pod as any);
}

/**
 * Finds a running Tensorboard pod with the given logdir as an argument and
 * returns its pod IP and port.
 */
export async function getTensorboardAddress(logdir: string): Promise<string> {
  if (!k8sV1Client) {
    throw new Error('Cannot access kubernetes API');
  }
  const pods = (await k8sV1Client.listNamespacedPod(namespace)).body.items;
  const args = ['tensorboard', '--logdir', logdir];
  const pod = pods.find((p) =>
    p.status.phase === 'Running' &&
    !p.metadata.deletionTimestamp && // Terminating/terminated pods have this set
    !!p.spec.containers.find((c) => Utils.equalArrays(c.args, args)));
  return pod && pod.status.podIP ? `http://${pod.status.podIP}:6006` : '';
}

/**
 * Polls every second for a running Tensorboard pod with the given logdir, and
 * returns the address of one if found, or rejects if a timeout expires.
 */
export function waitForTensorboard(logdir: string, timeout: number): Promise<string> {
  const start = Date.now();
  return new Promise((resolve, reject) => {
    setInterval(async () => {
      if (Date.now() - start > timeout) {
        reject('Timed out waiting for tensorboard');
      }
      const tensorboardAddress = await getTensorboardAddress(logdir);
      if (tensorboardAddress) {
        resolve(encodeURIComponent(tensorboardAddress));
      }
    }, 1000);
  });
}

export function getPodLogs(podName: string): Promise<string> {
  if (!k8sV1Client) {
    throw new Error('Cannot access kubernetes API');
  }
  return (k8sV1Client.readNamespacedPodLog(podName, namespace, 'main') as any)
    .then(
      (response: any) => (response && response.body) ? response.body.toString() : '',
      (error: any) => {throw new Error(JSON.stringify(error.body));}
    );
}

function getNameOfViewerResource(logdir: string): string {
  return 'viewer-' + crypto.SHA1(logdir);
}

/**
* Create Tensorboard pod via CRD with the given logdir if there is no existing
* Tensorboard pod.
*/
export async function newTensorboardInstance(logdir: string): Promise<void> {
  if (!k8sV1CustomObjectClient) {
    throw new Error('Cannot access kubernetes Custom Object API');
  }
  const currentPod = await getTensorboardInstance(logdir);
  if (currentPod) {
    return;
  }

  // TODO: take the configuration below to a separate file
  // Name of the viewer resource is based on logDir.
  const body = {
    apiVersion: viewerGroup + '/' + viewerVersion,
    kind: 'Viewer',
    metadata: {
      name: getNameOfViewerResource(logdir),
      namespace: namespace,
    },
    spec: {
      type: 'tensorboard',
      tensorboardSpec: {
        logDir: logdir,
      },
<<<<<<< HEAD
      containers: [{
        env: [{
          name: 'GOOGLE_APPLICATION_CREDENTIALS',
          value: '/secret/gcp-credentials/user-gcp-sa.json'
        }],
        volumeMounts: [{
          mountPath: '/secret/gcp-credentials',
          name: 'gcp-credentials',
        }],
      }],
      volumes: [{
        name: 'gcp-credentials',
        secret: {
          secretName: 'user-gcp-sa',
        },
      }],
=======
      PodTemplateSpec: {
        spec: {
          containers: [{
            env: [{
              name: 'GOOGLE_APPLICATION_CREDENTIALS',
              value: '/secret/gcp-credentials/user-gcp-sa.json'
            }],
            volumeMounts: [{
              mountPath: '/secret/gcp-credentials',
              name: 'gcp-credentials',
            }],
          }],
          volumes: [{
            name: 'gcp-credentials',
            secret: {
              secretName: 'user-gcp-sa',
            },
          }],
        }
      }
>>>>>>> 47504c52
    }
  };
  await k8sV1CustomObjectClient.createNamespacedCustomObject(viewerGroup,
    viewerVersion, namespace, viewerPlural, body);
}

/**
* Finds a running Tensorboard pod created via CRD with the give logdir and
* returns its pod IP and port.
*/
export async function getTensorboardInstance(logdir: string): Promise<string> {
  if (!k8sV1CustomObjectClient) {
    throw new Error('Cannot access kubernetes Custom Object API');
  }

  const viewers = (await k8sV1CustomObjectClient.listNamespacedCustomObject(
    viewerGroup, viewerVersion, namespace, viewerPlural)).body.items;
  const viewer = viewers.find((v) =>
    v.metadata.name == getNameOfViewerResource(logdir) &&
    v.spec.tensorboardSpec.logDir == logdir &&
    v.spec.type == 'tensorboard');
  return viewer ? `http://${viewer.metadata.name}-service.kubeflow.svc.cluster.local:6006` : '';
}

/**
 * Polls every second for a running Tensorboard pod with the given logdir, and
 * returns the address of one if found, or rejects if a timeout expires.
 */
export function waitForTensorboardInstance(logdir: string, timeout: number): Promise<string> {
  const start = Date.now();
  return new Promise((resolve, reject) => {
    setInterval(async () => {
      if (Date.now() - start > timeout) {
        reject('Timed out waiting for tensorboard');
      }
      const tensorboardAddress = await getTensorboardInstance(logdir);
      if (tensorboardAddress) {
        resolve(encodeURIComponent(tensorboardAddress));
      }
    }, 1000);
  });
}<|MERGE_RESOLUTION|>--- conflicted
+++ resolved
@@ -169,24 +169,6 @@
       tensorboardSpec: {
         logDir: logdir,
       },
-<<<<<<< HEAD
-      containers: [{
-        env: [{
-          name: 'GOOGLE_APPLICATION_CREDENTIALS',
-          value: '/secret/gcp-credentials/user-gcp-sa.json'
-        }],
-        volumeMounts: [{
-          mountPath: '/secret/gcp-credentials',
-          name: 'gcp-credentials',
-        }],
-      }],
-      volumes: [{
-        name: 'gcp-credentials',
-        secret: {
-          secretName: 'user-gcp-sa',
-        },
-      }],
-=======
       PodTemplateSpec: {
         spec: {
           containers: [{
@@ -207,7 +189,6 @@
           }],
         }
       }
->>>>>>> 47504c52
     }
   };
   await k8sV1CustomObjectClient.createNamespacedCustomObject(viewerGroup,
