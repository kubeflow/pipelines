// Copyright 2018 Google LLC
//
// Licensed under the Apache License, Version 2.0 (the "License");
// you may not use this file except in compliance with the License.
// You may obtain a copy of the License at
//
//      http://www.apache.org/licenses/LICENSE-2.0
//
// Unless required by applicable law or agreed to in writing, software
// distributed under the License is distributed on an "AS IS" BASIS,
// WITHOUT WARRANTIES OR CONDITIONS OF ANY KIND, either express or implied.
// See the License for the specific language governing permissions and
// limitations under the License.

// @ts-ignore
import {Core_v1Api, Custom_objectsApi, KubeConfig} from '@kubernetes/client-node';
import * as crypto from 'crypto-js';
import * as fs from 'fs';
import * as Utils from './utils';

// If this is running inside a k8s Pod, its namespace should be written at this
// path, this is also how we can tell whether we're running in the cluster.
const namespaceFilePath = '/var/run/secrets/kubernetes.io/serviceaccount/namespace';
let namespace = '';
let k8sV1Client: Core_v1Api | null = null;
let k8sV1CustomObjectClient: Custom_objectsApi | null = null;

// Constants for creating customer resource Viewer.
const viewerGroup = 'kubeflow.org';
const viewerVersion = 'v1beta1';
const viewerPlural = 'viewers';

export const isInCluster = fs.existsSync(namespaceFilePath);

if (isInCluster) {
  namespace = fs.readFileSync(namespaceFilePath, 'utf-8');
  const kc = new KubeConfig();
  kc.loadFromDefault();
  k8sV1Client = kc.makeApiClient(Core_v1Api);
  k8sV1CustomObjectClient = kc.makeApiClient(Custom_objectsApi);
}

/**
 * Creates a new Tensorboard pod.
 */
export async function newTensorboardPod(logdir: string): Promise<void> {
  if (!k8sV1Client) {
    throw new Error('Cannot access kubernetes API');
  }
  const currentPod = await getTensorboardAddress(logdir);
  if (currentPod) {
    return;
  }

  // TODO: take the configuration below to a separate file
  const pod = {
    kind: 'Pod',
    metadata: {
      generateName: 'tensorboard-',
    },
    spec: {
      containers: [{
        args: [
          'tensorboard',
          '--logdir',
          logdir,
        ],
        image: 'tensorflow/tensorflow',
        name: 'tensorflow',
        ports: [{
          containerPort: 6006,
        }],
        env: [{
          name: 'GOOGLE_APPLICATION_CREDENTIALS',
          value: '/secret/gcp-credentials/user-gcp-sa.json'
        }],
        volumeMounts: [{
          mountPath: '/secret/gcp-credentials',
          name: 'gcp-credentials',
        }],
      }],
      volumes: [{
        name: 'gcp-credentials',
        secret: {
          secretName: 'user-gcp-sa',
        },
      }],
    },
  };

  await k8sV1Client.createNamespacedPod(namespace, pod as any);
}

/**
 * Finds a running Tensorboard pod with the given logdir as an argument and
 * returns its pod IP and port.
 */
export async function getTensorboardAddress(logdir: string): Promise<string> {
  if (!k8sV1Client) {
    throw new Error('Cannot access kubernetes API');
  }
  const pods = (await k8sV1Client.listNamespacedPod(namespace)).body.items;
  const args = ['tensorboard', '--logdir', logdir];
  const pod = pods.find((p) =>
    p.status.phase === 'Running' &&
    !p.metadata.deletionTimestamp && // Terminating/terminated pods have this set
    !!p.spec.containers.find((c) => Utils.equalArrays(c.args, args)));
  return pod && pod.status.podIP ? `http://${pod.status.podIP}:6006` : '';
}

/**
 * Polls every second for a running Tensorboard pod with the given logdir, and
 * returns the address of one if found, or rejects if a timeout expires.
 */
export function waitForTensorboard(logdir: string, timeout: number): Promise<string> {
  const start = Date.now();
  return new Promise((resolve, reject) => {
    setInterval(async () => {
      if (Date.now() - start > timeout) {
        reject('Timed out waiting for tensorboard');
      }
      const tensorboardAddress = await getTensorboardAddress(logdir);
      if (tensorboardAddress) {
        resolve(encodeURIComponent(tensorboardAddress));
      }
    }, 1000);
  });
}

export function getPodLogs(podName: string): Promise<string> {
  if (!k8sV1Client) {
    throw new Error('Cannot access kubernetes API');
  }
  return (k8sV1Client.readNamespacedPodLog(podName, namespace, 'main') as any)
    .then(
      (response: any) => (response && response.body) ? response.body.toString() : '',
      (error: any) => {throw new Error(JSON.stringify(error.body));}
    );
}

function getNameOfViewerResource(logdir: string): string {
<<<<<<< HEAD
  return 'viewer-' + crypto.SHA1(logdir);
=======
  return 'viewer-' + crypto.SHA1(logdir) + '-v1';
>>>>>>> b1cf2ec1
}

/**
* Create Tensorboard pod via CRD with the given logdir if there is no existing
* Tensorboard pod.
*/
export async function newTensorboardInstance(logdir: string): Promise<void> {
  if (!k8sV1CustomObjectClient) {
    throw new Error('Cannot access kubernetes Custom Object API');
  }
  const currentPod = await getTensorboardInstance(logdir);
  if (currentPod) {
    return;
  }

  // TODO: take the configuration below to a separate file
  // Name of the viewer resource is based on logDir.
  const body = {
    apiVersion: viewerGroup + '/' + viewerVersion,
    kind: 'Viewer',
    metadata: {
      name: getNameOfViewerResource(logdir),
      namespace: namespace,
    },
    spec: {
      type: 'tensorboard',
      tensorboardSpec: {
        logDir: logdir,
      },
      PodTemplateSpec: {
        spec: {
          containers: [{
            env: [{
              name: 'GOOGLE_APPLICATION_CREDENTIALS',
              value: '/secret/gcp-credentials/user-gcp-sa.json'
            }],
            volumeMounts: [{
              mountPath: '/secret/gcp-credentials',
              name: 'gcp-credentials',
            }],
          }],
          volumes: [{
            name: 'gcp-credentials',
<<<<<<< HEAD
            secret: {
              secretName: 'user-gcp-sa',
=======
            volumeSource: {
              secret: {
                secretName: 'user-gcp-sa',
              }
>>>>>>> b1cf2ec1
            },
          }],
        }
      }
    }
  };
  await k8sV1CustomObjectClient.createNamespacedCustomObject(viewerGroup,
    viewerVersion, namespace, viewerPlural, body);
}

/**
* Finds a running Tensorboard pod created via CRD with the give logdir and
* returns its pod IP and port.
*/
export async function getTensorboardInstance(logdir: string): Promise<string> {
  if (!k8sV1CustomObjectClient) {
    throw new Error('Cannot access kubernetes Custom Object API');
  }

  const viewers = (await k8sV1CustomObjectClient.listNamespacedCustomObject(
    viewerGroup, viewerVersion, namespace, viewerPlural)).body.items;
  const viewer = viewers.find((v) =>
    v.metadata.name == getNameOfViewerResource(logdir) &&
    v.spec.tensorboardSpec.logDir == logdir &&
    v.spec.type == 'tensorboard');
  return viewer ? `http://${viewer.metadata.name}-service.kubeflow.svc.cluster.local:6006` : '';
}

/**
 * Polls every second for a running Tensorboard pod with the given logdir, and
 * returns the address of one if found, or rejects if a timeout expires.
 */
export function waitForTensorboardInstance(logdir: string, timeout: number): Promise<string> {
  const start = Date.now();
  return new Promise((resolve, reject) => {
    setInterval(async () => {
      if (Date.now() - start > timeout) {
        reject('Timed out waiting for tensorboard');
      }
      const tensorboardAddress = await getTensorboardInstance(logdir);
      if (tensorboardAddress) {
        resolve(encodeURIComponent(tensorboardAddress));
      }
    }, 1000);
  });
}<|MERGE_RESOLUTION|>--- conflicted
+++ resolved
@@ -139,11 +139,7 @@
 }
 
 function getNameOfViewerResource(logdir: string): string {
-<<<<<<< HEAD
-  return 'viewer-' + crypto.SHA1(logdir);
-=======
   return 'viewer-' + crypto.SHA1(logdir) + '-v1';
->>>>>>> b1cf2ec1
 }
 
 /**
@@ -187,15 +183,10 @@
           }],
           volumes: [{
             name: 'gcp-credentials',
-<<<<<<< HEAD
-            secret: {
-              secretName: 'user-gcp-sa',
-=======
             volumeSource: {
               secret: {
                 secretName: 'user-gcp-sa',
               }
->>>>>>> b1cf2ec1
             },
           }],
         }
