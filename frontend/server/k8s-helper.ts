--- conflicted
+++ resolved
@@ -13,16 +13,13 @@
 // limitations under the License.
 
 // @ts-ignore
-<<<<<<< HEAD
-import {Core_v1Api, Custom_objectsApi, KubeConfig, V1ConfigMapKeySelector, V1DeleteOptions} from '@kubernetes/client-node';
-=======
 import {
   Core_v1Api,
   Custom_objectsApi,
   KubeConfig,
   V1ConfigMapKeySelector,
+  V1DeleteOptions,
 } from '@kubernetes/client-node';
->>>>>>> 3d008f96
 import * as crypto from 'crypto-js';
 import * as fs from 'fs';
 import * as Utils from './utils';
@@ -97,14 +94,11 @@
  * Create Tensorboard instance via CRD with the given logdir if there is no
  * existing Tensorboard instance.
  */
-<<<<<<< HEAD
-export async function newTensorboardInstance(logdir: string, tfversion: string, podTemplateSpec: Object = defaultPodTemplateSpec): Promise<void> {
-=======
 export async function newTensorboardInstance(
   logdir: string,
+  tfversion: string,
   podTemplateSpec: Object = defaultPodTemplateSpec,
 ): Promise<void> {
->>>>>>> 3d008f96
   if (!k8sV1CustomObjectClient) {
     throw new Error('Cannot access kubernetes Custom Object API');
   }
@@ -147,21 +141,15 @@
     throw new Error('Cannot access kubernetes Custom Object API');
   }
 
-<<<<<<< HEAD
-  return await (k8sV1CustomObjectClient.getNamespacedCustomObject(
-    viewerGroup, viewerVersion, namespace, viewerPlural,
-    getNameOfViewerResource(logdir, tfversion))).then(
-=======
   return await k8sV1CustomObjectClient
     .getNamespacedCustomObject(
       viewerGroup,
       viewerVersion,
       namespace,
       viewerPlural,
-      getNameOfViewerResource(logdir),
+      getNameOfViewerResource(logdir, tfversion),
     )
     .then(
->>>>>>> 3d008f96
       // Viewer CRD pod has tensorboard instance running at port 6006 while
       // viewer CRD service has tensorboard instance running at port 80. Since
       // we return service address here (instead of pod address), so use 80.
@@ -169,15 +157,10 @@
         viewer &&
         viewer.body &&
         viewer.body.spec.tensorboardSpec.logDir == logdir &&
-<<<<<<< HEAD
         viewer.body.spec.type == 'tensorboard' &&
-        viewer.body.spec.tensorboardSpec.tensorflowImage == 'tensorflow/tensorflow:'+tfversion) ?
-          `http://${viewer.body.metadata.name}-service.${namespace}.svc.cluster.local:80/tensorboard/${viewer.body.metadata.name}/` : '',
-=======
-        viewer.body.spec.type == 'tensorboard'
+        viewer.body.spec.tensorboardSpec.tensorflowImage == 'tensorflow/tensorflow:'+tfversion
           ? `http://${viewer.body.metadata.name}-service.${namespace}.svc.cluster.local:80/tensorboard/${viewer.body.metadata.name}/`
           : '',
->>>>>>> 3d008f96
       // No existing custom object with the given name, i.e., no existing
       // tensorboard instance.
       (error: any) => '',
