--- conflicted
+++ resolved
@@ -13,11 +13,7 @@
 // limitations under the License.
 
 // @ts-ignore
-<<<<<<< HEAD
-import { Config, Core_v1Api, Custom_objectsApi, KubeConfig } from '@kubernetes/client-node';
-=======
 import { Core_v1Api, Custom_objectsApi, KubeConfig } from '@kubernetes/client-node';
->>>>>>> db99c47e
 import * as fs from 'fs';
 import * as Utils from './utils';
 
@@ -32,15 +28,9 @@
 
 if (isInCluster) {
   namespace = fs.readFileSync(namespaceFilePath, 'utf-8');
-<<<<<<< HEAD
-  k8sV1Client = Config.defaultClient();
-  const kc = new KubeConfig();
-  kc.loadFromDefault();
-=======
   const kc = new KubeConfig();
   kc.loadFromDefault();
   k8sV1Client = kc.makeApiClient(Core_v1Api);
->>>>>>> db99c47e
   k8sV1CustomObjectClient = kc.makeApiClient(Custom_objectsApi);
 }
 
@@ -159,11 +149,7 @@
   const group = 'kubeflow.org';
   const version = 'v1beta1';
   const namespace = 'kubeflow';
-<<<<<<< HEAD
-  const plural = 'tensorboard';
-=======
   const plural = 'viewers';
->>>>>>> db99c47e
   const body = {
     apiVersion: group + '/' + version,
     kind: 'Viewer',
@@ -172,22 +158,14 @@
       namespace: namespace,
     },
     spec: {
-<<<<<<< HEAD
-      type: plural,
-=======
       type: 'tensorboard',
->>>>>>> db99c47e
       tensorboardSpec: {
         logDir: logdir,
       }
     }
   };
   await k8sV1CustomObjectClient.createNamespacedCustomObject(group, version, namespace, plural, body);
-<<<<<<< HEAD
- } 
-=======
  }
->>>>>>> db99c47e
 
  /**
  * Finds a running Tensorboard pod created via CRD with the give logdir and
@@ -201,11 +179,7 @@
   const group = 'kubeflow.org';
   const version = 'v1beta1';
   const namespace = 'kubeflow';
-<<<<<<< HEAD
-  const plural = 'tensorboard';  
-=======
   const plural = 'viewers';  
->>>>>>> db99c47e
   const pods = (await k8sV1CustomObjectClient.listNamespacedCustomObject(group, 
     version, namespace, plural)).body.items;
   const args = ['tensorboard', '--logdir', logdir];
