--- conflicted
+++ resolved
@@ -30,15 +30,9 @@
 def cli(ctx, endpoint, iap_client_id, namespace, other_client_id, other_client_secret):
     """kfp is the command line interface to KFP service."""
     if ctx.invoked_subcommand == 'diagnose_me':
-<<<<<<< HEAD
-        # Do not create a client for diagnose_me
-        return 
-    ctx.obj['client'] = Client(endpoint, iap_client_id, namespace)
-=======
           # Do not create a client for diagnose_me
           return
     ctx.obj['client'] = Client(endpoint, iap_client_id, namespace, other_client_id, other_client_secret)
->>>>>>> c74a9d8c
     ctx.obj['namespace']= namespace
 
 def main():
