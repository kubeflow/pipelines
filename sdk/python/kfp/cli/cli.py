--- conflicted
+++ resolved
@@ -25,30 +25,20 @@
 @click.group()
 @click.option('--endpoint', help='Endpoint of the KFP API service to connect.')
 @click.option('--iap-client-id', help='Client ID for IAP protected endpoint.')
-<<<<<<< HEAD
 @click.option('-n', '--namespace', default='kubeflow', help='Kubernetes namespace to run the pipeline within.')
 @click.option('-an', '--api-namespace', help='Kubernetes namespace to connect to the KFP API.')
-@click.option('--other-client-id', help='Client ID for IAP protected endpoint to obtain the refresh token.')
-@click.option('--other-client-secret', help='Client ID for IAP protected endpoint to obtain the refresh token.')
-@click.option('--userid', help='Client ID for IAP protected endpoint to obtain the refresh token.')
-@click.pass_context
-def cli(ctx, endpoint, iap_client_id, namespace, api_namespace, other_client_id, other_client_secret, userid):
-=======
-@click.option('-n', '--namespace', default='kubeflow', show_default=True,
-              help='Kubernetes namespace to connect to the KFP API.')
 @click.option('--other-client-id', help='Client ID for IAP protected endpoint to obtain the refresh token.')
 @click.option('--other-client-secret', help='Client ID for IAP protected endpoint to obtain the refresh token.')
 @click.option('--output', type=click.Choice(list(map(lambda x: x.name, OutputFormat))),
               default=OutputFormat.table.name, show_default=True,
               help='The formatting style for command output.')
+@click.option('--userid', help='Client ID for IAP protected endpoint to obtain the refresh token.')
 @click.pass_context
-def cli(ctx, endpoint, iap_client_id, namespace, other_client_id, other_client_secret, output):
->>>>>>> d81c8095
+def cli(ctx, endpoint, iap_client_id, namespace, api_namespace, other_client_id, other_client_secret, output, userid):
     """kfp is the command line interface to KFP service."""
     if ctx.invoked_subcommand == 'diagnose_me':
           # Do not create a client for diagnose_me
           return
-<<<<<<< HEAD
     ctx.obj['client'] = Client(
         host=endpoint,
         client_id=iap_client_id,
@@ -58,12 +48,7 @@
         userid=userid
     )
     ctx.obj['namespace']= namespace
-=======
-    ctx.obj['client'] = Client(endpoint, iap_client_id, namespace, other_client_id, other_client_secret)
-    ctx.obj['namespace'] = namespace
     ctx.obj['output'] = output
-
->>>>>>> d81c8095
 
 def main():
     logging.basicConfig(format='%(message)s', level=logging.INFO)
