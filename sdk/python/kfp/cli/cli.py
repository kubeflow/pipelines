# Copyright 2018 Google LLC
#
# Licensed under the Apache License, Version 2.0 (the "License");
# you may not use this file except in compliance with the License.
# You may obtain a copy of the License at
#
#      http://www.apache.org/licenses/LICENSE-2.0
#
# Unless required by applicable law or agreed to in writing, software
# distributed under the License is distributed on an "AS IS" BASIS,
# WITHOUT WARRANTIES OR CONDITIONS OF ANY KIND, either express or implied.
# See the License for the specific language governing permissions and
# limitations under the License.

import click
import logging
import sys
from .._client import Client
from .run import run
from .pipeline import pipeline
from .diagnose_me_cli import diagnose_me
from .experiment import experiment
from .output import OutputFormat

@click.group()
@click.option('--endpoint', help='Endpoint of the KFP API service to connect.')
@click.option('--iap-client-id', help='Client ID for IAP protected endpoint.')
@click.option('-n', '--namespace', default='kubeflow', show_default=True,
              help='Kubernetes namespace to connect to the KFP API.')
@click.option('--other-client-id', help='Client ID for IAP protected endpoint to obtain the refresh token.')
@click.option('--other-client-secret', help='Client ID for IAP protected endpoint to obtain the refresh token.')
@click.option('--output', type=click.Choice(list(map(lambda x: x.name, OutputFormat))),
              default=OutputFormat.table.name, show_default=True,
              help='The formatting style for command output.')
@click.pass_context
<<<<<<< HEAD
def cli(ctx, endpoint, iap_client_id, namespace, other_client_id, other_client_secret):
    """kfp is the command line interface to KFP service.

    Feature stage: Alpha. This feature might contain bugs and breaking changes
    might occur in future releases without notice. See
    [here](https://github.com/kubeflow/pipelines/blob/07328e5094ac2981d3059314cc848fbb71437a76/docs/release/feature-stages.md)
    for definitions of feature stages.

    """
=======
def cli(ctx, endpoint, iap_client_id, namespace, other_client_id, other_client_secret, output):
    """kfp is the command line interface to KFP service."""
>>>>>>> 2a1fe45e
    if ctx.invoked_subcommand == 'diagnose_me':
          # Do not create a client for diagnose_me
          return
    ctx.obj['client'] = Client(endpoint, iap_client_id, namespace, other_client_id, other_client_secret)
    ctx.obj['namespace'] = namespace
    ctx.obj['output'] = output


def main():
    logging.basicConfig(format='%(message)s', level=logging.INFO)
    cli.add_command(run)
    cli.add_command(pipeline)
    cli.add_command(diagnose_me,'diagnose_me')
    cli.add_command(experiment)
    try:
        cli(obj={}, auto_envvar_prefix='KFP')
    except Exception as e:
        logging.error(e)
        sys.exit(1)<|MERGE_RESOLUTION|>--- conflicted
+++ resolved
@@ -20,21 +20,15 @@
 from .pipeline import pipeline
 from .diagnose_me_cli import diagnose_me
 from .experiment import experiment
-from .output import OutputFormat
 
 @click.group()
 @click.option('--endpoint', help='Endpoint of the KFP API service to connect.')
 @click.option('--iap-client-id', help='Client ID for IAP protected endpoint.')
-@click.option('-n', '--namespace', default='kubeflow', show_default=True,
-              help='Kubernetes namespace to connect to the KFP API.')
+@click.option('-n', '--namespace', default='kubeflow', help='Kubernetes namespace to connect to the KFP API.')
 @click.option('--other-client-id', help='Client ID for IAP protected endpoint to obtain the refresh token.')
 @click.option('--other-client-secret', help='Client ID for IAP protected endpoint to obtain the refresh token.')
-@click.option('--output', type=click.Choice(list(map(lambda x: x.name, OutputFormat))),
-              default=OutputFormat.table.name, show_default=True,
-              help='The formatting style for command output.')
 @click.pass_context
-<<<<<<< HEAD
-def cli(ctx, endpoint, iap_client_id, namespace, other_client_id, other_client_secret):
+def cli(ctx, endpoint, iap_client_id, namespace, other_client_id, other_client_secret, output):
     """kfp is the command line interface to KFP service.
 
     Feature stage: Alpha. This feature might contain bugs and breaking changes
@@ -43,17 +37,11 @@
     for definitions of feature stages.
 
     """
-=======
-def cli(ctx, endpoint, iap_client_id, namespace, other_client_id, other_client_secret, output):
-    """kfp is the command line interface to KFP service."""
->>>>>>> 2a1fe45e
     if ctx.invoked_subcommand == 'diagnose_me':
           # Do not create a client for diagnose_me
           return
     ctx.obj['client'] = Client(endpoint, iap_client_id, namespace, other_client_id, other_client_secret)
-    ctx.obj['namespace'] = namespace
-    ctx.obj['output'] = output
-
+    ctx.obj['namespace']= namespace
 
 def main():
     logging.basicConfig(format='%(message)s', level=logging.INFO)
