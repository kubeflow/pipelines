--- conflicted
+++ resolved
@@ -34,23 +34,7 @@
               help='The formatting style for command output.')
 @click.option('--userid', help='Client ID for IAP protected endpoint to obtain the refresh token.')
 @click.pass_context
-<<<<<<< HEAD
 def cli(ctx, endpoint, iap_client_id, namespace, api_namespace, other_client_id, other_client_secret, output, userid):
-    """kfp is the command line interface to KFP service."""
-    if ctx.invoked_subcommand == 'diagnose_me':
-          # Do not create a client for diagnose_me
-          return
-    ctx.obj['client'] = Client(
-        host=endpoint,
-        client_id=iap_client_id,
-        namespace=api_namespace or namespace,
-        other_client_id=other_client_id,
-        other_client_secret=other_client_secret,
-        userid=userid
-    )
-    ctx.obj['namespace']= namespace
-=======
-def cli(ctx, endpoint, iap_client_id, namespace, other_client_id, other_client_secret, output):
     """kfp is the command line interface to KFP service.
 
     Feature stage:
@@ -60,9 +44,8 @@
     if ctx.invoked_subcommand == 'diagnose_me':
         # Do not create a client for diagnose_me
         return
-    ctx.obj['client'] = Client(endpoint, iap_client_id, namespace, other_client_id, other_client_secret)
+    ctx.obj['client'] = Client(endpoint, iap_client_id, api_namespace or namespace, other_client_id, other_client_secret, userid)
     ctx.obj['namespace'] = namespace
->>>>>>> 6ccf5bcd
     ctx.obj['output'] = output
 
 def main():
