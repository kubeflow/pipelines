--- conflicted
+++ resolved
@@ -34,12 +34,9 @@
 def list(ctx, experiment_id, max_size):
     """list recent KFP runs"""
     client = ctx.obj['client']
-<<<<<<< HEAD
-    response = client.list_runs(experiment_id=experiment_id, page_size=max_size, sort_by='created_at desc', namespace=ctx.obj['namespace'])
-=======
+    namespace = ctx.obj['namespace']
     output_format = ctx.obj['output']
-    response = client.list_runs(experiment_id=experiment_id, page_size=max_size, sort_by='created_at desc')
->>>>>>> d81c8095
+    response = client.list_runs(experiment_id=experiment_id, page_size=max_size, sort_by='created_at desc', namespace=namespace)
     if response and response.runs:
         _print_runs(response.runs, output_format)
     else:
