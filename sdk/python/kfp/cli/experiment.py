--- conflicted
+++ resolved
@@ -52,13 +52,8 @@
     response = client.list_experiments(
         page_token=page_token,
         page_size=max_size,
-<<<<<<< HEAD
-        sort_by="created_at desc",
-    )
-=======
         sort_by=sort_by,
         filter=filter)
->>>>>>> 49941a14
     if response.experiments:
         _display_experiments(response.experiments, output_format)
     else:
