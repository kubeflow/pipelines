import click
import logging

from .output import print_output, OutputFormat


@click.group()
def experiment():
    """Manage experiment resources"""
    pass


@experiment.command()
@click.option(
    '-d',
    '--description',
    help="Description of the experiment."
)
@click.argument("name")
@click.pass_context
def create(ctx, description, name):
    """Create an experiment"""
    client = ctx.obj["client"]
<<<<<<< HEAD
    namespace = ctx.obj["namespace"]

    response = client.create_experiment(name, description=description, namespace=namespace)
    logging.info("Experiment {} has been submitted\n".format(name))
    _display_experiment(response)
=======
    output_format = ctx.obj["output"]

    response = client.create_experiment(name, description=description)
    _display_experiment(response, output_format)
>>>>>>> d81c8095


@experiment.command()
@click.option(
    '-m',
    '--max-size',
    default=100,
    help="Max size of the listed experiments."
)
@click.pass_context
def list(ctx, max_size):
    """List experiments"""
    client = ctx.obj['client']
<<<<<<< HEAD
    namespace = ctx.obj["namespace"]
=======
    output_format = ctx.obj['output']
>>>>>>> d81c8095

    response = client.experiments.list_experiment(
        page_size=max_size,
        sort_by="created_at desc",
        namespace=namespace
    )
    if response.experiments:
        _display_experiments(response.experiments, output_format)
    else:
        logging.info("No experiments found")


@experiment.command()
@click.argument("experiment-id")
@click.pass_context
def get(ctx, experiment_id):
    """Get detailed information about an experiment"""
    client = ctx.obj["client"]
<<<<<<< HEAD
    namespace = ctx.obj["namespace"]

    response = client.get_experiment(experiment_id, namespace)
    _display_experiment(response)
=======
    output_format = ctx.obj["output"]

    response = client.get_experiment(experiment_id)
    _display_experiment(response, output_format)
>>>>>>> d81c8095


# TODO Add in client method for deleting experiments.
# @experiment.command()
# @click.argument("experiment-id")
# @click.pass_context
# def delete(ctx, experiment_id):
#     """Delete an experiment"""

#     confirmation = "Caution. The RunDetails page could have an issue" \
#                    " when it renders a run that has no experiment." \
#                    " Do you want to continue?"
#     if not click.confirm(confirmation):
#         return

#     client = ctx.obj["client"]

#     client.experiments.delete_experiment(id=experiment_id)
#     print("{} is deleted.".format(experiment_id))


def _display_experiments(experiments, output_format):
    headers = ["Experiment ID", "Name", "Created at"]
    data = [[
        exp.id,
        exp.name,
        exp.created_at.isoformat()
    ] for exp in experiments]
    print_output(data, headers, output_format, table_format="grid")


def _display_experiment(exp, output_format):
    table = [
        ["ID", exp.id],
        ["Name", exp.name],
        ["Description", exp.description],
        ["Created at", exp.created_at.isoformat()],
    ]
    if output_format == OutputFormat.table.name:
        print_output([], ["Experiment Details"], output_format)
        print_output(table, [], output_format, table_format="plain")
    elif output_format == OutputFormat.json.name:
        print_output(dict(table), [], output_format)<|MERGE_RESOLUTION|>--- conflicted
+++ resolved
@@ -21,18 +21,11 @@
 def create(ctx, description, name):
     """Create an experiment"""
     client = ctx.obj["client"]
-<<<<<<< HEAD
     namespace = ctx.obj["namespace"]
+    output_format = ctx.obj["output"]
 
     response = client.create_experiment(name, description=description, namespace=namespace)
-    logging.info("Experiment {} has been submitted\n".format(name))
-    _display_experiment(response)
-=======
-    output_format = ctx.obj["output"]
-
-    response = client.create_experiment(name, description=description)
     _display_experiment(response, output_format)
->>>>>>> d81c8095
 
 
 @experiment.command()
@@ -46,13 +39,10 @@
 def list(ctx, max_size):
     """List experiments"""
     client = ctx.obj['client']
-<<<<<<< HEAD
     namespace = ctx.obj["namespace"]
-=======
     output_format = ctx.obj['output']
->>>>>>> d81c8095
 
-    response = client.experiments.list_experiment(
+    response = client.list_experiments(
         page_size=max_size,
         sort_by="created_at desc",
         namespace=namespace
@@ -69,17 +59,11 @@
 def get(ctx, experiment_id):
     """Get detailed information about an experiment"""
     client = ctx.obj["client"]
-<<<<<<< HEAD
     namespace = ctx.obj["namespace"]
+    output_format = ctx.obj["output"]
 
     response = client.get_experiment(experiment_id, namespace)
-    _display_experiment(response)
-=======
-    output_format = ctx.obj["output"]
-
-    response = client.get_experiment(experiment_id)
     _display_experiment(response, output_format)
->>>>>>> d81c8095
 
 
 # TODO Add in client method for deleting experiments.
