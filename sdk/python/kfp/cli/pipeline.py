# Copyright 2019-2022 The Kubeflow Authors
#
# Licensed under the Apache License, Version 2.0 (the "License");
# you may not use this file except in compliance with the License.
# You may obtain a copy of the License at
#
#      http://www.apache.org/licenses/LICENSE-2.0
#
# Unless required by applicable law or agreed to in writing, software
# distributed under the License is distributed on an "AS IS" BASIS,
# WITHOUT WARRANTIES OR CONDITIONS OF ANY KIND, either express or implied.
# See the License for the specific language governing permissions and
# limitations under the License.

<<<<<<< HEAD
from typing import Optional
=======
import json
from optparse import Option
from typing import Any, Dict, List, Optional, Union
>>>>>>> 18b3ab8a

import click
from kfp import client
from kfp.cli import output
from kfp.cli.utils import deprecated_alias_group
from kfp.cli.utils import parsing


@click.group(
    cls=deprecated_alias_group.deprecated_alias_group_factory({
        'upload': 'create',
        'upload-version': 'create-version'
    }))
def pipeline():
    """Manage pipeline resources."""
    pass


@pipeline.command()
@click.option(
    '-p',
    '--pipeline-name',
    help=parsing.get_param_descr(client.Client.upload_pipeline,
                                 'pipeline_name'))
@click.option(
    '-d',
    '--description',
    help=parsing.get_param_descr(client.Client.upload_pipeline, 'description'))
@click.argument('package-file')
@click.pass_context
def create(ctx: click.Context,
           pipeline_name: str,
           package_file: str,
           description: str = None):
    """Upload a pipeline."""
    client_obj: client.Client = ctx.obj['client']
    output_format = ctx.obj['output']

    pipeline = client_obj.upload_pipeline(package_file, pipeline_name,
                                          description)
    output.print_output(
        pipeline,
        output.ModelType.PIPELINE,
        output_format,
    )


either_option_required = 'Either --pipeline-id or --pipeline-name is required.'


@pipeline.command()
@click.argument('package-file', type=click.Path(exists=True, dir_okay=False))
@click.option(
    '-v',
    '--pipeline-version',
    help=parsing.get_param_descr(client.Client.upload_pipeline_version,
                                 'pipeline_version_name'),
    required=True,
)
@click.option(
    '-p',
    '--pipeline-id',
    required=False,
    help=parsing.get_param_descr(client.Client.upload_pipeline_version,
                                 'pipeline_id') + ' ' + either_option_required)
@click.option(
    '-n',
    '--pipeline-name',
    required=False,
    help=parsing.get_param_descr(client.Client.upload_pipeline_version,
                                 'pipeline_name') + ' ' + either_option_required
)
@click.option(
    '-d',
    '--description',
    help=parsing.get_param_descr(client.Client.upload_pipeline_version,
                                 'description'))
@click.pass_context
def create_version(ctx: click.Context,
                   package_file: str,
                   pipeline_version: str,
                   pipeline_id: Optional[str] = None,
                   pipeline_name: Optional[str] = None,
                   description: Optional[str] = None):
    """Upload a version of a pipeline."""
    client_obj: client.Client = ctx.obj['client']
    output_format = ctx.obj['output']
    if bool(pipeline_id) == bool(pipeline_name):
        raise ValueError(either_option_required)
    if pipeline_name is not None:
        pipeline_id = client_obj.get_pipeline_id(name=pipeline_name)
        if pipeline_id is None:
            raise ValueError(
                f"Can't find a pipeline with name: {pipeline_name}")
<<<<<<< HEAD
    version = client_obj.upload_pipeline_version(
=======
    version = client.upload_pipeline_version(
>>>>>>> 18b3ab8a
        pipeline_package_path=package_file,
        pipeline_version_name=pipeline_version,
        pipeline_id=pipeline_id,
        pipeline_name=pipeline_name,
        description=description)
<<<<<<< HEAD
    output.print_output(
        version,
        output.ModelType.PIPELINE,
        output_format,
    )
=======
    _display_pipeline_version(version, output_format)
    click.echo(f'Created pipeline version {version.id}.')
>>>>>>> 18b3ab8a


@pipeline.command()
@click.option(
    '--page-token',
    default='',
    help=parsing.get_param_descr(client.Client.list_pipelines, 'page_token'))
@click.option(
    '-m',
    '--max-size',
    default=100,
    help=parsing.get_param_descr(client.Client.list_pipelines, 'page_size'))
@click.option(
    '--sort-by',
    default='created_at desc',
    help=parsing.get_param_descr(client.Client.list_pipelines, 'sort_by'))
@click.option(
    '--filter',
    help=parsing.get_param_descr(client.Client.list_pipelines, 'filter'))
@click.pass_context
def list(ctx: click.Context, page_token: str, max_size: int, sort_by: str,
         filter: str):
    """List pipelines."""
    client_obj: client.Client = ctx.obj['client']
    output_format = ctx.obj['output']

    response = client_obj.list_pipelines(
        page_token=page_token,
        page_size=max_size,
        sort_by=sort_by,
        filter=filter)
    output.print_output(
        response.pipelines or [],
        output.ModelType.PIPELINE,
        output_format,
    )


@pipeline.command()
@click.argument('pipeline-id')
@click.option(
    '--page-token',
    default='',
    help=parsing.get_param_descr(client.Client.list_pipeline_versions,
                                 'page_token'))
@click.option(
    '-m',
    '--max-size',
    default=100,
    help=parsing.get_param_descr(client.Client.list_pipeline_versions,
                                 'page_size'))
@click.option(
    '--sort-by',
    default='created_at desc',
    help=parsing.get_param_descr(client.Client.list_pipeline_versions,
                                 'sort_by'))
@click.option(
    '--filter',
    help=parsing.get_param_descr(client.Client.list_pipeline_versions,
                                 'filter'))
@click.pass_context
def list_versions(ctx: click.Context, pipeline_id: str, page_token: str,
                  max_size: int, sort_by: str, filter: str):
    """List versions of a pipeline."""
    client_obj: client.Client = ctx.obj['client']
    output_format = ctx.obj['output']

    response = client_obj.list_pipeline_versions(
        pipeline_id,
        page_token=page_token,
        page_size=max_size,
        sort_by=sort_by,
        filter=filter)
    output.print_output(
        response.versions or [],
        output.ModelType.PIPELINE,
        output_format,
    )


@pipeline.command()
@click.argument('version-id')
@click.pass_context
def delete_version(ctx: click.Context, version_id: str):
    """Delete a version of a pipeline."""
    confirmation = f'Are you sure you want to delete pipeline version {version_id}?'
    if not click.confirm(confirmation):
        return

    client_obj: client.Client = ctx.obj['client']
    output_format = ctx.obj['output']

    client_obj.delete_pipeline_version(version_id)
    output.print_deleted_text('pipeline version', version_id, output_format)


@pipeline.command()
@click.argument('pipeline-id')
@click.pass_context
def get(ctx: click.Context, pipeline_id: str):
    """Get information about a pipeline."""
    client_obj: client.Client = ctx.obj['client']
    output_format = ctx.obj['output']

    pipeline = client_obj.get_pipeline(pipeline_id)
    output.print_output(
        pipeline,
        output.ModelType.PIPELINE,
        output_format,
    )


@pipeline.command()
@click.argument('version-id')
@click.pass_context
def get_version(ctx: click.Context, version_id: str):
    """Get information about a version of a pipeline."""
    client_obj: client.Client = ctx.obj['client']
    output_format = ctx.obj['output']

    version = client_obj.get_pipeline_version(version_id=version_id)
    output.print_output(
        version,
        output.ModelType.PIPELINE,
        output_format,
    )


@pipeline.command()
@click.argument('pipeline-id')
@click.pass_context
def delete(ctx: click.Context, pipeline_id: str):
    """Delete a pipeline."""
    client_obj: client.Client = ctx.obj['client']
    output_format = ctx.obj['output']

    confirmation = f'Are you sure you want to delete pipeline {pipeline_id}?'
    if not click.confirm(confirmation):
        return

    client_obj.delete_pipeline(pipeline_id)
    output.print_deleted_text('pipeline', pipeline_id, output_format)<|MERGE_RESOLUTION|>--- conflicted
+++ resolved
@@ -12,13 +12,7 @@
 # See the License for the specific language governing permissions and
 # limitations under the License.
 
-<<<<<<< HEAD
 from typing import Optional
-=======
-import json
-from optparse import Option
-from typing import Any, Dict, List, Optional, Union
->>>>>>> 18b3ab8a
 
 import click
 from kfp import client
@@ -113,26 +107,17 @@
         if pipeline_id is None:
             raise ValueError(
                 f"Can't find a pipeline with name: {pipeline_name}")
-<<<<<<< HEAD
     version = client_obj.upload_pipeline_version(
-=======
-    version = client.upload_pipeline_version(
->>>>>>> 18b3ab8a
         pipeline_package_path=package_file,
         pipeline_version_name=pipeline_version,
         pipeline_id=pipeline_id,
         pipeline_name=pipeline_name,
         description=description)
-<<<<<<< HEAD
     output.print_output(
         version,
         output.ModelType.PIPELINE,
         output_format,
     )
-=======
-    _display_pipeline_version(version, output_format)
-    click.echo(f'Created pipeline version {version.id}.')
->>>>>>> 18b3ab8a
 
 
 @pipeline.command()
