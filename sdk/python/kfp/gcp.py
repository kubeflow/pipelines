# Copyright 2018 Google LLC
#
# Licensed under the Apache License, Version 2.0 (the "License");
# you may not use this file except in compliance with the License.
# You may obtain a copy of the License at
#
#      http://www.apache.org/licenses/LICENSE-2.0
#
# Unless required by applicable law or agreed to in writing, software
# distributed under the License is distributed on an "AS IS" BASIS,
# WITHOUT WARRANTIES OR CONDITIONS OF ANY KIND, either express or implied.
# See the License for the specific language governing permissions and
# limitations under the License.

from kubernetes.client import V1Toleration

<<<<<<< HEAD
def use_gcp_secret(secret_name='user-gcp-sa', secret_file_path_in_volume=None, volume_name=None, secret_volume_mount_path='/secret/gcp-credentials'):
=======

def use_gcp_secret(secret_name='user-gcp-sa', secret_file_path_in_volume='/user-gcp-sa.json', volume_name=None, secret_volume_mount_path='/secret/gcp-credentials'):
>>>>>>> 80d16406
    """An operator that configures the container to use GCP service account.

        The user-gcp-sa secret is created as part of the kubeflow deployment that
        stores the access token for kubeflow user service account.

        With this service account, the container has a range of GCP APIs to
        access to. This service account is automatically created as part of the
        kubeflow deployment.

        For the list of the GCP APIs this service account can access to, check
        https://github.com/kubeflow/kubeflow/blob/7b0db0d92d65c0746ac52b000cbc290dac7c62b1/deployment/gke/deployment_manager_configs/iam_bindings_template.yaml#L18

        If you want to call the GCP APIs in a different project, grant the kf-user
        service account access permission.
    """
    # permitted values for secret_name = ['admin-gcp-sa', 'user-gcp-sa', 'vm-gcp-sa']
    secret_file_path_in_volume = '/' + secret_name + '.json'

    if volume_name == None:
        volume_name = 'gcp-credentials-' + secret_name


    if volume_name is None:
        volume_name = 'gcp-credentials-' + secret_name
    else:
        import warnings
        warnings.warn('The volume_name parameter is deprecated and will be removed in next release. The volume names are now generated automatically.', DeprecationWarning)
    
    def _use_gcp_secret(task):
        from kubernetes import client as k8s_client
        return (
            task
                .add_volume(
                    k8s_client.V1Volume(
                        name=volume_name,
                        secret=k8s_client.V1SecretVolumeSource(
                            secret_name=secret_name,
                        )
                    )
                )
                .add_volume_mount(
                    k8s_client.V1VolumeMount(
                        name=volume_name,
                        mount_path=secret_volume_mount_path,
                    )
                )
                .add_env_variable(
                    k8s_client.V1EnvVar(
                        name='GOOGLE_APPLICATION_CREDENTIALS',
                        value=secret_volume_mount_path + secret_file_path_in_volume,
                    )
                )
                .add_env_variable(
                    k8s_client.V1EnvVar(
                        name='CLOUDSDK_AUTH_CREDENTIAL_FILE_OVERRIDE',
                        value=secret_volume_mount_path + secret_file_path_in_volume,
                    )
                ) # Set GCloud Credentials by using the env var override.
                  # TODO: Is there a better way for GCloud to pick up the credential?
        )
    
    return _use_gcp_secret

def use_tpu(tpu_cores: int, tpu_resource: str, tf_version: str):
    """An operator that configures GCP TPU spec in a container op.

    Args:
      tpu_cores: Required. The number of cores of TPU resource. 
        For example, the value can be '8', '32', '128', etc.
        Check more details at: https://cloud.google.com/tpu/docs/kubernetes-engine-setup#pod-spec.
      tpu_resource: Required. The resource name of the TPU resource. 
        For example, the value can be 'v2', 'preemptible-v1', 'v3' or 'preemptible-v3'.
        Check more details at: https://cloud.google.com/tpu/docs/kubernetes-engine-setup#pod-spec.
      tf_version: Required. The TensorFlow version that the TPU nodes use.
        For example, the value can be '1.12', '1.11', '1.9' or '1.8'.
        Check more details at: https://cloud.google.com/tpu/docs/supported-versions.
    """

    def _set_tpu_spec(task):
        task.add_pod_annotation('tf-version.cloud-tpus.google.com', tf_version)
        task.add_resource_limit('cloud-tpus.google.com/{}'.format(tpu_resource), str(tpu_cores))
        return task

    return _set_tpu_spec

def use_preemptible_nodepool(toleration: V1Toleration = V1Toleration(effect='NoSchedule',
                                                             key='preemptible',
                                                             operator='Equal',
                                                             value='true')):
  """An operator that configures the GKE preemptible in a container op.
  """

  def _set_preemptible(task):
    task.add_toleration(toleration)
    task.add_node_selector_constraint("cloud.google.com/gke-preemptible", "true")
    return task

  return _set_preemptible<|MERGE_RESOLUTION|>--- conflicted
+++ resolved
@@ -14,12 +14,7 @@
 
 from kubernetes.client import V1Toleration
 
-<<<<<<< HEAD
-def use_gcp_secret(secret_name='user-gcp-sa', secret_file_path_in_volume=None, volume_name=None, secret_volume_mount_path='/secret/gcp-credentials'):
-=======
-
 def use_gcp_secret(secret_name='user-gcp-sa', secret_file_path_in_volume='/user-gcp-sa.json', volume_name=None, secret_volume_mount_path='/secret/gcp-credentials'):
->>>>>>> 80d16406
     """An operator that configures the container to use GCP service account.
 
         The user-gcp-sa secret is created as part of the kubeflow deployment that
