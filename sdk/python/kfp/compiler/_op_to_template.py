--- conflicted
+++ resolved
@@ -175,31 +175,6 @@
 
 
 # TODO: generate argo python classes from swagger and use convert_k8s_obj_to_json??
-<<<<<<< HEAD
-def _op_to_template(op: dsl.ContainerOp):
-    """Generate template given an operator inherited from dsl.ContainerOp."""
-
-    # NOTE in-place update to ContainerOp
-    # replace all PipelineParams (except in `file_outputs`, `outputs`, `inputs`)
-    # with template var strings
-    processed_op = _process_container_ops(op)
-
-    # default output artifacts
-    output_artifact_paths = OrderedDict(op.output_artifact_paths)
-    output_artifact_paths.setdefault('mlpipeline-ui-metadata', '/mlpipeline-ui-metadata.json')
-    output_artifact_paths.setdefault('mlpipeline-metrics', '/mlpipeline-metrics.json')
-
-    output_artifacts = [
-        _build_conventional_artifact(name, path)
-        for name, path in output_artifact_paths.items()
-    ]
-
-    # workflow template
-    template = {
-        'name': op.name,
-        'container': K8sHelper.convert_k8s_obj_to_json(op.container)
-    }
-=======
 def _op_to_template(op: BaseOp):
     """Generate template given an operator inherited from BaseOp."""
 
@@ -209,7 +184,7 @@
 
     if isinstance(op, dsl.ContainerOp):
         # default output artifacts
-        output_artifact_paths = OrderedDict()
+        output_artifact_paths = OrderedDict(op.output_artifact_paths)
         output_artifact_paths.setdefault('mlpipeline-ui-metadata', '/mlpipeline-ui-metadata.json')
         output_artifact_paths.setdefault('mlpipeline-metrics', '/mlpipeline-metrics.json')
 
@@ -240,7 +215,6 @@
                 processed_op.resource
             )
         }
->>>>>>> 07cb50ee
 
     # inputs
     inputs = _inputs_to_json(processed_op.inputs)
