# Copyright 2019 Google LLC
#
# Licensed under the Apache License, Version 2.0 (the "License");
# you may not use this file except in compliance with the License.
# You may obtain a copy of the License at
#
#      http://www.apache.org/licenses/LICENSE-2.0
#
# Unless required by applicable law or agreed to in writing, software
# distributed under the License is distributed on an "AS IS" BASIS,
# WITHOUT WARRANTIES OR CONDITIONS OF ANY KIND, either express or implied.
# See the License for the specific language governing permissions and
# limitations under the License.

import re
from typing import Union, List, Any, Callable, TypeVar, Dict

from kubernetes.client.models.v1_secret_key_selector import V1SecretKeySelector
from argo.models.io_argoproj_workflow_v1alpha1_s3_artifact import IoArgoprojWorkflowV1alpha1S3Artifact

from ._k8s_helper import K8sHelper
from .. import dsl

# generics
T = TypeVar('T')


def _process_obj(obj: Any, map_to_tmpl_var: dict):
    """Recursively sanitize and replace any PipelineParam (instances and serialized strings)
    in the object with the corresponding template variables
    (i.e. '{{inputs.parameters.<PipelineParam.full_name>}}').
    
    Args:
      obj: any obj that may have PipelineParam
      map_to_tmpl_var: a dict that maps an unsanitized pipeline
                       params signature into a template var
    """
    # duck typing
    if hasattr(obj, 'process_pipelineparams') and hasattr(
            obj.process_pipelineparams, '__call__'):
        return obj.process_pipelineparams(lambda value: _process_obj(
            value, map_to_tmpl_var))

    # serialized str might be unsanitized
    if isinstance(obj, str):
        # get signature
        param_tuples = dsl.match_serialized_pipelineparam(obj)
        if not param_tuples:
            return obj
        # replace all unsanitized signature with template var
        for param_tuple in param_tuples:
            obj = re.sub(param_tuple.pattern,
                         map_to_tmpl_var[param_tuple.pattern], obj)

    # list
    if isinstance(obj, list):
        return [_process_obj(item, map_to_tmpl_var) for item in obj]

    # tuple
    if isinstance(obj, tuple):
        return tuple((_process_obj(item, map_to_tmpl_var) for item in obj))

    # dict
    if isinstance(obj, dict):
        return {
            key: _process_obj(value, map_to_tmpl_var)
            for key, value in obj.items()
        }

    # pipelineparam
    if isinstance(obj, dsl.PipelineParam):
        # if not found in unsanitized map, then likely to be sanitized
        return map_to_tmpl_var.get(
            str(obj), '{{inputs.parameters.%s}}' % obj.full_name)

    # k8s_obj
    if hasattr(obj, 'swagger_types') and isinstance(obj.swagger_types, dict):
        # process everything inside recursively
        for key in obj.swagger_types.keys():
            setattr(obj, key, _process_obj(getattr(obj, key), map_to_tmpl_var))
        # return json representation of the k8s obj
        return K8sHelper.convert_k8s_obj_to_json(obj)

    # do nothing
    return obj


def _process_container_ops(op: dsl.ContainerOp):
    """Recursively go through the attrs listed in `attrs_with_pipelineparams` 
    and sanitize and replace pipeline params with template var string.   
    
    Returns a processed `ContainerOp`.

    NOTE this is an in-place update to `ContainerOp`'s attributes (i.e. other than
    `file_outputs`, and `outputs`, all `PipelineParam` are replaced with the 
    corresponding template variable strings).

    Args:
        op {dsl.ContainerOp}: class that inherits from ds.ContainerOp
    
    Returns:
        dsl.ContainerOp
    """

    # map param's (unsanitized pattern or serialized str pattern) -> input param var str
    map_to_tmpl_var = {(param.pattern or str(param)):
                       '{{inputs.parameters.%s}}' % param.full_name
                       for param in op.inputs}

    # process all attr with pipelineParams except inputs and outputs parameters
    for key in op.attrs_with_pipelineparams:
        setattr(op, key, _process_obj(getattr(op, key), map_to_tmpl_var))

    return op


def _parameters_to_json(params: List[dsl.PipelineParam]):
    """Converts a list of PipelineParam into an argo `parameter` JSON obj."""
    _to_json = (lambda param: dict(name=param.full_name, value=param.value)
                if param.value else dict(name=param.full_name))
    params = [_to_json(param) for param in params]
    # Sort to make the results deterministic.
    params.sort(key=lambda x: x['name'])
    return params


# TODO: artifacts?
def _inputs_to_json(inputs_params: List[dsl.PipelineParam], _artifacts=None):
    """Converts a list of PipelineParam into an argo `inputs` JSON obj."""
    parameters = _parameters_to_json(inputs_params)
    return {'parameters': parameters} if parameters else None


def _outputs_to_json(outputs: Dict[str, dsl.PipelineParam],
                     file_outputs: Dict[str, str],
                     output_artifacts: List[dict]):
    """Creates an argo `outputs` JSON obj."""
    output_parameters = []
    for param in outputs.values():
        output_parameters.append({
            'name': param.full_name,
            'valueFrom': {
                'path': file_outputs[param.name]
            }
        })
    output_parameters.sort(key=lambda x: x['name'])
    ret = {}
    if output_parameters:
        ret['parameters'] = output_parameters
    if output_artifacts:
        ret['artifacts'] = output_artifacts

    return ret


<<<<<<< HEAD
def _build_conventional_artifact(op, name):
    return {
        'name': name,
        'path': '/' + name + '.json',
        's3': K8sHelper.convert_k8s_obj_to_json(
                op.s3_artifactory.create('runs/{{workflow.uid}}/{{pod.name}}/%s.tgz' % name))
=======
def _build_conventional_artifact(name, path):
    return {
        'name': name,
        'path': path,
        's3': {
            # TODO: parameterize namespace for minio service
            'endpoint': 'minio-service.kubeflow:9000',
            'bucket': 'mlpipeline',
            'key': 'runs/{{workflow.uid}}/{{pod.name}}/' + name + '.tgz',
            'insecure': True,
            'accessKeySecret': {
                'name': 'mlpipeline-minio-artifact',
                'key': 'accesskey',
            },
            'secretKeySecret': {
                'name': 'mlpipeline-minio-artifact',
                'key': 'secretkey'
            }
        },
>>>>>>> bb841ec9
    }


# TODO: generate argo python classes from swagger and use convert_k8s_obj_to_json??
def _op_to_template(op: dsl.ContainerOp):
    """Generate template given an operator inherited from dsl.ContainerOp."""

    # NOTE in-place update to ContainerOp
    # replace all PipelineParams (except in `file_outputs`, `outputs`, `inputs`)
    # with template var strings
    processed_op = _process_container_ops(op)

    # default output artifacts
    output_artifact_paths = {}
    output_artifact_paths.setdefault('mlpipeline-ui-metadata', '/mlpipeline-ui-metadata.json')
    output_artifact_paths.setdefault('mlpipeline-metrics', '/mlpipeline-metrics.json')

    output_artifacts = [
<<<<<<< HEAD
        _build_conventional_artifact(op, name)
        for name in ['mlpipeline-ui-metadata', 'mlpipeline-metrics']
=======
        _build_conventional_artifact(name, path)
        for name, path in output_artifact_paths.items()
>>>>>>> bb841ec9
    ]

    # workflow template
    template = {
        'name': op.name,
        'container': K8sHelper.convert_k8s_obj_to_json(op.container)
    }

    # inputs
    inputs = _inputs_to_json(processed_op.inputs)
    if inputs:
        template['inputs'] = inputs

    # outputs
    template['outputs'] = _outputs_to_json(op.outputs, op.file_outputs,
                                           output_artifacts)

    # node selector
    if processed_op.node_selector:
        template['nodeSelector'] = processed_op.node_selector

    # metadata
    if processed_op.pod_annotations or processed_op.pod_labels:
        template['metadata'] = {}
        if processed_op.pod_annotations:
            template['metadata']['annotations'] = processed_op.pod_annotations
        if processed_op.pod_labels:
            template['metadata']['labels'] = processed_op.pod_labels
    # retries
    if processed_op.num_retries:
        template['retryStrategy'] = {'limit': processed_op.num_retries}

    # sidecars
    if processed_op.sidecars:
        template['sidecars'] = processed_op.sidecars

    return template<|MERGE_RESOLUTION|>--- conflicted
+++ resolved
@@ -153,34 +153,12 @@
     return ret
 
 
-<<<<<<< HEAD
-def _build_conventional_artifact(op, name):
-    return {
-        'name': name,
-        'path': '/' + name + '.json',
-        's3': K8sHelper.convert_k8s_obj_to_json(
-                op.s3_artifactory.create('runs/{{workflow.uid}}/{{pod.name}}/%s.tgz' % name))
-=======
-def _build_conventional_artifact(name, path):
+def _build_conventional_artifact(s3_artifactory, name, path):
     return {
         'name': name,
         'path': path,
-        's3': {
-            # TODO: parameterize namespace for minio service
-            'endpoint': 'minio-service.kubeflow:9000',
-            'bucket': 'mlpipeline',
-            'key': 'runs/{{workflow.uid}}/{{pod.name}}/' + name + '.tgz',
-            'insecure': True,
-            'accessKeySecret': {
-                'name': 'mlpipeline-minio-artifact',
-                'key': 'accesskey',
-            },
-            'secretKeySecret': {
-                'name': 'mlpipeline-minio-artifact',
-                'key': 'secretkey'
-            }
-        },
->>>>>>> bb841ec9
+        's3': K8sHelper.convert_k8s_obj_to_json(
+                s3_artifactory.create('runs/{{workflow.uid}}/{{pod.name}}/%s.tgz' % name))
     }
 
 
@@ -199,13 +177,8 @@
     output_artifact_paths.setdefault('mlpipeline-metrics', '/mlpipeline-metrics.json')
 
     output_artifacts = [
-<<<<<<< HEAD
-        _build_conventional_artifact(op, name)
-        for name in ['mlpipeline-ui-metadata', 'mlpipeline-metrics']
-=======
-        _build_conventional_artifact(name, path)
+        _build_conventional_artifact(op.s3_artifactory, name, path)
         for name, path in output_artifact_paths.items()
->>>>>>> bb841ec9
     ]
 
     # workflow template
