--- conflicted
+++ resolved
@@ -359,9 +359,8 @@
   Raises:
     ValueError: The function is not decorated with python_component decorator
   """
-<<<<<<< HEAD
-  logging.basicConfig()
-  logging.getLogger().setLevel('INFO')
+
+  _configure_logger(logging.getLogger())
 
   if component_func is None:
     raise ValueError('component_func must not be None')
@@ -379,17 +378,6 @@
 
     logging.info('Build an image that is based on ' +
                                    base_image +
-=======
-  _configure_logger(logging.getLogger())
-  component_meta = dsl.PythonComponent.get_python_component(component_func)
-  component_meta['inputs'] = inspect.getfullargspec(component_func)[0]
-
-  if component_meta is None:
-    raise ValueError('The function "%s" does not exist. '
-                     'Did you forget @dsl.python_component decoration?' % component_func)
-  logging.info('Build an image that is based on ' +
-                                   component_meta['base_image'] +
->>>>>>> ce677077
                                    ' and push the image to ' +
                                    target_image)
     builder = ImageBuilder(gcs_base=staging_gcs_path, target_image=target_image)
