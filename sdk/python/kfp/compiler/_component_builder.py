--- conflicted
+++ resolved
@@ -327,7 +327,6 @@
     complete_component_code = dedecorated_component_src + '\n' + wrapper_code + '\n' + codegen.end()
     return complete_component_code
 
-<<<<<<< HEAD
   def _build_image_from_tarball(self, local_tarball_path, namespace, timeout):
     GCSHelper.upload_gcs_file(local_tarball_path, self._gcs_path)
     kaniko_spec = self._generate_kaniko_spec(namespace=namespace,
@@ -343,13 +342,8 @@
     # Clean up
     GCSHelper.remove_gcs_blob(self._gcs_path)
 
-  def build_image_from_func(self, component_func, namespace, base_image, timeout):
-    """ build_image builds an image for the given python function """
-=======
   def build_image_from_func(self, component_func, namespace, base_image, timeout, dependency):
     """ build_image builds an image for the given python function"""
->>>>>>> b3943576
-
     with tempfile.TemporaryDirectory() as local_build_dir:
       # Generate entrypoint and serialization python codes
       local_python_filepath = os.path.join(local_build_dir, self._arc_python_filepath)
@@ -364,29 +358,10 @@
       docker_helper = DockerfileHelper(arc_dockerfile_name=self._arc_dockerfile_name)
       docker_helper.prepare_docker_tarball_with_py(python_filepath=local_python_filepath,
                                                    arc_python_filename=self._arc_python_filepath,
-<<<<<<< HEAD
                                                    base_image=base_image,
-                                                   local_tarball_path=local_tarball_path)
+                                                   local_tarball_path=local_tarball_path,
+                                                   dependency=dependency)
       self._build_image_from_tarball(local_tarball_path, namespace, timeout)
-
-=======
-                                                   base_image=base_image, local_tarball_path=local_tarball_file,  
-                                                   dependency=dependency)
-      GCSHelper.upload_gcs_file(local_tarball_file, self._gcs_path)
-
-      kaniko_spec = self._generate_kaniko_spec(namespace=namespace,
-                                               arc_dockerfile_name=self._arc_dockerfile_name,
-                                               gcs_path=self._gcs_path,
-                                               target_image=self._target_image)
-      # Run kaniko job
-      logging.info('Start a kaniko job for build.')
-      k8s_helper = K8sHelper()
-      k8s_helper.run_job(kaniko_spec, timeout)
-      logging.info('Kaniko job complete.')
-
-      # Clean up
-      GCSHelper.remove_gcs_blob(self._gcs_path)
->>>>>>> b3943576
 
   def build_image_from_dockerfile(self, dockerfile_path, timeout, namespace):
     """ build_image_from_dockerfile builds an image based on the dockerfile """
