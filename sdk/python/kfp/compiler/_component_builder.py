# Copyright 2018 Google LLC
#
# Licensed under the Apache License, Version 2.0 (the "License");
# you may not use this file except in compliance with the License.
# You may obtain a copy of the License at
#
#      http://www.apache.org/licenses/LICENSE-2.0
#
# Unless required by applicable law or agreed to in writing, software
# distributed under the License is distributed on an "AS IS" BASIS,
# WITHOUT WARRANTIES OR CONDITIONS OF ANY KIND, either express or implied.
# See the License for the specific language governing permissions and
# limitations under the License.

import tarfile
import uuid
import os
import inspect
import re
import tempfile
import logging
import sys
from google.cloud import storage
from pathlib import PurePath, Path
from .. import dsl
from ..components._components import _create_task_factory_from_component_dict
from ._k8s_helper import K8sHelper

class GCSHelper(object):
  """ GCSHelper manages the connection with the GCS storage """

  @staticmethod
  def upload_gcs_file(local_path, gcs_path):
    pure_path = PurePath(gcs_path)
    gcs_bucket = pure_path.parts[1]
    gcs_blob = '/'.join(pure_path.parts[2:])
    client = storage.Client()
    bucket = client.get_bucket(gcs_bucket)
    blob = bucket.blob(gcs_blob)
    blob.upload_from_filename(local_path)

  @staticmethod
  def remove_gcs_blob(gcs_path):
    pure_path = PurePath(gcs_path)
    gcs_bucket = pure_path.parts[1]
    gcs_blob = '/'.join(pure_path.parts[2:])
    client = storage.Client()
    bucket = client.get_bucket(gcs_bucket)
    blob = bucket.blob(gcs_blob)
    blob.delete()

  @staticmethod
  def download_gcs_blob(local_path, gcs_path):
    pure_path = PurePath(gcs_path)
    gcs_bucket = pure_path.parts[1]
    gcs_blob = '/'.join(pure_path.parts[2:])
    client = storage.Client()
    bucket = client.get_bucket(gcs_bucket)
    blob = bucket.blob(gcs_blob)
    blob.download_to_filename(local_path)


class DockerfileHelper(object):
  """ Dockerfile Helper generates a tarball with dockerfile, ready for docker build
      arc_dockerfile_name: dockerfile filename that is stored in the tarball """

  def __init__(self, arc_dockerfile_name):
    self._arc_dockerfile_name = arc_dockerfile_name

  def _generate_dockerfile_with_py(self, target_file, base_image, python_filepath):
    """ _generate_docker_file generates a simple dockerfile with the python path """
    with open(target_file, 'w') as f:
      f.write('FROM ' + base_image + '\n')
      f.write('RUN apt-get update -y && apt-get install --no-install-recommends -y -q python3 python3-pip python3-setuptools\n')
      f.write('RUN pip3 install fire\n')
      f.write('ADD ' + python_filepath + " /ml/" + '\n')
      f.write('ENTRYPOINT ["python3", "/ml/' + python_filepath + '"]')

  def _wrap_files_in_tarball(self, tarball_path, files={}):
    """ _wrap_files_in_tarball creates a tarball for all the input files
    with the filename configured as the key of files """
    if not tarball_path.endswith('.tar.gz'):
      raise ValueError('the tarball path should end with .tar.gz')
    with tarfile.open(tarball_path, 'w:gz') as tarball:
      for key, value in files.items():
        tarball.add(value, arcname=key)

  def prepare_docker_tarball_with_py(self, arc_python_filename, python_filepath, base_image, local_tarball_path):
    """ prepare_docker_tarball is the API to generate dockerfile and prepare the tarball with python scripts """
    with tempfile.TemporaryDirectory() as local_build_dir:
      local_dockerfile_path = os.path.join(local_build_dir, self._arc_dockerfile_name)
      self._generate_dockerfile_with_py(local_dockerfile_path, base_image, arc_python_filename)
      self._wrap_files_in_tarball(local_tarball_path, {self._arc_dockerfile_name:local_dockerfile_path,
                                                       arc_python_filename:python_filepath})

  def prepare_docker_tarball(self, dockerfile_path, local_tarball_path):
    """ prepare_docker_tarball is the API to prepare a tarball with the dockerfile """
    self._wrap_files_in_tarball(local_tarball_path, {self._arc_dockerfile_name:dockerfile_path})

class CodeGenerator(object):
  """ CodeGenerator helps to generate python codes with identation """
  def __init__(self, indentation='\t'):
    self._indentation = indentation
    self._code = []
    self._level = 0

  def begin(self):
    self._code = []
    self._level = 0

  def indent(self):
    self._level += 1

  def dedent(self):
    if self._level == 0:
      raise Exception('CodeGenerator dedent error')
    self._level -= 1

  def writeline(self, line):
    self._code.append(self._indentation * self._level + line)

  def end(self):
    line_sep = '\n'
    return line_sep.join(self._code) + line_sep

class ImageBuilder(object):
  """ Component Builder. """
  def __init__(self, gcs_base, target_image):
    self._arc_dockerfile_name = 'dockerfile'
    self._arc_python_filepath = 'main.py'
    self._tarball_name = str(uuid.uuid4()) + '.tar.gz'
    self._gcs_base = gcs_base
    if not self._check_gcs_path(self._gcs_base):
      raise Exception('ImageBuild __init__ failure.')
    self._gcs_path = os.path.join(self._gcs_base, self._tarball_name)
    self._target_image = target_image

  def _check_gcs_path(self, gcs_path):
    """ _check_gcs_path check both the path validity and write permissions """
    logging.info('Checking path: {}...'.format(gcs_path))
    if not gcs_path.startswith('gs://'):
      logging.error('Error: {} should be a GCS path.'.format(gcs_path))
      return False
    return True

  def _generate_kaniko_spec(self, namespace, arc_dockerfile_name, gcs_path, target_image):
    """_generate_kaniko_yaml generates kaniko job yaml based on a template yaml """
    content = {'apiVersion': 'v1',
               'metadata': {
                 'generateName': 'kaniko-',
                 'namespace': 'default'},
               'kind': 'Pod',
               'spec': {
                 'restartPolicy': 'Never',
                 'containers': [
                   {'name': 'kaniko',
                    'args': ['--cache=true'],
                    'image': 'gcr.io/kaniko-project/executor:v0.5.0'}],
                 'serviceAccountName': 'default'}}

    content['metadata']['namespace'] = namespace
    args = content['spec']['containers'][0]['args']
    args.append('--dockerfile=' + arc_dockerfile_name)
    args.append('--context=' + gcs_path)
    args.append('--destination=' + target_image)
    return content

  #TODO: currently it supports single output, future support for multiple return values
  def _generate_entrypoint(self, component_func):
    fullargspec = inspect.getfullargspec(component_func)
    annotations = fullargspec[6]
    input_args = fullargspec[0]
    inputs = {}
    for key, value in annotations.items():
      if key != 'return':
        inputs[key] = value
    if len(input_args) != len(inputs):
      raise Exception('Some input arguments do not contain annotations.')
    if 'return' in  annotations and annotations['return'] not in [int, float, str, bool]:
      raise Exception('Output type not supported and supported types are [int, float, str, bool]')
    # inputs is a dictionary with key of argument name and value of type class
    # output is a type class, e.g. str and int.

    # Follow the same indentation with the component source codes.
    component_src = inspect.getsource(component_func)
    match = re.search('\n([ \t]+)[\w]+', component_src)
    indentation = match.group(1) if match else '\t'
    codegen = CodeGenerator(indentation=indentation)

    # Function signature
    new_func_name = 'wrapper_' + component_func.__name__
    codegen.begin()
    func_signature = 'def ' + new_func_name + '('
    for input_arg in input_args:
      func_signature += input_arg + ','
    if len(input_args) > 0:
      func_signature = func_signature[:-1]
    func_signature += '):'
    codegen.writeline(func_signature)

    # Call user function
    codegen.indent()
    call_component_func = 'output = ' + component_func.__name__ + '('
    for input_arg in input_args:
      call_component_func += inputs[input_arg].__name__ + '(' + input_arg + '),'
    call_component_func = call_component_func.rstrip(',')
    call_component_func += ')'
    codegen.writeline(call_component_func)

    # Serialize output
    codegen.writeline('with open("/output.txt", "w") as f:')
    codegen.indent()
    codegen.writeline('f.write(str(output))')
    wrapper_code = codegen.end()

    # CLI codes
    codegen.begin()
    codegen.writeline('import fire')
    codegen.writeline('if __name__ == "__main__":')
    codegen.indent()
    codegen.writeline('fire.Fire(' + new_func_name + ')')

    # Remove the decorator from the component source
    src_lines = component_src.split('\n')
    start_line_num = 0
    for line in src_lines:
      if line.startswith('def '):
        break
      start_line_num += 1
    dedecorated_component_src = '\n'.join(src_lines[start_line_num:])

    complete_component_code = dedecorated_component_src + '\n' + wrapper_code + '\n' + codegen.end()
    return complete_component_code

  def _build_image_from_tarball(self, local_tarball_path, namespace, timeout):
    GCSHelper.upload_gcs_file(local_tarball_path, self._gcs_path)
    kaniko_spec = self._generate_kaniko_spec(namespace=namespace,
                                             arc_dockerfile_name=self._arc_dockerfile_name,
                                             gcs_path=self._gcs_path,
                                             target_image=self._target_image)
    # Run kaniko job
    logging.info('Start a kaniko job for build.')
    k8s_helper = K8sHelper()
    k8s_helper.run_job(kaniko_spec, timeout)
    logging.info('Kaniko job complete.')

    # Clean up
    GCSHelper.remove_gcs_blob(self._gcs_path)

  def build_image_from_func(self, component_func, namespace, base_image, timeout):
    """ build_image builds an image for the given python function """

    with tempfile.TemporaryDirectory() as local_build_dir:
      # Generate entrypoint and serialization python codes
      local_python_filepath = os.path.join(local_build_dir, self._arc_python_filepath)
      logging.info('Generate entrypoint and serialization codes.')
      complete_component_code = self._generate_entrypoint(component_func)
      with open(local_python_filepath, 'w') as f:
        f.write(complete_component_code)

      # Prepare build files
      logging.info('Generate build files.')
<<<<<<< HEAD
      local_tarball_path = os.path.join(local_build_dir, 'docker.tmp.tar.gz')
      docker_helper = DockerfileHelper(arc_dockerfile_name=self._arc_dockerfile_name)
      docker_helper.prepare_docker_tarball_with_py(python_filepath=local_python_filepath,
                                                   arc_python_filename=self._arc_python_filepath,
                                                   base_image=base_image,
                                                   local_tarball_path=local_tarball_path)
      self._build_image_from_tarball(local_tarball_path, namespace, timeout)
=======
      docker_helper = DockerfileHelper(arc_dockerfile_name=self._arc_dockerfile_name)
      local_tarball_file = os.path.join(local_build_dir, 'docker.tmp.tar.gz')
      docker_helper.prepare_docker_tarball_with_py(python_filepath=local_python_filepath,
                                                   arc_python_filename=self._arc_python_filepath,
                                                   base_image=base_image, local_tarball_path=local_tarball_file)
      GCSHelper.upload_gcs_file(local_tarball_file, self._gcs_path)

      kaniko_spec = self._generate_kaniko_spec(namespace=namespace,
                                               arc_dockerfile_name=self._arc_dockerfile_name,
                                               gcs_path=self._gcs_path,
                                               target_image=self._target_image)
      # Run kaniko job
      logging.info('Start a kaniko job for build.')
      k8s_helper = K8sHelper()
      k8s_helper.run_job(kaniko_spec, timeout)
      logging.info('Kaniko job complete.')
>>>>>>> 24d69cbb


  def build_image_from_dockerfile(self, dockerfile_path, timeout, namespace):
<<<<<<< HEAD
    """ build_image_from_dockerfile builds an image based on the dockerfile """
    with tempfile.TemporaryDirectory() as local_build_dir:
      # Prepare build files
      logging.info('Generate build files.')
      local_tarball_path = os.path.join(local_build_dir, 'docker.tmp.tar.gz')
      docker_helper = DockerfileHelper(arc_dockerfile_name=self._arc_dockerfile_name)
      docker_helper.prepare_docker_tarball(dockerfile_path, local_tarball_path=local_tarball_path)
      self._build_image_from_tarball(local_tarball_path, namespace, timeout)
=======
    """ build_image_from_dockerfile builds an image directly """
    with tempfile.TemporaryDirectory() as local_build_dir:
      logging.info('Generate build files.')
      docker_helper = DockerfileHelper(arc_dockerfile_name=self._arc_dockerfile_name)
      local_tarball_file = os.path.join(local_build_dir, 'docker.tmp.tar.gz')
      docker_helper.prepare_docker_tarball(dockerfile_path, local_tarball_path=local_tarball_file)
      GCSHelper.upload_gcs_file(local_tarball_file, self._gcs_path)

      kaniko_spec = self._generate_kaniko_spec(namespace=namespace, arc_dockerfile_name=self._arc_dockerfile_name,
                                             gcs_path=self._gcs_path, target_image=self._target_image)
      logging.info('Start a kaniko job for build.')
      k8s_helper = K8sHelper()
      k8s_helper.run_job(kaniko_spec, timeout)
      logging.info('Kaniko job complete.')

      # Clean up
      GCSHelper.remove_gcs_blob(self._gcs_path)

def _configure_logger(logger):
  """ _configure_logger configures the logger such that the info level logs
  go to the stdout and the error(or above) level logs go to the stderr.
  It is important for the Jupyter notebook log rendering """
  if logger.hasHandlers():
    # If the logger has handlers, it has been configured, thus return immediately.
    return
  logger.setLevel(logging.INFO)
  info_handler = logging.StreamHandler(stream=sys.stdout)
  info_handler.addFilter(lambda record: record.levelno <= logging.INFO)
  info_handler.setFormatter(logging.Formatter('%(asctime)s:%(levelname)s:%(message)s', datefmt='%Y-%m-%d %H:%M:%S'))
  error_handler = logging.StreamHandler(sys.stderr)
  error_handler.addFilter(lambda record: record.levelno > logging.INFO)
  error_handler.setFormatter(logging.Formatter('%(asctime)s:%(levelname)s:%(message)s', datefmt='%Y-%m-%d %H:%M:%S'))
  logger.addHandler(info_handler)
  logger.addHandler(error_handler)
>>>>>>> 24d69cbb

def _generate_pythonop(component_func, target_image):
  """ Generate operator for the pipeline authors
  component_meta is a dict of name, description, base_image, target_image, input_list
  The returned value is in fact a function, which should generates a container_op instance. """
  component_meta = dsl.PythonComponent.get_python_component(component_func)
  input_names = inspect.getfullargspec(component_func)[0]

  component_artifact = {}
  component_artifact['name'] = component_meta['name']
  component_artifact['description'] = component_meta['description']
  component_artifact['outputs'] = [{'name': 'output'}]
  component_artifact['inputs'] = []
  component_artifact['implementation'] = {
    'dockerContainer': {
      'image': target_image,
      'arguments': [],
      'fileOutputs': {
        'output': '/output.txt'
      }
    }
  }
  for input in input_names:
    component_artifact['inputs'].append({
      'name': input,
      'type': 'str'
    })
    component_artifact['implementation']['dockerContainer']['arguments'].append({'value': input})
  return _create_task_factory_from_component_dict(component_artifact)

def build_python_component(component_func, staging_gcs_path, target_image, build_image=True, timeout=600, namespace='kubeflow'):
  """ build_component automatically builds a container image for the component_func
  based on the base_image and pushes to the target_image.

  Args:
    component_func (python function): The python function to build components upon
    staging_gcs_path (str): GCS blob that can store temporary build files
    timeout (int): the timeout for the image build(in secs), default is 600 seconds
    namespace (str): the namespace within which to run the kubernetes kaniko job, default is "kubeflow"
    build_image (bool): whether to build the image or not. Default is True.

  Raises:
    ValueError: The function is not decorated with python_component decorator
  """
  _configure_logger(logging.getLogger())
  component_meta = dsl.PythonComponent.get_python_component(component_func)
  component_meta['inputs'] = inspect.getfullargspec(component_func)[0]

  if component_meta is None:
    raise ValueError('The function "%s" does not exist. '
                     'Did you forget @dsl.python_component decoration?' % component_func)
  logging.info('Build an image that is based on ' +
                                   component_meta['base_image'] +
                                   ' and push the image to ' +
                                   target_image)
  if build_image:
    builder = ImageBuilder(gcs_base=staging_gcs_path, target_image=target_image)
    builder.build_image_from_func(component_func, namespace=namespace,
                                  base_image=component_meta['base_image'], timeout=timeout)
    logging.info('Build component complete.')
  return _generate_pythonop(component_func, target_image)

def build_docker_image(staging_gcs_path, target_image, dockerfile_path, timeout=600, namespace='kubeflow'):
  """ build_docker_image automatically builds a container image based on the specification in the dockerfile and
  pushes to the target_image.

  Args:
    staging_gcs_path (str): GCS blob that can store temporary build files
    target_image (str): gcr path to push the final image
    dockerfile_path (str): local path to the dockerfile
    timeout (int): the timeout for the image build(in secs), default is 600 seconds
    namespace (str): the namespace within which to run the kubernetes kaniko job, default is "kubeflow"
  """
  _configure_logger(logging.getLogger())
  builder = ImageBuilder(gcs_base=staging_gcs_path, target_image=target_image)
  builder.build_image_from_dockerfile(dockerfile_path=dockerfile_path, timeout=timeout, namespace=namespace)
  logging.info('Build image complete.')<|MERGE_RESOLUTION|>--- conflicted
+++ resolved
@@ -260,7 +260,6 @@
 
       # Prepare build files
       logging.info('Generate build files.')
-<<<<<<< HEAD
       local_tarball_path = os.path.join(local_build_dir, 'docker.tmp.tar.gz')
       docker_helper = DockerfileHelper(arc_dockerfile_name=self._arc_dockerfile_name)
       docker_helper.prepare_docker_tarball_with_py(python_filepath=local_python_filepath,
@@ -268,28 +267,9 @@
                                                    base_image=base_image,
                                                    local_tarball_path=local_tarball_path)
       self._build_image_from_tarball(local_tarball_path, namespace, timeout)
-=======
-      docker_helper = DockerfileHelper(arc_dockerfile_name=self._arc_dockerfile_name)
-      local_tarball_file = os.path.join(local_build_dir, 'docker.tmp.tar.gz')
-      docker_helper.prepare_docker_tarball_with_py(python_filepath=local_python_filepath,
-                                                   arc_python_filename=self._arc_python_filepath,
-                                                   base_image=base_image, local_tarball_path=local_tarball_file)
-      GCSHelper.upload_gcs_file(local_tarball_file, self._gcs_path)
-
-      kaniko_spec = self._generate_kaniko_spec(namespace=namespace,
-                                               arc_dockerfile_name=self._arc_dockerfile_name,
-                                               gcs_path=self._gcs_path,
-                                               target_image=self._target_image)
-      # Run kaniko job
-      logging.info('Start a kaniko job for build.')
-      k8s_helper = K8sHelper()
-      k8s_helper.run_job(kaniko_spec, timeout)
-      logging.info('Kaniko job complete.')
->>>>>>> 24d69cbb
 
 
   def build_image_from_dockerfile(self, dockerfile_path, timeout, namespace):
-<<<<<<< HEAD
     """ build_image_from_dockerfile builds an image based on the dockerfile """
     with tempfile.TemporaryDirectory() as local_build_dir:
       # Prepare build files
@@ -298,24 +278,6 @@
       docker_helper = DockerfileHelper(arc_dockerfile_name=self._arc_dockerfile_name)
       docker_helper.prepare_docker_tarball(dockerfile_path, local_tarball_path=local_tarball_path)
       self._build_image_from_tarball(local_tarball_path, namespace, timeout)
-=======
-    """ build_image_from_dockerfile builds an image directly """
-    with tempfile.TemporaryDirectory() as local_build_dir:
-      logging.info('Generate build files.')
-      docker_helper = DockerfileHelper(arc_dockerfile_name=self._arc_dockerfile_name)
-      local_tarball_file = os.path.join(local_build_dir, 'docker.tmp.tar.gz')
-      docker_helper.prepare_docker_tarball(dockerfile_path, local_tarball_path=local_tarball_file)
-      GCSHelper.upload_gcs_file(local_tarball_file, self._gcs_path)
-
-      kaniko_spec = self._generate_kaniko_spec(namespace=namespace, arc_dockerfile_name=self._arc_dockerfile_name,
-                                             gcs_path=self._gcs_path, target_image=self._target_image)
-      logging.info('Start a kaniko job for build.')
-      k8s_helper = K8sHelper()
-      k8s_helper.run_job(kaniko_spec, timeout)
-      logging.info('Kaniko job complete.')
-
-      # Clean up
-      GCSHelper.remove_gcs_blob(self._gcs_path)
 
 def _configure_logger(logger):
   """ _configure_logger configures the logger such that the info level logs
@@ -333,7 +295,6 @@
   error_handler.setFormatter(logging.Formatter('%(asctime)s:%(levelname)s:%(message)s', datefmt='%Y-%m-%d %H:%M:%S'))
   logger.addHandler(info_handler)
   logger.addHandler(error_handler)
->>>>>>> 24d69cbb
 
 def _generate_pythonop(component_func, target_image):
   """ Generate operator for the pipeline authors
