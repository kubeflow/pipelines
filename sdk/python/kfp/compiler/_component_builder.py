--- conflicted
+++ resolved
@@ -135,24 +135,14 @@
     if requirement_filename is not None:
       f.write('ADD ' + requirement_filename + ' /ml/requirements.txt\n')
       if python_version is 'python3':
-<<<<<<< HEAD
-        f.write('RUN pip3 install -r /ml/' + requirement_filename + '\n')
-=======
         f.write('RUN pip3 install -r /ml/requirements.txt\n')
->>>>>>> 0283dddb
       else:
         f.write('RUN pip install -r /ml/requirements.txt\n')
     f.write('ADD ' + entrypoint_filename + ' /ml/main.py\n')
     if python_version is 'python3':
-<<<<<<< HEAD
-      f.write('ENTRYPOINT ["python3", "/ml/main.py"]')
-    else:
-      f.write('ENTRYPOINT ["python", "/ml/main.py"]')
-=======
       f.write('ENTRYPOINT ["python3", "-u", "/ml/main.py"]')
     else:
       f.write('ENTRYPOINT ["python", "-u", "/ml/main.py"]')
->>>>>>> 0283dddb
 
 class CodeGenerator(object):
   """ CodeGenerator helps to generate python codes with identation """
@@ -262,7 +252,6 @@
   complete_component_code = dedecorated_component_src + '\n' + wrapper_code + '\n' + codegen.end()
   return complete_component_code
 
-<<<<<<< HEAD
 class ComponentBuilder(object):
   """ Component Builder. """
   def __init__(self, gcs_staging, target_image):
@@ -276,39 +265,10 @@
     """ _prepare_buildfiles generates the tarball with all the build files
     Args:
       local_dir (dir): a directory that stores all the build files
-=======
-class ImageBuilder(object):
-  """ Component Builder. """
-  def __init__(self, gcs_base, target_image):
-    self._arc_docker_filename = 'dockerfile'
-    self._arc_python_filename = 'main.py'
-    self._arc_requirement_filename = 'requirements.txt'
-    self._tarball_filename = str(uuid.uuid4()) + '.tar.gz'
-    self._gcs_base = gcs_base
-    if not self._check_gcs_path(self._gcs_base):
-      raise Exception('ImageBuild __init__ failure.')
-    self._gcs_path = os.path.join(self._gcs_base, self._tarball_filename)
-    self._target_image = target_image
-
-  def _wrap_files_in_tarball(self, tarball_path, files={}):
-    """ _wrap_files_in_tarball creates a tarball for all the input files
-    with the filename configured as the key of files """
-    if not tarball_path.endswith('.tar.gz'):
-      raise ValueError('the tarball path should end with .tar.gz')
-    with tarfile.open(tarball_path, 'w:gz') as tarball:
-      for key, value in files.items():
-        tarball.add(value, arcname=key)
-
-  def _prepare_buildfiles(self, local_tarball_path, docker_filename, python_filename=None, requirement_filename=None):
-    """ _prepare_buildfiles generates the tarball with all the build files
-    Args:
-      local_tarball_path (str): generated tarball file
->>>>>>> 0283dddb
       docker_filename (str): docker filename
       python_filename (str): python filename
       requirement_filename (str): requirement filename
     """
-<<<<<<< HEAD
     dst_docker_filepath = os.path.join(local_dir, self._arc_docker_filename)
     shutil.copyfile(docker_filename, dst_docker_filepath)
     if python_filename is not None:
@@ -317,77 +277,6 @@
     if requirement_filename is not None:
       dst_requirement_filepath = os.path.join(local_dir, self._arc_requirement_filename)
       shutil.copyfile(requirement_filename, dst_requirement_filepath)
-
-=======
-    file_lists =  {self._arc_docker_filename:docker_filename}
-    if python_filename is not None:
-      file_lists[self._arc_python_filename] = python_filename
-    if requirement_filename is not None:
-      file_lists[self._arc_requirement_filename] = requirement_filename
-    self._wrap_files_in_tarball(local_tarball_path, file_lists)
-
-  def _check_gcs_path(self, gcs_path):
-    """ _check_gcs_path check both the path validity and write permissions """
-    logging.info('Checking path: {}...'.format(gcs_path))
-    if not gcs_path.startswith('gs://'):
-      logging.error('Error: {} should be a GCS path.'.format(gcs_path))
-      return False
-    return True
-
-  def _generate_kaniko_spec(self, namespace, arc_dockerfile_name, gcs_path, target_image):
-    """_generate_kaniko_yaml generates kaniko job yaml based on a template yaml """
-    content = {
-      'apiVersion': 'v1',
-      'metadata': {
-        'generateName': 'kaniko-',
-        'namespace': namespace,
-      },
-      'kind': 'Pod',
-      'spec': {
-        'restartPolicy': 'Never',
-        'containers': [{
-          'name': 'kaniko',
-          'args': ['--cache=true',
-                   '--dockerfile=' + arc_dockerfile_name,
-                   '--context=' + gcs_path,
-                   '--destination=' + target_image],
-          'image': 'gcr.io/kaniko-project/executor@sha256:78d44ec4e9cb5545d7f85c1924695c89503ded86a59f92c7ae658afa3cff5400',
-          'env': [{
-            'name': 'GOOGLE_APPLICATION_CREDENTIALS',
-            'value': '/secret/gcp-credentials/user-gcp-sa.json'
-          }],
-          'volumeMounts': [{
-            'mountPath': '/secret/gcp-credentials',
-            'name': 'gcp-credentials',
-          }],
-        }],
-        'volumes': [{
-          'name': 'gcp-credentials',
-          'secret': {
-            'secretName': 'user-gcp-sa',
-          },
-        }],
-        'serviceAccountName': 'default'}
-    }
-    return content
-
-  def _build_image(self, local_tarball_path, namespace, timeout):
-    from ._gcs_helper import GCSHelper
-    GCSHelper.upload_gcs_file(local_tarball_path, self._gcs_path)
-    kaniko_spec = self._generate_kaniko_spec(namespace=namespace,
-                                             arc_dockerfile_name=self._arc_docker_filename,
-                                             gcs_path=self._gcs_path,
-                                             target_image=self._target_image)
-    # Run kaniko job
-    logging.info('Start a kaniko job for build.')
-    from ._k8s_helper import K8sHelper
-    k8s_helper = K8sHelper()
-    k8s_helper.run_job(kaniko_spec, timeout)
-    logging.info('Kaniko job complete.')
-
-    # Clean up
-    GCSHelper.remove_gcs_blob(self._gcs_path)
->>>>>>> 0283dddb
 
   def build_image_from_func(self, component_func, namespace, base_image, timeout, dependency, python_version='python3'):
     """ build_image builds an image for the given python function
@@ -413,27 +302,13 @@
 
       # Prepare build files
       logging.info('Generate build files.')
-<<<<<<< HEAD
       self._container_builder.build(local_build_dir, self._arc_docker_filename, timeout, namespace)
-=======
-      local_tarball_path = os.path.join(local_build_dir, 'docker.tmp.tar.gz')
-      self._prepare_buildfiles(local_tarball_path, local_docker_filepath, local_python_filepath, local_requirement_filepath)
-      self._build_image(local_tarball_path, namespace, timeout)
->>>>>>> 0283dddb
 
   def build_image_from_dockerfile(self, docker_filename, timeout, namespace):
     """ build_image_from_dockerfile builds an image based on the dockerfile """
     with tempfile.TemporaryDirectory() as local_build_dir:
-<<<<<<< HEAD
       self._prepare_files(local_build_dir, docker_filename)
       self._container_builder.build(local_build_dir, self._arc_docker_filename, timeout, namespace)
-=======
-      # Prepare build files
-      logging.info('Generate build files.')
-      local_tarball_path = os.path.join(local_build_dir, 'docker.tmp.tar.gz')
-      self._prepare_buildfiles(local_tarball_path, docker_filename=docker_filename)
-      self._build_image(local_tarball_path, namespace, timeout)
->>>>>>> 0283dddb
 
 def _configure_logger(logger):
   """ _configure_logger configures the logger such that the info level logs
@@ -554,10 +429,6 @@
     namespace (str): the namespace within which to run the kubernetes kaniko job, default is "kubeflow"
   """
   _configure_logger(logging.getLogger())
-<<<<<<< HEAD
   builder = ComponentBuilder(gcs_staging=staging_gcs_path, target_image=target_image)
-=======
-  builder = ImageBuilder(gcs_base=staging_gcs_path, target_image=target_image)
->>>>>>> 0283dddb
   builder.build_image_from_dockerfile(docker_filename=dockerfile_path, timeout=timeout, namespace=namespace)
   logging.info('Build image complete.')