# Copyright 2018 Google LLC
#
# Licensed under the Apache License, Version 2.0 (the "License");
# you may not use this file except in compliance with the License.
# You may obtain a copy of the License at
#
#      http://www.apache.org/licenses/LICENSE-2.0
#
# Unless required by applicable law or agreed to in writing, software
# distributed under the License is distributed on an "AS IS" BASIS,
# WITHOUT WARRANTIES OR CONDITIONS OF ANY KIND, either express or implied.
# See the License for the specific language governing permissions and
# limitations under the License.

import tarfile
import uuid
import os
import inspect
import re
import tempfile
import logging
from collections import OrderedDict
import sys
from google.cloud import storage
from pathlib import PurePath, Path
from .. import dsl
from ..components._components import _create_task_factory_from_component_dict
from ._k8s_helper import K8sHelper

class GCSHelper(object):
  """ GCSHelper manages the connection with the GCS storage """

  @staticmethod
  def upload_gcs_file(local_path, gcs_path):
    pure_path = PurePath(gcs_path)
    gcs_bucket = pure_path.parts[1]
    gcs_blob = '/'.join(pure_path.parts[2:])
    client = storage.Client()
    bucket = client.get_bucket(gcs_bucket)
    blob = bucket.blob(gcs_blob)
    blob.upload_from_filename(local_path)

  @staticmethod
  def remove_gcs_blob(gcs_path):
    pure_path = PurePath(gcs_path)
    gcs_bucket = pure_path.parts[1]
    gcs_blob = '/'.join(pure_path.parts[2:])
    client = storage.Client()
    bucket = client.get_bucket(gcs_bucket)
    blob = bucket.blob(gcs_blob)
    blob.delete()

  @staticmethod
  def download_gcs_blob(local_path, gcs_path):
    pure_path = PurePath(gcs_path)
    gcs_bucket = pure_path.parts[1]
    gcs_blob = '/'.join(pure_path.parts[2:])
    client = storage.Client()
    bucket = client.get_bucket(gcs_bucket)
    blob = bucket.blob(gcs_blob)
    blob.download_to_filename(local_path)

class VersionedDependency(object):
  """ DependencyVersion specifies the versions """
  def __init__(self, name, version=None, min_version=None, max_version=None):
    """ if version is specified, no need for min_version or max_version;
     if both are specified, version is adopted """
    self._name = name
    if version is not None:
      self._min_version = version
      self._max_version = version
    else:
      self._min_version = min_version
      self._max_version = max_version

  @property
  def name(self):
    return self._name

  @property
  def min_version(self):
    return self._min_version

  @min_version.setter
  def min_version(self, min_version):
    self._min_version = min_version

  def has_min_version(self):
    return self._min_version != None

  @property
  def max_version(self):
    return self._max_version

  @max_version.setter
  def max_version(self, max_version):
    self._max_version = max_version

  def has_max_version(self):
    return self._max_version != None

  def has_versions(self):
    return (self.has_min_version()) or (self.has_max_version())


class DependencyHelper(object):
  """ DependencyHelper manages software dependency information """
  def __init__(self):
    self._PYTHON_PACKAGE = 'PYTHON_PACKAGE'
    self._dependency = {self._PYTHON_PACKAGE:OrderedDict()}

  @property
  def python_packages(self):
    return self._dependency[self._PYTHON_PACKAGE]

  def add_python_package(self, dependency, override=True):
    """ add_single_python_package adds a dependency for the python package

    Args:
      name: package name
      version: it could be a specific version(1.10.0), or a range(>=1.0,<=2.0)
        if not specified, the default is resolved automatically by the pip system.
      override: whether to override the version if already existing in the dependency.
    """
    if dependency.name in self.python_packages and not override:
      return
    self.python_packages[dependency.name] = dependency

  def generate_pip_requirements(self, target_file):
    """ write the python packages to a requirement file
    the generated file follows the order of which the packages are added """
    with open(target_file, 'w') as f:
      for name, version in self.python_packages.items():
        version_str = ''
        if version.has_min_version():
          version_str += ' >= ' + version.min_version + ','
        if version.has_max_version():
          version_str += ' <= ' + version.max_version + ','
        f.write(name + version_str.rstrip(',') + '\n')

class DockerfileHelper(object):
  """ Dockerfile Helper generates a tarball with dockerfile, ready for docker build
      arc_dockerfile_name: dockerfile filename that is stored in the tarball """

  def __init__(self, arc_dockerfile_name):
    self._arc_dockerfile_name = arc_dockerfile_name
    self._ARC_REQUIREMENT_FILE = 'requirements.txt'

  def _generate_pip_requirement(self, dependency, requirement_filepath):
    dependency_helper = DependencyHelper()
    for version in dependency:
      dependency_helper.add_python_package(version)
    dependency_helper.generate_pip_requirements(requirement_filepath)

  def _generate_dockerfile_with_py(self, target_file, base_image, python_filepath, has_requirement_file):
    """ _generate_docker_file generates a simple dockerfile with the python path """
    with open(target_file, 'w') as f:
      f.write('FROM ' + base_image + '\n')
      f.write('RUN apt-get update -y && apt-get install --no-install-recommends -y -q python3 python3-pip python3-setuptools\n')
      f.write('RUN pip3 install fire\n')
      if has_requirement_file:
        f.write('RUN pip3 install -r ' + self._ARC_REQUIREMENT_FILE + '\n')
      f.write('ADD ' + python_filepath + " /ml/" + '\n')
      f.write('ENTRYPOINT ["python3", "/ml/' + python_filepath + '"]')

  def _wrap_files_in_tarball(self, tarball_path, files={}):
    """ _wrap_files_in_tarball creates a tarball for all the input files
    with the filename configured as the key of files """
    if not tarball_path.endswith('.tar.gz'):
      raise ValueError('the tarball path should end with .tar.gz')
    with tarfile.open(tarball_path, 'w:gz') as tarball:
      for key, value in files.items():
        tarball.add(value, arcname=key)

  def prepare_docker_tarball_with_py(self, arc_python_filename, python_filepath, base_image, local_tarball_path, dependency=None):
    """ prepare_docker_tarball is the API to generate dockerfile and prepare the tarball with python scripts """
    with tempfile.TemporaryDirectory() as local_build_dir:
      has_requirement_file = False
      local_requirement_path = os.path.join(local_build_dir, self._ARC_REQUIREMENT_FILE)
      if dependency is not None and len(dependency) != 0:
        self._generate_pip_requirement(dependency, local_requirement_path)
        has_requirement_file = True
      local_dockerfile_path = os.path.join(local_build_dir, self._arc_dockerfile_name)
      self._generate_dockerfile_with_py(local_dockerfile_path, base_image, arc_python_filename, has_requirement_file)
      file_lists =  {self._arc_dockerfile_name:local_dockerfile_path,
                     arc_python_filename:python_filepath}
      if has_requirement_file:
        file_lists[self._ARC_REQUIREMENT_FILE] = local_requirement_path
      self._wrap_files_in_tarball(local_tarball_path, file_lists)

  def prepare_docker_tarball(self, dockerfile_path, local_tarball_path):
    """ prepare_docker_tarball is the API to prepare a tarball with the dockerfile """
    self._wrap_files_in_tarball(local_tarball_path, {self._arc_dockerfile_name:dockerfile_path})

class CodeGenerator(object):
  """ CodeGenerator helps to generate python codes with identation """
  def __init__(self, indentation='\t'):
    self._indentation = indentation
    self._code = []
    self._level = 0

  def begin(self):
    self._code = []
    self._level = 0

  def indent(self):
    self._level += 1

  def dedent(self):
    if self._level == 0:
      raise Exception('CodeGenerator dedent error')
    self._level -= 1

  def writeline(self, line):
    self._code.append(self._indentation * self._level + line)

  def end(self):
    line_sep = '\n'
    return line_sep.join(self._code) + line_sep

class ImageBuilder(object):
  """ Component Builder. """
  def __init__(self, gcs_base, target_image):
    self._arc_dockerfile_name = 'dockerfile'
    self._arc_python_filepath = 'main.py'
    self._tarball_name = str(uuid.uuid4()) + '.tar.gz'
    self._gcs_base = gcs_base
    if not self._check_gcs_path(self._gcs_base):
      raise Exception('ImageBuild __init__ failure.')
    self._gcs_path = os.path.join(self._gcs_base, self._tarball_name)
    self._target_image = target_image

  def _check_gcs_path(self, gcs_path):
    """ _check_gcs_path check both the path validity and write permissions """
    logging.info('Checking path: {}...'.format(gcs_path))
    if not gcs_path.startswith('gs://'):
      logging.error('Error: {} should be a GCS path.'.format(gcs_path))
      return False
    return True

  def _generate_kaniko_spec(self, namespace, arc_dockerfile_name, gcs_path, target_image):
    """_generate_kaniko_yaml generates kaniko job yaml based on a template yaml """
    content = {'apiVersion': 'v1',
               'metadata': {
                 'generateName': 'kaniko-',
                 'namespace': 'default'},
               'kind': 'Pod',
               'spec': {
                 'restartPolicy': 'Never',
                 'containers': [
                   {'name': 'kaniko',
                    'args': ['--cache=true'],
                    'image': 'gcr.io/kaniko-project/executor:v0.5.0'}],
                 'serviceAccountName': 'default'}}

    content['metadata']['namespace'] = namespace
    args = content['spec']['containers'][0]['args']
    args.append('--dockerfile=' + arc_dockerfile_name)
    args.append('--context=' + gcs_path)
    args.append('--destination=' + target_image)
    return content

  #TODO: currently it supports single output, future support for multiple return values
  def _generate_entrypoint(self, component_func):
    fullargspec = inspect.getfullargspec(component_func)
    annotations = fullargspec[6]
    input_args = fullargspec[0]
    inputs = {}
    for key, value in annotations.items():
      if key != 'return':
        inputs[key] = value
    if len(input_args) != len(inputs):
      raise Exception('Some input arguments do not contain annotations.')
    if 'return' in  annotations and annotations['return'] not in [int, float, str, bool]:
      raise Exception('Output type not supported and supported types are [int, float, str, bool]')
    # inputs is a dictionary with key of argument name and value of type class
    # output is a type class, e.g. str and int.

    # Follow the same indentation with the component source codes.
    component_src = inspect.getsource(component_func)
    match = re.search('\n([ \t]+)[\w]+', component_src)
    indentation = match.group(1) if match else '\t'
    codegen = CodeGenerator(indentation=indentation)

    # Function signature
    new_func_name = 'wrapper_' + component_func.__name__
    codegen.begin()
    func_signature = 'def ' + new_func_name + '('
    for input_arg in input_args:
      func_signature += input_arg + ','
    if len(input_args) > 0:
      func_signature = func_signature[:-1]
    func_signature += '):'
    codegen.writeline(func_signature)

    # Call user function
    codegen.indent()
    call_component_func = 'output = ' + component_func.__name__ + '('
    for input_arg in input_args:
      call_component_func += inputs[input_arg].__name__ + '(' + input_arg + '),'
    call_component_func = call_component_func.rstrip(',')
    call_component_func += ')'
    codegen.writeline(call_component_func)

    # Serialize output
    codegen.writeline('with open("/output.txt", "w") as f:')
    codegen.indent()
    codegen.writeline('f.write(str(output))')
    wrapper_code = codegen.end()

    # CLI codes
    codegen.begin()
    codegen.writeline('import fire')
    codegen.writeline('if __name__ == "__main__":')
    codegen.indent()
    codegen.writeline('fire.Fire(' + new_func_name + ')')

    # Remove the decorator from the component source
    src_lines = component_src.split('\n')
    start_line_num = 0
    for line in src_lines:
      if line.startswith('def '):
        break
      start_line_num += 1
    dedecorated_component_src = '\n'.join(src_lines[start_line_num:])

    complete_component_code = dedecorated_component_src + '\n' + wrapper_code + '\n' + codegen.end()
    return complete_component_code

  def build_image_from_func(self, component_func, namespace, base_image, timeout, dependency):
    """ build_image builds an image for the given python function"""

    # Generate entrypoint and serialization python codes
    with tempfile.TemporaryDirectory() as local_build_dir:
      local_python_filepath = os.path.join(local_build_dir, self._arc_python_filepath)
      logging.info('Generate entrypoint and serialization codes.')
      complete_component_code = self._generate_entrypoint(component_func)
      with open(local_python_filepath, 'w') as f:
        f.write(complete_component_code)

      # Prepare build files
      logging.info('Generate build files.')
      docker_helper = DockerfileHelper(arc_dockerfile_name=self._arc_dockerfile_name)
      local_tarball_file = os.path.join(local_build_dir, 'docker.tmp.tar.gz')
      docker_helper.prepare_docker_tarball_with_py(python_filepath=local_python_filepath,
                                                   arc_python_filename=self._arc_python_filepath,
                                                   base_image=base_image, local_tarball_path=local_tarball_file,  
                                                   dependency=dependency)
      GCSHelper.upload_gcs_file(local_tarball_file, self._gcs_path)

      kaniko_spec = self._generate_kaniko_spec(namespace=namespace,
                                               arc_dockerfile_name=self._arc_dockerfile_name,
                                               gcs_path=self._gcs_path,
                                               target_image=self._target_image)
      # Run kaniko job
      logging.info('Start a kaniko job for build.')
      k8s_helper = K8sHelper()
      k8s_helper.run_job(kaniko_spec, timeout)
      logging.info('Kaniko job complete.')

      # Clean up
      GCSHelper.remove_gcs_blob(self._gcs_path)

  def build_image_from_dockerfile(self, dockerfile_path, timeout, namespace):
    """ build_image_from_dockerfile builds an image directly """
    with tempfile.TemporaryDirectory() as local_build_dir:
      logging.info('Generate build files.')
      docker_helper = DockerfileHelper(arc_dockerfile_name=self._arc_dockerfile_name)
      local_tarball_file = os.path.join(local_build_dir, 'docker.tmp.tar.gz')
      docker_helper.prepare_docker_tarball(dockerfile_path, local_tarball_path=local_tarball_file)
      GCSHelper.upload_gcs_file(local_tarball_file, self._gcs_path)

      kaniko_spec = self._generate_kaniko_spec(namespace=namespace, arc_dockerfile_name=self._arc_dockerfile_name,
                                             gcs_path=self._gcs_path, target_image=self._target_image)
      logging.info('Start a kaniko job for build.')
      k8s_helper = K8sHelper()
      k8s_helper.run_job(kaniko_spec, timeout)
      logging.info('Kaniko job complete.')

      # Clean up
      GCSHelper.remove_gcs_blob(self._gcs_path)

def _configure_logger(logger):
  """ _configure_logger configures the logger such that the info level logs
  go to the stdout and the error(or above) level logs go to the stderr.
  It is important for the Jupyter notebook log rendering """
  if logger.hasHandlers():
    # If the logger has handlers, it has been configured, thus return immediately.
    return
  logger.setLevel(logging.INFO)
  info_handler = logging.StreamHandler(stream=sys.stdout)
  info_handler.addFilter(lambda record: record.levelno <= logging.INFO)
  info_handler.setFormatter(logging.Formatter('%(asctime)s:%(levelname)s:%(message)s', datefmt='%Y-%m-%d %H:%M:%S'))
  error_handler = logging.StreamHandler(sys.stderr)
  error_handler.addFilter(lambda record: record.levelno > logging.INFO)
  error_handler.setFormatter(logging.Formatter('%(asctime)s:%(levelname)s:%(message)s', datefmt='%Y-%m-%d %H:%M:%S'))
  logger.addHandler(info_handler)
  logger.addHandler(error_handler)

def _generate_pythonop(component_func, target_image, target_component_file=None):
  """ Generate operator for the pipeline authors
  The returned value is in fact a function, which should generates a container_op instance. """

  from ..components._python_op import _python_function_name_to_component_name

  #Component name and description are derived from the function's name and docstribng, but can be overridden by @python_component function decorator
  #The decorator can set the _component_human_name and _component_description attributes. getattr is needed to prevent error when these attributes do not exist.
  component_name = getattr(component_func, '_component_human_name', None) or _python_function_name_to_component_name(component_func.__name__)
  component_description = getattr(component_func, '_component_description', None) or (component_func.__doc__.strip() if component_func.__doc__ else None)

  input_names = inspect.getfullargspec(component_func)[0]

  component_artifact = {}
  component_artifact['name'] = component_name
  component_artifact['description'] = component_description
  component_artifact['outputs'] = [{'name': 'output'}]
  component_artifact['inputs'] = []
  component_artifact['implementation'] = {
    'dockerContainer': {
      'image': target_image,
      'arguments': [],
      'fileOutputs': {
        'output': '/output.txt'
      }
    }
  }
  for input in input_names:
    component_artifact['inputs'].append({
      'name': input,
      'type': 'str'
    })
    component_artifact['implementation']['dockerContainer']['arguments'].append({'value': input})
  
  target_component_file = target_component_file or getattr(component_func, '_component_target_component_file', None)
  if target_component_file:
    from ..components._yaml_utils import dump_yaml
    component_text = dump_yaml(component_artifact)
    Path(target_component_file).write_text(component_text)

  return _create_task_factory_from_component_dict(component_artifact)

<<<<<<< HEAD
def build_python_component(component_func, staging_gcs_path, target_image, build_image=True, timeout=600, namespace='kubeflow', dependency=[]):
=======
def build_python_component(component_func, target_image, base_image=None, staging_gcs_path=None, build_image=True, timeout=600, namespace='kubeflow', target_component_file=None):
>>>>>>> 6a37388a
  """ build_component automatically builds a container image for the component_func
  based on the base_image and pushes to the target_image.

  Args:
    component_func (python function): The python function to build components upon
    base_image (str): Docker image to use as a base image
    target_image (str): Full URI to push the target image
    staging_gcs_path (str): GCS blob that can store temporary build files
    target_image (str): target image path
    build_image (bool): whether to build the image or not. Default is True.
    timeout (int): the timeout for the image build(in secs), default is 600 seconds
    namespace (str): the namespace within which to run the kubernetes kaniko job, default is "kubeflow"
    dependency (list): a list of VersionedDependency, which includes the package name and versions, default is empty

  Raises:
    ValueError: The function is not decorated with python_component decorator
  """

  _configure_logger(logging.getLogger())

  if component_func is None:
    raise ValueError('component_func must not be None')
  if target_image is None:
    raise ValueError('target_image must not be None')

  if build_image:
    if staging_gcs_path is None:
      raise ValueError('staging_gcs_path must not be None')

    if base_image is None:
      base_image = getattr(component_func, '_component_base_image', None)
    if base_image is None:
      raise ValueError('base_image must not be None')

    logging.info('Build an image that is based on ' +
                                   base_image +
                                   ' and push the image to ' +
                                   target_image)
    builder = ImageBuilder(gcs_base=staging_gcs_path, target_image=target_image)
    builder.build_image_from_func(component_func, namespace=namespace,
<<<<<<< HEAD
                                  base_image=component_meta['base_image'], timeout=timeout, dependency=dependency)
=======
                                  base_image=base_image, timeout=timeout)
>>>>>>> 6a37388a
    logging.info('Build component complete.')
  return _generate_pythonop(component_func, target_image, target_component_file)

def build_docker_image(staging_gcs_path, target_image, dockerfile_path, timeout=600, namespace='kubeflow'):
  """ build_docker_image automatically builds a container image based on the specification in the dockerfile and
  pushes to the target_image.

  Args:
    staging_gcs_path (str): GCS blob that can store temporary build files
    target_image (str): gcr path to push the final image
    dockerfile_path (str): local path to the dockerfile
    timeout (int): the timeout for the image build(in secs), default is 600 seconds
    namespace (str): the namespace within which to run the kubernetes kaniko job, default is "kubeflow"
  """
  _configure_logger(logging.getLogger())
  builder = ImageBuilder(gcs_base=staging_gcs_path, target_image=target_image)
  builder.build_image_from_dockerfile(dockerfile_path=dockerfile_path, timeout=timeout, namespace=namespace)
  logging.info('Build image complete.')<|MERGE_RESOLUTION|>--- conflicted
+++ resolved
@@ -439,11 +439,7 @@
 
   return _create_task_factory_from_component_dict(component_artifact)
 
-<<<<<<< HEAD
-def build_python_component(component_func, staging_gcs_path, target_image, build_image=True, timeout=600, namespace='kubeflow', dependency=[]):
-=======
-def build_python_component(component_func, target_image, base_image=None, staging_gcs_path=None, build_image=True, timeout=600, namespace='kubeflow', target_component_file=None):
->>>>>>> 6a37388a
+def build_python_component(component_func, target_image, base_image=None, dependency=[], staging_gcs_path=None, build_image=True, timeout=600, namespace='kubeflow', target_component_file=None):
   """ build_component automatically builds a container image for the component_func
   based on the base_image and pushes to the target_image.
 
@@ -484,11 +480,7 @@
                                    target_image)
     builder = ImageBuilder(gcs_base=staging_gcs_path, target_image=target_image)
     builder.build_image_from_func(component_func, namespace=namespace,
-<<<<<<< HEAD
-                                  base_image=component_meta['base_image'], timeout=timeout, dependency=dependency)
-=======
-                                  base_image=base_image, timeout=timeout)
->>>>>>> 6a37388a
+                                  base_image=base_image, timeout=timeout, dependency=dependency)
     logging.info('Build component complete.')
   return _generate_pythonop(component_func, target_image, target_component_file)
 
