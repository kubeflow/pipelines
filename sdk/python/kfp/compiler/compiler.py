# Copyright 2018-2019 The Kubeflow Authors
#
# Licensed under the Apache License, Version 2.0 (the "License");
# you may not use this file except in compliance with the License.
# You may obtain a copy of the License at
#
#      http://www.apache.org/licenses/LICENSE-2.0
#
# Unless required by applicable law or agreed to in writing, software
# distributed under the License is distributed on an "AS IS" BASIS,
# WITHOUT WARRANTIES OR CONDITIONS OF ANY KIND, either express or implied.
# See the License for the specific language governing permissions and
# limitations under the License.
import datetime
import json
from collections import defaultdict, OrderedDict
from deprecated import deprecated
import inspect
import re
import tarfile
import uuid
import warnings
import zipfile
from typing import Callable, Set, List, Text, Dict, Tuple, Any, Union, Optional

import kfp
from kfp.dsl import _for_loop
from kfp.compiler import _data_passing_rewriter, v2_compat

from kfp import dsl
from kfp.compiler._k8s_helper import convert_k8s_obj_to_json, sanitize_k8s_name
from kfp.compiler._op_to_template import _op_to_template, _process_obj
from kfp.compiler._default_transformers import add_pod_env, add_pod_labels

from kfp.components.structures import InputSpec
from kfp.components._yaml_utils import dump_yaml
from kfp.dsl._metadata import _extract_pipeline_metadata
from kfp.dsl._ops_group import OpsGroup
from kfp.dsl._pipeline_param import extract_pipelineparams_from_any, PipelineParam

_SDK_VERSION_LABEL = 'pipelines.kubeflow.org/kfp_sdk_version'
_SDK_ENV_LABEL = 'pipelines.kubeflow.org/pipeline-sdk-type'
_SDK_ENV_DEFAULT = 'kfp'


class Compiler(object):
    """DSL Compiler that compiles pipeline functions into workflow yaml.

    Example:
      How to use the compiler to construct workflow yaml::

        @dsl.pipeline(
          name='name',
          description='description'
        )
        def my_pipeline(a: int = 1, b: str = "default value"):
          ...

        Compiler().compile(my_pipeline, 'path/to/workflow.yaml')
    """

    def __init__(self,
                 mode: dsl.PipelineExecutionMode = kfp.dsl.PipelineExecutionMode
                 .V1_LEGACY,
                 launcher_image: Optional[str] = None):
        """Creates a KFP compiler for compiling pipeline functions for
        execution.

        Args:
          mode: The pipeline execution mode to use, defaults to kfp.dsl.PipelineExecutionMode.V1_LEGACY.
          launcher_image: Configurable image for KFP launcher to use. Only applies
            when `mode == dsl.PipelineExecutionMode.V2_COMPATIBLE`. Should only be
            needed for tests or custom deployments right now.
        """
        if mode == dsl.PipelineExecutionMode.V2_ENGINE:
            raise ValueError('V2_ENGINE execution mode is not supported yet.')

        if mode == dsl.PipelineExecutionMode.V2_COMPATIBLE:
            warnings.warn('V2_COMPATIBLE execution mode is at Beta quality.'
                          ' Some pipeline features may not work as expected.')
        self._mode = mode
        self._launcher_image = launcher_image
        self._pipeline_name_param: Optional[dsl.PipelineParam] = None
        self._pipeline_root_param: Optional[dsl.PipelineParam] = None

    def _get_groups_for_ops(self, root_group):
        """Helper function to get belonging groups for each op.

        Each pipeline has a root group. Each group has a list of operators (leaf) and groups.
        This function traverse the tree and get all ancestor groups for all operators.

        Returns:
          A dict. Key is the operator's name. Value is a list of ancestor groups including the
                  op itself. The list of a given operator is sorted in a way that the farthest
                  group is the first and operator itself is the last.
        """

        def _get_op_groups_helper(current_groups, ops_to_groups):
            root_group = current_groups[-1]
            for g in root_group.groups:
                # Add recursive opsgroup in the ops_to_groups
                # such that the i/o dependency can be propagated to the ancester opsgroups
                if g.recursive_ref:
                    ops_to_groups[g.name] = [x.name for x in current_groups
                                            ] + [g.name]
                    continue
                current_groups.append(g)
                _get_op_groups_helper(current_groups, ops_to_groups)
                del current_groups[-1]
            for op in root_group.ops:
                ops_to_groups[op.name] = [x.name for x in current_groups
                                         ] + [op.name]

        ops_to_groups = {}
        current_groups = [root_group]
        _get_op_groups_helper(current_groups, ops_to_groups)
        return ops_to_groups

    #TODO: combine with the _get_groups_for_ops
    def _get_groups_for_opsgroups(self, root_group):
        """Helper function to get belonging groups for each opsgroup.

        Each pipeline has a root group. Each group has a list of operators (leaf) and groups.
        This function traverse the tree and get all ancestor groups for all opsgroups.

        Returns:
          A dict. Key is the opsgroup's name. Value is a list of ancestor groups including the
                  opsgroup itself. The list of a given opsgroup is sorted in a way that the farthest
                  group is the first and opsgroup itself is the last.
        """

        def _get_opsgroup_groups_helper(current_groups, opsgroups_to_groups):
            root_group = current_groups[-1]
            for g in root_group.groups:
                # Add recursive opsgroup in the ops_to_groups
                # such that the i/o dependency can be propagated to the ancester opsgroups
                if g.recursive_ref:
                    continue
                opsgroups_to_groups[g.name] = [x.name for x in current_groups
                                              ] + [g.name]
                current_groups.append(g)
                _get_opsgroup_groups_helper(current_groups, opsgroups_to_groups)
                del current_groups[-1]

        opsgroups_to_groups = {}
        current_groups = [root_group]
        _get_opsgroup_groups_helper(current_groups, opsgroups_to_groups)
        return opsgroups_to_groups

    def _get_groups(self, root_group):
        """Helper function to get all groups (not including ops) in a
        pipeline."""

        def _get_groups_helper(group):
            groups = {group.name: group}
            for g in group.groups:
                # Skip the recursive opsgroup because no templates
                # need to be generated for the recursive opsgroups.
                if not g.recursive_ref:
                    groups.update(_get_groups_helper(g))
            return groups

        return _get_groups_helper(root_group)

    def _get_uncommon_ancestors(self, op_groups, opsgroup_groups, op1, op2):
        """Helper function to get unique ancestors between two ops.

        For example, op1's ancestor groups are [root, G1, G2, G3, op1],
        op2's ancestor groups are [root, G1, G4, op2], then it returns a
        tuple ([G2, G3, op1], [G4, op2]).
        """
        #TODO: extract a function for the following two code module
        if op1.name in op_groups:
            op1_groups = op_groups[op1.name]
        elif op1.name in opsgroup_groups:
            op1_groups = opsgroup_groups[op1.name]
        else:
            raise ValueError(op1.name + ' does not exist.')

        if op2.name in op_groups:
            op2_groups = op_groups[op2.name]
        elif op2.name in opsgroup_groups:
            op2_groups = opsgroup_groups[op2.name]
        else:
            raise ValueError(op2.name + ' does not exist.')

        both_groups = [op1_groups, op2_groups]
        common_groups_len = sum(
            1 for x in zip(*both_groups) if x == (x[0],) * len(x))
        group1 = op1_groups[common_groups_len:]
        group2 = op2_groups[common_groups_len:]
        return (group1, group2)

    def _get_condition_params_for_ops(self, root_group):
        """Get parameters referenced in conditions of ops."""
        conditions = defaultdict(set)

        def _get_condition_params_for_ops_helper(group,
                                                 current_conditions_params):
            new_current_conditions_params = current_conditions_params
            if group.type == 'condition':
                new_current_conditions_params = list(current_conditions_params)
                if isinstance(group.condition.operand1, dsl.PipelineParam):
                    new_current_conditions_params.append(
                        group.condition.operand1)
                if isinstance(group.condition.operand2, dsl.PipelineParam):
                    new_current_conditions_params.append(
                        group.condition.operand2)
            for op in group.ops:
                for param in new_current_conditions_params:
                    conditions[op.name].add(param)
            for g in group.groups:
                # If the subgroup is a recursive opsgroup, propagate the pipelineparams
                # in the condition expression, similar to the ops.
                if g.recursive_ref:
                    for param in new_current_conditions_params:
                        conditions[g.name].add(param)
                else:
                    _get_condition_params_for_ops_helper(
                        g, new_current_conditions_params)

        _get_condition_params_for_ops_helper(root_group, [])
        return conditions

    def _get_next_group_or_op(cls, to_visit: List, already_visited: Set):
        """Get next group or op to visit."""
        if len(to_visit) == 0:
            return None
        next = to_visit.pop(0)
        while next in already_visited:
            next = to_visit.pop(0)
        already_visited.add(next)
        return next

    def _get_for_loop_ops(self, new_root) -> Dict[Text, dsl.ParallelFor]:
        to_visit = self._get_all_subgroups_and_ops(new_root)
        op_name_to_op = {}
        already_visited = set()

        while len(to_visit):
            next_op = self._get_next_group_or_op(to_visit, already_visited)
            if next_op is None:
                break
            to_visit.extend(self._get_all_subgroups_and_ops(next_op))
            if isinstance(next_op, dsl.ParallelFor):
                op_name_to_op[next_op.name] = next_op

        return op_name_to_op

    def _get_all_subgroups_and_ops(self, op):
        """Get all ops and groups contained within this group."""
        subgroups = []
        if hasattr(op, 'ops'):
            subgroups.extend(op.ops)
        if hasattr(op, 'groups'):
            subgroups.extend(op.groups)
        return subgroups

    def _get_inputs_outputs(
        self,
        pipeline,
        root_group,
        op_groups,
        opsgroup_groups,
        condition_params,
        op_name_to_for_loop_op: Dict[Text, dsl.ParallelFor],
    ):
        """Get inputs and outputs of each group and op.

        Returns:
          A tuple (inputs, outputs).
          inputs and outputs are dicts with key being the group/op names and values being list of
          tuples (param_name, producing_op_name). producing_op_name is the name of the op that
          produces the param. If the param is a pipeline param (no producer op), then
          producing_op_name is None.
        """
        inputs = defaultdict(set)
        outputs = defaultdict(set)

        for op in pipeline.ops.values():
            # op's inputs and all params used in conditions for that op are both considered.
            for param in op.inputs + list(condition_params[op.name]):
                # if the value is already provided (immediate value), then no need to expose
                # it as input for its parent groups.
                if param.value:
                    continue
                if param.op_name:
                    upstream_op = pipeline.ops[param.op_name]
                    upstream_groups, downstream_groups = \
                      self._get_uncommon_ancestors(op_groups, opsgroup_groups, upstream_op, op)
                    for i, group_name in enumerate(downstream_groups):
                        if i == 0:
                            # If it is the first uncommon downstream group, then the input comes from
                            # the first uncommon upstream group.
                            inputs[group_name].add(
                                (param.full_name, upstream_groups[0]))
                        else:
                            # If not the first downstream group, then the input is passed down from
                            # its ancestor groups so the upstream group is None.
                            inputs[group_name].add((param.full_name, None))
                    for i, group_name in enumerate(upstream_groups):
                        if i == len(upstream_groups) - 1:
                            # If last upstream group, it is an operator and output comes from container.
                            outputs[group_name].add((param.full_name, None))
                        else:
                            # If not last upstream group, output value comes from one of its child.
                            outputs[group_name].add(
                                (param.full_name, upstream_groups[i + 1]))
                else:
                    if not op.is_exit_handler:
                        for group_name in op_groups[op.name][::-1]:
                            # if group is for loop group and param is that loop's param, then the param
                            # is created by that for loop ops_group and it shouldn't be an input to
                            # any of its parent groups.
                            inputs[group_name].add((param.full_name, None))
                            if group_name in op_name_to_for_loop_op:
                                # for example:
                                #   loop_group.loop_args.name = 'loop-item-param-99ca152e'
                                #   param.name =                'loop-item-param-99ca152e--a'
                                loop_group = op_name_to_for_loop_op[group_name]
                                if loop_group.loop_args.name in param.name:
                                    break

        # Generate the input/output for recursive opsgroups
        # It propagates the recursive opsgroups IO to their ancester opsgroups
        def _get_inputs_outputs_recursive_opsgroup(group):
            #TODO: refactor the following codes with the above
            if group.recursive_ref:
                params = [(param, False) for param in group.inputs]
                params.extend([(param, True)
                               for param in list(condition_params[group.name])])
                for param, is_condition_param in params:
                    if param.value:
                        continue
                    full_name = param.full_name
                    if param.op_name:
                        upstream_op = pipeline.ops[param.op_name]
                        upstream_groups, downstream_groups = \
                          self._get_uncommon_ancestors(op_groups, opsgroup_groups, upstream_op, group)
                        for i, g in enumerate(downstream_groups):
                            if i == 0:
                                inputs[g].add((full_name, upstream_groups[0]))
                            # There is no need to pass the condition param as argument to the downstream ops.
                            #TODO: this might also apply to ops. add a TODO here and think about it.
                            elif i == len(downstream_groups
                                         ) - 1 and is_condition_param:
                                continue
                            else:
                                inputs[g].add((full_name, None))
                        for i, g in enumerate(upstream_groups):
                            if i == len(upstream_groups) - 1:
                                outputs[g].add((full_name, None))
                            else:
                                outputs[g].add(
                                    (full_name, upstream_groups[i + 1]))
                    elif not is_condition_param:
                        for g in op_groups[group.name]:
                            inputs[g].add((full_name, None))
            for subgroup in group.groups:
                _get_inputs_outputs_recursive_opsgroup(subgroup)

        _get_inputs_outputs_recursive_opsgroup(root_group)

        # Generate the input for SubGraph along with parallelfor
        for sub_graph in opsgroup_groups:
            if sub_graph in op_name_to_for_loop_op:
                # The opsgroup list is sorted with the farthest group as the first and
                # the opsgroup itself as the last. To get the latest opsgroup which is
                # not the opsgroup itself -2 is used.
                parent = opsgroup_groups[sub_graph][-2]
                if parent and parent.startswith('subgraph'):
                    # propagate only op's pipeline param from subgraph to parallelfor
                    loop_op = op_name_to_for_loop_op[sub_graph]
                    pipeline_param = loop_op.loop_args.items_or_pipeline_param
                    if loop_op.items_is_pipeline_param and pipeline_param.op_name:
                        param_name = '%s-%s' % (sanitize_k8s_name(
                            pipeline_param.op_name), pipeline_param.name)
                        inputs[parent].add((param_name, pipeline_param.op_name))

        return inputs, outputs

    def _get_dependencies(self, pipeline, root_group, op_groups,
                          opsgroups_groups, opsgroups, condition_params):
        """Get dependent groups and ops for all ops and groups.

        Returns:
          A dict. Key is group/op name, value is a list of dependent groups/ops.
          The dependencies are calculated in the following way: if op2 depends on op1,
          and their ancestors are [root, G1, G2, op1] and [root, G1, G3, G4, op2],
          then G3 is dependent on G2. Basically dependency only exists in the first uncommon
          ancesters in their ancesters chain. Only sibling groups/ops can have dependencies.
        """
        dependencies = defaultdict(set)
        for op in pipeline.ops.values():
            upstream_op_names = set()
            for param in op.inputs + list(condition_params[op.name]):
                if param.op_name:
                    upstream_op_names.add(param.op_name)
            upstream_op_names |= set(op.dependent_names)

            for upstream_op_name in upstream_op_names:
                # the dependent op could be either a BaseOp or an opsgroup
                if upstream_op_name in pipeline.ops:
                    upstream_op = pipeline.ops[upstream_op_name]
                elif upstream_op_name in opsgroups:
                    upstream_op = opsgroups[upstream_op_name]
                else:
                    raise ValueError('compiler cannot find the ' +
                                     upstream_op_name)

                upstream_groups, downstream_groups = self._get_uncommon_ancestors(
                    op_groups, opsgroups_groups, upstream_op, op)
                dependencies[downstream_groups[0]].add(upstream_groups[0])

        # Generate dependencies based on the recursive opsgroups
        #TODO: refactor the following codes with the above
        def _get_dependency_opsgroup(group, dependencies):
            upstream_op_names = set(
                [dependency.name for dependency in group.dependencies])
            if group.recursive_ref:
                for param in group.inputs + list(condition_params[group.name]):
                    if param.op_name:
                        upstream_op_names.add(param.op_name)

            for op_name in upstream_op_names:
                if op_name in pipeline.ops:
                    upstream_op = pipeline.ops[op_name]
                elif op_name in opsgroups:
                    upstream_op = opsgroups[op_name]
                else:
                    raise ValueError('compiler cannot find the ' + op_name)
                upstream_groups, downstream_groups = \
                  self._get_uncommon_ancestors(op_groups, opsgroups_groups, upstream_op, group)
                dependencies[downstream_groups[0]].add(upstream_groups[0])

            for subgroup in group.groups:
                _get_dependency_opsgroup(subgroup, dependencies)

        _get_dependency_opsgroup(root_group, dependencies)

        return dependencies

    def _resolve_value_or_reference(self, value_or_reference,
                                    potential_references):
        """_resolve_value_or_reference resolves values and PipelineParams,
        which could be task parameters or input parameters.

        Args:
          value_or_reference: value or reference to be resolved. It could be basic python types or PipelineParam
          potential_references(dict{str->str}): a dictionary of parameter names to task names
        """
        if isinstance(value_or_reference, dsl.PipelineParam):
            parameter_name = value_or_reference.full_name
            task_names = [
                task_name for param_name, task_name in potential_references
                if param_name == parameter_name
            ]
            if task_names:
                task_name = task_names[0]
                # When the task_name is None, the parameter comes directly from ancient ancesters
                # instead of parents. Thus, it is resolved as the input parameter in the current group.
                if task_name is None:
                    return '{{inputs.parameters.%s}}' % parameter_name
                else:
                    return '{{tasks.%s.outputs.parameters.%s}}' % (
                        task_name, parameter_name)
            else:
                return '{{inputs.parameters.%s}}' % parameter_name
        else:
            return str(value_or_reference)

    @staticmethod
    def _resolve_task_pipeline_param(pipeline_param: PipelineParam,
                                     group_type) -> str:
        if pipeline_param.op_name is None:
            return '{{workflow.parameters.%s}}' % pipeline_param.name
        param_name = '%s-%s' % (sanitize_k8s_name(
            pipeline_param.op_name), pipeline_param.name)
        if group_type == 'subgraph':
            return '{{inputs.parameters.%s}}' % (param_name)
        return '{{tasks.%s.outputs.parameters.%s}}' % (sanitize_k8s_name(
            pipeline_param.op_name), param_name)

    def _group_to_dag_template(self, group, inputs, outputs, dependencies):
        """Generate template given an OpsGroup.

        inputs, outputs, dependencies are all helper dicts.
        """
        template = {'name': group.name}
        if group.parallelism != None:
            template["parallelism"] = group.parallelism

        # Generate inputs section.
        if inputs.get(group.name, None):
            template_inputs = [{'name': x[0]} for x in inputs[group.name]]
            template_inputs.sort(key=lambda x: x['name'])
            template['inputs'] = {'parameters': template_inputs}

        # Generate outputs section.
        if outputs.get(group.name, None):
            template_outputs = []
            for param_name, dependent_name in outputs[group.name]:
                template_outputs.append({
                    'name': param_name,
                    'valueFrom': {
                        'parameter':
                            '{{tasks.%s.outputs.parameters.%s}}' %
                            (dependent_name, param_name)
                    }
                })
            template_outputs.sort(key=lambda x: x['name'])
            template['outputs'] = {'parameters': template_outputs}

        # Generate tasks section.
        tasks = []
        sub_groups = group.groups + group.ops
        for sub_group in sub_groups:
            is_recursive_subgroup = (
                isinstance(sub_group, OpsGroup) and sub_group.recursive_ref)
            # Special handling for recursive subgroup: use the existing opsgroup name
            if is_recursive_subgroup:
                task = {
                    'name': sub_group.recursive_ref.name,
                    'template': sub_group.recursive_ref.name,
                }
            else:
                task = {
                    'name': sub_group.name,
                    'template': sub_group.name,
                }
            if isinstance(sub_group,
                          dsl.OpsGroup) and sub_group.type == 'condition':
                subgroup_inputs = inputs.get(sub_group.name, [])
                condition = sub_group.condition
                operand1_value = self._resolve_value_or_reference(
                    condition.operand1, subgroup_inputs)
                operand2_value = self._resolve_value_or_reference(
                    condition.operand2, subgroup_inputs)
                if condition.operator in ['==', '!=']:
                    operand1_value = '"' + operand1_value + '"'
                    operand2_value = '"' + operand2_value + '"'
                task['when'] = '{} {} {}'.format(operand1_value,
                                                 condition.operator,
                                                 operand2_value)

            # Generate dependencies section for this task.
            if dependencies.get(sub_group.name, None):
                group_dependencies = list(dependencies[sub_group.name])
                group_dependencies.sort()
                task['dependencies'] = group_dependencies

            # Generate arguments section for this task.
            if inputs.get(sub_group.name, None):
                task['arguments'] = {
                    'parameters':
                        self.get_arguments_for_sub_group(
                            sub_group, is_recursive_subgroup, inputs)
                }

            # additional task modifications for withItems and withParam
            if isinstance(sub_group, dsl.ParallelFor):
                if sub_group.items_is_pipeline_param:
                    # these loop args are a 'withParam' rather than 'withItems'.
                    # i.e., rather than a static list, they are either the output of another task or were input
                    # as global pipeline parameters

                    pipeline_param = sub_group.loop_args.items_or_pipeline_param
                    withparam_value = self._resolve_task_pipeline_param(
                        pipeline_param, group.type)
                    if pipeline_param.op_name:
                        # these loop args are the output of another task
                        if 'dependencies' not in task or task[
                                'dependencies'] is None:
                            task['dependencies'] = []
                        if sanitize_k8s_name(
                                pipeline_param.op_name
                        ) not in task[
                                'dependencies'] and group.type != 'subgraph':
                            task['dependencies'].append(
                                sanitize_k8s_name(pipeline_param.op_name))

                    task['withParam'] = withparam_value
                else:
                    # Need to sanitize the dict keys for consistency.
                    loop_tasks = sub_group.loop_args.to_list_for_task_yaml()
                    nested_pipeline_params = extract_pipelineparams_from_any(
                        loop_tasks)

                    # Set dependencies in case of nested pipeline_params
                    map_to_tmpl_var = {
                        str(p):
                        self._resolve_task_pipeline_param(p, group.type)
                        for p in nested_pipeline_params
                    }
                    for pipeline_param in nested_pipeline_params:
                        if pipeline_param.op_name:
                            # these pipeline_param are the output of another task
                            if 'dependencies' not in task or task[
                                    'dependencies'] is None:
                                task['dependencies'] = []
                            if sanitize_k8s_name(pipeline_param.op_name
                                                ) not in task['dependencies']:
                                task['dependencies'].append(
                                    sanitize_k8s_name(pipeline_param.op_name))

                    sanitized_tasks = []
                    if isinstance(loop_tasks[0], dict):
                        for argument_set in loop_tasks:
                            c_dict = {}
                            for k, v in argument_set.items():
                                c_dict[sanitize_k8s_name(k, True)] = v
                            sanitized_tasks.append(c_dict)
                    else:
                        sanitized_tasks = loop_tasks
                    # Replace pipeline param if map_to_tmpl_var not empty
                    task['withItems'] = _process_obj(
                        sanitized_tasks,
                        map_to_tmpl_var) if map_to_tmpl_var else sanitized_tasks

                # We will sort dependencies to have determinitc yaml and thus stable tests
                if task.get('dependencies'):
                    task['dependencies'].sort()

            tasks.append(task)
        tasks.sort(key=lambda x: x['name'])
        template['dag'] = {'tasks': tasks}
        return template

    def get_arguments_for_sub_group(
        self,
        sub_group: Union[OpsGroup, dsl._container_op.BaseOp],
        is_recursive_subgroup: Optional[bool],
        inputs: Dict[Text, Tuple[Text, Text]],
    ):
        arguments = []
        for param_name, dependent_name in inputs[sub_group.name]:
            if is_recursive_subgroup:
                for input_name, input in sub_group.arguments.items():
                    if param_name == input.full_name:
                        break
                referenced_input = sub_group.recursive_ref.arguments[input_name]
                argument_name = referenced_input.full_name
            else:
                argument_name = param_name

            # Preparing argument. It can be pipeline input reference, task output reference or loop item (or loop item attribute
            sanitized_loop_arg_full_name = '---'
            if isinstance(sub_group, dsl.ParallelFor):
                sanitized_loop_arg_full_name = sanitize_k8s_name(
                    sub_group.loop_args.full_name)
            arg_ref_full_name = sanitize_k8s_name(param_name)
            # We only care about the reference to the current loop item, not the outer loops
            if isinstance(sub_group,
                          dsl.ParallelFor) and arg_ref_full_name.startswith(
                              sanitized_loop_arg_full_name):
                if arg_ref_full_name == sanitized_loop_arg_full_name:
                    argument_value = '{{item}}'
                elif _for_loop.LoopArgumentVariable.name_is_loop_arguments_variable(
                        param_name):
                    subvar_name = _for_loop.LoopArgumentVariable.get_subvar_name(
                        param_name)
                    argument_value = '{{item.%s}}' % subvar_name
                else:
                    raise ValueError(
                        "Argument seems to reference the loop item, but not the item itself and not some attribute of the item. param_name: {}, "
                        .format(param_name))
            else:
                if dependent_name:
                    argument_value = '{{tasks.%s.outputs.parameters.%s}}' % (
                        dependent_name, param_name)
                else:
                    argument_value = '{{inputs.parameters.%s}}' % param_name

            arguments.append({
                'name': argument_name,
                'value': argument_value,
            })

        arguments.sort(key=lambda x: x['name'])

        return arguments

    def _create_dag_templates(self,
                              pipeline,
                              op_transformers=None,
                              op_to_templates_handler=None):
        """Create all groups and ops templates in the pipeline.

        Args:
          pipeline: Pipeline context object to get all the pipeline data from.
          op_transformers: A list of functions that are applied to all ContainerOp instances that are being processed.
          op_to_templates_handler: Handler which converts a base op into a list of argo templates.
        """
        op_to_templates_handler = op_to_templates_handler or (
            lambda op: [_op_to_template(op)])
        root_group = pipeline.groups[0]

        # Call the transformation functions before determining the inputs/outputs, otherwise
        # the user would not be able to use pipeline parameters in the container definition
        # (for example as pod labels) - the generated template is invalid.
        for op in pipeline.ops.values():
            for transformer in op_transformers or []:
                transformer(op)

        # Generate core data structures to prepare for argo yaml generation
        #   op_name_to_parent_groups: op name -> list of ancestor groups including the current op
        #   opsgroups: a dictionary of ospgroup.name -> opsgroup
        #   inputs, outputs: group/op names -> list of tuples (full_param_name, producing_op_name)
        #   condition_params: recursive_group/op names -> list of pipelineparam
        #   dependencies: group/op name -> list of dependent groups/ops.
        # Special Handling for the recursive opsgroup
        #   op_name_to_parent_groups also contains the recursive opsgroups
        #   condition_params from _get_condition_params_for_ops also contains the recursive opsgroups
        #   groups does not include the recursive opsgroups
        opsgroups = self._get_groups(root_group)
        op_name_to_parent_groups = self._get_groups_for_ops(root_group)
        opgroup_name_to_parent_groups = self._get_groups_for_opsgroups(
            root_group)
        condition_params = self._get_condition_params_for_ops(root_group)
        op_name_to_for_loop_op = self._get_for_loop_ops(root_group)
        inputs, outputs = self._get_inputs_outputs(
            pipeline,
            root_group,
            op_name_to_parent_groups,
            opgroup_name_to_parent_groups,
            condition_params,
            op_name_to_for_loop_op,
        )
        dependencies = self._get_dependencies(
            pipeline,
            root_group,
            op_name_to_parent_groups,
            opgroup_name_to_parent_groups,
            opsgroups,
            condition_params,
        )

        templates = []
        for opsgroup in opsgroups.keys():
            template = self._group_to_dag_template(opsgroups[opsgroup], inputs,
                                                   outputs, dependencies)
            templates.append(template)

        for op in pipeline.ops.values():
            if hasattr(op, 'importer_spec'):
                raise ValueError(
                    'dsl.importer is not supported with v1 compiler.'
                )

            if self._mode == dsl.PipelineExecutionMode.V2_COMPATIBLE:
                v2_compat.update_op(
                    op,
                    pipeline_name=self._pipeline_name_param,
                    pipeline_root=self._pipeline_root_param,
                    launcher_image=self._launcher_image)
            templates.extend(op_to_templates_handler(op))

            if hasattr(op, 'custom_job_spec'):
                warnings.warn(
                    'CustomJob spec is not supported yet when running on KFP.'
                    ' The component will execute within the KFP cluster.')

        return templates

    def _create_pipeline_workflow(self,
                                  parameter_defaults,
                                  pipeline,
                                  op_transformers=None,
                                  pipeline_conf=None):
        """Create workflow for the pipeline."""

        # Input Parameters
        input_params = []
        for name, value in parameter_defaults.items():
            param = {'name': name}
            if value is not None:
                param['value'] = value
            input_params.append(param)

        # Making the pipeline group name unique to prevent name clashes with templates
        pipeline_group = pipeline.groups[0]
        temp_pipeline_group_name = uuid.uuid4().hex
        pipeline_group.name = temp_pipeline_group_name

        # Templates
        templates = self._create_dag_templates(pipeline, op_transformers)

        # Exit Handler
        exit_handler = None
        if pipeline.groups[0].groups:
            first_group = pipeline.groups[0].groups[0]
            if first_group.type == 'exit_handler':
                exit_handler = first_group.exit_op

        # The whole pipeline workflow
        # It must valid as a subdomain
        pipeline_name = pipeline.name or 'pipeline'

        # Workaround for pipeline name clashing with container template names
        # TODO: Make sure template names cannot clash at all (container, DAG, workflow)
        template_map = {
            template['name'].lower(): template for template in templates
        }
        from ..components._naming import _make_name_unique_by_adding_index
        pipeline_template_name = _make_name_unique_by_adding_index(
            pipeline_name, template_map, '-')

        # Restoring the name of the pipeline template
        pipeline_template = template_map[temp_pipeline_group_name]
        pipeline_template['name'] = pipeline_template_name

        templates.sort(key=lambda x: x['name'])
        workflow = {
            'apiVersion': 'argoproj.io/v1alpha1',
            'kind': 'Workflow',
            'metadata': {
                'generateName': pipeline_template_name + '-'
            },
            'spec': {
                'entrypoint': pipeline_template_name,
                'templates': templates,
                'arguments': {
                    'parameters': input_params
                },
                'serviceAccountName': 'pipeline-runner',
            }
        }
        # set parallelism limits at pipeline level
        if pipeline_conf.parallelism:
            workflow['spec']['parallelism'] = pipeline_conf.parallelism

        # set ttl after workflow finishes
        if pipeline_conf.ttl_seconds_after_finished >= 0:
            workflow['spec'][
                'ttlSecondsAfterFinished'] = pipeline_conf.ttl_seconds_after_finished

        if pipeline_conf._pod_disruption_budget_min_available:
            pod_disruption_budget = {
                "minAvailable":
                    pipeline_conf._pod_disruption_budget_min_available
            }
            workflow['spec']['podDisruptionBudget'] = pod_disruption_budget

        if len(pipeline_conf.image_pull_secrets) > 0:
            image_pull_secrets = []
            for image_pull_secret in pipeline_conf.image_pull_secrets:
                image_pull_secrets.append(
                    convert_k8s_obj_to_json(image_pull_secret))
            workflow['spec']['imagePullSecrets'] = image_pull_secrets

        if pipeline_conf.timeout:
            workflow['spec']['activeDeadlineSeconds'] = pipeline_conf.timeout

        if exit_handler:
            workflow['spec']['onExit'] = exit_handler.name

        # This can be overwritten by the task specific
        # nodeselection, specified in the template.
        if pipeline_conf.default_pod_node_selector:
            workflow['spec'][
                'nodeSelector'] = pipeline_conf.default_pod_node_selector

        if pipeline_conf.dns_config:
            workflow['spec']['dnsConfig'] = convert_k8s_obj_to_json(
                pipeline_conf.dns_config)

        if pipeline_conf.image_pull_policy != None:
            if pipeline_conf.image_pull_policy in [
                    "Always", "Never", "IfNotPresent"
            ]:
                for template in workflow["spec"]["templates"]:
                    container = template.get('container', None)
                    if container and "imagePullPolicy" not in container:
                        container[
                            "imagePullPolicy"] = pipeline_conf.image_pull_policy
            else:
                raise ValueError(
                    'Invalid imagePullPolicy. Must be one of `Always`, `Never`, `IfNotPresent`.'
                )
        return workflow

    def _validate_exit_handler(self, pipeline):
        """Makes sure there is only one global exit handler.

        Note this is a temporary workaround until argo supports local
        exit handler.
        """

        def _validate_exit_handler_helper(group, exiting_op_names,
                                          handler_exists):
            if group.type == 'exit_handler':
                if handler_exists or len(exiting_op_names) > 1:
                    raise ValueError(
                        'Only one global exit_handler is allowed and all ops need to be included.'
                    )
                handler_exists = True

            if group.ops:
                exiting_op_names.extend([x.name for x in group.ops])

            for g in group.groups:
                _validate_exit_handler_helper(g, exiting_op_names,
                                              handler_exists)

        return _validate_exit_handler_helper(pipeline.groups[0], [], False)

    def _sanitize_and_inject_artifact(self,
                                      pipeline: dsl.Pipeline,
                                      pipeline_conf=None):
        """Sanitize operator/param names and inject pipeline artifact
        location."""

        # Sanitize operator names and param names
        sanitized_ops = {}

        for op in pipeline.ops.values():
            sanitized_name = sanitize_k8s_name(op.name)
            op.name = sanitized_name
            for param in op.outputs.values():
                param.name = sanitize_k8s_name(param.name, True)
                if param.op_name:
                    param.op_name = sanitize_k8s_name(param.op_name)
            if op.output is not None and not isinstance(
                    op.output, dsl._container_op._MultipleOutputsError):
                op.output.name = sanitize_k8s_name(op.output.name, True)
                op.output.op_name = sanitize_k8s_name(op.output.op_name)
            if op.dependent_names:
                op.dependent_names = [
                    sanitize_k8s_name(name) for name in op.dependent_names
                ]
            if isinstance(op, dsl.ContainerOp) and op.file_outputs is not None:
                sanitized_file_outputs = {}
                for key in op.file_outputs.keys():
                    sanitized_file_outputs[sanitize_k8s_name(
                        key, True)] = op.file_outputs[key]
                op.file_outputs = sanitized_file_outputs
            elif isinstance(
                    op, dsl.ResourceOp) and op.attribute_outputs is not None:
                sanitized_attribute_outputs = {}
                for key in op.attribute_outputs.keys():
                    sanitized_attribute_outputs[sanitize_k8s_name(key, True)] = \
                      op.attribute_outputs[key]
                op.attribute_outputs = sanitized_attribute_outputs
            if isinstance(op, dsl.ContainerOp):
                if op.input_artifact_paths:
                    op.input_artifact_paths = {
                        sanitize_k8s_name(key, True): value
                        for key, value in op.input_artifact_paths.items()
                    }
                if op.artifact_arguments:
                    op.artifact_arguments = {
                        sanitize_k8s_name(key, True): value
                        for key, value in op.artifact_arguments.items()
                    }
            sanitized_ops[sanitized_name] = op
        pipeline.ops = sanitized_ops

    def _create_workflow(
        self,
        pipeline_func: Callable,
        pipeline_name: Optional[Text] = None,
        pipeline_description: Optional[Text] = None,
        params_list: Optional[List[dsl.PipelineParam]] = None,
        pipeline_conf: Optional[dsl.PipelineConf] = None,
    ) -> Dict[Text, Any]:
        """Internal implementation of create_workflow."""
        params_list = params_list or []

        # Create the arg list with no default values and call pipeline function.
        # Assign type information to the PipelineParam
        pipeline_meta = _extract_pipeline_metadata(pipeline_func)
        pipeline_meta.name = pipeline_name or pipeline_meta.name
        pipeline_meta.description = pipeline_description or pipeline_meta.description
        pipeline_name = sanitize_k8s_name(pipeline_meta.name)

        # Need to first clear the default value of dsl.PipelineParams. Otherwise, it
        # will be resolved immediately in place when being to each component.
        default_param_values = OrderedDict()

        if self._pipeline_root_param:
            params_list.append(self._pipeline_root_param)
        if self._pipeline_name_param:
            params_list.append(self._pipeline_name_param)

        for param in params_list:
            default_param_values[param.name] = param.value
            param.value = None

        args_list = []
        kwargs_dict = dict()
        signature = inspect.signature(pipeline_func)
        for arg_name, arg in signature.parameters.items():
            arg_type = None
            for input in pipeline_meta.inputs or []:
                if arg_name == input.name:
                    arg_type = input.type
                    break
            param = dsl.PipelineParam(
                sanitize_k8s_name(arg_name, True), param_type=arg_type)
            if arg.kind == inspect.Parameter.KEYWORD_ONLY:
                kwargs_dict[arg_name] = param
            else:
                args_list.append(param)

        with dsl.Pipeline(pipeline_name) as dsl_pipeline:
            pipeline_func(*args_list, **kwargs_dict)

        pipeline_conf = pipeline_conf or dsl_pipeline.conf  # Configuration passed to the compiler is overriding. Unfortunately, it's not trivial to detect whether the dsl_pipeline.conf was ever modified.

        self._validate_exit_handler(dsl_pipeline)
        self._sanitize_and_inject_artifact(dsl_pipeline, pipeline_conf)

        # Fill in the default values by merging two param lists.
        args_list_with_defaults = OrderedDict()
        if pipeline_meta.inputs:
            args_list_with_defaults = OrderedDict([
                (sanitize_k8s_name(input_spec.name, True), input_spec.default)
                for input_spec in pipeline_meta.inputs
            ])

        if params_list:
            # Or, if args are provided by params_list, fill in pipeline_meta.
            for k, v in default_param_values.items():
                args_list_with_defaults[k] = v

            pipeline_meta.inputs = pipeline_meta.inputs or []
            for param in params_list:
                pipeline_meta.inputs.append(
                    InputSpec(
                        name=param.name,
                        type=param.param_type,
                        default=default_param_values[param.name]))

        op_transformers = [add_pod_env]
        pod_labels = {
            _SDK_VERSION_LABEL: kfp.__version__,
            _SDK_ENV_LABEL: _SDK_ENV_DEFAULT
        }
        op_transformers.append(add_pod_labels(pod_labels))
        op_transformers.extend(pipeline_conf.op_transformers)

        if self._mode == dsl.PipelineExecutionMode.V2_COMPATIBLE:
            # Add self._pipeline_name_param and self._pipeline_root_param to ops inputs
            # if they don't exist already.
            for op in dsl_pipeline.ops.values():
                insert_pipeline_name_param = True
                insert_pipeline_root_param = True
                for param in op.inputs:
                    if param.name == self._pipeline_name_param.name:
                        insert_pipeline_name_param = False
                    elif param.name == self._pipeline_root_param.name:
                        insert_pipeline_root_param = False

                if insert_pipeline_name_param:
                    op.inputs.append(self._pipeline_name_param)
                if insert_pipeline_root_param:
                    op.inputs.append(self._pipeline_root_param)

        workflow = self._create_pipeline_workflow(
            args_list_with_defaults,
            dsl_pipeline,
            op_transformers,
            pipeline_conf,
        )

        from ._data_passing_rewriter import fix_big_data_passing
        workflow = fix_big_data_passing(workflow)

        if pipeline_conf and pipeline_conf.data_passing_method != None:
            workflow = pipeline_conf.data_passing_method(workflow)

        metadata = workflow.setdefault('metadata', {})
        annotations = metadata.setdefault('annotations', {})
        labels = metadata.setdefault('labels', {})

        annotations[_SDK_VERSION_LABEL] = kfp.__version__
        annotations[
            'pipelines.kubeflow.org/pipeline_compilation_time'] = datetime.datetime.now(
            ).isoformat()
        annotations['pipelines.kubeflow.org/pipeline_spec'] = json.dumps(
            pipeline_meta.to_dict(), sort_keys=True)

        if self._mode == dsl.PipelineExecutionMode.V2_COMPATIBLE:
            annotations['pipelines.kubeflow.org/v2_pipeline'] = "true"
            labels['pipelines.kubeflow.org/v2_pipeline'] = "true"

        # Labels might be logged better than annotations so adding some information here as well
        labels[_SDK_VERSION_LABEL] = kfp.__version__

        return workflow

    # For now (0.1.31) this function is only used by TFX's KubeflowDagRunner.
    # See https://github.com/tensorflow/tfx/blob/811e4c1cc0f7903d73d151b9d4f21f79f6013d4a/tfx/orchestration/kubeflow/kubeflow_dag_runner.py#L238
    @deprecated(
        version='0.1.32',
        reason='Workflow spec is not intended to be handled by user, please '
        'switch to _create_workflow')
    def create_workflow(
            self,
            pipeline_func: Callable,
            pipeline_name: Text = None,
            pipeline_description: Text = None,
            params_list: List[dsl.PipelineParam] = None,
            pipeline_conf: dsl.PipelineConf = None) -> Dict[Text, Any]:
        """Create workflow spec from pipeline function and specified pipeline
        params/metadata. Currently, the pipeline params are either specified in
        the signature of the pipeline function or by passing a list of
        dsl.PipelineParam. Conflict will cause ValueError.

        Args:
          pipeline_func: Pipeline function where ContainerOps are invoked.
          pipeline_name: The name of the pipeline to compile.
          pipeline_description: The description of the pipeline.
          params_list: List of pipeline params to append to the pipeline.
          pipeline_conf: PipelineConf instance. Can specify op transforms, image pull secrets and other pipeline-level configuration options. Overrides any configuration that may be set by the pipeline.

        Returns:
          The created workflow dictionary.
        """
        return self._create_workflow(pipeline_func, pipeline_name,
                                     pipeline_description, params_list,
                                     pipeline_conf)

    @deprecated(version='0.1.32', reason='Switch to _create_workflow.')
    def _compile(self, pipeline_func, pipeline_conf: dsl.PipelineConf = None):
        """Compile the given pipeline function into workflow."""
        return self._create_workflow(
            pipeline_func=pipeline_func, pipeline_conf=pipeline_conf)

    def compile(self,
                pipeline_func,
                package_path,
                type_check: bool = True,
                pipeline_conf: Optional[dsl.PipelineConf] = None):
        """Compile the given pipeline function into workflow yaml.

        Args:
          pipeline_func: Pipeline functions with @dsl.pipeline decorator.
          package_path: The output workflow tar.gz file path. for example,
            "~/a.tar.gz"
          type_check: Whether to enable the type check or not, default: True.
          pipeline_conf: PipelineConf instance. Can specify op transforms, image
            pull secrets and other pipeline-level configuration options. Overrides
            any configuration that may be set by the pipeline.
        """
        pipeline_root_dir = getattr(pipeline_func, 'pipeline_root', None)
        if (pipeline_root_dir is not None or
                self._mode == dsl.PipelineExecutionMode.V2_COMPATIBLE):
            self._pipeline_root_param = dsl.PipelineParam(
                name=dsl.ROOT_PARAMETER_NAME, value=pipeline_root_dir or '')

        if self._mode == dsl.PipelineExecutionMode.V2_COMPATIBLE:
            pipeline_name = getattr(pipeline_func, '_component_human_name', '')
            if not pipeline_name:
                raise ValueError(
                    '@dsl.pipeline decorator name field is required in v2 compatible mode'
                )
            # pipeline names have one of the following formats:
            # * pipeline/<name>
            # * namespace/<ns>/pipeline/<name>
            # when compiling, we will only have pipeline/<name>, but it will be overriden
            # when uploading the pipeline to KFP API server.
            self._pipeline_name_param = dsl.PipelineParam(
                name='pipeline-name', value=f'pipeline/{pipeline_name}')

        import kfp
        type_check_old_value = kfp.TYPE_CHECK
        compiling_for_v2_old_value = kfp.COMPILING_FOR_V2
        kfp.COMPILING_FOR_V2 = self._mode in [
            dsl.PipelineExecutionMode.V2_COMPATIBLE,
            dsl.PipelineExecutionMode.V2_ENGINE,
        ]

        try:
            kfp.TYPE_CHECK = type_check
            self._create_and_write_workflow(
                pipeline_func=pipeline_func,
                pipeline_conf=pipeline_conf,
                package_path=package_path)
        finally:
            kfp.TYPE_CHECK = type_check_old_value
            kfp.COMPILING_FOR_V2 = compiling_for_v2_old_value

    @staticmethod
    def _write_workflow(workflow: Dict[Text, Any], package_path: Text = None):
        """Dump pipeline workflow into yaml spec and write out in the format
        specified by the user.

        Args:
          workflow: Workflow spec of the pipline, dict.
          package_path: file path to be written. If not specified, a yaml_text string will be returned.
        """
        yaml_text = dump_yaml(workflow)

        if package_path is None:
            return yaml_text

        if package_path.endswith('.tar.gz') or package_path.endswith('.tgz'):
            from contextlib import closing
            from io import BytesIO
            with tarfile.open(package_path, "w:gz") as tar:
                with closing(BytesIO(yaml_text.encode())) as yaml_file:
                    tarinfo = tarfile.TarInfo('pipeline.yaml')
                    tarinfo.size = len(yaml_file.getvalue())
                    tar.addfile(tarinfo, fileobj=yaml_file)
        elif package_path.endswith('.zip'):
            with zipfile.ZipFile(package_path, "w") as zip:
                zipinfo = zipfile.ZipInfo('pipeline.yaml')
                zipinfo.compress_type = zipfile.ZIP_DEFLATED
                zip.writestr(zipinfo, yaml_text)
        elif package_path.endswith('.yaml') or package_path.endswith('.yml'):
            with open(package_path, 'w') as yaml_file:
                yaml_file.write(yaml_text)
        else:
            raise ValueError('The output path ' + package_path +
                             ' should ends with one of the following formats: '
                             '[.tar.gz, .tgz, .zip, .yaml, .yml]')

    def _create_and_write_workflow(self,
                                   pipeline_func: Callable,
                                   pipeline_name: Text = None,
                                   pipeline_description: Text = None,
                                   params_list: List[dsl.PipelineParam] = None,
                                   pipeline_conf: dsl.PipelineConf = None,
                                   package_path: Text = None) -> None:
        """Compile the given pipeline function and dump it to specified file
        format."""
        workflow = self._create_workflow(pipeline_func, pipeline_name,
                                         pipeline_description, params_list,
                                         pipeline_conf)
        self._write_workflow(workflow, package_path)
        _validate_workflow(workflow)


def _validate_workflow(workflow: dict):
    workflow = workflow.copy()
    # Working around Argo lint issue
    for argument in workflow['spec'].get('arguments', {}).get('parameters', []):
        if 'value' not in argument:
            argument['value'] = ''

<<<<<<< HEAD
    def _validate_exit_handler_helper(group, exiting_op_names, handler_exists):
      if group.type == 'exit_handler':
        if handler_exists or len(exiting_op_names) > 1:
          raise ValueError('Only one global exit_handler is allowed and all ops need to be included.')
        handler_exists = True

      if group.ops:
        exiting_op_names.extend([x.name for x in group.ops])

      for g in group.groups:
        _validate_exit_handler_helper(g, exiting_op_names, handler_exists)

    return _validate_exit_handler_helper(pipeline.groups[0], [], False)

  def _sanitize_and_inject_artifact(self, pipeline: dsl.Pipeline, pipeline_conf=None):
    """Sanitize operator/param names and inject pipeline artifact location."""

    # Sanitize operator names and param names
    sanitized_ops = {}

    for op in pipeline.ops.values():
      sanitized_name = sanitize_k8s_name(op.name)
      op.name = sanitized_name
      for param in op.outputs.values():
        param.name = sanitize_k8s_name(param.name, True)
        if param.op_name:
          param.op_name = sanitize_k8s_name(param.op_name)
      if op.output is not None and not isinstance(op.output, dsl._container_op._MultipleOutputsError):
        op.output.name = sanitize_k8s_name(op.output.name, True)
        op.output.op_name = sanitize_k8s_name(op.output.op_name)
      if op.dependent_names:
        op.dependent_names = [sanitize_k8s_name(name) for name in op.dependent_names]
      if isinstance(op, dsl.ContainerOp) and op.file_outputs is not None:
        sanitized_file_outputs = {}
        for key in op.file_outputs.keys():
          sanitized_file_outputs[sanitize_k8s_name(key, True)] = op.file_outputs[key]
        op.file_outputs = sanitized_file_outputs
      elif isinstance(op, dsl.ResourceOp) and op.attribute_outputs is not None:
        sanitized_attribute_outputs = {}
        for key in op.attribute_outputs.keys():
          sanitized_attribute_outputs[sanitize_k8s_name(key, True)] = \
            op.attribute_outputs[key]
        op.attribute_outputs = sanitized_attribute_outputs
      if isinstance(op, dsl.ContainerOp):
        if op.input_artifact_paths:
          op.input_artifact_paths = {sanitize_k8s_name(key, True): value for key, value in op.input_artifact_paths.items()}
        if op.artifact_arguments:
          op.artifact_arguments = {sanitize_k8s_name(key, True): value for key, value in op.artifact_arguments.items()}
      sanitized_ops[sanitized_name] = op
    pipeline.ops = sanitized_ops

  def _create_workflow(
      self,
      pipeline_func: Callable,
      pipeline_name: Optional[Text] = None,
      pipeline_description: Optional[Text] = None,
      params_list: Optional[List[dsl.PipelineParam]] = None,
      pipeline_conf: Optional[dsl.PipelineConf] = None,
  ) -> Dict[Text, Any]:
    """ Internal implementation of create_workflow."""
    params_list = params_list or []

    # Create the arg list with no default values and call pipeline function.
    # Assign type information to the PipelineParam
    pipeline_meta = _extract_pipeline_metadata(pipeline_func)
    pipeline_meta.name = pipeline_name or pipeline_meta.name
    pipeline_meta.description = pipeline_description or pipeline_meta.description
    pipeline_name = sanitize_k8s_name(pipeline_meta.name)

    # Need to first clear the default value of dsl.PipelineParams. Otherwise, it
    # will be resolved immediately in place when being to each component.
    default_param_values = OrderedDict()

    if self._pipeline_root_param:
      params_list.append(self._pipeline_root_param)
    if self._pipeline_name_param:
      params_list.append(self._pipeline_name_param)

    for param in params_list:
      default_param_values[param.name] = param.value
      param.value = None

    args_list = []
    kwargs_dict = dict()
    signature = inspect.signature(pipeline_func)
    for arg_name, arg in signature.parameters.items():
      arg_type = None
      for input in pipeline_meta.inputs or []:
        if arg_name == input.name:
          arg_type = input.type
          break
      param = dsl.PipelineParam(sanitize_k8s_name(arg_name, True), param_type=arg_type)
      if arg.kind == inspect.Parameter.KEYWORD_ONLY:
        kwargs_dict[arg_name] = param
      else:
        args_list.append(param)

    with dsl.Pipeline(pipeline_name) as dsl_pipeline:
      pipeline_func(*args_list, **kwargs_dict)

    pipeline_conf = pipeline_conf or dsl_pipeline.conf # Configuration passed to the compiler is overriding. Unfortunately, it's not trivial to detect whether the dsl_pipeline.conf was ever modified.

    self._validate_exit_handler(dsl_pipeline)
    self._sanitize_and_inject_artifact(dsl_pipeline, pipeline_conf)

    # Fill in the default values by merging two param lists.
    args_list_with_defaults = OrderedDict()
    if pipeline_meta.inputs:
      args_list_with_defaults = OrderedDict([
        (sanitize_k8s_name(input_spec.name, True), input_spec.default)
        for input_spec in pipeline_meta.inputs
      ])

    if params_list:
      # Or, if args are provided by params_list, fill in pipeline_meta.
      for k, v in default_param_values.items():
        args_list_with_defaults[k] = v

      pipeline_meta.inputs = pipeline_meta.inputs or []
      for param in params_list:
        pipeline_meta.inputs.append(
            InputSpec(
                name=param.name,
                type=param.param_type,
                default=default_param_values[param.name]))

    op_transformers = [add_pod_env]
    pod_labels = {_SDK_VERSION_LABEL: kfp.__version__.replace('+', '-'), _SDK_ENV_LABEL:_SDK_ENV_DEFAULT}
    op_transformers.append(add_pod_labels(pod_labels))
    op_transformers.extend(pipeline_conf.op_transformers)

    if self._mode == dsl.PipelineExecutionMode.V2_COMPATIBLE:
      # Add self._pipeline_name_param and self._pipeline_root_param to ops inputs
      # if they don't exist already.
      for op in dsl_pipeline.ops.values():
        insert_pipeline_name_param = True
        insert_pipeline_root_param = True
        for param in op.inputs:
          if param.name == self._pipeline_name_param.name:
            insert_pipeline_name_param = False
          elif param.name == self._pipeline_root_param.name:
            insert_pipeline_root_param = False

        if insert_pipeline_name_param:
          op.inputs.append(self._pipeline_name_param)
        if insert_pipeline_root_param:
          op.inputs.append(self._pipeline_root_param)

    workflow = self._create_pipeline_workflow(
        args_list_with_defaults,
        dsl_pipeline,
        op_transformers,
        pipeline_conf,
    )

    from ._data_passing_rewriter import fix_big_data_passing
    workflow = fix_big_data_passing(workflow)

    if pipeline_conf and pipeline_conf.data_passing_method != None:
      workflow = pipeline_conf.data_passing_method(workflow)

    metadata = workflow.setdefault('metadata', {})
    annotations = metadata.setdefault('annotations', {})
    labels = metadata.setdefault('labels', {})

    annotations[_SDK_VERSION_LABEL] = kfp.__version__
    annotations['pipelines.kubeflow.org/pipeline_compilation_time'] = datetime.datetime.now().isoformat()
    annotations['pipelines.kubeflow.org/pipeline_spec'] = json.dumps(pipeline_meta.to_dict(), sort_keys=True)

    if self._mode == dsl.PipelineExecutionMode.V2_COMPATIBLE:
      annotations['pipelines.kubeflow.org/v2_pipeline'] = "true"
      labels['pipelines.kubeflow.org/v2_pipeline'] = "true"


    # Labels might be logged better than annotations so adding some information here as well
    labels[_SDK_VERSION_LABEL] = kfp.__version__.replace('+', '-')

    return workflow

  # For now (0.1.31) this function is only used by TFX's KubeflowDagRunner.
  # See https://github.com/tensorflow/tfx/blob/811e4c1cc0f7903d73d151b9d4f21f79f6013d4a/tfx/orchestration/kubeflow/kubeflow_dag_runner.py#L238
  @deprecated(
      version='0.1.32',
      reason='Workflow spec is not intended to be handled by user, please '
             'switch to _create_workflow')
  def create_workflow(self,
                      pipeline_func: Callable,
                      pipeline_name: Text=None,
                      pipeline_description: Text=None,
                      params_list: List[dsl.PipelineParam]=None,
                      pipeline_conf: dsl.PipelineConf = None) -> Dict[Text, Any]:
    """Create workflow spec from pipeline function and specified pipeline
    params/metadata. Currently, the pipeline params are either specified in
    the signature of the pipeline function or by passing a list of
    dsl.PipelineParam. Conflict will cause ValueError.

    Args:
      pipeline_func: Pipeline function where ContainerOps are invoked.
      pipeline_name: The name of the pipeline to compile.
      pipeline_description: The description of the pipeline.
      params_list: List of pipeline params to append to the pipeline.
      pipeline_conf: PipelineConf instance. Can specify op transforms, image pull secrets and other pipeline-level configuration options. Overrides any configuration that may be set by the pipeline.

    Returns:
      The created workflow dictionary.
    """
    return self._create_workflow(pipeline_func, pipeline_name, pipeline_description, params_list, pipeline_conf)

  @deprecated(
      version='0.1.32',
      reason='Switch to _create_workflow.')
  def _compile(self, pipeline_func, pipeline_conf: dsl.PipelineConf = None):
    """Compile the given pipeline function into workflow."""
    return self._create_workflow(pipeline_func=pipeline_func, pipeline_conf=pipeline_conf)

  def compile(self,
              pipeline_func,
              package_path,
              type_check: bool = True,
              pipeline_conf: Optional[dsl.PipelineConf] = None):
    """Compile the given pipeline function into workflow yaml.

    Args:
      pipeline_func: Pipeline functions with @dsl.pipeline decorator.
      package_path: The output workflow tar.gz file path. for example,
        "~/a.tar.gz"
      type_check: Whether to enable the type check or not, default: True.
      pipeline_conf: PipelineConf instance. Can specify op transforms, image
        pull secrets and other pipeline-level configuration options. Overrides
        any configuration that may be set by the pipeline.
    """
    pipeline_root_dir = getattr(pipeline_func, 'pipeline_root', None)
    if (pipeline_root_dir is not None or
        self._mode == dsl.PipelineExecutionMode.V2_COMPATIBLE):
      self._pipeline_root_param = dsl.PipelineParam(
          name=dsl.ROOT_PARAMETER_NAME, value=pipeline_root_dir or '')

    if self._mode == dsl.PipelineExecutionMode.V2_COMPATIBLE:
      pipeline_name = getattr(pipeline_func, '_component_human_name', '')
      if not pipeline_name:
        raise ValueError('@dsl.pipeline decorator name field is required in v2 compatible mode')
      # pipeline names have one of the following formats:
      # * pipeline/<name>
      # * namespace/<ns>/pipeline/<name>
      # when compiling, we will only have pipeline/<name>, but it will be overriden
      # when uploading the pipeline to KFP API server.
      self._pipeline_name_param = dsl.PipelineParam(name='pipeline-name',
                                                    value=f'pipeline/{pipeline_name}')

    import kfp
    type_check_old_value = kfp.TYPE_CHECK
    compiling_for_v2_old_value = kfp.COMPILING_FOR_V2
    kfp.COMPILING_FOR_V2 = self._mode in [
        dsl.PipelineExecutionMode.V2_COMPATIBLE,
        dsl.PipelineExecutionMode.V2_ENGINE,
    ]

    try:
      kfp.TYPE_CHECK = type_check
      self._create_and_write_workflow(
          pipeline_func=pipeline_func,
          pipeline_conf=pipeline_conf,
          package_path=package_path)
    finally:
      kfp.TYPE_CHECK = type_check_old_value
      kfp.COMPILING_FOR_V2 = compiling_for_v2_old_value

  @staticmethod
  def _write_workflow(workflow: Dict[Text, Any], package_path: Text = None):
    """Dump pipeline workflow into yaml spec and write out in the format specified by the user.

    Args:
      workflow: Workflow spec of the pipline, dict.
      package_path: file path to be written. If not specified, a yaml_text string will be returned.
    """
=======
>>>>>>> 49941a14
    yaml_text = dump_yaml(workflow)
    if '{{pipelineparam' in yaml_text:
        raise RuntimeError(
            '''Internal compiler error: Found unresolved PipelineParam.
Please create a new issue at https://github.com/kubeflow/pipelines/issues attaching the pipeline code and the pipeline package.'''
        )

    # Running Argo lint if available
    import shutil
    import subprocess
    argo_path = shutil.which('argo')
    if argo_path:
        has_working_argo_lint = False
        try:
            has_working_argo_lint = _run_argo_lint("""
        apiVersion: argoproj.io/v1alpha1
        kind: Workflow
        metadata:
          generateName: hello-world-
        spec:
          entrypoint: whalesay
          templates:
          - name: whalesay
            container:
              image: docker/whalesay:latest""")
        except:
            warnings.warn(
                "Cannot validate the compiled workflow. Found the argo program in PATH, but it's not usable. argo CLI v3.1.1+ should work."
            )

        if has_working_argo_lint:
            _run_argo_lint(yaml_text)


def _run_argo_lint(yaml_text: str):
    # Running Argo lint if available
    import shutil
    import subprocess
    argo_path = shutil.which('argo')
    if argo_path:
        result = subprocess.run([
            argo_path, '--offline=true', '--kinds=workflows', 'lint',
            '/dev/stdin'
        ],
                                input=yaml_text.encode('utf-8'),
                                stdout=subprocess.PIPE,
                                stderr=subprocess.PIPE)
        if result.returncode:
            if re.match(
                    pattern=r'.+failed to resolve {{tasks\..+\.outputs\.artifacts\..+}}.+',
                    string=result.stderr.decode('utf-8')):
                raise RuntimeError(
                    'Compiler has produced Argo-incompatible workflow due to '
                    'unresolvable input artifact(s). Please check whether inputPath has'
                    ' been connected to outputUri placeholder, which is not supported '
                    'yet. Otherwise, please create a new issue at '
                    'https://github.com/kubeflow/pipelines/issues attaching the '
                    'pipeline code and the pipeline package. Error: {}'.format(
                        result.stderr.decode('utf-8')))
            raise RuntimeError(
                '''Internal compiler error: Compiler has produced Argo-incompatible workflow.
Please create a new issue at https://github.com/kubeflow/pipelines/issues attaching the pipeline code and the pipeline package.
Error: {}'''.format(result.stderr.decode('utf-8')))

        return True
    return False<|MERGE_RESOLUTION|>--- conflicted
+++ resolved
@@ -1239,284 +1239,6 @@
         if 'value' not in argument:
             argument['value'] = ''
 
-<<<<<<< HEAD
-    def _validate_exit_handler_helper(group, exiting_op_names, handler_exists):
-      if group.type == 'exit_handler':
-        if handler_exists or len(exiting_op_names) > 1:
-          raise ValueError('Only one global exit_handler is allowed and all ops need to be included.')
-        handler_exists = True
-
-      if group.ops:
-        exiting_op_names.extend([x.name for x in group.ops])
-
-      for g in group.groups:
-        _validate_exit_handler_helper(g, exiting_op_names, handler_exists)
-
-    return _validate_exit_handler_helper(pipeline.groups[0], [], False)
-
-  def _sanitize_and_inject_artifact(self, pipeline: dsl.Pipeline, pipeline_conf=None):
-    """Sanitize operator/param names and inject pipeline artifact location."""
-
-    # Sanitize operator names and param names
-    sanitized_ops = {}
-
-    for op in pipeline.ops.values():
-      sanitized_name = sanitize_k8s_name(op.name)
-      op.name = sanitized_name
-      for param in op.outputs.values():
-        param.name = sanitize_k8s_name(param.name, True)
-        if param.op_name:
-          param.op_name = sanitize_k8s_name(param.op_name)
-      if op.output is not None and not isinstance(op.output, dsl._container_op._MultipleOutputsError):
-        op.output.name = sanitize_k8s_name(op.output.name, True)
-        op.output.op_name = sanitize_k8s_name(op.output.op_name)
-      if op.dependent_names:
-        op.dependent_names = [sanitize_k8s_name(name) for name in op.dependent_names]
-      if isinstance(op, dsl.ContainerOp) and op.file_outputs is not None:
-        sanitized_file_outputs = {}
-        for key in op.file_outputs.keys():
-          sanitized_file_outputs[sanitize_k8s_name(key, True)] = op.file_outputs[key]
-        op.file_outputs = sanitized_file_outputs
-      elif isinstance(op, dsl.ResourceOp) and op.attribute_outputs is not None:
-        sanitized_attribute_outputs = {}
-        for key in op.attribute_outputs.keys():
-          sanitized_attribute_outputs[sanitize_k8s_name(key, True)] = \
-            op.attribute_outputs[key]
-        op.attribute_outputs = sanitized_attribute_outputs
-      if isinstance(op, dsl.ContainerOp):
-        if op.input_artifact_paths:
-          op.input_artifact_paths = {sanitize_k8s_name(key, True): value for key, value in op.input_artifact_paths.items()}
-        if op.artifact_arguments:
-          op.artifact_arguments = {sanitize_k8s_name(key, True): value for key, value in op.artifact_arguments.items()}
-      sanitized_ops[sanitized_name] = op
-    pipeline.ops = sanitized_ops
-
-  def _create_workflow(
-      self,
-      pipeline_func: Callable,
-      pipeline_name: Optional[Text] = None,
-      pipeline_description: Optional[Text] = None,
-      params_list: Optional[List[dsl.PipelineParam]] = None,
-      pipeline_conf: Optional[dsl.PipelineConf] = None,
-  ) -> Dict[Text, Any]:
-    """ Internal implementation of create_workflow."""
-    params_list = params_list or []
-
-    # Create the arg list with no default values and call pipeline function.
-    # Assign type information to the PipelineParam
-    pipeline_meta = _extract_pipeline_metadata(pipeline_func)
-    pipeline_meta.name = pipeline_name or pipeline_meta.name
-    pipeline_meta.description = pipeline_description or pipeline_meta.description
-    pipeline_name = sanitize_k8s_name(pipeline_meta.name)
-
-    # Need to first clear the default value of dsl.PipelineParams. Otherwise, it
-    # will be resolved immediately in place when being to each component.
-    default_param_values = OrderedDict()
-
-    if self._pipeline_root_param:
-      params_list.append(self._pipeline_root_param)
-    if self._pipeline_name_param:
-      params_list.append(self._pipeline_name_param)
-
-    for param in params_list:
-      default_param_values[param.name] = param.value
-      param.value = None
-
-    args_list = []
-    kwargs_dict = dict()
-    signature = inspect.signature(pipeline_func)
-    for arg_name, arg in signature.parameters.items():
-      arg_type = None
-      for input in pipeline_meta.inputs or []:
-        if arg_name == input.name:
-          arg_type = input.type
-          break
-      param = dsl.PipelineParam(sanitize_k8s_name(arg_name, True), param_type=arg_type)
-      if arg.kind == inspect.Parameter.KEYWORD_ONLY:
-        kwargs_dict[arg_name] = param
-      else:
-        args_list.append(param)
-
-    with dsl.Pipeline(pipeline_name) as dsl_pipeline:
-      pipeline_func(*args_list, **kwargs_dict)
-
-    pipeline_conf = pipeline_conf or dsl_pipeline.conf # Configuration passed to the compiler is overriding. Unfortunately, it's not trivial to detect whether the dsl_pipeline.conf was ever modified.
-
-    self._validate_exit_handler(dsl_pipeline)
-    self._sanitize_and_inject_artifact(dsl_pipeline, pipeline_conf)
-
-    # Fill in the default values by merging two param lists.
-    args_list_with_defaults = OrderedDict()
-    if pipeline_meta.inputs:
-      args_list_with_defaults = OrderedDict([
-        (sanitize_k8s_name(input_spec.name, True), input_spec.default)
-        for input_spec in pipeline_meta.inputs
-      ])
-
-    if params_list:
-      # Or, if args are provided by params_list, fill in pipeline_meta.
-      for k, v in default_param_values.items():
-        args_list_with_defaults[k] = v
-
-      pipeline_meta.inputs = pipeline_meta.inputs or []
-      for param in params_list:
-        pipeline_meta.inputs.append(
-            InputSpec(
-                name=param.name,
-                type=param.param_type,
-                default=default_param_values[param.name]))
-
-    op_transformers = [add_pod_env]
-    pod_labels = {_SDK_VERSION_LABEL: kfp.__version__.replace('+', '-'), _SDK_ENV_LABEL:_SDK_ENV_DEFAULT}
-    op_transformers.append(add_pod_labels(pod_labels))
-    op_transformers.extend(pipeline_conf.op_transformers)
-
-    if self._mode == dsl.PipelineExecutionMode.V2_COMPATIBLE:
-      # Add self._pipeline_name_param and self._pipeline_root_param to ops inputs
-      # if they don't exist already.
-      for op in dsl_pipeline.ops.values():
-        insert_pipeline_name_param = True
-        insert_pipeline_root_param = True
-        for param in op.inputs:
-          if param.name == self._pipeline_name_param.name:
-            insert_pipeline_name_param = False
-          elif param.name == self._pipeline_root_param.name:
-            insert_pipeline_root_param = False
-
-        if insert_pipeline_name_param:
-          op.inputs.append(self._pipeline_name_param)
-        if insert_pipeline_root_param:
-          op.inputs.append(self._pipeline_root_param)
-
-    workflow = self._create_pipeline_workflow(
-        args_list_with_defaults,
-        dsl_pipeline,
-        op_transformers,
-        pipeline_conf,
-    )
-
-    from ._data_passing_rewriter import fix_big_data_passing
-    workflow = fix_big_data_passing(workflow)
-
-    if pipeline_conf and pipeline_conf.data_passing_method != None:
-      workflow = pipeline_conf.data_passing_method(workflow)
-
-    metadata = workflow.setdefault('metadata', {})
-    annotations = metadata.setdefault('annotations', {})
-    labels = metadata.setdefault('labels', {})
-
-    annotations[_SDK_VERSION_LABEL] = kfp.__version__
-    annotations['pipelines.kubeflow.org/pipeline_compilation_time'] = datetime.datetime.now().isoformat()
-    annotations['pipelines.kubeflow.org/pipeline_spec'] = json.dumps(pipeline_meta.to_dict(), sort_keys=True)
-
-    if self._mode == dsl.PipelineExecutionMode.V2_COMPATIBLE:
-      annotations['pipelines.kubeflow.org/v2_pipeline'] = "true"
-      labels['pipelines.kubeflow.org/v2_pipeline'] = "true"
-
-
-    # Labels might be logged better than annotations so adding some information here as well
-    labels[_SDK_VERSION_LABEL] = kfp.__version__.replace('+', '-')
-
-    return workflow
-
-  # For now (0.1.31) this function is only used by TFX's KubeflowDagRunner.
-  # See https://github.com/tensorflow/tfx/blob/811e4c1cc0f7903d73d151b9d4f21f79f6013d4a/tfx/orchestration/kubeflow/kubeflow_dag_runner.py#L238
-  @deprecated(
-      version='0.1.32',
-      reason='Workflow spec is not intended to be handled by user, please '
-             'switch to _create_workflow')
-  def create_workflow(self,
-                      pipeline_func: Callable,
-                      pipeline_name: Text=None,
-                      pipeline_description: Text=None,
-                      params_list: List[dsl.PipelineParam]=None,
-                      pipeline_conf: dsl.PipelineConf = None) -> Dict[Text, Any]:
-    """Create workflow spec from pipeline function and specified pipeline
-    params/metadata. Currently, the pipeline params are either specified in
-    the signature of the pipeline function or by passing a list of
-    dsl.PipelineParam. Conflict will cause ValueError.
-
-    Args:
-      pipeline_func: Pipeline function where ContainerOps are invoked.
-      pipeline_name: The name of the pipeline to compile.
-      pipeline_description: The description of the pipeline.
-      params_list: List of pipeline params to append to the pipeline.
-      pipeline_conf: PipelineConf instance. Can specify op transforms, image pull secrets and other pipeline-level configuration options. Overrides any configuration that may be set by the pipeline.
-
-    Returns:
-      The created workflow dictionary.
-    """
-    return self._create_workflow(pipeline_func, pipeline_name, pipeline_description, params_list, pipeline_conf)
-
-  @deprecated(
-      version='0.1.32',
-      reason='Switch to _create_workflow.')
-  def _compile(self, pipeline_func, pipeline_conf: dsl.PipelineConf = None):
-    """Compile the given pipeline function into workflow."""
-    return self._create_workflow(pipeline_func=pipeline_func, pipeline_conf=pipeline_conf)
-
-  def compile(self,
-              pipeline_func,
-              package_path,
-              type_check: bool = True,
-              pipeline_conf: Optional[dsl.PipelineConf] = None):
-    """Compile the given pipeline function into workflow yaml.
-
-    Args:
-      pipeline_func: Pipeline functions with @dsl.pipeline decorator.
-      package_path: The output workflow tar.gz file path. for example,
-        "~/a.tar.gz"
-      type_check: Whether to enable the type check or not, default: True.
-      pipeline_conf: PipelineConf instance. Can specify op transforms, image
-        pull secrets and other pipeline-level configuration options. Overrides
-        any configuration that may be set by the pipeline.
-    """
-    pipeline_root_dir = getattr(pipeline_func, 'pipeline_root', None)
-    if (pipeline_root_dir is not None or
-        self._mode == dsl.PipelineExecutionMode.V2_COMPATIBLE):
-      self._pipeline_root_param = dsl.PipelineParam(
-          name=dsl.ROOT_PARAMETER_NAME, value=pipeline_root_dir or '')
-
-    if self._mode == dsl.PipelineExecutionMode.V2_COMPATIBLE:
-      pipeline_name = getattr(pipeline_func, '_component_human_name', '')
-      if not pipeline_name:
-        raise ValueError('@dsl.pipeline decorator name field is required in v2 compatible mode')
-      # pipeline names have one of the following formats:
-      # * pipeline/<name>
-      # * namespace/<ns>/pipeline/<name>
-      # when compiling, we will only have pipeline/<name>, but it will be overriden
-      # when uploading the pipeline to KFP API server.
-      self._pipeline_name_param = dsl.PipelineParam(name='pipeline-name',
-                                                    value=f'pipeline/{pipeline_name}')
-
-    import kfp
-    type_check_old_value = kfp.TYPE_CHECK
-    compiling_for_v2_old_value = kfp.COMPILING_FOR_V2
-    kfp.COMPILING_FOR_V2 = self._mode in [
-        dsl.PipelineExecutionMode.V2_COMPATIBLE,
-        dsl.PipelineExecutionMode.V2_ENGINE,
-    ]
-
-    try:
-      kfp.TYPE_CHECK = type_check
-      self._create_and_write_workflow(
-          pipeline_func=pipeline_func,
-          pipeline_conf=pipeline_conf,
-          package_path=package_path)
-    finally:
-      kfp.TYPE_CHECK = type_check_old_value
-      kfp.COMPILING_FOR_V2 = compiling_for_v2_old_value
-
-  @staticmethod
-  def _write_workflow(workflow: Dict[Text, Any], package_path: Text = None):
-    """Dump pipeline workflow into yaml spec and write out in the format specified by the user.
-
-    Args:
-      workflow: Workflow spec of the pipline, dict.
-      package_path: file path to be written. If not specified, a yaml_text string will be returned.
-    """
-=======
->>>>>>> 49941a14
     yaml_text = dump_yaml(workflow)
     if '{{pipelineparam' in yaml_text:
         raise RuntimeError(
