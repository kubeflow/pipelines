# Copyright 2018-2019 Google LLC
#
# Licensed under the Apache License, Version 2.0 (the "License");
# you may not use this file except in compliance with the License.
# You may obtain a copy of the License at
#
#      http://www.apache.org/licenses/LICENSE-2.0
#
# Unless required by applicable law or agreed to in writing, software
# distributed under the License is distributed on an "AS IS" BASIS,
# WITHOUT WARRANTIES OR CONDITIONS OF ANY KIND, either express or implied.
# See the License for the specific language governing permissions and
# limitations under the License.
import datetime
import json
from collections import defaultdict
from deprecated import deprecated
import inspect
import tarfile
import uuid
import zipfile
from typing import Callable, Set, List, Text, Dict, Tuple, Any, Union, Optional

import kfp
from kfp.dsl import _for_loop

from .. import dsl
from ._k8s_helper import convert_k8s_obj_to_json, sanitize_k8s_name
from ._op_to_template import _op_to_template
from ._default_transformers import add_pod_env

from ..components.structures import InputSpec
from ..components._yaml_utils import dump_yaml
from ..dsl._metadata import _extract_pipeline_metadata
from ..dsl._ops_group import OpsGroup


class Compiler(object):
  """DSL Compiler.

  It compiles DSL pipeline functions into workflow yaml. Example usage:
  ```python
  @dsl.pipeline(
    name='name',
    description='description'
  )
  def my_pipeline(a: int = 1, b: str = "default value"):
    ...

  Compiler().compile(my_pipeline, 'path/to/workflow.yaml')
  ```
  """

  def _pipelineparam_full_name(self, param):
    """_pipelineparam_full_name converts the names of pipeline parameters
      to unique names in the argo yaml

    Args:
      param(PipelineParam): pipeline parameter
      """
    if param.op_name:
      return param.op_name + '-' + param.name
    return param.name

  def _get_groups_for_ops(self, root_group):
    """Helper function to get belonging groups for each op.

    Each pipeline has a root group. Each group has a list of operators (leaf) and groups.
    This function traverse the tree and get all ancestor groups for all operators.

    Returns:
      A dict. Key is the operator's name. Value is a list of ancestor groups including the
              op itself. The list of a given operator is sorted in a way that the farthest
              group is the first and operator itself is the last.
    """
    def _get_op_groups_helper(current_groups, ops_to_groups):
      root_group = current_groups[-1]
      for g in root_group.groups:
        # Add recursive opsgroup in the ops_to_groups
        # such that the i/o dependency can be propagated to the ancester opsgroups
        if g.recursive_ref:
          ops_to_groups[g.name] = [x.name for x in current_groups] + [g.name]
          continue
        current_groups.append(g)
        _get_op_groups_helper(current_groups, ops_to_groups)
        del current_groups[-1]
      for op in root_group.ops:
        ops_to_groups[op.name] = [x.name for x in current_groups] + [op.name]

    ops_to_groups = {}
    current_groups = [root_group]
    _get_op_groups_helper(current_groups, ops_to_groups)
    return ops_to_groups

  #TODO: combine with the _get_groups_for_ops
  def _get_groups_for_opsgroups(self, root_group):
    """Helper function to get belonging groups for each opsgroup.

    Each pipeline has a root group. Each group has a list of operators (leaf) and groups.
    This function traverse the tree and get all ancestor groups for all opsgroups.

    Returns:
      A dict. Key is the opsgroup's name. Value is a list of ancestor groups including the
              opsgroup itself. The list of a given opsgroup is sorted in a way that the farthest
              group is the first and opsgroup itself is the last.
    """
    def _get_opsgroup_groups_helper(current_groups, opsgroups_to_groups):
      root_group = current_groups[-1]
      for g in root_group.groups:
        # Add recursive opsgroup in the ops_to_groups
        # such that the i/o dependency can be propagated to the ancester opsgroups
        if g.recursive_ref:
          continue
        opsgroups_to_groups[g.name] = [x.name for x in current_groups] + [g.name]
        current_groups.append(g)
        _get_opsgroup_groups_helper(current_groups, opsgroups_to_groups)
        del current_groups[-1]

    opsgroups_to_groups = {}
    current_groups = [root_group]
    _get_opsgroup_groups_helper(current_groups, opsgroups_to_groups)
    return opsgroups_to_groups

  def _get_groups(self, root_group):
    """Helper function to get all groups (not including ops) in a pipeline."""

    def _get_groups_helper(group):
      groups = {group.name: group}
      for g in group.groups:
        # Skip the recursive opsgroup because no templates
        # need to be generated for the recursive opsgroups.
        if not g.recursive_ref:
          groups.update(_get_groups_helper(g))
      return groups

    return _get_groups_helper(root_group)

  def _get_uncommon_ancestors(self, op_groups, opsgroup_groups, op1, op2):
    """Helper function to get unique ancestors between two ops.

    For example, op1's ancestor groups are [root, G1, G2, G3, op1], op2's ancestor groups are
    [root, G1, G4, op2], then it returns a tuple ([G2, G3, op1], [G4, op2]).
    """
    #TODO: extract a function for the following two code module
    if op1.name in op_groups:
      op1_groups = op_groups[op1.name]
    elif op1.name in opsgroup_groups:
      op1_groups = opsgroup_groups[op1.name]
    else:
      raise ValueError(op1.name + ' does not exist.')

    if op2.name in op_groups:
      op2_groups = op_groups[op2.name]
    elif op2.name in opsgroup_groups:
      op2_groups = opsgroup_groups[op2.name]
    else:
      raise ValueError(op1.name + ' does not exist.')

    both_groups = [op1_groups, op2_groups]
    common_groups_len = sum(1 for x in zip(*both_groups) if x==(x[0],)*len(x))
    group1 = op1_groups[common_groups_len:]
    group2 = op2_groups[common_groups_len:]
    return (group1, group2)

  def _get_condition_params_for_ops(self, root_group):
    """Get parameters referenced in conditions of ops."""
    conditions = defaultdict(set)

    def _get_condition_params_for_ops_helper(group, current_conditions_params):
      new_current_conditions_params = current_conditions_params
      if group.type == 'condition':
        new_current_conditions_params = list(current_conditions_params)
        if isinstance(group.condition.operand1, dsl.PipelineParam):
          new_current_conditions_params.append(group.condition.operand1)
        if isinstance(group.condition.operand2, dsl.PipelineParam):
          new_current_conditions_params.append(group.condition.operand2)
      for op in group.ops:
        for param in new_current_conditions_params:
          conditions[op.name].add(param)
      for g in group.groups:
        # If the subgroup is a recursive opsgroup, propagate the pipelineparams
        # in the condition expression, similar to the ops.
        if g.recursive_ref:
          for param in new_current_conditions_params:
            conditions[g.name].add(param)
        else:
          _get_condition_params_for_ops_helper(g, new_current_conditions_params)
    _get_condition_params_for_ops_helper(root_group, [])
    return conditions

  def _get_next_group_or_op(cls, to_visit: List, already_visited: Set):
    """Get next group or op to visit."""
    if len(to_visit) == 0:
      return None
    next = to_visit.pop(0)
    while next in already_visited:
      next = to_visit.pop(0)
    already_visited.add(next)
    return next

  def _get_for_loop_ops(self, new_root) -> Dict[Text, dsl.ParallelFor]:
    to_visit = self._get_all_subgroups_and_ops(new_root)
    op_name_to_op = {}
    already_visited = set()

    while len(to_visit):
      next_op = self._get_next_group_or_op(to_visit, already_visited)
      if next_op is None:
        break
      to_visit.extend(self._get_all_subgroups_and_ops(next_op))
      if isinstance(next_op, dsl.ParallelFor):
        op_name_to_op[next_op.name] = next_op

    return op_name_to_op

  def _get_all_subgroups_and_ops(self, op):
    """Get all ops and groups contained within this group."""
    subgroups = []
    if hasattr(op, 'ops'):
      subgroups.extend(op.ops)
    if hasattr(op, 'groups'):
      subgroups.extend(op.groups)
    return subgroups

  def _get_inputs_outputs(
          self,
          pipeline,
          root_group,
          op_groups,
          opsgroup_groups,
          condition_params,
          op_name_to_for_loop_op: Dict[Text, dsl.ParallelFor],
  ):
    """Get inputs and outputs of each group and op.

    Returns:
      A tuple (inputs, outputs).
      inputs and outputs are dicts with key being the group/op names and values being list of
      tuples (param_name, producing_op_name). producing_op_name is the name of the op that
      produces the param. If the param is a pipeline param (no producer op), then
      producing_op_name is None.
    """
    inputs = defaultdict(set)
    outputs = defaultdict(set)

    for op in pipeline.ops.values():
      # op's inputs and all params used in conditions for that op are both considered.
      for param in op.inputs + list(condition_params[op.name]):
        # if the value is already provided (immediate value), then no need to expose
        # it as input for its parent groups.
        if param.value:
          continue
        if param.op_name:
          upstream_op = pipeline.ops[param.op_name]
          upstream_groups, downstream_groups = \
            self._get_uncommon_ancestors(op_groups, opsgroup_groups, upstream_op, op)
          for i, group_name in enumerate(downstream_groups):
            if i == 0:
              # If it is the first uncommon downstream group, then the input comes from
              # the first uncommon upstream group.
              inputs[group_name].add((param.full_name, upstream_groups[0]))
            else:
              # If not the first downstream group, then the input is passed down from
              # its ancestor groups so the upstream group is None.
              inputs[group_name].add((param.full_name, None))
          for i, group_name in enumerate(upstream_groups):
            if i == len(upstream_groups) - 1:
              # If last upstream group, it is an operator and output comes from container.
              outputs[group_name].add((param.full_name, None))
            else:
              # If not last upstream group, output value comes from one of its child.
              outputs[group_name].add((param.full_name, upstream_groups[i+1]))
        else:
          if not op.is_exit_handler:
            for group_name in op_groups[op.name][::-1]:
              # if group is for loop group and param is that loop's param, then the param
              # is created by that for loop ops_group and it shouldn't be an input to
              # any of its parent groups.
              inputs[group_name].add((param.full_name, None))
              if group_name in op_name_to_for_loop_op:
                # for example:
                #   loop_group.loop_args.name = 'loop-item-param-99ca152e'
                #   param.name =                'loop-item-param-99ca152e--a'
                loop_group = op_name_to_for_loop_op[group_name]
                if loop_group.loop_args.name in param.name:
                  break


    # Generate the input/output for recursive opsgroups
    # It propagates the recursive opsgroups IO to their ancester opsgroups
    def _get_inputs_outputs_recursive_opsgroup(group):
      #TODO: refactor the following codes with the above
      if group.recursive_ref:
        params = [(param, False) for param in group.inputs]
        params.extend([(param, True) for param in list(condition_params[group.name])])
        for param, is_condition_param in params:
          if param.value:
            continue
          full_name = self._pipelineparam_full_name(param)
          if param.op_name:
            upstream_op = pipeline.ops[param.op_name]
            upstream_groups, downstream_groups = \
              self._get_uncommon_ancestors(op_groups, opsgroup_groups, upstream_op, group)
            for i, g in enumerate(downstream_groups):
              if i == 0:
                inputs[g].add((full_name, upstream_groups[0]))
              # There is no need to pass the condition param as argument to the downstream ops.
              #TODO: this might also apply to ops. add a TODO here and think about it.
              elif i == len(downstream_groups) - 1 and is_condition_param:
                continue
              else:
                inputs[g].add((full_name, None))
            for i, g in enumerate(upstream_groups):
              if i == len(upstream_groups) - 1:
                outputs[g].add((full_name, None))
              else:
                outputs[g].add((full_name, upstream_groups[i+1]))
          elif not is_condition_param:
            for g in op_groups[group.name]:
              inputs[g].add((full_name, None))
      for subgroup in group.groups:
        _get_inputs_outputs_recursive_opsgroup(subgroup)

    _get_inputs_outputs_recursive_opsgroup(root_group)

    return inputs, outputs

  def _get_dependencies(self, pipeline, root_group, op_groups, opsgroups_groups, opsgroups, condition_params):
    """Get dependent groups and ops for all ops and groups.

    Returns:
      A dict. Key is group/op name, value is a list of dependent groups/ops.
      The dependencies are calculated in the following way: if op2 depends on op1,
      and their ancestors are [root, G1, G2, op1] and [root, G1, G3, G4, op2],
      then G3 is dependent on G2. Basically dependency only exists in the first uncommon
      ancesters in their ancesters chain. Only sibling groups/ops can have dependencies.
    """
    dependencies = defaultdict(set)
    for op in pipeline.ops.values():
      upstream_op_names = set()
      for param in op.inputs + list(condition_params[op.name]):
        if param.op_name:
          upstream_op_names.add(param.op_name)
      upstream_op_names |= set(op.dependent_names)

      for upstream_op_name in upstream_op_names:
        # the dependent op could be either a BaseOp or an opsgroup
        if upstream_op_name in pipeline.ops:
          upstream_op = pipeline.ops[upstream_op_name]
        elif upstream_op_name in opsgroups:
          upstream_op = opsgroups[upstream_op_name]
        else:
          raise ValueError('compiler cannot find the ' + upstream_op_name)

        upstream_groups, downstream_groups = self._get_uncommon_ancestors(op_groups, opsgroups_groups, upstream_op, op)
        dependencies[downstream_groups[0]].add(upstream_groups[0])

    # Generate dependencies based on the recursive opsgroups
    #TODO: refactor the following codes with the above
    def _get_dependency_opsgroup(group, dependencies):
      upstream_op_names = set([dependency.name for dependency in group.dependencies])
      if group.recursive_ref:
        for param in group.inputs + list(condition_params[group.name]):
          if param.op_name:
            upstream_op_names.add(param.op_name)

      for op_name in upstream_op_names:
        if op_name in pipeline.ops:
          upstream_op = pipeline.ops[op_name]
        elif op_name in opsgroups_groups:
          upstream_op = opsgroups_groups[op_name]
        else:
          raise ValueError('compiler cannot find the ' + op_name)
        upstream_groups, downstream_groups = \
          self._get_uncommon_ancestors(op_groups, opsgroups_groups, upstream_op, group)
        dependencies[downstream_groups[0]].add(upstream_groups[0])

      for subgroup in group.groups:
        _get_dependency_opsgroup(subgroup, dependencies)

    _get_dependency_opsgroup(root_group, dependencies)

    return dependencies

  def _resolve_value_or_reference(self, value_or_reference, potential_references):
    """_resolve_value_or_reference resolves values and PipelineParams, which could be task parameters or input parameters.

    Args:
      value_or_reference: value or reference to be resolved. It could be basic python types or PipelineParam
      potential_references(dict{str->str}): a dictionary of parameter names to task names
      """
    if isinstance(value_or_reference, dsl.PipelineParam):
      parameter_name = self._pipelineparam_full_name(value_or_reference)
      task_names = [task_name for param_name, task_name in potential_references if param_name == parameter_name]
      if task_names:
        task_name = task_names[0]
        # When the task_name is None, the parameter comes directly from ancient ancesters
        # instead of parents. Thus, it is resolved as the input parameter in the current group.
        if task_name is None:
          return '{{inputs.parameters.%s}}' % parameter_name
        else:
          return '{{tasks.%s.outputs.parameters.%s}}' % (task_name, parameter_name)
      else:
        return '{{inputs.parameters.%s}}' % parameter_name
    else:
      return str(value_or_reference)

  def _group_to_dag_template(self, group, inputs, outputs, dependencies):
    """Generate template given an OpsGroup.

    inputs, outputs, dependencies are all helper dicts.
    """
    template = {'name': group.name}

    # Generate inputs section.
    if inputs.get(group.name, None):
      template_inputs = [{'name': x[0]} for x in inputs[group.name]]
      template_inputs.sort(key=lambda x: x['name'])
      template['inputs'] = {
        'parameters': template_inputs
      }

    # Generate outputs section.
    if outputs.get(group.name, None):
      template_outputs = []
      for param_name, dependent_name in outputs[group.name]:
        template_outputs.append({
          'name': param_name,
          'valueFrom': {
            'parameter': '{{tasks.%s.outputs.parameters.%s}}' % (dependent_name, param_name)
          }
        })
      template_outputs.sort(key=lambda x: x['name'])
      template['outputs'] = {'parameters': template_outputs}

    # Generate tasks section.
    tasks = []
    for sub_group in group.groups + group.ops:
      is_recursive_subgroup = (isinstance(sub_group, OpsGroup) and sub_group.recursive_ref)
      # Special handling for recursive subgroup: use the existing opsgroup name
      if is_recursive_subgroup:
        task = {
            'name': sub_group.recursive_ref.name,
            'template': sub_group.recursive_ref.name,
        }
      else:
        task = {
          'name': sub_group.name,
          'template': sub_group.name,
        }
      if isinstance(sub_group, dsl.OpsGroup) and sub_group.type == 'condition':
        subgroup_inputs = inputs.get(sub_group.name, [])
        condition = sub_group.condition
        operand1_value = self._resolve_value_or_reference(condition.operand1, subgroup_inputs)
        operand2_value = self._resolve_value_or_reference(condition.operand2, subgroup_inputs)
        if condition.operator in ['==', '!=']:
          operand1_value = '"' + operand1_value + '"'
          operand2_value = '"' + operand2_value + '"'
        task['when'] = '{} {} {}'.format(operand1_value, condition.operator, operand2_value)

      # Generate dependencies section for this task.
      if dependencies.get(sub_group.name, None):
        group_dependencies = list(dependencies[sub_group.name])
        group_dependencies.sort()
        task['dependencies'] = group_dependencies

      # Generate arguments section for this task.
      if inputs.get(sub_group.name, None):
        task['arguments'] = {'parameters': self.get_arguments_for_sub_group(sub_group, is_recursive_subgroup, inputs)}

      # additional task modifications for withItems and withParam
      if isinstance(sub_group, dsl.ParallelFor):
        if sub_group.items_is_pipeline_param:
          # these loop args are a 'withParam' rather than 'withItems'.
          # i.e., rather than a static list, they are either the output of another task or were input
          # as global pipeline parameters

          pipeline_param = sub_group.loop_args.items_or_pipeline_param
          if pipeline_param.op_name is None:
            withparam_value = '{{workflow.parameters.%s}}' % pipeline_param.name
          else:
            param_name = '%s-%s' % (
              sanitize_k8s_name(pipeline_param.op_name), pipeline_param.name)
            withparam_value = '{{tasks.%s.outputs.parameters.%s}}' % (
                sanitize_k8s_name(pipeline_param.op_name),
                param_name)

            # these loop args are the output of another task
            if 'dependencies' not in task or task['dependencies'] is None:
              task['dependencies'] = []
            if sanitize_k8s_name(
                pipeline_param.op_name) not in task['dependencies']:
              task['dependencies'].append(
                  sanitize_k8s_name(pipeline_param.op_name))

          task['withParam'] = withparam_value
        else:
          # Need to sanitize the dict keys for consistency.
          loop_tasks = sub_group.loop_args.to_list_for_task_yaml()
          sanitized_tasks = []
          if isinstance(loop_tasks[0], dict):
            for argument_set in loop_tasks:
              c_dict = {}
              for k, v in argument_set.items():
                c_dict[sanitize_k8s_name(k, True)] = v
              sanitized_tasks.append(c_dict)
          else:
            sanitized_tasks = loop_tasks
          task['withItems'] = sanitized_tasks

      tasks.append(task)
    tasks.sort(key=lambda x: x['name'])
    template['dag'] = {'tasks': tasks}
    return template

  def get_arguments_for_sub_group(
          self,
          sub_group: Union[OpsGroup, dsl._container_op.BaseOp],
          is_recursive_subgroup: Optional[bool],
          inputs: Dict[Text, Tuple[Text, Text]],
  ):
    arguments = []
    for param_name, dependent_name in inputs[sub_group.name]:
      if is_recursive_subgroup:
        for index, input in enumerate(sub_group.inputs):
          if param_name == self._pipelineparam_full_name(input):
            break
        referenced_input = sub_group.recursive_ref.inputs[index]
        argument_name = self._pipelineparam_full_name(referenced_input)
      else:
        argument_name = param_name

      # Preparing argument. It can be pipeline input reference, task output reference or loop item (or loop item attribute
      sanitized_loop_arg_full_name = '---'
      if isinstance(sub_group, dsl.ParallelFor):
        sanitized_loop_arg_full_name = sanitize_k8s_name(self._pipelineparam_full_name(sub_group.loop_args))
      arg_ref_full_name = sanitize_k8s_name(param_name)
      # We only care about the reference to the current loop item, not the outer loops
      if isinstance(sub_group, dsl.ParallelFor) and arg_ref_full_name.startswith(sanitized_loop_arg_full_name):
        if arg_ref_full_name == sanitized_loop_arg_full_name:
          argument_value = '{{item}}'
        elif _for_loop.LoopArgumentVariable.name_is_loop_arguments_variable(param_name):
          subvar_name = _for_loop.LoopArgumentVariable.get_subvar_name(param_name)
          argument_value = '{{item.%s}}' % subvar_name
        else:
          raise ValueError("Argument seems to reference the loop item, but not the item itself and not some attribute of the item. param_name: {}, ".format(param_name))
      else:
        if dependent_name:
          argument_value = '{{tasks.%s.outputs.parameters.%s}}' % (dependent_name, param_name)
        else:
          argument_value = '{{inputs.parameters.%s}}' % param_name

      arguments.append({
        'name': argument_name,
        'value': argument_value,
      })

    arguments.sort(key=lambda x: x['name'])

    return arguments

  def _create_dag_templates(self, pipeline, op_transformers=None, op_to_templates_handler=None):
    """Create all groups and ops templates in the pipeline.

    Args:
      pipeline: Pipeline context object to get all the pipeline data from.
      op_transformers: A list of functions that are applied to all ContainerOp instances that are being processed.
      op_to_templates_handler: Handler which converts a base op into a list of argo templates.
    """
    op_to_templates_handler = op_to_templates_handler or (lambda op : [_op_to_template(op)])
    root_group = pipeline.groups[0]

    # Call the transformation functions before determining the inputs/outputs, otherwise
    # the user would not be able to use pipeline parameters in the container definition
    # (for example as pod labels) - the generated template is invalid.
    for op in pipeline.ops.values():
      for transformer in op_transformers or []:
        transformer(op)

    # Generate core data structures to prepare for argo yaml generation
    #   op_name_to_parent_groups: op name -> list of ancestor groups including the current op
    #   opsgroups: a dictionary of ospgroup.name -> opsgroup
    #   inputs, outputs: group/op names -> list of tuples (full_param_name, producing_op_name)
    #   condition_params: recursive_group/op names -> list of pipelineparam
    #   dependencies: group/op name -> list of dependent groups/ops.
    # Special Handling for the recursive opsgroup
    #   op_name_to_parent_groups also contains the recursive opsgroups
    #   condition_params from _get_condition_params_for_ops also contains the recursive opsgroups
    #   groups does not include the recursive opsgroups
    opsgroups = self._get_groups(root_group)
    op_name_to_parent_groups = self._get_groups_for_ops(root_group)
    opgroup_name_to_parent_groups = self._get_groups_for_opsgroups(root_group)
    condition_params = self._get_condition_params_for_ops(root_group)
    op_name_to_for_loop_op = self._get_for_loop_ops(root_group)
    inputs, outputs = self._get_inputs_outputs(
      pipeline,
      root_group,
      op_name_to_parent_groups,
      opgroup_name_to_parent_groups,
      condition_params,
      op_name_to_for_loop_op,
    )
    dependencies = self._get_dependencies(
      pipeline,
      root_group,
      op_name_to_parent_groups,
      opgroup_name_to_parent_groups,
      opsgroups,
      condition_params,
    )

    templates = []
    for opsgroup in opsgroups.keys():
      template = self._group_to_dag_template(opsgroups[opsgroup], inputs, outputs, dependencies)
      templates.append(template)

    for op in pipeline.ops.values():
      templates.extend(op_to_templates_handler(op))

    return templates

  def _create_pipeline_workflow(self, args, pipeline, op_transformers=None, pipeline_conf=None):
    """Create workflow for the pipeline."""

    # Input Parameters
    input_params = []
    for arg in args:
      param = {'name': arg.name}
      if arg.value is not None:
        if isinstance(arg.value, (list, tuple)):
          param['value'] = json.dumps(arg.value, sort_keys=True)
        else:
          param['value'] = str(arg.value)
      input_params.append(param)

    # Making the pipeline group name unique to prevent name clashes with templates
    pipeline_group = pipeline.groups[0]
    temp_pipeline_group_name = uuid.uuid4().hex
    pipeline_group.name = temp_pipeline_group_name

    # Templates
    templates = self._create_dag_templates(pipeline, op_transformers)

    # Exit Handler
    exit_handler = None
    if pipeline.groups[0].groups:
      first_group = pipeline.groups[0].groups[0]
      if first_group.type == 'exit_handler':
        exit_handler = first_group.exit_op

    # The whole pipeline workflow
    pipeline_name = pipeline.name or 'Pipeline'

    # Workaround for pipeline name clashing with container template names
    # TODO: Make sure template names cannot clash at all (container, DAG, workflow)
    template_map = {template['name'].lower(): template  for template in templates}
    from ..components._naming import _make_name_unique_by_adding_index
    pipeline_template_name = _make_name_unique_by_adding_index(pipeline_name, template_map, '-')

    # Restoring the name of the pipeline template
    pipeline_template = template_map[temp_pipeline_group_name]
    pipeline_template['name'] = pipeline_template_name

    templates.sort(key=lambda x: x['name'])
    workflow = {
      'apiVersion': 'argoproj.io/v1alpha1',
      'kind': 'Workflow',
      'metadata': {'generateName': pipeline_template_name + '-'},
      'spec': {
        'entrypoint': pipeline_template_name,
        'templates': templates,
        'arguments': {'parameters': input_params},
        'serviceAccountName': 'pipeline-runner'
      }
    }
    # set ttl after workflow finishes
    if pipeline_conf.ttl_seconds_after_finished >= 0:
      workflow['spec']['ttlSecondsAfterFinished'] = pipeline_conf.ttl_seconds_after_finished

    if len(pipeline_conf.image_pull_secrets) > 0:
      image_pull_secrets = []
      for image_pull_secret in pipeline_conf.image_pull_secrets:
        image_pull_secrets.append(convert_k8s_obj_to_json(image_pull_secret))
      workflow['spec']['imagePullSecrets'] = image_pull_secrets

    if pipeline_conf.timeout:
      workflow['spec']['activeDeadlineSeconds'] = pipeline_conf.timeout

    if exit_handler:
      workflow['spec']['onExit'] = exit_handler.name

<<<<<<< HEAD
    # This can be overwritten by the task specific 
    # nodeselection, specified in the template.
    if pipeline_conf.node_selector:
      workflow['spec']['nodeSelector'] = pipeline_conf.node_selector

=======
    if pipeline_conf.image_pull_policy != None:
      if pipeline_conf.image_pull_policy in ["Always", "Never", "IfNotPresent"]:
        for template in workflow["spec"]["templates"]:
          container = template.get('container', None)
          if container and "imagePullPolicy" not in container:
            container["imagePullPolicy"] = pipeline_conf.image_pull_policy
      else:
        raise ValueError(
                  'Invalid imagePullPolicy. Must be one of `Always`, `Never`, `IfNotPresent`.'
              )
>>>>>>> f214a394
    return workflow

  def _validate_exit_handler(self, pipeline):
    """Makes sure there is only one global exit handler.

    Note this is a temporary workaround until argo supports local exit handler.
    """

    def _validate_exit_handler_helper(group, exiting_op_names, handler_exists):
      if group.type == 'exit_handler':
        if handler_exists or len(exiting_op_names) > 1:
          raise ValueError('Only one global exit_handler is allowed and all ops need to be included.')
        handler_exists = True

      if group.ops:
        exiting_op_names.extend([x.name for x in group.ops])

      for g in group.groups:
        _validate_exit_handler_helper(g, exiting_op_names, handler_exists)

    return _validate_exit_handler_helper(pipeline.groups[0], [], False)

  def _sanitize_and_inject_artifact(self, pipeline: dsl.Pipeline, pipeline_conf=None):
    """Sanitize operator/param names and inject pipeline artifact location."""

    # Sanitize operator names and param names
    sanitized_ops = {}

    for op in pipeline.ops.values():
      sanitized_name = sanitize_k8s_name(op.name)
      op.name = sanitized_name
      for param in op.outputs.values():
        param.name = sanitize_k8s_name(param.name, True)
        if param.op_name:
          param.op_name = sanitize_k8s_name(param.op_name)
      if op.output is not None and not isinstance(op.output, dsl._container_op._MultipleOutputsError):
        op.output.name = sanitize_k8s_name(op.output.name, True)
        op.output.op_name = sanitize_k8s_name(op.output.op_name)
      if op.dependent_names:
        op.dependent_names = [sanitize_k8s_name(name) for name in op.dependent_names]
      if isinstance(op, dsl.ContainerOp) and op.file_outputs is not None:
        sanitized_file_outputs = {}
        for key in op.file_outputs.keys():
          sanitized_file_outputs[sanitize_k8s_name(key, True)] = op.file_outputs[key]
        op.file_outputs = sanitized_file_outputs
      elif isinstance(op, dsl.ResourceOp) and op.attribute_outputs is not None:
        sanitized_attribute_outputs = {}
        for key in op.attribute_outputs.keys():
          sanitized_attribute_outputs[sanitize_k8s_name(key, True)] = \
            op.attribute_outputs[key]
        op.attribute_outputs = sanitized_attribute_outputs
      sanitized_ops[sanitized_name] = op
    pipeline.ops = sanitized_ops

  def _create_workflow(self,
      pipeline_func: Callable,
      pipeline_name: Text=None,
      pipeline_description: Text=None,
      params_list: List[dsl.PipelineParam]=None,
      pipeline_conf: dsl.PipelineConf = None,
      ) -> Dict[Text, Any]:
    """ Internal implementation of create_workflow."""
    params_list = params_list or []
    argspec = inspect.getfullargspec(pipeline_func)

    # Create the arg list with no default values and call pipeline function.
    # Assign type information to the PipelineParam
    pipeline_meta = _extract_pipeline_metadata(pipeline_func)
    pipeline_meta.name = pipeline_name or pipeline_meta.name
    pipeline_meta.description = pipeline_description or pipeline_meta.description
    pipeline_name = sanitize_k8s_name(pipeline_meta.name)

    # Need to first clear the default value of dsl.PipelineParams. Otherwise, it
    # will be resolved immediately in place when being to each component.
    default_param_values = {}
    for param in params_list:
      default_param_values[param.name] = param.value
      param.value = None

    # Currently only allow specifying pipeline params at one place.
    if params_list and pipeline_meta.inputs:
      raise ValueError('Either specify pipeline params in the pipeline function, or in "params_list", but not both.')


    args_list = []
    for arg_name in argspec.args:
      arg_type = None
      for input in pipeline_meta.inputs or []:
        if arg_name == input.name:
          arg_type = input.type
          break
      args_list.append(dsl.PipelineParam(sanitize_k8s_name(arg_name, True), param_type=arg_type))

    with dsl.Pipeline(pipeline_name) as dsl_pipeline:
      pipeline_func(*args_list)

    pipeline_conf = pipeline_conf or dsl_pipeline.conf # Configuration passed to the compiler is overriding. Unfortunately, it's not trivial to detect whether the dsl_pipeline.conf was ever modified.

    self._validate_exit_handler(dsl_pipeline)
    self._sanitize_and_inject_artifact(dsl_pipeline, pipeline_conf)

    # Fill in the default values.
    args_list_with_defaults = []
    if pipeline_meta.inputs:
      args_list_with_defaults = [dsl.PipelineParam(sanitize_k8s_name(arg_name, True))
                                 for arg_name in argspec.args]
      if argspec.defaults:
        for arg, default in zip(reversed(args_list_with_defaults), reversed(argspec.defaults)):
          arg.value = default.value if isinstance(default, dsl.PipelineParam) else default
    elif params_list:
      # Or, if args are provided by params_list, fill in pipeline_meta.
      for param in params_list:
        param.value = default_param_values[param.name]

      args_list_with_defaults = params_list
      pipeline_meta.inputs = [
        InputSpec(
            name=param.name,
            type=param.param_type,
            default=param.value) for param in params_list]

    op_transformers = [add_pod_env]
    op_transformers.extend(pipeline_conf.op_transformers)

    workflow = self._create_pipeline_workflow(
        args_list_with_defaults,
        dsl_pipeline,
        op_transformers,
        pipeline_conf,
    )

    from ._data_passing_rewriter import fix_big_data_passing
    workflow = fix_big_data_passing(workflow)

    metadata = workflow.setdefault('metadata', {})
    annotations = metadata.setdefault('annotations', {})

    annotations['pipelines.kubeflow.org/kfp_sdk_version'] = kfp.__version__
    annotations['pipelines.kubeflow.org/pipeline_compilation_time'] = datetime.datetime.now().isoformat()
    annotations['pipelines.kubeflow.org/pipeline_spec'] = json.dumps(pipeline_meta.to_dict(), sort_keys=True)

    # Labels might be logged better than annotations so adding some information here as well
    labels = metadata.setdefault('labels', {})
    labels['pipelines.kubeflow.org/kfp_sdk_version'] = kfp.__version__

    return workflow

  # For now (0.1.31) this function is only used by TFX's KubeflowDagRunner.
  # See https://github.com/tensorflow/tfx/blob/811e4c1cc0f7903d73d151b9d4f21f79f6013d4a/tfx/orchestration/kubeflow/kubeflow_dag_runner.py#L238
  @deprecated(
      version='0.1.32',
      reason='Workflow spec is not intended to be handled by user, please '
             'switch to _create_workflow')
  def create_workflow(self,
                      pipeline_func: Callable,
                      pipeline_name: Text=None,
                      pipeline_description: Text=None,
                      params_list: List[dsl.PipelineParam]=None,
                      pipeline_conf: dsl.PipelineConf = None) -> Dict[Text, Any]:
    """ Create workflow spec from pipeline function and specified pipeline
    params/metadata. Currently, the pipeline params are either specified in
    the signature of the pipeline function or by passing a list of
    dsl.PipelineParam. Conflict will cause ValueError.

    :param pipeline_func: pipeline function where ContainerOps are invoked.
    :param pipeline_name:
    :param pipeline_description:
    :param params_list: list of pipeline params to append to the pipeline.
    :param pipeline_conf: PipelineConf instance. Can specify op transforms, image pull secrets and other pipeline-level configuration options. Overrides any configuration that may be set by the pipeline.
    :return: workflow dict.
    """
    return self._create_workflow(pipeline_func, pipeline_name, pipeline_description, params_list, pipeline_conf)

  @deprecated(
      version='0.1.32',
      reason='Switch to _create_workflow.')
  def _compile(self, pipeline_func, pipeline_conf: dsl.PipelineConf = None):
    """Compile the given pipeline function into workflow."""
    return self._create_workflow(pipeline_func=pipeline_func, pipeline_conf=pipeline_conf)

  def compile(self, pipeline_func, package_path, type_check=True, pipeline_conf: dsl.PipelineConf = None):
    """Compile the given pipeline function into workflow yaml.

    Args:
      pipeline_func: pipeline functions with @dsl.pipeline decorator.
      package_path: the output workflow tar.gz file path. for example, "~/a.tar.gz"
      type_check: whether to enable the type check or not, default: False.
      pipeline_conf: PipelineConf instance. Can specify op transforms, image pull secrets and other pipeline-level configuration options. Overrides any configuration that may be set by the pipeline.
    """
    import kfp
    type_check_old_value = kfp.TYPE_CHECK
    try:
      kfp.TYPE_CHECK = type_check
      self._create_and_write_workflow(
          pipeline_func=pipeline_func,
          pipeline_conf=pipeline_conf,
          package_path=package_path)
    finally:
      kfp.TYPE_CHECK = type_check_old_value

  @staticmethod
  def _write_workflow(workflow: Dict[Text, Any], package_path: Text = None):
    """Dump pipeline workflow into yaml spec and write out in the format specified by the user.

    Args:
      workflow: Workflow spec of the pipline, dict.
      package_path: file path to be written. If not specified, a yaml_text string
        will be returned.
    """
    yaml_text = dump_yaml(workflow)

    if package_path is None:
      return yaml_text

    if package_path.endswith('.tar.gz') or package_path.endswith('.tgz'):
      from contextlib import closing
      from io import BytesIO
      with tarfile.open(package_path, "w:gz") as tar:
          with closing(BytesIO(yaml_text.encode())) as yaml_file:
            tarinfo = tarfile.TarInfo('pipeline.yaml')
            tarinfo.size = len(yaml_file.getvalue())
            tar.addfile(tarinfo, fileobj=yaml_file)
    elif package_path.endswith('.zip'):
      with zipfile.ZipFile(package_path, "w") as zip:
        zipinfo = zipfile.ZipInfo('pipeline.yaml')
        zipinfo.compress_type = zipfile.ZIP_DEFLATED
        zip.writestr(zipinfo, yaml_text)
    elif package_path.endswith('.yaml') or package_path.endswith('.yml'):
      with open(package_path, 'w') as yaml_file:
        yaml_file.write(yaml_text)
    else:
      raise ValueError(
          'The output path '+ package_path +
          ' should ends with one of the following formats: '
          '[.tar.gz, .tgz, .zip, .yaml, .yml]')

  def _create_and_write_workflow(
      self,
      pipeline_func: Callable,
      pipeline_name: Text=None,
      pipeline_description: Text=None,
      params_list: List[dsl.PipelineParam]=None,
      pipeline_conf: dsl.PipelineConf=None,
      package_path: Text=None
  ) -> None:
    """Compile the given pipeline function and dump it to specified file format."""
    workflow = self._create_workflow(
        pipeline_func,
        pipeline_name,
        pipeline_description,
        params_list,
        pipeline_conf)
    self._write_workflow(workflow, package_path)
    _validate_workflow(workflow)


def _validate_workflow(workflow: dict):
  workflow = workflow.copy()
  # Working around Argo lint issue
  for argument in workflow['spec'].get('arguments', {}).get('parameters', []):
    if 'value' not in argument:
      argument['value'] = ''

  yaml_text = dump_yaml(workflow)
  if '{{pipelineparam' in yaml_text:
    raise RuntimeError(
        '''Internal compiler error: Found unresolved PipelineParam.
Please create a new issue at https://github.com/kubeflow/pipelines/issues attaching the pipeline code and the pipeline package.'''
    )

  # Running Argo lint if available
  import shutil
  import subprocess
  argo_path = shutil.which('argo')
  if argo_path:
    result = subprocess.run([argo_path, 'lint', '/dev/stdin'], input=yaml_text.encode('utf-8'), stdout=subprocess.PIPE, stderr=subprocess.PIPE)
    if result.returncode:
      raise RuntimeError(
        '''Internal compiler error: Compiler has produced Argo-incompatible workflow.
Please create a new issue at https://github.com/kubeflow/pipelines/issues attaching the pipeline code and the pipeline package.
Error: {}'''.format(result.stderr.decode('utf-8'))
      )<|MERGE_RESOLUTION|>--- conflicted
+++ resolved
@@ -689,13 +689,11 @@
     if exit_handler:
       workflow['spec']['onExit'] = exit_handler.name
 
-<<<<<<< HEAD
     # This can be overwritten by the task specific 
     # nodeselection, specified in the template.
     if pipeline_conf.node_selector:
       workflow['spec']['nodeSelector'] = pipeline_conf.node_selector
 
-=======
     if pipeline_conf.image_pull_policy != None:
       if pipeline_conf.image_pull_policy in ["Always", "Never", "IfNotPresent"]:
         for template in workflow["spec"]["templates"]:
@@ -706,7 +704,7 @@
         raise ValueError(
                   'Invalid imagePullPolicy. Must be one of `Always`, `Never`, `IfNotPresent`.'
               )
->>>>>>> f214a394
+
     return workflow
 
   def _validate_exit_handler(self, pipeline):
