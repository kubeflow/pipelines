# Copyright 2018-2019 Google LLC
#
# Licensed under the Apache License, Version 2.0 (the "License");
# you may not use this file except in compliance with the License.
# You may obtain a copy of the License at
#
#      http://www.apache.org/licenses/LICENSE-2.0
#
# Unless required by applicable law or agreed to in writing, software
# distributed under the License is distributed on an "AS IS" BASIS,
# WITHOUT WARRANTIES OR CONDITIONS OF ANY KIND, either express or implied.
# See the License for the specific language governing permissions and
# limitations under the License.
import json
from collections import defaultdict
import inspect
import tarfile
import zipfile
from typing import Callable, Set, List, Text, Dict, Tuple, Any, Union, Optional

import yaml
from kfp.dsl import _for_loop

from .. import dsl
from ._k8s_helper import K8sHelper
from ._op_to_template import _op_to_template
from ._default_transformers import add_pod_env

from ..components._structures import InputSpec
from ..dsl._metadata import _extract_pipeline_metadata
from ..dsl._ops_group import OpsGroup


class Compiler(object):
  """DSL Compiler.

  It compiles DSL pipeline functions into workflow yaml. Example usage:
  ```python
  @dsl.pipeline(
    name='name',
    description='description'
  )
  def my_pipeline(a: int = 1, b: str = "default value"):
    ...

  Compiler().compile(my_pipeline, 'path/to/workflow.yaml')
  ```
  """

  def _pipelineparam_full_name(self, param):
    """_pipelineparam_full_name converts the names of pipeline parameters
      to unique names in the argo yaml

    Args:
      param(PipelineParam): pipeline parameter
      """
    if param.op_name:
      return param.op_name + '-' + param.name
    return param.name

  def _get_groups_for_ops(self, root_group):
    """Helper function to get belonging groups for each op.

    Each pipeline has a root group. Each group has a list of operators (leaf) and groups.
    This function traverse the tree and get all ancestor groups for all operators.

    Returns:
      A dict. Key is the operator's name. Value is a list of ancestor groups including the
              op itself. The list of a given operator is sorted in a way that the farthest
              group is the first and operator itself is the last.
    """
    def _get_op_groups_helper(current_groups, ops_to_groups):
      root_group = current_groups[-1]
      for g in root_group.groups:
        # Add recursive opsgroup in the ops_to_groups
        # such that the i/o dependency can be propagated to the ancester opsgroups
        if g.recursive_ref:
          ops_to_groups[g.name] = [x.name for x in current_groups] + [g.name]
          continue
        current_groups.append(g)
        _get_op_groups_helper(current_groups, ops_to_groups)
        del current_groups[-1]
      for op in root_group.ops:
        ops_to_groups[op.name] = [x.name for x in current_groups] + [op.name]

    ops_to_groups = {}
    current_groups = [root_group]
    _get_op_groups_helper(current_groups, ops_to_groups)
    return ops_to_groups

  #TODO: combine with the _get_groups_for_ops
  def _get_groups_for_opsgroups(self, root_group):
    """Helper function to get belonging groups for each opsgroup.

    Each pipeline has a root group. Each group has a list of operators (leaf) and groups.
    This function traverse the tree and get all ancestor groups for all opsgroups.

    Returns:
      A dict. Key is the opsgroup's name. Value is a list of ancestor groups including the
              opsgroup itself. The list of a given opsgroup is sorted in a way that the farthest
              group is the first and opsgroup itself is the last.
    """
    def _get_opsgroup_groups_helper(current_groups, opsgroups_to_groups):
      root_group = current_groups[-1]
      for g in root_group.groups:
        # Add recursive opsgroup in the ops_to_groups
        # such that the i/o dependency can be propagated to the ancester opsgroups
        if g.recursive_ref:
          continue
        opsgroups_to_groups[g.name] = [x.name for x in current_groups] + [g.name]
        current_groups.append(g)
        _get_opsgroup_groups_helper(current_groups, opsgroups_to_groups)
        del current_groups[-1]

    opsgroups_to_groups = {}
    current_groups = [root_group]
    _get_opsgroup_groups_helper(current_groups, opsgroups_to_groups)
    return opsgroups_to_groups

  def _get_groups(self, root_group):
    """Helper function to get all groups (not including ops) in a pipeline."""

    def _get_groups_helper(group):
      groups = {group.name: group}
      for g in group.groups:
        # Skip the recursive opsgroup because no templates
        # need to be generated for the recursive opsgroups.
        if not g.recursive_ref:
          groups.update(_get_groups_helper(g))
      return groups

    return _get_groups_helper(root_group)

  def _get_uncommon_ancestors(self, op_groups, opsgroup_groups, op1, op2):
    """Helper function to get unique ancestors between two ops.

    For example, op1's ancestor groups are [root, G1, G2, G3, op1], op2's ancestor groups are
    [root, G1, G4, op2], then it returns a tuple ([G2, G3, op1], [G4, op2]).
    """
    #TODO: extract a function for the following two code module
    if op1.name in op_groups:
      op1_groups = op_groups[op1.name]
    elif op1.name in opsgroup_groups:
      op1_groups = opsgroup_groups[op1.name]
    else:
      raise ValueError(op1.name + ' does not exist.')

    if op2.name in op_groups:
      op2_groups = op_groups[op2.name]
    elif op2.name in opsgroup_groups:
      op2_groups = opsgroup_groups[op2.name]
    else:
      raise ValueError(op1.name + ' does not exist.')

    both_groups = [op1_groups, op2_groups]
    common_groups_len = sum(1 for x in zip(*both_groups) if x==(x[0],)*len(x))
    group1 = op1_groups[common_groups_len:]
    group2 = op2_groups[common_groups_len:]
    return (group1, group2)

  def _get_condition_params_for_ops(self, root_group):
    """Get parameters referenced in conditions of ops."""
    conditions = defaultdict(set)

    def _get_condition_params_for_ops_helper(group, current_conditions_params):
      new_current_conditions_params = current_conditions_params
      if group.type == 'condition':
        new_current_conditions_params = list(current_conditions_params)
        if isinstance(group.condition.operand1, dsl.PipelineParam):
          new_current_conditions_params.append(group.condition.operand1)
        if isinstance(group.condition.operand2, dsl.PipelineParam):
          new_current_conditions_params.append(group.condition.operand2)
      for op in group.ops:
        for param in new_current_conditions_params:
          conditions[op.name].add(param)
      for g in group.groups:
        # If the subgroup is a recursive opsgroup, propagate the pipelineparams
        # in the condition expression, similar to the ops.
        if g.recursive_ref:
          for param in new_current_conditions_params:
            conditions[g.name].add(param)
        else:
          _get_condition_params_for_ops_helper(g, new_current_conditions_params)
    _get_condition_params_for_ops_helper(root_group, [])
    return conditions

  def _get_next_group_or_op(cls, to_visit: List, already_visited: Set):
    """Get next group or op to visit."""
    if len(to_visit) == 0:
      return None
    next = to_visit.pop(0)
    while next in already_visited:
      next = to_visit.pop(0)
    already_visited.add(next)
    return next

  def _get_for_loop_ops(self, new_root) -> Dict[Text, dsl.ParallelFor]:
    to_visit = self._get_all_subgroups_and_ops(new_root)
    op_name_to_op = {}
    already_visited = set()

    while len(to_visit):
      next_op = self._get_next_group_or_op(to_visit, already_visited)
      if next_op is None:
        break
      to_visit.extend(self._get_all_subgroups_and_ops(next_op))
      if isinstance(next_op, dsl.ParallelFor):
        op_name_to_op[next_op.name] = next_op

    return op_name_to_op

  def _get_all_subgroups_and_ops(self, op):
    """Get all ops and groups contained within this group."""
    subgroups = []
    if hasattr(op, 'ops'):
      subgroups.extend(op.ops)
    if hasattr(op, 'groups'):
      subgroups.extend(op.groups)
    return subgroups

  def _get_inputs_outputs(
          self,
          pipeline,
          root_group,
          op_groups,
          opsgroup_groups,
          condition_params,
          op_name_to_for_loop_op: Dict[Text, dsl.ParallelFor],
  ):
    """Get inputs and outputs of each group and op.

    Returns:
      A tuple (inputs, outputs).
      inputs and outputs are dicts with key being the group/op names and values being list of
      tuples (param_name, producing_op_name). producing_op_name is the name of the op that
      produces the param. If the param is a pipeline param (no producer op), then
      producing_op_name is None.
    """
    inputs = defaultdict(set)
    outputs = defaultdict(set)

    for op in pipeline.ops.values():
      # op's inputs and all params used in conditions for that op are both considered.
      for param in op.inputs + list(condition_params[op.name]):
        # if the value is already provided (immediate value), then no need to expose
        # it as input for its parent groups.
        if param.value:
          continue
        if param.op_name:
          upstream_op = pipeline.ops[param.op_name]
          upstream_groups, downstream_groups = \
            self._get_uncommon_ancestors(op_groups, opsgroup_groups, upstream_op, op)
          for i, group_name in enumerate(downstream_groups):
            if i == 0:
              # If it is the first uncommon downstream group, then the input comes from
              # the first uncommon upstream group.
              inputs[group_name].add((param.full_name, upstream_groups[0]))
            else:
              # If not the first downstream group, then the input is passed down from
              # its ancestor groups so the upstream group is None.
              inputs[group_name].add((param.full_name, None))
          for i, group_name in enumerate(upstream_groups):
            if i == len(upstream_groups) - 1:
              # If last upstream group, it is an operator and output comes from container.
              outputs[group_name].add((param.full_name, None))
            else:
              # If not last upstream group, output value comes from one of its child.
              outputs[group_name].add((param.full_name, upstream_groups[i+1]))
        else:
          if not op.is_exit_handler:
            for group_name in op_groups[op.name][::-1]:
              # if group is for loop group and param is that loop's param, then the param
              # is created by that for loop ops_group and it shouldn't be an input to
              # any of its parent groups.
              inputs[group_name].add((param.full_name, None))
              if group_name in op_name_to_for_loop_op:
                # for example:
                #   loop_group.loop_args.name = 'loop-item-param-99ca152e'
                #   param.name =                'loop-item-param-99ca152e--a'
                loop_group = op_name_to_for_loop_op[group_name]
                if loop_group.loop_args.name in param.name:
                  break


    # Generate the input/output for recursive opsgroups
    # It propagates the recursive opsgroups IO to their ancester opsgroups
    def _get_inputs_outputs_recursive_opsgroup(group):
      #TODO: refactor the following codes with the above
      if group.recursive_ref:
        params = [(param, False) for param in group.inputs]
        params.extend([(param, True) for param in list(condition_params[group.name])])
        for param, is_condition_param in params:
          if param.value:
            continue
          full_name = self._pipelineparam_full_name(param)
          if param.op_name:
            upstream_op = pipeline.ops[param.op_name]
            upstream_groups, downstream_groups = \
              self._get_uncommon_ancestors(op_groups, opsgroup_groups, upstream_op, group)
            for i, g in enumerate(downstream_groups):
              if i == 0:
                inputs[g].add((full_name, upstream_groups[0]))
              # There is no need to pass the condition param as argument to the downstream ops.
              #TODO: this might also apply to ops. add a TODO here and think about it.
              elif i == len(downstream_groups) - 1 and is_condition_param:
                continue
              else:
                inputs[g].add((full_name, None))
            for i, g in enumerate(upstream_groups):
              if i == len(upstream_groups) - 1:
                outputs[g].add((full_name, None))
              else:
                outputs[g].add((full_name, upstream_groups[i+1]))
          elif not is_condition_param:
            for g in op_groups[group.name]:
              inputs[g].add((full_name, None))
      for subgroup in group.groups:
        _get_inputs_outputs_recursive_opsgroup(subgroup)

    _get_inputs_outputs_recursive_opsgroup(root_group)

    return inputs, outputs

  def _get_dependencies(self, pipeline, root_group, op_groups, opsgroups_groups, opsgroups, condition_params):
    """Get dependent groups and ops for all ops and groups.

    Returns:
      A dict. Key is group/op name, value is a list of dependent groups/ops.
      The dependencies are calculated in the following way: if op2 depends on op1,
      and their ancestors are [root, G1, G2, op1] and [root, G1, G3, G4, op2],
      then G3 is dependent on G2. Basically dependency only exists in the first uncommon
      ancesters in their ancesters chain. Only sibling groups/ops can have dependencies.
    """
    dependencies = defaultdict(set)
    for op in pipeline.ops.values():
      upstream_op_names = set()
      for param in op.inputs + list(condition_params[op.name]):
        if param.op_name:
          upstream_op_names.add(param.op_name)
      upstream_op_names |= set(op.dependent_names)

      for upstream_op_name in upstream_op_names:
        # the dependent op could be either a BaseOp or an opsgroup
        if upstream_op_name in pipeline.ops:
          upstream_op = pipeline.ops[upstream_op_name]
        elif upstream_op_name in opsgroups:
          upstream_op = opsgroups[upstream_op_name]
        else:
          raise ValueError('compiler cannot find the ' + upstream_op_name)

        upstream_groups, downstream_groups = self._get_uncommon_ancestors(op_groups, opsgroups_groups, upstream_op, op)
        dependencies[downstream_groups[0]].add(upstream_groups[0])

    # Generate dependencies based on the recursive opsgroups
    #TODO: refactor the following codes with the above
    def _get_dependency_opsgroup(group, dependencies):
      upstream_op_names = set([dependency.name for dependency in group.dependencies])
      if group.recursive_ref:
        for param in group.inputs + list(condition_params[group.name]):
          if param.op_name:
            upstream_op_names.add(param.op_name)

      for op_name in upstream_op_names:
        if op_name in pipeline.ops:
          upstream_op = pipeline.ops[op_name]
        elif op_name in opsgroups_groups:
          upstream_op = opsgroups_groups[op_name]
        else:
          raise ValueError('compiler cannot find the ' + op_name)
        upstream_groups, downstream_groups = \
          self._get_uncommon_ancestors(op_groups, opsgroups_groups, upstream_op, group)
        dependencies[downstream_groups[0]].add(upstream_groups[0])

      for subgroup in group.groups:
        _get_dependency_opsgroup(subgroup, dependencies)

    _get_dependency_opsgroup(root_group, dependencies)

    return dependencies

  def _resolve_value_or_reference(self, value_or_reference, potential_references):
    """_resolve_value_or_reference resolves values and PipelineParams, which could be task parameters or input parameters.

    Args:
      value_or_reference: value or reference to be resolved. It could be basic python types or PipelineParam
      potential_references(dict{str->str}): a dictionary of parameter names to task names
      """
    if isinstance(value_or_reference, dsl.PipelineParam):
      parameter_name = self._pipelineparam_full_name(value_or_reference)
      task_names = [task_name for param_name, task_name in potential_references if param_name == parameter_name]
      if task_names:
        task_name = task_names[0]
        # When the task_name is None, the parameter comes directly from ancient ancesters
        # instead of parents. Thus, it is resolved as the input parameter in the current group.
        if task_name is None:
          return '{{inputs.parameters.%s}}' % parameter_name
        else:
          return '{{tasks.%s.outputs.parameters.%s}}' % (task_name, parameter_name)
      else:
        return '{{inputs.parameters.%s}}' % parameter_name
    else:
      return str(value_or_reference)

  def _group_to_dag_template(self, group, inputs, outputs, dependencies):
    """Generate template given an OpsGroup.

    inputs, outputs, dependencies are all helper dicts.
    """
    template = {'name': group.name}

    # Generate inputs section.
    if inputs.get(group.name, None):
      template_inputs = [{'name': x[0]} for x in inputs[group.name]]
      template_inputs.sort(key=lambda x: x['name'])
      template['inputs'] = {
        'parameters': template_inputs
      }

    # Generate outputs section.
    if outputs.get(group.name, None):
      template_outputs = []
      for param_name, dependent_name in outputs[group.name]:
        template_outputs.append({
          'name': param_name,
          'valueFrom': {
            'parameter': '{{tasks.%s.outputs.parameters.%s}}' % (dependent_name, param_name)
          }
        })
      template_outputs.sort(key=lambda x: x['name'])
      template['outputs'] = {'parameters': template_outputs}

    # Generate tasks section.
    tasks = []
    for sub_group in group.groups + group.ops:
      is_recursive_subgroup = (isinstance(sub_group, OpsGroup) and sub_group.recursive_ref)
      # Special handling for recursive subgroup: use the existing opsgroup name
      if is_recursive_subgroup:
        task = {
            'name': sub_group.recursive_ref.name,
            'template': sub_group.recursive_ref.name,
        }
      else:
        task = {
          'name': sub_group.name,
          'template': sub_group.name,
        }
      if isinstance(sub_group, dsl.OpsGroup) and sub_group.type == 'condition':
        subgroup_inputs = inputs.get(sub_group.name, [])
        condition = sub_group.condition
        operand1_value = self._resolve_value_or_reference(condition.operand1, subgroup_inputs)
        operand2_value = self._resolve_value_or_reference(condition.operand2, subgroup_inputs)
        if condition.operator in ['==', '!=']:
          operand1_value = '"' + operand1_value + '"'
          operand2_value = '"' + operand2_value + '"'
        task['when'] = '{} {} {}'.format(operand1_value, condition.operator, operand2_value)

      # Generate dependencies section for this task.
      if dependencies.get(sub_group.name, None):
        group_dependencies = list(dependencies[sub_group.name])
        group_dependencies.sort()
        task['dependencies'] = group_dependencies

      # Generate arguments section for this task.
      if inputs.get(sub_group.name, None):
        task['arguments'] = {'parameters': self.get_arguments_for_sub_group(sub_group, is_recursive_subgroup, inputs)}

      # additional task modifications for withItems and withParam
      if isinstance(sub_group, dsl.ParallelFor):
        if sub_group.items_is_pipeline_param:
          # these loop args are a 'withParam' rather than 'withItems'.
          # i.e., rather than a static list, they are either the output of another task or were input
          # as global pipeline parameters

          pipeline_param = sub_group.loop_args
          if pipeline_param.op_name is None:
            withparam_value = '{{workflow.parameters.%s}}' % pipeline_param.name
          else:
            param_name = '%s-%s' % (pipeline_param.op_name, pipeline_param.name)
            withparam_value = '{{tasks.%s.outputs.parameters.%s}}' % (pipeline_param.op_name, param_name)

            # these loop args are the output of another task
            if 'dependencies' not in task or task['dependencies'] is None:
              task['dependencies'] = []
            if pipeline_param.op_name not in task['dependencies']:
              task['dependencies'].append(pipeline_param.op_name)

          task['withParam'] = withparam_value
        else:
          task['withItems'] = sub_group.loop_args.to_list_for_task_yaml()

      tasks.append(task)
    tasks.sort(key=lambda x: x['name'])
    template['dag'] = {'tasks': tasks}
    return template

  def get_arguments_for_sub_group(
          self,
          sub_group: Union[OpsGroup, dsl._container_op.BaseOp],
          is_recursive_subgroup: Optional[bool],
          inputs: Dict[Text, Tuple[Text, Text]],
  ):
    arguments = []
    for param_name, dependent_name in inputs[sub_group.name]:
      if is_recursive_subgroup:
        for index, input in enumerate(sub_group.inputs):
          if param_name == self._pipelineparam_full_name(input):
            break
        referenced_input = sub_group.recursive_ref.inputs[index]
        argument_name = self._pipelineparam_full_name(referenced_input)
      else:
        argument_name = param_name

      # default argument_value + special cases
      argument_value = '{{inputs.parameters.%s}}' % param_name
      if isinstance(sub_group, dsl.ParallelFor):
        if sub_group.loop_args.name in param_name:
          if _for_loop.LoopArgumentVariable.name_is_loop_arguments_variable(param_name):
            subvar_name = _for_loop.LoopArgumentVariable.get_subvar_name(param_name)
            argument_value = '{{item.%s}}' % subvar_name
          elif _for_loop.LoopArguments.name_is_loop_arguments(param_name) or sub_group.items_is_pipeline_param:
            argument_value = '{{item}}'
          else:
            raise ValueError("Failed to match loop args with parameter. param_name: {}, ".format(param_name))
      elif dependent_name:
        argument_value = '{{tasks.%s.outputs.parameters.%s}}' % (dependent_name, param_name)

      arguments.append({
        'name': argument_name,
        'value': argument_value,
      })

    arguments.sort(key=lambda x: x['name'])

    return arguments

  def _create_dag_templates(self, pipeline, op_transformers=None, op_to_templates_handler=None):
    """Create all groups and ops templates in the pipeline.

    Args:
      pipeline: Pipeline context object to get all the pipeline data from.
      op_transformers: A list of functions that are applied to all ContainerOp instances that are being processed.
      op_to_templates_handler: Handler which converts a base op into a list of argo templates.
    """
    op_to_templates_handler = op_to_templates_handler or (lambda op : [_op_to_template(op)])
    root_group = pipeline.groups[0]

    # Call the transformation functions before determining the inputs/outputs, otherwise
    # the user would not be able to use pipeline parameters in the container definition
    # (for example as pod labels) - the generated template is invalid.
    for op in pipeline.ops.values():
      for transformer in op_transformers or []:
        transformer(op)

    # Generate core data structures to prepare for argo yaml generation
    #   op_name_to_parent_groups: op name -> list of ancestor groups including the current op
    #   opsgroups: a dictionary of ospgroup.name -> opsgroup
    #   inputs, outputs: group/op names -> list of tuples (full_param_name, producing_op_name)
    #   condition_params: recursive_group/op names -> list of pipelineparam
    #   dependencies: group/op name -> list of dependent groups/ops.
    # Special Handling for the recursive opsgroup
    #   op_name_to_parent_groups also contains the recursive opsgroups
    #   condition_params from _get_condition_params_for_ops also contains the recursive opsgroups
    #   groups does not include the recursive opsgroups
    opsgroups = self._get_groups(root_group)
    op_name_to_parent_groups = self._get_groups_for_ops(root_group)
    opgroup_name_to_parent_groups = self._get_groups_for_opsgroups(root_group)
    condition_params = self._get_condition_params_for_ops(root_group)
    op_name_to_for_loop_op = self._get_for_loop_ops(root_group)
    inputs, outputs = self._get_inputs_outputs(
      pipeline,
      root_group,
      op_name_to_parent_groups,
      opgroup_name_to_parent_groups,
      condition_params,
      op_name_to_for_loop_op,
    )
    dependencies = self._get_dependencies(
      pipeline,
      root_group,
      op_name_to_parent_groups,
      opgroup_name_to_parent_groups,
      opsgroups,
      condition_params,
    )

    templates = []
    for opsgroup in opsgroups.keys():
      template = self._group_to_dag_template(opsgroups[opsgroup], inputs, outputs, dependencies)
      templates.append(template)

    for op in pipeline.ops.values():
      templates.extend(op_to_templates_handler(op))

    return templates

  def _create_volumes(self, pipeline):
    """Create volumes required for the templates"""
    volumes = []
    volume_name_set = set()
    for op in pipeline.ops.values():
      if op.volumes:
        for v in op.volumes:
          # Remove volume duplicates which have the same name
          #TODO: check for duplicity based on the serialized volumes instead of just name.
          if v['name'] not in volume_name_set:
            volume_name_set.add(v['name'])
            volumes.append(v)
    volumes.sort(key=lambda x: x['name'])
    return volumes

  def _create_pipeline_workflow(self, args, pipeline, op_transformers=None, pipeline_conf=None):
    """Create workflow for the pipeline."""

    # Input Parameters
    input_params = []
    for arg in args:
      param = {'name': arg.name}
      if arg.value is not None:
        if isinstance(arg.value, (list, tuple)):
          param['value'] = json.dumps(arg.value, sort_keys=True)
        else:
          param['value'] = str(arg.value)
      input_params.append(param)

    # Templates
    templates = self._create_dag_templates(pipeline, op_transformers)
    templates.sort(key=lambda x: x['name'])

    # Exit Handler
    exit_handler = None
    if pipeline.groups[0].groups:
      first_group = pipeline.groups[0].groups[0]
      if first_group.type == 'exit_handler':
        exit_handler = first_group.exit_op

    # Volumes
    volumes = self._create_volumes(pipeline)

    # The whole pipeline workflow
    pipeline_name = pipeline.name or 'Pipeline'
    workflow = {
      'apiVersion': 'argoproj.io/v1alpha1',
      'kind': 'Workflow',
      'metadata': {'generateName': pipeline_name + '-'},
      'spec': {
        'entrypoint': pipeline_name,
        'templates': templates,
        'arguments': {'parameters': input_params},
        'serviceAccountName': 'pipeline-runner'
      }
    }
    # set ttl after workflow finishes
    if pipeline_conf.ttl_seconds_after_finished >= 0:
      workflow['spec']['ttlSecondsAfterFinished'] = pipeline_conf.ttl_seconds_after_finished

    if len(pipeline_conf.image_pull_secrets) > 0:
      image_pull_secrets = []
      for image_pull_secret in pipeline_conf.image_pull_secrets:
        image_pull_secrets.append(K8sHelper.convert_k8s_obj_to_json(image_pull_secret))
      workflow['spec']['imagePullSecrets'] = image_pull_secrets

    if pipeline_conf.timeout:
      workflow['spec']['activeDeadlineSeconds'] = pipeline_conf.timeout

    if exit_handler:
      workflow['spec']['onExit'] = exit_handler.name
    if volumes:
      workflow['spec']['volumes'] = volumes
    return workflow

  def _validate_exit_handler(self, pipeline):
    """Makes sure there is only one global exit handler.

    Note this is a temporary workaround until argo supports local exit handler.
    """

    def _validate_exit_handler_helper(group, exiting_op_names, handler_exists):
      if group.type == 'exit_handler':
        if handler_exists or len(exiting_op_names) > 1:
          raise ValueError('Only one global exit_handler is allowed and all ops need to be included.')
        handler_exists = True

      if group.ops:
        exiting_op_names.extend([x.name for x in group.ops])

      for g in group.groups:
        _validate_exit_handler_helper(g, exiting_op_names, handler_exists)

    return _validate_exit_handler_helper(pipeline.groups[0], [], False)

  def _sanitize_and_inject_artifact(self, pipeline: dsl.Pipeline, pipeline_conf=None):
    """Sanitize operator/param names and inject pipeline artifact location."""

    # Sanitize operator names and param names
    sanitized_ops = {}
    # pipeline level artifact location
    artifact_location = pipeline_conf.artifact_location

    for op in pipeline.ops.values():
      # inject pipeline level artifact location into if the op does not have
      # an artifact location config already.
      if hasattr(op, "artifact_location"):
        if artifact_location and not op.artifact_location:
          op.artifact_location = artifact_location

      sanitized_name = K8sHelper.sanitize_k8s_name(op.name)
      op.name = sanitized_name
      for param in op.outputs.values():
        param.name = K8sHelper.sanitize_k8s_name(param.name)
        if param.op_name:
          param.op_name = K8sHelper.sanitize_k8s_name(param.op_name)
      if op.output is not None:
        op.output.name = K8sHelper.sanitize_k8s_name(op.output.name)
        op.output.op_name = K8sHelper.sanitize_k8s_name(op.output.op_name)
      if op.dependent_names:
        op.dependent_names = [K8sHelper.sanitize_k8s_name(name) for name in op.dependent_names]
      if isinstance(op, dsl.ContainerOp) and op.file_outputs is not None:
        sanitized_file_outputs = {}
        for key in op.file_outputs.keys():
          sanitized_file_outputs[K8sHelper.sanitize_k8s_name(key)] = op.file_outputs[key]
        op.file_outputs = sanitized_file_outputs
      elif isinstance(op, dsl.ResourceOp) and op.attribute_outputs is not None:
        sanitized_attribute_outputs = {}
        for key in op.attribute_outputs.keys():
          sanitized_attribute_outputs[K8sHelper.sanitize_k8s_name(key)] = \
            op.attribute_outputs[key]
        op.attribute_outputs = sanitized_attribute_outputs
      sanitized_ops[sanitized_name] = op
    pipeline.ops = sanitized_ops

  def _create_workflow(self,
      pipeline_func: Callable,
      pipeline_name: Text=None,
      pipeline_description: Text=None,
<<<<<<< HEAD
      params_list: List[dsl.PipelineParam]=None) -> Dict[Text, Any]:
    """ Internal implementation of create_workflow."""
=======
      params_list: List[dsl.PipelineParam]=None,
      pipeline_conf: dsl.PipelineConf = None,
  ) -> Dict[Text, Any]:
    """ Create workflow spec from pipeline function and specified pipeline
    params/metadata. Currently, the pipeline params are either specified in
    the signature of the pipeline function or by passing a list of
    dsl.PipelineParam. Conflict will cause ValueError.

    :param pipeline_func: pipeline function where ContainerOps are invoked.
    :param pipeline_name:
    :param pipeline_description:
    :param params_list: list of pipeline params to append to the pipeline.
    :param pipeline_conf: PipelineConf instance. Can specify op transforms, image pull secrets and other pipeline-level configuration options. Overrides any configuration that may be set by the pipeline.
    :return: workflow dict.
    """
>>>>>>> c128b2a7
    params_list = params_list or []
    argspec = inspect.getfullargspec(pipeline_func)

    # Create the arg list with no default values and call pipeline function.
    # Assign type information to the PipelineParam
    pipeline_meta = _extract_pipeline_metadata(pipeline_func)
    pipeline_meta.name = pipeline_name or pipeline_meta.name
    pipeline_meta.description = pipeline_description or pipeline_meta.description
    pipeline_name = K8sHelper.sanitize_k8s_name(pipeline_meta.name)

    # Need to first clear the default value of dsl.PipelineParams. Otherwise, it
    # will be resolved immediately in place when being to each component.
    default_param_values = {}
    for param in params_list:
      default_param_values[param.name] = param.value
      param.value = None

    # Currently only allow specifying pipeline params at one place.
    if params_list and pipeline_meta.inputs:
      raise ValueError('Either specify pipeline params in the pipeline function, or in "params_list", but not both.')


    args_list = []
    for arg_name in argspec.args:
      arg_type = None
      for input in pipeline_meta.inputs or []:
        if arg_name == input.name:
          arg_type = input.type
          break
      args_list.append(dsl.PipelineParam(K8sHelper.sanitize_k8s_name(arg_name), param_type=arg_type))

    with dsl.Pipeline(pipeline_name) as dsl_pipeline:
      pipeline_func(*args_list)

    pipeline_conf = pipeline_conf or dsl_pipeline.conf # Configuration passed to the compiler is overriding. Unfortunately, it's not trivial to detect whether the dsl_pipeline.conf was ever modified.

    self._validate_exit_handler(dsl_pipeline)
    self._sanitize_and_inject_artifact(dsl_pipeline, pipeline_conf)

    # Fill in the default values.
    args_list_with_defaults = []
    if pipeline_meta.inputs:
      args_list_with_defaults = [dsl.PipelineParam(K8sHelper.sanitize_k8s_name(arg_name))
                                 for arg_name in argspec.args]
      if argspec.defaults:
        for arg, default in zip(reversed(args_list_with_defaults), reversed(argspec.defaults)):
          arg.value = default.value if isinstance(default, dsl.PipelineParam) else default
    elif params_list:
      # Or, if args are provided by params_list, fill in pipeline_meta.
      for param in params_list:
        param.value = default_param_values[param.name]

      args_list_with_defaults = params_list
      pipeline_meta.inputs = [
        InputSpec(
            name=param.name,
            type=param.param_type,
            default=param.value) for param in params_list]

    op_transformers = [add_pod_env]
    op_transformers.extend(pipeline_conf.op_transformers)

    workflow = self._create_pipeline_workflow(
        args_list_with_defaults,
        dsl_pipeline,
        op_transformers,
        pipeline_conf,
    )

    from ._data_passing_rewriter import fix_big_data_passing
    workflow = fix_big_data_passing(workflow)

    import json
    workflow.setdefault('metadata', {}).setdefault('annotations', {})['pipelines.kubeflow.org/pipeline_spec'] = json.dumps(pipeline_meta.to_dict(), sort_keys=True)

    return workflow

<<<<<<< HEAD
  def create_workflow(self,
                      pipeline_func: Callable,
                      pipeline_name: Text=None,
                      pipeline_description: Text=None,
                      params_list: List[dsl.PipelineParam]=None) -> Dict[Text, Any]:
    """ Create workflow spec from pipeline function and specified pipeline
    params/metadata. Currently, the pipeline params are either specified in
    the signature of the pipeline function or by passing a list of
    dsl.PipelineParam. Conflict will cause ValueError.

    :param pipeline_func: pipeline function where ContainerOps are invoked.
    :param pipeline_name:
    :param pipeline_description:
    :param params_list: list of pipeline params to append to the pipeline.
    :return: workflow dict.
    """
    return self._create_workflow(pipeline_func, pipeline_name, pipeline_description, params_list)

  def _compile(self, pipeline_func):
=======
  def _compile(self, pipeline_func, pipeline_conf: dsl.PipelineConf = None):
>>>>>>> c128b2a7
    """Compile the given pipeline function into workflow."""
    return self.create_workflow(pipeline_func=pipeline_func, pipeline_conf=pipeline_conf)

<<<<<<< HEAD
  @staticmethod
  def write_workflow(workflow: Dict[Text, Any], package_path: Text = None):
    """Dump pipeline workflow into yaml spec and write out in the format specified by the user.

    Args:
      workflow: Workflow spec of the pipline, dict.
      package_path: file path to be written. If not specified, a yaml_text string
        will be returned.
    """
    yaml.Dumper.ignore_aliases = lambda *args : True
    yaml_text = yaml.dump(workflow, default_flow_style=False)

=======
  def compile(self, pipeline_func, package_path, type_check=True, pipeline_conf: dsl.PipelineConf = None):
    """Compile the given pipeline function into workflow yaml.

    Args:
      pipeline_func: pipeline functions with @dsl.pipeline decorator.
      package_path: the output workflow tar.gz file path. for example, "~/a.tar.gz"
      type_check: whether to enable the type check or not, default: False.
      pipeline_conf: PipelineConf instance. Can specify op transforms, image pull secrets and other pipeline-level configuration options. Overrides any configuration that may be set by the pipeline.
    """
    import kfp
    type_check_old_value = kfp.TYPE_CHECK
    try:
      kfp.TYPE_CHECK = type_check
      workflow = self._compile(pipeline_func, pipeline_conf)
      yaml.Dumper.ignore_aliases = lambda *args : True
      yaml_text = yaml.dump(workflow, default_flow_style=False)

      if package_path is None:
        return yaml_text

      if package_path.endswith('.tar.gz') or package_path.endswith('.tgz'):
        from contextlib import closing
        from io import BytesIO
        with tarfile.open(package_path, "w:gz") as tar:
          with closing(BytesIO(yaml_text.encode())) as yaml_file:
            tarinfo = tarfile.TarInfo('pipeline.yaml')
            tarinfo.size = len(yaml_file.getvalue())
            tar.addfile(tarinfo, fileobj=yaml_file)
      elif package_path.endswith('.zip'):
        with zipfile.ZipFile(package_path, "w") as zip:
          zipinfo = zipfile.ZipInfo('pipeline.yaml')
          zipinfo.compress_type = zipfile.ZIP_DEFLATED
          zip.writestr(zipinfo, yaml_text)
      elif package_path.endswith('.yaml') or package_path.endswith('.yml'):
          with open(package_path, 'w') as yaml_file:
            yaml_file.write(yaml_text)
      else:
        raise ValueError('The output path '+ package_path + ' should ends with one of the following formats: [.tar.gz, .tgz, .zip, .yaml, .yml]')
    finally:
      kfp.TYPE_CHECK = type_check_old_value
>>>>>>> c128b2a7
    if '{{pipelineparam' in yaml_text:
      raise RuntimeError(
          'Internal compiler error: Found unresolved PipelineParam. '
          'Please create a new issue at https://github.com/kubeflow/pipelines/issues '
          'attaching the pipeline code and the pipeline package.' )

    if package_path is None:
      return yaml_text

    if package_path.endswith('.tar.gz') or package_path.endswith('.tgz'):
      from contextlib import closing
      from io import BytesIO
      with tarfile.open(package_path, "w:gz") as tar:
        with closing(BytesIO(yaml_text.encode())) as yaml_file:
          tarinfo = tarfile.TarInfo('pipeline.yaml')
          tarinfo.size = len(yaml_file.getvalue())
          tar.addfile(tarinfo, fileobj=yaml_file)
    elif package_path.endswith('.zip'):
      with zipfile.ZipFile(package_path, "w") as zip:
        zipinfo = zipfile.ZipInfo('pipeline.yaml')
        zipinfo.compress_type = zipfile.ZIP_DEFLATED
        zip.writestr(zipinfo, yaml_text)
    elif package_path.endswith('.yaml') or package_path.endswith('.yml'):
      with open(package_path, 'w') as yaml_file:
        yaml_file.write(yaml_text)
    else:
      raise ValueError(
          'The output path '+ package_path +
          ' should ends with one of the following formats: '
          '[.tar.gz, .tgz, .zip, .yaml, .yml]')

  def compile(self, pipeline_func, package_path, type_check=True):
      """Compile the given pipeline function into workflow yaml.

      Args:
        pipeline_func: pipeline functions with @dsl.pipeline decorator.
        package_path: the output workflow tar.gz file path. for example, "~/a.tar.gz"
        type_check: whether to enable the type check or not, default: False.
      """
      import kfp
      type_check_old_value = kfp.TYPE_CHECK
      try:
        kfp.TYPE_CHECK = type_check
        workflow = self._compile(pipeline_func)

        self.write_workflow(workflow, package_path)
      finally:
        kfp.TYPE_CHECK = type_check_old_value
<|MERGE_RESOLUTION|>--- conflicted
+++ resolved
@@ -732,26 +732,10 @@
       pipeline_func: Callable,
       pipeline_name: Text=None,
       pipeline_description: Text=None,
-<<<<<<< HEAD
-      params_list: List[dsl.PipelineParam]=None) -> Dict[Text, Any]:
-    """ Internal implementation of create_workflow."""
-=======
       params_list: List[dsl.PipelineParam]=None,
       pipeline_conf: dsl.PipelineConf = None,
-  ) -> Dict[Text, Any]:
-    """ Create workflow spec from pipeline function and specified pipeline
-    params/metadata. Currently, the pipeline params are either specified in
-    the signature of the pipeline function or by passing a list of
-    dsl.PipelineParam. Conflict will cause ValueError.
-
-    :param pipeline_func: pipeline function where ContainerOps are invoked.
-    :param pipeline_name:
-    :param pipeline_description:
-    :param params_list: list of pipeline params to append to the pipeline.
-    :param pipeline_conf: PipelineConf instance. Can specify op transforms, image pull secrets and other pipeline-level configuration options. Overrides any configuration that may be set by the pipeline.
-    :return: workflow dict.
-    """
->>>>>>> c128b2a7
+      ) -> Dict[Text, Any]:
+    """ Internal implementation of create_workflow."""
     params_list = params_list or []
     argspec = inspect.getfullargspec(pipeline_func)
 
@@ -829,12 +813,12 @@
 
     return workflow
 
-<<<<<<< HEAD
   def create_workflow(self,
                       pipeline_func: Callable,
                       pipeline_name: Text=None,
                       pipeline_description: Text=None,
-                      params_list: List[dsl.PipelineParam]=None) -> Dict[Text, Any]:
+                      params_list: List[dsl.PipelineParam]=None,
+                      pipeline_conf: dsl.PipelineConf = None) -> Dict[Text, Any]:
     """ Create workflow spec from pipeline function and specified pipeline
     params/metadata. Currently, the pipeline params are either specified in
     the signature of the pipeline function or by passing a list of
@@ -844,31 +828,15 @@
     :param pipeline_name:
     :param pipeline_description:
     :param params_list: list of pipeline params to append to the pipeline.
+    :param pipeline_conf: PipelineConf instance. Can specify op transforms, image pull secrets and other pipeline-level configuration options. Overrides any configuration that may be set by the pipeline.
     :return: workflow dict.
     """
-    return self._create_workflow(pipeline_func, pipeline_name, pipeline_description, params_list)
-
-  def _compile(self, pipeline_func):
-=======
+    return self._create_workflow(pipeline_func, pipeline_name, pipeline_description, params_list, pipeline_conf)
+
   def _compile(self, pipeline_func, pipeline_conf: dsl.PipelineConf = None):
->>>>>>> c128b2a7
     """Compile the given pipeline function into workflow."""
     return self.create_workflow(pipeline_func=pipeline_func, pipeline_conf=pipeline_conf)
 
-<<<<<<< HEAD
-  @staticmethod
-  def write_workflow(workflow: Dict[Text, Any], package_path: Text = None):
-    """Dump pipeline workflow into yaml spec and write out in the format specified by the user.
-
-    Args:
-      workflow: Workflow spec of the pipline, dict.
-      package_path: file path to be written. If not specified, a yaml_text string
-        will be returned.
-    """
-    yaml.Dumper.ignore_aliases = lambda *args : True
-    yaml_text = yaml.dump(workflow, default_flow_style=False)
-
-=======
   def compile(self, pipeline_func, package_path, type_check=True, pipeline_conf: dsl.PipelineConf = None):
     """Compile the given pipeline function into workflow yaml.
 
@@ -883,33 +851,22 @@
     try:
       kfp.TYPE_CHECK = type_check
       workflow = self._compile(pipeline_func, pipeline_conf)
-      yaml.Dumper.ignore_aliases = lambda *args : True
-      yaml_text = yaml.dump(workflow, default_flow_style=False)
-
-      if package_path is None:
-        return yaml_text
-
-      if package_path.endswith('.tar.gz') or package_path.endswith('.tgz'):
-        from contextlib import closing
-        from io import BytesIO
-        with tarfile.open(package_path, "w:gz") as tar:
-          with closing(BytesIO(yaml_text.encode())) as yaml_file:
-            tarinfo = tarfile.TarInfo('pipeline.yaml')
-            tarinfo.size = len(yaml_file.getvalue())
-            tar.addfile(tarinfo, fileobj=yaml_file)
-      elif package_path.endswith('.zip'):
-        with zipfile.ZipFile(package_path, "w") as zip:
-          zipinfo = zipfile.ZipInfo('pipeline.yaml')
-          zipinfo.compress_type = zipfile.ZIP_DEFLATED
-          zip.writestr(zipinfo, yaml_text)
-      elif package_path.endswith('.yaml') or package_path.endswith('.yml'):
-          with open(package_path, 'w') as yaml_file:
-            yaml_file.write(yaml_text)
-      else:
-        raise ValueError('The output path '+ package_path + ' should ends with one of the following formats: [.tar.gz, .tgz, .zip, .yaml, .yml]')
+      self.write_workflow(workflow, package_path)
     finally:
       kfp.TYPE_CHECK = type_check_old_value
->>>>>>> c128b2a7
+
+  @staticmethod
+  def write_workflow(workflow: Dict[Text, Any], package_path: Text = None):
+    """Dump pipeline workflow into yaml spec and write out in the format specified by the user.
+
+    Args:
+      workflow: Workflow spec of the pipline, dict.
+      package_path: file path to be written. If not specified, a yaml_text string
+        will be returned.
+    """
+    yaml.Dumper.ignore_aliases = lambda *args : True
+    yaml_text = yaml.dump(workflow, default_flow_style=False)
+
     if '{{pipelineparam' in yaml_text:
       raise RuntimeError(
           'Internal compiler error: Found unresolved PipelineParam. '
@@ -923,10 +880,10 @@
       from contextlib import closing
       from io import BytesIO
       with tarfile.open(package_path, "w:gz") as tar:
-        with closing(BytesIO(yaml_text.encode())) as yaml_file:
-          tarinfo = tarfile.TarInfo('pipeline.yaml')
-          tarinfo.size = len(yaml_file.getvalue())
-          tar.addfile(tarinfo, fileobj=yaml_file)
+          with closing(BytesIO(yaml_text.encode())) as yaml_file:
+            tarinfo = tarfile.TarInfo('pipeline.yaml')
+            tarinfo.size = len(yaml_file.getvalue())
+            tar.addfile(tarinfo, fileobj=yaml_file)
     elif package_path.endswith('.zip'):
       with zipfile.ZipFile(package_path, "w") as zip:
         zipinfo = zipfile.ZipInfo('pipeline.yaml')
@@ -939,22 +896,4 @@
       raise ValueError(
           'The output path '+ package_path +
           ' should ends with one of the following formats: '
-          '[.tar.gz, .tgz, .zip, .yaml, .yml]')
-
-  def compile(self, pipeline_func, package_path, type_check=True):
-      """Compile the given pipeline function into workflow yaml.
-
-      Args:
-        pipeline_func: pipeline functions with @dsl.pipeline decorator.
-        package_path: the output workflow tar.gz file path. for example, "~/a.tar.gz"
-        type_check: whether to enable the type check or not, default: False.
-      """
-      import kfp
-      type_check_old_value = kfp.TYPE_CHECK
-      try:
-        kfp.TYPE_CHECK = type_check
-        workflow = self._compile(pipeline_func)
-
-        self.write_workflow(workflow, package_path)
-      finally:
-        kfp.TYPE_CHECK = type_check_old_value
+          '[.tar.gz, .tgz, .zip, .yaml, .yml]')