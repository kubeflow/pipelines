--- conflicted
+++ resolved
@@ -27,7 +27,8 @@
 from ._op_to_template import _op_to_template
 from ._default_transformers import add_pod_env
 
-from ..dsl._metadata import ParameterMeta, _extract_pipeline_metadata
+from ..components._structures import InputSpec
+from ..dsl._metadata import _extract_pipeline_metadata
 from ..dsl._ops_group import OpsGroup
 
 
@@ -674,42 +675,8 @@
 
     return _validate_exit_handler_helper(pipeline.groups[0], [], False)
 
-<<<<<<< HEAD
-  def _compile(self, pipeline_func):
-    """Compile the given pipeline function into workflow."""
-
-    argspec = inspect.getfullargspec(pipeline_func)
-
-    # Create the arg list with no default values and call pipeline function.
-    # Assign type information to the PipelineParam
-    pipeline_meta = _extract_pipeline_metadata(pipeline_func)
-    pipeline_name = K8sHelper.sanitize_k8s_name(pipeline_meta.name)
-
-    args_list = []
-    for arg_name in argspec.args:
-      arg_type = None
-      for input in pipeline_meta.inputs:
-        if arg_name == input.name:
-          arg_type = input.type
-          break
-      args_list.append(dsl.PipelineParam(K8sHelper.sanitize_k8s_name(arg_name), param_type=arg_type))
-
-    with dsl.Pipeline(pipeline_name) as p:
-      pipeline_func(*args_list)
-
-    # Remove when argo supports local exit handler.
-    self._validate_exit_handler(p)
-
-    # Fill in the default values.
-    args_list_with_defaults = [dsl.PipelineParam(K8sHelper.sanitize_k8s_name(arg_name))
-                               for arg_name in argspec.args]
-    if argspec.defaults:
-      for arg, default in zip(reversed(args_list_with_defaults), reversed(argspec.defaults)):
-        arg.value = default.value if isinstance(default, dsl.PipelineParam) else default
-=======
   def _sanitize_and_inject_artifact(self, pipeline: dsl.Pipeline):
     """Sanitize operator/param names and inject pipeline artifact location."""
->>>>>>> 33f42443
 
     # Sanitize operator names and param names
     sanitized_ops = {}
@@ -785,14 +752,15 @@
     if params_list and pipeline_meta.inputs:
       raise ValueError('Either specify pipeline params in the pipeline function, or in "params_list", but not both.')
 
+
     args_list = []
-    if pipeline_meta.inputs:
-      input_types = {
-        input.name : input.param_type for input in pipeline_meta.inputs }
-
-      for arg_name in argspec.args:
-        arg_type = input_types.get(arg_name, None)
-        args_list.append(dsl.PipelineParam(K8sHelper.sanitize_k8s_name(arg_name), param_type=arg_type))
+    for arg_name in argspec.args:
+      arg_type = None
+      for input in pipeline_meta.inputs or []:
+        if arg_name == input.name:
+          arg_type = input.type
+          break
+      args_list.append(dsl.PipelineParam(K8sHelper.sanitize_k8s_name(arg_name), param_type=arg_type))
 
     with dsl.Pipeline(pipeline_name) as dsl_pipeline:
       pipeline_func(*args_list)
@@ -801,23 +769,23 @@
     self._sanitize_and_inject_artifact(dsl_pipeline)
 
     # Fill in the default values.
+    args_list_with_defaults = []
     if pipeline_meta.inputs:
       args_list_with_defaults = [dsl.PipelineParam(K8sHelper.sanitize_k8s_name(arg_name))
                                  for arg_name in argspec.args]
       if argspec.defaults:
         for arg, default in zip(reversed(args_list_with_defaults), reversed(argspec.defaults)):
           arg.value = default.value if isinstance(default, dsl.PipelineParam) else default
-    else:
+    elif params_list:
       # Or, if args are provided by params_list, fill in pipeline_meta.
       for param in params_list:
         param.value = default_param_values[param.name]
 
       args_list_with_defaults = params_list
       pipeline_meta.inputs = [
-        ParameterMeta(
+        InputSpec(
             name=param.name,
-            description='',
-            param_type=param.param_type,
+            type=param.param_type,
             default=param.value) for param in params_list]
 
     op_transformers = [add_pod_env]
