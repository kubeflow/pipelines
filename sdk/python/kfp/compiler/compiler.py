--- conflicted
+++ resolved
@@ -424,10 +424,12 @@
       return str(value_or_reference)
 
   @staticmethod
-  def _resolve_task_pipeline_param(pipeline_param: PipelineParam) -> str:
+  def _resolve_task_pipeline_param(pipeline_param: PipelineParam, group_type) -> str:
     if pipeline_param.op_name is None:
       return '{{workflow.parameters.%s}}' % pipeline_param.name
     param_name = '%s-%s' % (sanitize_k8s_name(pipeline_param.op_name), pipeline_param.name)
+    if group_type == 'subgraph':
+      return '{{inputs.parameters.%s}}' % (param_name)
     return '{{tasks.%s.outputs.parameters.%s}}' % (sanitize_k8s_name(pipeline_param.op_name), param_name)
 
   def _group_to_dag_template(self, group, inputs, outputs, dependencies):
@@ -504,24 +506,8 @@
           # as global pipeline parameters
 
           pipeline_param = sub_group.loop_args.items_or_pipeline_param
-<<<<<<< HEAD
-          withparam_value = self._resolve_task_pipeline_param(pipeline_param)
+          withparam_value = self._resolve_task_pipeline_param(pipeline_param, group.type)
           if pipeline_param.op_name:
-=======
-          if pipeline_param.op_name is None:
-            withparam_value = '{{workflow.parameters.%s}}' % pipeline_param.name
-          else:
-            param_name = '%s-%s' % (
-              sanitize_k8s_name(pipeline_param.op_name), pipeline_param.name)
-            # [TODO] create ENUM or string type to represent all well-known group types in the DSL. 
-            if group.type == 'subgraph':
-              withparam_value = '{{inputs.parameters.%s}}' % (param_name)
-            else:
-              withparam_value = '{{tasks.%s.outputs.parameters.%s}}' % (
-                sanitize_k8s_name(pipeline_param.op_name),
-                param_name)
-
->>>>>>> eeb7f8f0
             # these loop args are the output of another task
             if 'dependencies' not in task or task['dependencies'] is None:
               task['dependencies'] = []
@@ -537,7 +523,7 @@
           nested_pipeline_params = extract_pipelineparams_from_any(loop_tasks)
 
           # Set dependencies in case of nested pipeline_params
-          map_to_tmpl_var = {str(p): self._resolve_task_pipeline_param(p) for p in nested_pipeline_params}
+          map_to_tmpl_var = {str(p): self._resolve_task_pipeline_param(p, group.type) for p in nested_pipeline_params}
           for pipeline_param in nested_pipeline_params:
             if pipeline_param.op_name:
               # these pipeline_param are the output of another task
