# Copyright 2018 Google LLC
#
# Licensed under the Apache License, Version 2.0 (the "License");
# you may not use this file except in compliance with the License.
# You may obtain a copy of the License at
#
#      http://www.apache.org/licenses/LICENSE-2.0
#
# Unless required by applicable law or agreed to in writing, software
# distributed under the License is distributed on an "AS IS" BASIS,
# WITHOUT WARRANTIES OR CONDITIONS OF ANY KIND, either express or implied.
# See the License for the specific language governing permissions and
# limitations under the License.


from collections import defaultdict
import inspect
import re
import tarfile
import zipfile
import yaml

from .. import dsl
from ._k8s_helper import K8sHelper
from ._op_to_template import _op_to_template

from ..dsl._metadata import TypeMeta, _extract_pipeline_metadata
from ..dsl._ops_group import OpsGroup

class Compiler(object):
  """DSL Compiler.

  It compiles DSL pipeline functions into workflow yaml. Example usage:
  ```python
  @dsl.pipeline(
    name='name',
    description='description'
  )
  def my_pipeline(a: dsl.PipelineParam, b: dsl.PipelineParam):
    pass

  Compiler().compile(my_pipeline, 'path/to/workflow.yaml')
  ```
  """

  def _pipelineparam_full_name(self, param):
    """_pipelineparam_full_name converts the names of pipeline parameters
      to unique names in the argo yaml

    Args:
      param(PipelineParam): pipeline parameter
      """
    if param.op_name:
      return param.op_name + '-' + param.name
    return param.name

  def _get_groups_for_ops(self, root_group):
    """Helper function to get belonging groups for each op.

    Each pipeline has a root group. Each group has a list of operators (leaf) and groups.
    This function traverse the tree and get all ancestor groups for all operators.

    Returns:
      A dict. Key is the operator's name. Value is a list of ancestor groups including the
              op itself. The list of a given operator is sorted in a way that the farthest
              group is the first and operator itself is the last.
    """
    def _get_op_groups_helper(current_groups, ops_to_groups):
      root_group = current_groups[-1]
      for g in root_group.groups:
        # Add recursive opsgroup in the ops_to_groups
        # such that the i/o dependency can be propagated to the ancester opsgroups
        if g.recursive_ref:
          ops_to_groups[g.name] = [x.name for x in current_groups] + [g.name]
          continue
        current_groups.append(g)
        _get_op_groups_helper(current_groups, ops_to_groups)
        del current_groups[-1]
      for op in root_group.ops:
        ops_to_groups[op.name] = [x.name for x in current_groups] + [op.name]

    ops_to_groups = {}
    current_groups = [root_group]
    _get_op_groups_helper(current_groups, ops_to_groups)
    return ops_to_groups

  #TODO: combine with the _get_groups_for_ops
  def _get_groups_for_opsgroups(self, root_group):
    """Helper function to get belonging groups for each opsgroup.

    Each pipeline has a root group. Each group has a list of operators (leaf) and groups.
    This function traverse the tree and get all ancestor groups for all opsgroups.

    Returns:
      A dict. Key is the opsgroup's name. Value is a list of ancestor groups including the
              opsgroup itself. The list of a given opsgroup is sorted in a way that the farthest
              group is the first and opsgroup itself is the last.
    """
    def _get_opsgroup_groups_helper(current_groups, opsgroups_to_groups):
      root_group = current_groups[-1]
      for g in root_group.groups:
        # Add recursive opsgroup in the ops_to_groups
        # such that the i/o dependency can be propagated to the ancester opsgroups
        if g.recursive_ref:
          continue
        opsgroups_to_groups[g.name] = [x.name for x in current_groups] + [g.name]
        current_groups.append(g)
        _get_opsgroup_groups_helper(current_groups, opsgroups_to_groups)
        del current_groups[-1]

    opsgroups_to_groups = {}
    current_groups = [root_group]
    _get_opsgroup_groups_helper(current_groups, opsgroups_to_groups)
    return opsgroups_to_groups

  def _get_groups(self, root_group):
    """Helper function to get all groups (not including ops) in a pipeline."""

    def _get_groups_helper(group):
      groups = {group.name: group}
      for g in group.groups:
        # Skip the recursive opsgroup because no templates
        # need to be generated for the recursive opsgroups.
        if not g.recursive_ref:
          groups.update(_get_groups_helper(g))
      return groups

    return _get_groups_helper(root_group)

  def _get_uncommon_ancestors(self, op_groups, opsgroup_groups, op1, op2):
    """Helper function to get unique ancestors between two ops.

    For example, op1's ancestor groups are [root, G1, G2, G3, op1], op2's ancestor groups are
    [root, G1, G4, op2], then it returns a tuple ([G2, G3, op1], [G4, op2]).
    """
    #TODO: extract a function for the following two code module
    if op1.name in op_groups:
      op1_groups = op_groups[op1.name]
    elif op1.name in opsgroup_groups:
      op1_groups = opsgroup_groups[op1.name]
    else:
      raise ValueError(op1.name + ' does not exist.')

    if op2.name in op_groups:
      op2_groups = op_groups[op2.name]
    elif op2.name in opsgroup_groups:
      op2_groups = opsgroup_groups[op2.name]
    else:
      raise ValueError(op1.name + ' does not exist.')

    both_groups = [op1_groups, op2_groups]
    common_groups_len = sum(1 for x in zip(*both_groups) if x==(x[0],)*len(x))
    group1 = op1_groups[common_groups_len:]
    group2 = op2_groups[common_groups_len:]
    return (group1, group2)

  def _get_condition_params_for_ops(self, root_group):
    """Get parameters referenced in conditions of ops."""

    conditions = defaultdict(set)

    def _get_condition_params_for_ops_helper(group, current_conditions_params):
      new_current_conditions_params = current_conditions_params
      if group.type == 'condition':
        new_current_conditions_params = list(current_conditions_params)
        if isinstance(group.condition.operand1, dsl.PipelineParam):
          new_current_conditions_params.append(group.condition.operand1)
        if isinstance(group.condition.operand2, dsl.PipelineParam):
          new_current_conditions_params.append(group.condition.operand2)
      for op in group.ops:
        for param in new_current_conditions_params:
          conditions[op.name].add(param)
      for g in group.groups:
        # If the subgroup is a recursive opsgroup, propagate the pipelineparams
        # in the condition expression, similar to the ops.
        if g.recursive_ref:
          for param in new_current_conditions_params:
            conditions[g.name].add(param)
        else:
          _get_condition_params_for_ops_helper(g, new_current_conditions_params)
    _get_condition_params_for_ops_helper(root_group, [])
    return conditions

  def _get_inputs_outputs(self, pipeline, root_group, op_groups, opsgroup_groups, condition_params):
    """Get inputs and outputs of each group and op.

    Returns:
      A tuple (inputs, outputs).
      inputs and outputs are dicts with key being the group/op names and values being list of
      tuples (param_name, producing_op_name). producing_op_name is the name of the op that
      produces the param. If the param is a pipeline param (no producer op), then
      producing_op_name is None.
    """
    inputs = defaultdict(set)
    outputs = defaultdict(set)

    for op in pipeline.ops.values():
      # op's inputs and all params used in conditions for that op are both considered.
      for param in op.inputs + list(condition_params[op.name]):
        # if the value is already provided (immediate value), then no need to expose
        # it as input for its parent groups.
        if param.value:
          continue
        full_name = self._pipelineparam_full_name(param)
        if param.op_name:
          upstream_op = pipeline.ops[param.op_name]
          upstream_groups, downstream_groups = self._get_uncommon_ancestors(
              op_groups, opsgroup_groups, upstream_op, op)
          for i, g in enumerate(downstream_groups):
            if i == 0:
              # If it is the first uncommon downstream group, then the input comes from
              # the first uncommon upstream group.
              inputs[g].add((full_name, upstream_groups[0]))
            else:
              # If not the first downstream group, then the input is passed down from
              # its ancestor groups so the upstream group is None.
              inputs[g].add((full_name, None))
          for i, g in enumerate(upstream_groups):
            if i == len(upstream_groups) - 1:
              # If last upstream group, it is an operator and output comes from container.
              outputs[g].add((full_name, None))
            else:
              # If not last upstream group, output value comes from one of its child.
              outputs[g].add((full_name, upstream_groups[i+1]))
        else:
          if not op.is_exit_handler:
            for g in op_groups[op.name]:
              inputs[g].add((full_name, None))

    # Generate the input/output for recursive opsgroups
    # It propagates the recursive opsgroups IO to their ancester opsgroups
    def _get_inputs_outputs_recursive_opsgroup(group):
      #TODO: refactor the following codes with the above
      if group.recursive_ref:
        params = [(param, False) for param in group.inputs]
        params.extend([(param, True) for param in list(condition_params[group.name])])
        for param, is_condition_param in params:
          if param.value:
            continue
          full_name = self._pipelineparam_full_name(param)
          if param.op_name:
            upstream_op = pipeline.ops[param.op_name]
            upstream_groups, downstream_groups = self._get_uncommon_ancestors(
              op_groups, opsgroup_groups, upstream_op, group)
            for i, g in enumerate(downstream_groups):
              if i == 0:
                inputs[g].add((full_name, upstream_groups[0]))
              # There is no need to pass the condition param as argument to the downstream ops.
              #TODO: this might also apply to ops. add a TODO here and think about it.
              elif i == len(downstream_groups) - 1 and is_condition_param:
                continue
              else:
                inputs[g].add((full_name, None))
            for i, g in enumerate(upstream_groups):
              if i == len(upstream_groups) - 1:
                outputs[g].add((full_name, None))
              else:
                outputs[g].add((full_name, upstream_groups[i+1]))
          else:
            if not op.is_exit_handler:
              for g in op_groups[op.name]:
                inputs[g].add((full_name, None))
      for subgroup in group.groups:
        _get_inputs_outputs_recursive_opsgroup(subgroup)

    _get_inputs_outputs_recursive_opsgroup(root_group)
    return inputs, outputs

  def _get_dependencies(self, pipeline, root_group, op_groups, opsgroups_groups, opsgroups, condition_params):
    """Get dependent groups and ops for all ops and groups.

    Returns:
      A dict. Key is group/op name, value is a list of dependent groups/ops.
      The dependencies are calculated in the following way: if op2 depends on op1,
      and their ancestors are [root, G1, G2, op1] and [root, G1, G3, G4, op2],
      then G3 is dependent on G2. Basically dependency only exists in the first uncommon
      ancesters in their ancesters chain. Only sibling groups/ops can have dependencies.
    """
    dependencies = defaultdict(set)
    for op in pipeline.ops.values():
      upstream_op_names = set()
      for param in op.inputs + list(condition_params[op.name]):
        if param.op_name:
          upstream_op_names.add(param.op_name)
      upstream_op_names |= set(op.dependent_names)

      for op_name in upstream_op_names:
        # the dependent op could be either a ContainerOp or an opsgroup
        if op_name in pipeline.ops:
          upstream_op = pipeline.ops[op_name]
        elif op_name in opsgroups:
          upstream_op = opsgroups[op_name]
        else:
          raise ValueError('compiler cannot find the ' + op_name)

        upstream_groups, downstream_groups = self._get_uncommon_ancestors(
            op_groups, opsgroups_groups, upstream_op, op)
        dependencies[downstream_groups[0]].add(upstream_groups[0])

    # Generate dependencies based on the recursive opsgroups
    #TODO: refactor the following codes with the above
    def _get_dependency_opsgroup(group, dependencies):
      upstream_op_names = set()
      if group.recursive_ref:
        for param in group.inputs + list(condition_params[group.name]):
          if param.op_name:
            upstream_op_names.add(param.op_name)
      else:
        upstream_op_names = set([dependency.name for dependency in group.dependencies])

      for op_name in upstream_op_names:
        if op_name in pipeline.ops:
          upstream_op = pipeline.ops[op_name]
        elif op_name in opsgroups_groups:
          upstream_op = opsgroups_groups[op_name]
        else:
          raise ValueError('compiler cannot find the ' + op_name)
        upstream_groups, downstream_groups = self._get_uncommon_ancestors(
            op_groups, opsgroups_groups, upstream_op, group)
        dependencies[downstream_groups[0]].add(upstream_groups[0])

      for subgroup in group.groups:
        _get_dependency_opsgroup(subgroup, dependencies)

    _get_dependency_opsgroup(root_group, dependencies)

    return dependencies

  def _resolve_value_or_reference(self, value_or_reference, potential_references):
    """_resolve_value_or_reference resolves values and PipelineParams, which could be task parameters or input parameters.

    Args:
      value_or_reference: value or reference to be resolved. It could be basic python types or PipelineParam
      potential_references(dict{str->str}): a dictionary of parameter names to task names
      """
    if isinstance(value_or_reference, dsl.PipelineParam):
      parameter_name = self._pipelineparam_full_name(value_or_reference)
      task_names = [task_name for param_name, task_name in potential_references if param_name == parameter_name]
      if task_names:
        task_name = task_names[0]
        # When the task_name is None, the parameter comes directly from ancient ancesters
        # instead of parents. Thus, it is resolved as the input parameter in the current group.
        if task_name is None:
          return '{{inputs.parameters.%s}}' % parameter_name
        else:
          return '{{tasks.%s.outputs.parameters.%s}}' % (task_name, parameter_name)
      else:
        return '{{inputs.parameters.%s}}' % parameter_name
    else:
      return str(value_or_reference)

  def _op_to_template(self, op):
<<<<<<< HEAD
    """Generate template given an operator inherited from dsl.ContainerOp."""

    def _build_conventional_artifact(name, path):
      return {
        'name': name,
        'path': path,
        's3': {
          # TODO: parameterize namespace for minio service
          'endpoint': 'minio-service.kubeflow:9000',
          'bucket': 'mlpipeline',
          'key': 'runs/{{workflow.uid}}/{{pod.name}}/' + name + '.tgz',
          'insecure': True,
          'accessKeySecret': {
            'name': 'mlpipeline-minio-artifact',
            'key': 'accesskey',
          },
          'secretKeySecret': {
            'name': 'mlpipeline-minio-artifact',
            'key': 'secretkey'
          }
        },
      }
    processed_arguments = self._process_args(op.arguments, op.argument_inputs)
    processed_command = self._process_args(op.command, op.argument_inputs)

    input_parameters = []
    for param in op.inputs:
      one_parameter = {'name': self._pipelineparam_full_name(param)}
      if param.value:
        one_parameter['value'] = str(param.value)
      input_parameters.append(one_parameter)
    # Sort to make the results deterministic.
    input_parameters.sort(key=lambda x: x['name'])

    output_parameters = []
    for param in op.outputs.values():
      output_parameters.append({
        'name': self._pipelineparam_full_name(param),
        'valueFrom': {'path': op.file_outputs[param.name]}
      })
    output_parameters.sort(key=lambda x: x['name'])

    template = {
      'name': op.name,
      'container': {
        'image': op.image,
      }
    }
    if processed_arguments:
      template['container']['args'] = processed_arguments
    if processed_command:
      template['container']['command'] = processed_command
    if input_parameters:
      template['inputs'] = {'parameters': input_parameters}

    template['outputs'] = {}
    if output_parameters:
      template['outputs'] = {'parameters': output_parameters}

    # Generate artifact for metadata output
    # The motivation of appending the minio info in the yaml
    # is to specify a unique path for the metadata.
    # TODO: after argo addresses the issue that configures a unique path
    # for the artifact output when default artifact repository is configured,
    # this part needs to be updated to use the default artifact repository.
    op.output_artifact_paths.setdefault('mlpipeline-ui-metadata', '/mlpipeline-ui-metadata.json')
    op.output_artifact_paths.setdefault('mlpipeline-metrics', '/mlpipeline-metrics.json')
    output_artifacts = [_build_conventional_artifact(name, path) for name, path in op.output_artifact_paths.items()]
    template['outputs']['artifacts'] = output_artifacts

    # Set resources.
    if op.resource_limits or op.resource_requests:
      template['container']['resources'] = {}
    if op.resource_limits:
      template['container']['resources']['limits'] = op.resource_limits
    if op.resource_requests:
      template['container']['resources']['requests'] = op.resource_requests

    # Set nodeSelector.
    if op.node_selector:
      template['nodeSelector'] = op.node_selector

    if op.env_variables:
      template['container']['env'] = list(map(K8sHelper.convert_k8s_obj_to_json, op.env_variables))
    if op.volume_mounts:
      template['container']['volumeMounts'] = list(map(K8sHelper.convert_k8s_obj_to_json, op.volume_mounts))

    if op.pod_annotations or op.pod_labels:
      template['metadata'] = {}
      if op.pod_annotations:
        template['metadata']['annotations'] = op.pod_annotations
      if op.pod_labels:
        template['metadata']['labels'] = op.pod_labels

    if op.num_retries:
      template['retryStrategy'] = {'limit': op.num_retries}

    return template
=======
    return _op_to_template(op)
>>>>>>> c9d3d393

  def _group_to_template(self, group, inputs, outputs, dependencies):
    """Generate template given an OpsGroup.

    inputs, outputs, dependencies are all helper dicts.
    """
    template = {'name': group.name}

    # Generate inputs section.
    if inputs.get(group.name, None):
      template_inputs = [{'name': x[0]} for x in inputs[group.name]]
      template_inputs.sort(key=lambda x: x['name'])
      template['inputs'] = {
        'parameters': template_inputs
      }
    # Generate outputs section.
    if outputs.get(group.name, None):
      template_outputs = []
      for param_name, dependent_name in outputs[group.name]:
        template_outputs.append({
          'name': param_name,
          'valueFrom': {
            'parameter': '{{tasks.%s.outputs.parameters.%s}}' % (dependent_name, param_name)
          }
        })
      template_outputs.sort(key=lambda x: x['name'])
      template['outputs'] = {'parameters': template_outputs}

    # Generate tasks section.
    tasks = []
    for sub_group in group.groups + group.ops:
      is_recursive_subgroup = (isinstance(sub_group, OpsGroup) and sub_group.recursive_ref)
      # Special handling for recursive subgroup: use the existing opsgroup name
      if is_recursive_subgroup:
        task = {
            'name': sub_group.recursive_ref.name,
            'template': sub_group.recursive_ref.name,
        }
      else:
        task = {
          'name': sub_group.name,
          'template': sub_group.name,
        }
      if isinstance(sub_group, dsl.OpsGroup) and sub_group.type == 'condition':
        subgroup_inputs = inputs.get(sub_group.name, [])
        condition = sub_group.condition
        operand1_value = self._resolve_value_or_reference(condition.operand1, subgroup_inputs)
        operand2_value = self._resolve_value_or_reference(condition.operand2, subgroup_inputs)
        task['when'] = '{} {} {}'.format(operand1_value, condition.operator, operand2_value)

      # Generate dependencies section for this task.
      if dependencies.get(sub_group.name, None):
        group_dependencies = list(dependencies[sub_group.name])
        group_dependencies.sort()
        task['dependencies'] = group_dependencies

      # Generate arguments section for this task.
      if inputs.get(sub_group.name, None):
        arguments = []
        for param_name, dependent_name in inputs[sub_group.name]:
          if dependent_name:
            # The value comes from an upstream sibling.
            # Special handling for recursive subgroup: argument name comes from the existing opsgroup
            if is_recursive_subgroup:
              for index, input in enumerate(sub_group.inputs):
                if param_name == self._pipelineparam_full_name(input):
                  break
              referenced_input = sub_group.recursive_ref.inputs[index]
              full_name = self._pipelineparam_full_name(referenced_input)
              arguments.append({
                  'name': full_name,
                  'value': '{{tasks.%s.outputs.parameters.%s}}' % (dependent_name, param_name)
              })
            else:
              arguments.append({
                'name': param_name,
                'value': '{{tasks.%s.outputs.parameters.%s}}' % (dependent_name, param_name)
              })
          else:
            # The value comes from its parent.
            # Special handling for recursive subgroup: argument name comes from the existing opsgroup
            if is_recursive_subgroup:
              for index, input in enumerate(sub_group.inputs):
                if param_name == self._pipelineparam_full_name(input):
                  break
              referenced_input = sub_group.recursive_ref.inputs[index]
              full_name = self._pipelineparam_full_name(referenced_input)
              arguments.append({
                  'name': full_name,
                  'value': '{{inputs.parameters.%s}}' % param_name
              })
            else:
              arguments.append({
                'name': param_name,
                'value': '{{inputs.parameters.%s}}' % param_name
              })
        arguments.sort(key=lambda x: x['name'])
        task['arguments'] = {'parameters': arguments}
      tasks.append(task)
    tasks.sort(key=lambda x: x['name'])
    template['dag'] = {'tasks': tasks}
    return template

  def _create_templates(self, pipeline):
    """Create all groups and ops templates in the pipeline."""

    new_root_group = pipeline.groups[0]

    # Generate core data structures to prepare for argo yaml generation
    #   op_groups: op name -> list of ancestor groups including the current op
    #   opsgroups: a dictionary of ospgroup.name -> opsgroup
    #   inputs, outputs: group/op names -> list of tuples (full_param_name, producing_op_name)
    #   condition_params: recursive_group/op names -> list of pipelineparam
    #   dependencies: group/op name -> list of dependent groups/ops.
    # Special Handling for the recursive opsgroup
    #   op_groups also contains the recursive opsgroups
    #   condition_params from _get_condition_params_for_ops also contains the recursive opsgroups
    #   groups does not include the recursive opsgroups
    opsgroups = self._get_groups(new_root_group)
    op_groups = self._get_groups_for_ops(new_root_group)
    opsgroups_groups = self._get_groups_for_opsgroups(new_root_group)
    condition_params = self._get_condition_params_for_ops(new_root_group)
    inputs, outputs = self._get_inputs_outputs(pipeline, new_root_group, op_groups, opsgroups_groups, condition_params)
    dependencies = self._get_dependencies(pipeline, new_root_group, op_groups, opsgroups_groups, opsgroups, condition_params)

    templates = []
    for opsgroup in opsgroups.keys():
      templates.append(self._group_to_template(opsgroups[opsgroup], inputs, outputs, dependencies))

    for op in pipeline.ops.values():
      templates.append(_op_to_template(op))
    return templates

  def _create_volumes(self, pipeline):
    """Create volumes required for the templates"""
    volumes = []
    volume_name_set = set()
    for op in pipeline.ops.values():
      if op.volumes:
        for v in op.volumes:
          # Remove volume duplicates which have the same name
          #TODO: check for duplicity based on the serialized volumes instead of just name.
          if v['name'] not in volume_name_set:
            volume_name_set.add(v['name'])
            volumes.append(v)
    volumes.sort(key=lambda x: x['name'])
    return volumes

  def _create_pipeline_workflow(self, args, pipeline):
    """Create workflow for the pipeline."""

    # Input Parameters
    input_params = []
    for arg in args:
      param = {'name': arg.name}
      if arg.value is not None:
        param['value'] = str(arg.value)
      input_params.append(param)

    # Templates
    templates = self._create_templates(pipeline)
    templates.sort(key=lambda x: x['name'])

    # Exit Handler
    exit_handler = None
    if pipeline.groups[0].groups:
      first_group = pipeline.groups[0].groups[0]
      if first_group.type == 'exit_handler':
        exit_handler = first_group.exit_op

    # Volumes
    volumes = self._create_volumes(pipeline)

    # The whole pipeline workflow
    pipeline_name = pipeline.name or 'Pipeline'
    workflow = {
      'apiVersion': 'argoproj.io/v1alpha1',
      'kind': 'Workflow',
      'metadata': {'generateName': pipeline_name + '-'},
      'spec': {
        'entrypoint': pipeline_name,
        'templates': templates,
        'arguments': {'parameters': input_params},
        'serviceAccountName': 'pipeline-runner'
      }
    }
    if len(pipeline.conf.image_pull_secrets) > 0:
      image_pull_secrets = []
      for image_pull_secret in pipeline.conf.image_pull_secrets:
        image_pull_secrets.append(K8sHelper.convert_k8s_obj_to_json(image_pull_secret))
      workflow['spec']['imagePullSecrets'] = image_pull_secrets
    if exit_handler:
      workflow['spec']['onExit'] = exit_handler.name
    if volumes:
      workflow['spec']['volumes'] = volumes
    return workflow

  def _validate_exit_handler(self, pipeline):
    """Makes sure there is only one global exit handler.

    Note this is a temporary workaround until argo supports local exit handler.
    """

    def _validate_exit_handler_helper(group, exiting_op_names, handler_exists):
      if group.type == 'exit_handler':
        if handler_exists or len(exiting_op_names) > 1:
          raise ValueError('Only one global exit_handler is allowed and all ops need to be included.')
        handler_exists = True

      if group.ops:
        exiting_op_names.extend([x.name for x in group.ops])

      for g in group.groups:
        _validate_exit_handler_helper(g, exiting_op_names, handler_exists)

    return _validate_exit_handler_helper(pipeline.groups[0], [], False)

  def _compile(self, pipeline_func):
    """Compile the given pipeline function into workflow."""

    argspec = inspect.getfullargspec(pipeline_func)

    # Create the arg list with no default values and call pipeline function.
    # Assign type information to the PipelineParam
    pipeline_meta = _extract_pipeline_metadata(pipeline_func)
    pipeline_name = K8sHelper.sanitize_k8s_name(pipeline_meta.name)

    args_list = []
    for arg_name in argspec.args:
      arg_type = TypeMeta()
      for input in pipeline_meta.inputs:
        if arg_name == input.name:
          arg_type = input.param_type
          break
      args_list.append(dsl.PipelineParam(K8sHelper.sanitize_k8s_name(arg_name), param_type = arg_type))

    with dsl.Pipeline(pipeline_name) as p:
      pipeline_func(*args_list)

    # Remove when argo supports local exit handler.
    self._validate_exit_handler(p)

    # Fill in the default values.
    args_list_with_defaults = [dsl.PipelineParam(K8sHelper.sanitize_k8s_name(arg_name))
                               for arg_name in argspec.args]
    if argspec.defaults:
      for arg, default in zip(reversed(args_list_with_defaults), reversed(argspec.defaults)):
        arg.value = default.value if isinstance(default, dsl.PipelineParam) else default

    # Sanitize operator names and param names
    sanitized_ops = {}
    for op in p.ops.values():
      sanitized_name = K8sHelper.sanitize_k8s_name(op.name)
      op.name = sanitized_name
      for param in op.outputs.values():
        param.name = K8sHelper.sanitize_k8s_name(param.name)
        if param.op_name:
          param.op_name = K8sHelper.sanitize_k8s_name(param.op_name)
      if op.output is not None:
        op.output.name = K8sHelper.sanitize_k8s_name(op.output.name)
        op.output.op_name = K8sHelper.sanitize_k8s_name(op.output.op_name)
      if op.dependent_names:
        op.dependent_names = [K8sHelper.sanitize_k8s_name(name) for name in op.dependent_names]
      if op.file_outputs is not None:
        sanitized_file_outputs = {}
        for key in op.file_outputs.keys():
          sanitized_file_outputs[K8sHelper.sanitize_k8s_name(key)] = op.file_outputs[key]
        op.file_outputs = sanitized_file_outputs
      sanitized_ops[sanitized_name] = op
    p.ops = sanitized_ops
    workflow = self._create_pipeline_workflow(args_list_with_defaults, p)
    return workflow

  def compile(self, pipeline_func, package_path, type_check=True):
    """Compile the given pipeline function into workflow yaml.

    Args:
      pipeline_func: pipeline functions with @dsl.pipeline decorator.
      package_path: the output workflow tar.gz file path. for example, "~/a.tar.gz"
      type_check: whether to enable the type check or not, default: False.
    """
    import kfp
    type_check_old_value = kfp.TYPE_CHECK
    try:
      kfp.TYPE_CHECK = type_check
      workflow = self._compile(pipeline_func)
      yaml.Dumper.ignore_aliases = lambda *args : True
      yaml_text = yaml.dump(workflow, default_flow_style=False)

      if package_path.endswith('.tar.gz') or package_path.endswith('.tgz'):
        from contextlib import closing
        from io import BytesIO
        with tarfile.open(package_path, "w:gz") as tar:
          with closing(BytesIO(yaml_text.encode())) as yaml_file:
            tarinfo = tarfile.TarInfo('pipeline.yaml')
            tarinfo.size = len(yaml_file.getvalue())
            tar.addfile(tarinfo, fileobj=yaml_file)
      elif package_path.endswith('.zip'):
        with zipfile.ZipFile(package_path, "w") as zip:
          zipinfo = zipfile.ZipInfo('pipeline.yaml')
          zipinfo.compress_type = zipfile.ZIP_DEFLATED
          zip.writestr(zipinfo, yaml_text)
      elif package_path.endswith('.yaml') or package_path.endswith('.yml'):
          with open(package_path, 'w') as yaml_file:
            yaml_file.write(yaml_text)
      else:
        raise ValueError('The output path '+ package_path + ' should ends with one of the following formats: [.tar.gz, .tgz, .zip, .yaml, .yml]')
    finally:
      kfp.TYPE_CHECK = type_check_old_value

<|MERGE_RESOLUTION|>--- conflicted
+++ resolved
@@ -350,108 +350,7 @@
       return str(value_or_reference)
 
   def _op_to_template(self, op):
-<<<<<<< HEAD
-    """Generate template given an operator inherited from dsl.ContainerOp."""
-
-    def _build_conventional_artifact(name, path):
-      return {
-        'name': name,
-        'path': path,
-        's3': {
-          # TODO: parameterize namespace for minio service
-          'endpoint': 'minio-service.kubeflow:9000',
-          'bucket': 'mlpipeline',
-          'key': 'runs/{{workflow.uid}}/{{pod.name}}/' + name + '.tgz',
-          'insecure': True,
-          'accessKeySecret': {
-            'name': 'mlpipeline-minio-artifact',
-            'key': 'accesskey',
-          },
-          'secretKeySecret': {
-            'name': 'mlpipeline-minio-artifact',
-            'key': 'secretkey'
-          }
-        },
-      }
-    processed_arguments = self._process_args(op.arguments, op.argument_inputs)
-    processed_command = self._process_args(op.command, op.argument_inputs)
-
-    input_parameters = []
-    for param in op.inputs:
-      one_parameter = {'name': self._pipelineparam_full_name(param)}
-      if param.value:
-        one_parameter['value'] = str(param.value)
-      input_parameters.append(one_parameter)
-    # Sort to make the results deterministic.
-    input_parameters.sort(key=lambda x: x['name'])
-
-    output_parameters = []
-    for param in op.outputs.values():
-      output_parameters.append({
-        'name': self._pipelineparam_full_name(param),
-        'valueFrom': {'path': op.file_outputs[param.name]}
-      })
-    output_parameters.sort(key=lambda x: x['name'])
-
-    template = {
-      'name': op.name,
-      'container': {
-        'image': op.image,
-      }
-    }
-    if processed_arguments:
-      template['container']['args'] = processed_arguments
-    if processed_command:
-      template['container']['command'] = processed_command
-    if input_parameters:
-      template['inputs'] = {'parameters': input_parameters}
-
-    template['outputs'] = {}
-    if output_parameters:
-      template['outputs'] = {'parameters': output_parameters}
-
-    # Generate artifact for metadata output
-    # The motivation of appending the minio info in the yaml
-    # is to specify a unique path for the metadata.
-    # TODO: after argo addresses the issue that configures a unique path
-    # for the artifact output when default artifact repository is configured,
-    # this part needs to be updated to use the default artifact repository.
-    op.output_artifact_paths.setdefault('mlpipeline-ui-metadata', '/mlpipeline-ui-metadata.json')
-    op.output_artifact_paths.setdefault('mlpipeline-metrics', '/mlpipeline-metrics.json')
-    output_artifacts = [_build_conventional_artifact(name, path) for name, path in op.output_artifact_paths.items()]
-    template['outputs']['artifacts'] = output_artifacts
-
-    # Set resources.
-    if op.resource_limits or op.resource_requests:
-      template['container']['resources'] = {}
-    if op.resource_limits:
-      template['container']['resources']['limits'] = op.resource_limits
-    if op.resource_requests:
-      template['container']['resources']['requests'] = op.resource_requests
-
-    # Set nodeSelector.
-    if op.node_selector:
-      template['nodeSelector'] = op.node_selector
-
-    if op.env_variables:
-      template['container']['env'] = list(map(K8sHelper.convert_k8s_obj_to_json, op.env_variables))
-    if op.volume_mounts:
-      template['container']['volumeMounts'] = list(map(K8sHelper.convert_k8s_obj_to_json, op.volume_mounts))
-
-    if op.pod_annotations or op.pod_labels:
-      template['metadata'] = {}
-      if op.pod_annotations:
-        template['metadata']['annotations'] = op.pod_annotations
-      if op.pod_labels:
-        template['metadata']['labels'] = op.pod_labels
-
-    if op.num_retries:
-      template['retryStrategy'] = {'limit': op.num_retries}
-
-    return template
-=======
     return _op_to_template(op)
->>>>>>> c9d3d393
 
   def _group_to_template(self, group, inputs, outputs, dependencies):
     """Generate template given an OpsGroup.
