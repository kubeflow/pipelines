--- conflicted
+++ resolved
@@ -582,17 +582,6 @@
       package_path: the output workflow tar.gz file path. for example, "~/a.tar.gz"
       type_check: whether to enable the type check or not, default: False.
     """
-<<<<<<< HEAD
-    workflow = self._compile(pipeline_func)
-    yaml.Dumper.ignore_aliases = lambda *args : True
-    yaml_text = yaml.dump(workflow, default_flow_style=False)
-
-    with zipfile.ZipFile(package_path, "w") as zip:
-        zipinfo = zipfile.ZipInfo('pipeline.yaml')
-        zipinfo.compress_type = zipfile.ZIP_DEFLATED
-        zip.writestr(zipinfo, yaml_text)
-
-=======
     import kfp
     type_check_old_value = kfp.TYPE_CHECK
     try:
@@ -610,4 +599,8 @@
           tar.addfile(tarinfo, fileobj=yaml_file)
     finally:
       kfp.TYPE_CHECK = type_check_old_value
->>>>>>> e6536a29
+
+    # with zipfile.ZipFile(package_path, "w") as zip:
+    #   zipinfo = zipfile.ZipInfo('pipeline.yaml')
+    # zipinfo.compress_type = zipfile.ZIP_DEFLATED
+    # zip.writestr(zipinfo, yaml_text)