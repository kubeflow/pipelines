--- conflicted
+++ resolved
@@ -82,29 +82,7 @@
     dsl._pipeline._pipeline_decorator_handler = self.old_handler
 
 
-<<<<<<< HEAD
-def compile_pyfile(pyfile, function_name, output_path, type_check, allow_telemetry):
-=======
-@deprecated(version='0.1.28', reason='''\
-    The ability to compile pipeline from a python package is deprecated and will be removed in next release.
-    Please switch to compiling pipeline files or functions.
-    If you use this feature please create an issue in https://github.com/kubeflow/pipelines/issues .'''
-)
-def compile_package(package_path, namespace, function_name, output_path, type_check):
-  tmpdir = tempfile.mkdtemp()
-  sys.path.insert(0, tmpdir)
-  try:
-    subprocess.check_call(['python3', '-m', 'pip', 'install', package_path, '-t', tmpdir])
-    with PipelineCollectorContext() as pipeline_funcs:
-      __import__(namespace)
-    _compile_pipeline_function(pipeline_funcs, function_name, output_path, type_check)
-  finally:
-    del sys.path[0]
-    shutil.rmtree(tmpdir)
-
-
 def compile_pyfile(pyfile, function_name, output_path, type_check):
->>>>>>> 131be234
   sys.path.insert(0, os.path.dirname(pyfile))
   try:
     filename = os.path.basename(pyfile)
@@ -117,7 +95,6 @@
 
 def main():
   args = parse_arguments()
-<<<<<<< HEAD
   if args.py is None:
     raise ValueError('The --py option must be specified.')
   compile_pyfile(
@@ -125,17 +102,4 @@
       args.function,
       args.output,
       not args.disable_type_check,
-      not args.disable_telemetry
-  )
-=======
-  if ((args.py is None and args.package is None) or
-      (args.py is not None and args.package is not None)):
-    raise ValueError('Either --py or --package is needed but not both.')
-  if args.py:
-    compile_pyfile(args.py, args.function, args.output, not args.disable_type_check)
-  else:
-    if args.namespace is None:
-      raise ValueError('--namespace is required for compiling packages.')
-    compile_package(args.package, args.namespace, args.function, args.output, not args.disable_type_check)
-  
->>>>>>> 131be234
+  )