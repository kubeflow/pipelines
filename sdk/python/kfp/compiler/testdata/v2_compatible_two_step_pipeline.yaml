--- conflicted
+++ resolved
@@ -135,13 +135,8 @@
         pipelines.kubeflow.org/v2_component: "true"
         pipelines.kubeflow.org/enable_caching: "true"
     initContainers:
-<<<<<<< HEAD
     - command: [launcher, --copy, /var/run/kfp/bin/launch]
-      image: gcr.io/ml-pipeline/kfp-launcher:1.8.5
-=======
-    - command: [launcher, --copy, /kfp-launcher/launch]
       image: gcr.io/ml-pipeline/kfp-launcher:1.8.6
->>>>>>> 0f2cab9b
       name: kfp-launcher
       mirrorVolumeMounts: true
     volumes:
@@ -249,13 +244,8 @@
         pipelines.kubeflow.org/v2_component: "true"
         pipelines.kubeflow.org/enable_caching: "true"
     initContainers:
-<<<<<<< HEAD
     - command: [launcher, --copy, /var/run/kfp/bin/launch]
-      image: gcr.io/ml-pipeline/kfp-launcher:1.8.5
-=======
-    - command: [launcher, --copy, /kfp-launcher/launch]
       image: gcr.io/ml-pipeline/kfp-launcher:1.8.6
->>>>>>> 0f2cab9b
       name: kfp-launcher
       mirrorVolumeMounts: true
     volumes:
