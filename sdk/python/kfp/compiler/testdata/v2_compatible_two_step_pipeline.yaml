apiVersion: argoproj.io/v1alpha1
kind: Workflow
metadata:
  generateName: my-test-pipeline-
  annotations:
    pipelines.kubeflow.org/kfp_sdk_version: 1.8.5
    pipelines.kubeflow.org/pipeline_compilation_time: '2021-10-13T17:35:51.450220'
    pipelines.kubeflow.org/pipeline_spec: '{"inputs": [{"default": "gs://output-directory/v2-artifacts",
      "name": "pipeline-root"}, {"default": "pipeline/my-test-pipeline", "name": "pipeline-name"}],
      "name": "my-test-pipeline"}'
    pipelines.kubeflow.org/v2_pipeline: "true"
  labels:
    pipelines.kubeflow.org/v2_pipeline: "true"
    pipelines.kubeflow.org/kfp_sdk_version: 1.8.5
spec:
  entrypoint: my-test-pipeline
  templates:
  - name: my-test-pipeline
    inputs:
      parameters:
      - {name: pipeline-name}
      - {name: pipeline-root}
    dag:
      tasks:
      - name: preprocess
        template: preprocess
        arguments:
          parameters:
          - {name: pipeline-name, value: '{{inputs.parameters.pipeline-name}}'}
          - {name: pipeline-root, value: '{{inputs.parameters.pipeline-root}}'}
      - name: train
        template: train
        dependencies: [preprocess]
        arguments:
          parameters:
          - {name: pipeline-name, value: '{{inputs.parameters.pipeline-name}}'}
          - {name: pipeline-root, value: '{{inputs.parameters.pipeline-root}}'}
          - {name: preprocess-output_parameter_one, value: '{{tasks.preprocess.outputs.parameters.preprocess-output_parameter_one}}'}
          artifacts:
          - {name: preprocess-output_dataset_one, from: '{{tasks.preprocess.outputs.artifacts.preprocess-output_dataset_one}}'}
  - name: preprocess
    container:
      args:
      - sh
      - -c
      - |2

        if ! [ -x "$(command -v pip)" ]; then
            python3 -m ensurepip || python3 -m ensurepip --user || apt-get install python3-pip
        fi

        PIP_DISABLE_PIP_VERSION_CHECK=1 python3 -m pip install --quiet     --no-warn-script-location 'kfp==1.8.5' && "$0" "$@"
      - sh
      - -ec
      - |
        program_path=$(mktemp -d)
        printf "%s" "$0" > "$program_path/ephemeral_component.py"
        python3 -m kfp.v2.components.executor_main                         --component_module_path                         "$program_path/ephemeral_component.py"                         "$@"
      - |2+

        import kfp
        from kfp.v2 import dsl
        from kfp.v2.dsl import *
        from typing import *

        def preprocess(uri: str, some_int: int, output_parameter_one: OutputPath(int),
                       output_dataset_one: OutputPath('Dataset')):
            """Dummy Preprocess Step."""
            with open(output_dataset_one, 'w') as f:
                f.write('Output dataset')
            with open(output_parameter_one, 'w') as f:
                f.write("{}".format(1234))

      - --executor_input
      - '{{$}}'
      - --function_to_execute
      - preprocess
      command: [/var/run/kfp/bin/launch, --mlmd_server_address, $(METADATA_GRPC_SERVICE_HOST),
        --mlmd_server_port, $(METADATA_GRPC_SERVICE_PORT), --runtime_info_json, $(KFP_V2_RUNTIME_INFO),
        --container_image, $(KFP_V2_IMAGE), --task_name, preprocess, --pipeline_name,
        '{{inputs.parameters.pipeline-name}}', --run_id, $(KFP_RUN_ID), --run_resource,
        workflows.argoproj.io/$(WORKFLOW_ID), --namespace, $(KFP_NAMESPACE), --pod_name,
        $(KFP_POD_NAME), --pod_uid, $(KFP_POD_UID), --pipeline_root, '{{inputs.parameters.pipeline-root}}',
        --enable_caching, $(ENABLE_CACHING), --, some_int=12, uri=uri-to-import, --]
      env:
      - name: KFP_POD_NAME
        valueFrom:
          fieldRef: {fieldPath: metadata.name}
      - name: KFP_POD_UID
        valueFrom:
          fieldRef: {fieldPath: metadata.uid}
      - name: KFP_NAMESPACE
        valueFrom:
          fieldRef: {fieldPath: metadata.namespace}
      - name: WORKFLOW_ID
        valueFrom:
          fieldRef: {fieldPath: 'metadata.labels[''workflows.argoproj.io/workflow'']'}
      - name: KFP_RUN_ID
        valueFrom:
          fieldRef: {fieldPath: 'metadata.labels[''pipeline/runid'']'}
      - name: ENABLE_CACHING
        valueFrom:
          fieldRef: {fieldPath: 'metadata.labels[''pipelines.kubeflow.org/enable_caching'']'}
      - {name: KFP_V2_IMAGE, value: 'python:3.7'}
      - {name: KFP_V2_RUNTIME_INFO, value: '{"inputParameters": {"some_int": {"type":
          "INT"}, "uri": {"type": "STRING"}}, "inputArtifacts": {}, "outputParameters":
          {"output_parameter_one": {"type": "INT", "path": "/tmp/outputs/output_parameter_one/data"}},
          "outputArtifacts": {"output_dataset_one": {"schemaTitle": "system.Dataset",
          "instanceSchema": "", "schemaVersion": "0.0.1", "metadataPath": "/tmp/outputs/output_dataset_one/data"}}}'}
      envFrom:
      - configMapRef: {name: metadata-grpc-configmap, optional: true}
      image: python:3.7
      volumeMounts:
      - {mountPath: /var/run/kfp, name: kfp-launcher}
      - {mountPath: /gcs, name: gcs}
    inputs:
      parameters:
      - {name: pipeline-name}
      - {name: pipeline-root}
    outputs:
      parameters:
      - name: preprocess-output_parameter_one
        valueFrom: {path: /tmp/outputs/output_parameter_one/data}
      artifacts:
      - {name: preprocess-output_dataset_one, path: /tmp/outputs/output_dataset_one/data}
      - {name: preprocess-output_parameter_one, path: /tmp/outputs/output_parameter_one/data}
    metadata:
      annotations:
        pipelines.kubeflow.org/v2_component: "true"
        pipelines.kubeflow.org/component_ref: '{}'
        pipelines.kubeflow.org/arguments.parameters: '{"some_int": "12", "uri": "uri-to-import"}'
      labels:
        pipelines.kubeflow.org/kfp_sdk_version: 1.8.5
        pipelines.kubeflow.org/pipeline-sdk-type: kfp
        pipelines.kubeflow.org/v2_component: "true"
        pipelines.kubeflow.org/enable_caching: "true"
    initContainers:
<<<<<<< HEAD
    - command: [launcher, --copy, /var/run/kfp/bin/launch]
      image: gcr.io/ml-pipeline/kfp-launcher:1.7.2
=======
    - command: [launcher, --copy, /kfp-launcher/launch]
      image: gcr.io/ml-pipeline/kfp-launcher:1.8.5
>>>>>>> 98677b21
      name: kfp-launcher
      mirrorVolumeMounts: true
    volumes:
    - {name: gcs}
    - {name: kfp-launcher}
  - name: train
    container:
      args:
      - sh
      - -c
      - |2

        if ! [ -x "$(command -v pip)" ]; then
            python3 -m ensurepip || python3 -m ensurepip --user || apt-get install python3-pip
        fi

        PIP_DISABLE_PIP_VERSION_CHECK=1 python3 -m pip install --quiet     --no-warn-script-location 'kfp==1.8.5' && "$0" "$@"
      - sh
      - -ec
      - |
        program_path=$(mktemp -d)
        printf "%s" "$0" > "$program_path/ephemeral_component.py"
        python3 -m kfp.v2.components.executor_main                         --component_module_path                         "$program_path/ephemeral_component.py"                         "$@"
      - |2+

        import kfp
        from kfp.v2 import dsl
        from kfp.v2.dsl import *
        from typing import *

        def train(dataset: InputPath('Dataset'),
                  model: OutputPath('Model'),
                  num_steps: int = 100):
            """Dummy Training Step."""

            with open(dataset, 'r') as input_file:
                input_string = input_file.read()
                with open(model, 'w') as output_file:
                    for i in range(num_steps):
                        output_file.write("Step {}\n{}\n=====\n".format(
                            i, input_string))

      - --executor_input
      - '{{$}}'
      - --function_to_execute
      - train
      command: [/var/run/kfp/bin/launch, --mlmd_server_address, $(METADATA_GRPC_SERVICE_HOST),
        --mlmd_server_port, $(METADATA_GRPC_SERVICE_PORT), --runtime_info_json, $(KFP_V2_RUNTIME_INFO),
        --container_image, $(KFP_V2_IMAGE), --task_name, train, --pipeline_name, '{{inputs.parameters.pipeline-name}}',
        --run_id, $(KFP_RUN_ID), --run_resource, workflows.argoproj.io/$(WORKFLOW_ID),
        --namespace, $(KFP_NAMESPACE), --pod_name, $(KFP_POD_NAME), --pod_uid, $(KFP_POD_UID),
        --pipeline_root, '{{inputs.parameters.pipeline-root}}', --enable_caching,
        $(ENABLE_CACHING), --, 'num_steps={{inputs.parameters.preprocess-output_parameter_one}}',
        --]
      env:
      - name: KFP_POD_NAME
        valueFrom:
          fieldRef: {fieldPath: metadata.name}
      - name: KFP_POD_UID
        valueFrom:
          fieldRef: {fieldPath: metadata.uid}
      - name: KFP_NAMESPACE
        valueFrom:
          fieldRef: {fieldPath: metadata.namespace}
      - name: WORKFLOW_ID
        valueFrom:
          fieldRef: {fieldPath: 'metadata.labels[''workflows.argoproj.io/workflow'']'}
      - name: KFP_RUN_ID
        valueFrom:
          fieldRef: {fieldPath: 'metadata.labels[''pipeline/runid'']'}
      - name: ENABLE_CACHING
        valueFrom:
          fieldRef: {fieldPath: 'metadata.labels[''pipelines.kubeflow.org/enable_caching'']'}
      - {name: KFP_V2_IMAGE, value: 'python:3.7'}
      - {name: KFP_V2_RUNTIME_INFO, value: '{"inputParameters": {"num_steps": {"type":
          "INT"}}, "inputArtifacts": {"dataset": {"metadataPath": "/tmp/inputs/dataset/data",
          "schemaTitle": "system.Dataset", "instanceSchema": "", "schemaVersion":
          "0.0.1"}}, "outputParameters": {}, "outputArtifacts": {"model": {"schemaTitle":
          "system.Model", "instanceSchema": "", "schemaVersion": "0.0.1", "metadataPath":
          "/tmp/outputs/model/data"}}}'}
      envFrom:
      - configMapRef: {name: metadata-grpc-configmap, optional: true}
      image: python:3.7
      volumeMounts:
      - {mountPath: /var/run/kfp, name: kfp-launcher}
      - {mountPath: /gcs, name: gcs}
    inputs:
      parameters:
      - {name: pipeline-name}
      - {name: pipeline-root}
      - {name: preprocess-output_parameter_one}
      artifacts:
      - {name: preprocess-output_dataset_one, path: /tmp/inputs/dataset/data}
    outputs:
      artifacts:
      - {name: train-model, path: /tmp/outputs/model/data}
    metadata:
      annotations:
        pipelines.kubeflow.org/v2_component: "true"
        pipelines.kubeflow.org/component_ref: '{}'
        pipelines.kubeflow.org/arguments.parameters: '{"num_steps": "{{inputs.parameters.preprocess-output_parameter_one}}"}'
      labels:
        pipelines.kubeflow.org/kfp_sdk_version: 1.8.5
        pipelines.kubeflow.org/pipeline-sdk-type: kfp
        pipelines.kubeflow.org/v2_component: "true"
        pipelines.kubeflow.org/enable_caching: "true"
    initContainers:
<<<<<<< HEAD
    - command: [launcher, --copy, /var/run/kfp/bin/launch]
      image: gcr.io/ml-pipeline/kfp-launcher:1.7.2
=======
    - command: [launcher, --copy, /kfp-launcher/launch]
      image: gcr.io/ml-pipeline/kfp-launcher:1.8.5
>>>>>>> 98677b21
      name: kfp-launcher
      mirrorVolumeMounts: true
    volumes:
    - {name: gcs}
    - {name: kfp-launcher}
  arguments:
    parameters:
    - {name: pipeline-root, value: 'gs://output-directory/v2-artifacts'}
    - {name: pipeline-name, value: pipeline/my-test-pipeline}
  serviceAccountName: pipeline-runner<|MERGE_RESOLUTION|>--- conflicted
+++ resolved
@@ -135,13 +135,8 @@
         pipelines.kubeflow.org/v2_component: "true"
         pipelines.kubeflow.org/enable_caching: "true"
     initContainers:
-<<<<<<< HEAD
     - command: [launcher, --copy, /var/run/kfp/bin/launch]
-      image: gcr.io/ml-pipeline/kfp-launcher:1.7.2
-=======
-    - command: [launcher, --copy, /kfp-launcher/launch]
       image: gcr.io/ml-pipeline/kfp-launcher:1.8.5
->>>>>>> 98677b21
       name: kfp-launcher
       mirrorVolumeMounts: true
     volumes:
@@ -249,13 +244,8 @@
         pipelines.kubeflow.org/v2_component: "true"
         pipelines.kubeflow.org/enable_caching: "true"
     initContainers:
-<<<<<<< HEAD
     - command: [launcher, --copy, /var/run/kfp/bin/launch]
-      image: gcr.io/ml-pipeline/kfp-launcher:1.7.2
-=======
-    - command: [launcher, --copy, /kfp-launcher/launch]
       image: gcr.io/ml-pipeline/kfp-launcher:1.8.5
->>>>>>> 98677b21
       name: kfp-launcher
       mirrorVolumeMounts: true
     volumes:
