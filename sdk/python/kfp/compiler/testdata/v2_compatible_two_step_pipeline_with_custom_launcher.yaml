--- conflicted
+++ resolved
@@ -3,19 +3,15 @@
 metadata:
   generateName: my-test-pipeline-with-custom-launcher-
   annotations:
-    pipelines.kubeflow.org/kfp_sdk_version: 1.6.4
-<<<<<<< HEAD
-    pipelines.kubeflow.org/pipeline_compilation_time: '2021-07-31T10:51:22.173153'
-=======
-    pipelines.kubeflow.org/pipeline_compilation_time: '2021-07-16T04:06:08.051103'
->>>>>>> 105e1009
+    pipelines.kubeflow.org/kfp_sdk_version: 1.6.6
+    pipelines.kubeflow.org/pipeline_compilation_time: '2021-07-31T10:58:30.723664'
     pipelines.kubeflow.org/pipeline_spec: '{"inputs": [{"default": "gs://output-directory/v2-artifacts",
       "name": "pipeline-output-directory"}, {"default": "pipeline/my-test-pipeline-with-custom-launcher",
       "name": "pipeline-name"}], "name": "my-test-pipeline-with-custom-launcher"}'
     pipelines.kubeflow.org/v2_pipeline: "true"
   labels:
     pipelines.kubeflow.org/v2_pipeline: "true"
-    pipelines.kubeflow.org/kfp_sdk_version: 1.6.4
+    pipelines.kubeflow.org/kfp_sdk_version: 1.6.6
 spec:
   entrypoint: my-test-pipeline-with-custom-launcher
   templates:
@@ -136,7 +132,7 @@
         pipelines.kubeflow.org/component_ref: '{}'
         pipelines.kubeflow.org/arguments.parameters: '{"some_int": "12", "uri": "uri-to-import"}'
       labels:
-        pipelines.kubeflow.org/kfp_sdk_version: 1.6.4
+        pipelines.kubeflow.org/kfp_sdk_version: 1.6.6
         pipelines.kubeflow.org/pipeline-sdk-type: kfp
         pipelines.kubeflow.org/v2_component: "true"
         pipelines.kubeflow.org/enable_caching: "true"
@@ -241,7 +237,7 @@
         pipelines.kubeflow.org/component_ref: '{}'
         pipelines.kubeflow.org/arguments.parameters: '{"num_steps": "{{inputs.parameters.preprocess-output_parameter_one}}"}'
       labels:
-        pipelines.kubeflow.org/kfp_sdk_version: 1.6.4
+        pipelines.kubeflow.org/kfp_sdk_version: 1.6.6
         pipelines.kubeflow.org/pipeline-sdk-type: kfp
         pipelines.kubeflow.org/v2_component: "true"
         pipelines.kubeflow.org/enable_caching: "true"
