# Copyright 2021 The Kubeflow Authors
#
# Licensed under the Apache License, Version 2.0 (the "License");
# you may not use this file except in compliance with the License.
# You may obtain a copy of the License at
#
#      http://www.apache.org/licenses/LICENSE-2.0
#
# Unless required by applicable law or agreed to in writing, software
# distributed under the License is distributed on an "AS IS" BASIS,
# WITHOUT WARRANTIES OR CONDITIONS OF ANY KIND, either express or implied.
# See the License for the specific language governing permissions and
# limitations under the License.
"""Classes and methods that supports argument for ParallelFor."""

import re
from typing import Any, Dict, List, Optional, Union

from kfp.dsl import pipeline_channel
from kfp.dsl.types import type_annotations
from kfp.dsl.types import type_utils

ItemList = List[Union[int, float, str, Dict[str, Any]]]

LOOP_ITEM_NAME_BASE = 'loop-item'
LOOP_ITEM_PARAM_NAME_BASE = 'loop-item-param'


def _get_loop_item_type(type_name: str) -> Optional[str]:
    """Extracts the loop item type.

    This method is used for extract the item type from a collection type.
    For example:

        List[str] -> str
        typing.List[int] -> int
        typing.Sequence[str] -> str
        List -> None
        str -> None

    Args:
        type_name: The collection type name, like `List`, Sequence`, etc.

    Returns:
        The collection item type or None if no match found.
    """
    match = re.match('(typing\.)?(?:\w+)(?:\[(?P<item_type>.+)\])', type_name)
    return match['item_type'].lstrip().rstrip() if match else None


def _get_subvar_type(type_name: str) -> Optional[str]:
    """Extracts the subvar type.

    This method is used for extract the value type from a dictionary type.
    For example:

        Dict[str, int] -> int
        typing.Mapping[str, float] -> float

    Args:
        type_name: The dictionary type.

    Returns:
        The dictionary value type or None if no match found.
    """
    match = re.match(
        '(typing\.)?(?:\w+)(?:\[\s*(?:\w+)\s*,\s*(?P<value_type>.+)\])',
        type_name)
    return match['value_type'].lstrip().rstrip() if match else None


def _get_first_element_type(item_list: ItemList) -> str:
    """Returns the type of the first element of ItemList.

    Args:
        item_list: List of items to loop over. If a list of dicts then, all dicts must have the same keys.
    Returns:
        A string representing the type of the first element (e.g., "int", "Dict[str, int]").
    """
    first_element = item_list[0]
    if isinstance(first_element, dict):
        key_type = type(list(
            first_element.keys())[0]).__name__  # Get type of first key
        value_type = type(list(
            first_element.values())[0]).__name__  # Get type of first value
        return f'Dict[{key_type}, {value_type}]'
    else:
        return type(first_element).__name__


def _make_name(code: str) -> str:
    """Makes a name for a loop argument from a unique code."""
    return f'{LOOP_ITEM_PARAM_NAME_BASE}-{code}'


class LoopParameterArgument(pipeline_channel.PipelineParameterChannel):
    """Represents the parameter arguments that are looped over in a ParallelFor
    loop.

    The class shouldn't be instantiated by the end user, rather it is
    created automatically by a ParallelFor ops group.

    To create a LoopParameterArgument instance, use one of its factory methods::

        LoopParameterArgument.from_pipeline_channel(...)
        LoopParameterArgument.from_raw_items(...)


    Attributes:
        items_or_pipeline_channel: The raw items or the PipelineParameterChannel object
        this LoopParameterArgument is associated to.
    """

    def __init__(
        self,
        items: Union[ItemList, pipeline_channel.PipelineParameterChannel],
        name_code: Optional[str] = None,
        name_override: Optional[str] = None,
        **kwargs,
    ):
        """Initializes a LoopParameterArgument object.

        Args:
            items: List of items to loop over.  If a list of dicts then, all
                dicts must have the same keys and every key must be a legal
                Python variable name.
            name_code: A unique code used to identify these loop arguments.
                Should match the code for the ParallelFor ops_group which created
                these LoopParameterArguments. This prevents parameter name collisions.
            name_override: The override name for PipelineParameterChannel.
            **kwargs: Any other keyword arguments passed down to PipelineParameterChannel.
        """
        if (name_code is None) == (name_override is None):
            raise ValueError(
                'Expect one and only one of `name_code` and `name_override` to '
                'be specified.')

        if name_override is None:
            super().__init__(name=_make_name(name_code), **kwargs)
        else:
            super().__init__(name=name_override, **kwargs)

        if not isinstance(
                items,
            (list, tuple, pipeline_channel.PipelineParameterChannel)):
            raise TypeError(
                f'Expected list, tuple, or PipelineParameterChannel, got {items}.'
            )

        if isinstance(items, tuple):
            items = list(items)

        self.items_or_pipeline_channel = items
        self.is_with_items_loop_argument = not isinstance(
            items, pipeline_channel.PipelineParameterChannel)
        self._referenced_subvars: Dict[str, LoopArgumentVariable] = {}

        if isinstance(items, list) and isinstance(items[0], dict):
            subvar_names = set(items[0].keys())
            # then this block creates loop_arg.variable_a and loop_arg.variable_b
            for subvar_name in subvar_names:
                loop_arg_var = LoopArgumentVariable(
                    loop_argument=self,
                    subvar_name=subvar_name,
                )
                self._referenced_subvars[subvar_name] = loop_arg_var
                setattr(self, subvar_name, loop_arg_var)

    def __getattr__(self, name: str):
        # this is being overridden so that we can access subvariables of the
        # LoopParameterArgument (i.e.: item.a) without knowing the subvariable names ahead
        # of time.

        return self._referenced_subvars.setdefault(
            name, LoopArgumentVariable(
                loop_argument=self,
                subvar_name=name,
            ))

    @classmethod
    def from_pipeline_channel(
        cls,
        channel: pipeline_channel.PipelineParameterChannel,
    ) -> 'LoopParameterArgument':
        """Creates a LoopParameterArgument object from a
        PipelineParameterChannel object.

        Provide a flexible default channel_type ('String') if extraction
        from PipelineParameterChannel is unsuccessful. This maintains
        compilation progress in cases of unknown or missing type
        information.
        """
        # if channel is a LoopArgumentVariable, current system cannot check if
        # nested items are lists.
        if not isinstance(channel, LoopArgumentVariable):
            type_name = type_annotations.get_short_type_name(
                channel.channel_type)
            parameter_type = type_utils.PARAMETER_TYPES_MAPPING[
                type_name.lower()]
            if parameter_type != type_utils.LIST:
                raise ValueError(
<<<<<<< HEAD
                    'Cannot iterate over a single parameter using `dsl.ParallelFor`. Expected a list of Parameters as argument to `items`.'
=======
                    'Cannot iterate over a single parameter using `dsl.ParallelFor`. Expected a list of parameters as argument to `items`.'
>>>>>>> 30d7720e
                )
        return LoopParameterArgument(
            items=channel,
            name_override=channel.name + '-' + LOOP_ITEM_NAME_BASE,
            task_name=channel.task_name,
            channel_type=_get_loop_item_type(channel.channel_type) or 'String',
        )

    @classmethod
    def from_raw_items(
        cls,
        raw_items: ItemList,
        name_code: str,
    ) -> 'LoopParameterArgument':
        """Creates a LoopParameterArgument object from raw item list."""
        if len(raw_items) == 0:
            raise ValueError('Got an empty item list for loop argument.')

        return LoopParameterArgument(
            items=raw_items,
            name_code=name_code,
            channel_type=_get_first_element_type(raw_items),
        )


class LoopArtifactArgument(pipeline_channel.PipelineArtifactChannel):
    """Represents the artifact arguments that are looped over in a ParallelFor
    loop.

    The class shouldn't be instantiated by the end user, rather it is
    created automatically by a ParallelFor ops group.

    To create a LoopArtifactArgument instance, use the factory method::

        LoopArtifactArgument.from_pipeline_channel(...)


    Attributes:
        pipeline_channel: The PipelineArtifactChannel object this
            LoopArtifactArgument is associated to.
    """

    def __init__(
        self,
        items: pipeline_channel.PipelineArtifactChannel,
        name_code: Optional[str] = None,
        name_override: Optional[str] = None,
        **kwargs,
    ):
        """Initializes a LoopArtifactArgument object.

        Args:
            items: The PipelineArtifactChannel object this LoopArtifactArgument is
                associated to.
            name_code: A unique code used to identify these loop arguments.
                Should match the code for the ParallelFor ops_group which created
                these LoopArtifactArguments. This prevents parameter name collisions.
            name_override: The override name for PipelineArtifactChannel.
            **kwargs: Any other keyword arguments passed down to PipelineArtifactChannel.
        """
        if (name_code is None) == (name_override is None):
            raise ValueError(
                'Expect one and only one of `name_code` and `name_override` to '
                'be specified.')

        # We don't support nested lists so `is_artifact_list` is always False.
        if name_override is None:
            super().__init__(
                name=_make_name(name_code), is_artifact_list=False, **kwargs)
        else:
            super().__init__(
                name=name_override, is_artifact_list=False, **kwargs)

        self.items_or_pipeline_channel = items
        self.is_with_items_loop_argument = not isinstance(
            items, pipeline_channel.PipelineArtifactChannel)

    @classmethod
    def from_pipeline_channel(
        cls,
        channel: pipeline_channel.PipelineArtifactChannel,
    ) -> 'LoopArtifactArgument':
        """Creates a LoopArtifactArgument object from a PipelineArtifactChannel
        object."""
        if not channel.is_artifact_list:
            raise ValueError(
                'Cannot iterate over a single Artifact using `dsl.ParallelFor`. Expected a list of Artifacts as argument to `items`.'
            )
        return LoopArtifactArgument(
            items=channel,
            name_override=channel.name + '-' + LOOP_ITEM_NAME_BASE,
            task_name=channel.task_name,
            channel_type=channel.channel_type,
        )

    # TODO: support artifact constants here.


class LoopArgumentVariable(pipeline_channel.PipelineParameterChannel):
    """Represents a subvariable for a loop argument.

    This is used for cases where we're looping over maps, each of which contains
    several variables. If the user ran:

        with dsl.ParallelFor([{'a': 1, 'b': 2}, {'a': 3, 'b': 4}]) as item:
            ...

    Then there's one LoopArgumentVariable for 'a' and another for 'b'.

    Attributes:
        loop_argument: The original LoopParameterArgument object this subvariable is
          attached to.
        subvar_name: The subvariable name.
    """
    SUBVAR_NAME_DELIMITER = '-subvar-'
    LEGAL_SUBVAR_NAME_REGEX = re.compile(r'^[a-zA-Z_][0-9a-zA-Z_]*$')

    def __init__(
        self,
        loop_argument: LoopParameterArgument,
        subvar_name: str,
    ):
        """Initializes a LoopArgumentVariable instance.

        Args:
            loop_argument: The LoopParameterArgument object this subvariable is based on
                a subvariable to.
            subvar_name: The name of this subvariable, which is the name of the
                dict key that spawned this subvariable.

        Raises:
            ValueError is subvar name is illegal.
        """
        if not self._subvar_name_is_legal(subvar_name):
            raise ValueError(
                f'Tried to create subvariable named {subvar_name}, but that is '
                'not a legal Python variable name.')

        self.subvar_name = subvar_name
        self.loop_argument = loop_argument
        # Handle potential channel_type extraction errors from LoopParameterArgument by defaulting to 'String'. This maintains compilation progress.
        super().__init__(
            name=self._get_name_override(
                loop_arg_name=loop_argument.name,
                subvar_name=subvar_name,
            ),
            task_name=loop_argument.task_name,
            channel_type=_get_subvar_type(loop_argument.channel_type) or
            'String',
        )

    @property
    def items_or_pipeline_channel(
            self) -> Union[ItemList, pipeline_channel.PipelineParameterChannel]:
        """Returns the loop argument items."""
        return self.loop_argument.items_or_pipeline_channel

    @property
    def is_with_items_loop_argument(self) -> bool:
        """Whether the loop argument is originated from raw items."""
        return self.loop_argument.is_with_items_loop_argument

    def _subvar_name_is_legal(self, proposed_variable_name: str) -> bool:
        """Returns True if the subvar name is legal."""
        return re.match(self.LEGAL_SUBVAR_NAME_REGEX,
                        proposed_variable_name) is not None

    def _get_name_override(self, loop_arg_name: str, subvar_name: str) -> str:
        """Gets the name.

        Args:
            loop_arg_name: the name of the loop argument parameter that this
              LoopArgumentVariable is attached to.
            subvar_name: The name of this subvariable.

        Returns:
            The name of this loop arg variable.
        """
        return f'{loop_arg_name}{self.SUBVAR_NAME_DELIMITER}{subvar_name}'


# TODO: migrate Collected to OneOfMixin style implementation
class Collected(pipeline_channel.PipelineChannel):
    """For collecting into a list the output from a task in dsl.ParallelFor
    loops.

    Args:
        output: The output of an upstream task within a dsl.ParallelFor loop.

    Example:
      ::

        @dsl.pipeline
        def math_pipeline() -> int:
            with dsl.ParallelFor([1, 2, 3]) as x:
                t = double(num=x)

        return add(nums=dsl.Collected(t.output)).output
    """

    def __init__(
        self,
        output: pipeline_channel.PipelineChannel,
    ) -> None:
        self.output = output
        # we know all dsl.Collected instances are lists, so set `is_artifact_list`
        # for type checking, which occurs before dsl.Collected is updated to
        # it's "correct" channel during compilation
        if isinstance(output, pipeline_channel.PipelineArtifactChannel):
            channel_type = output.channel_type
            self.is_artifact_channel = True
            self.is_artifact_list = True
        else:
            channel_type = 'LIST'
            self.is_artifact_channel = False
            self.is_artifact_list = False

        super().__init__(
            output.name,
            channel_type=channel_type,
            task_name=output.task_name,
        )
        self._validate_no_oneof_channel(self.output)

    def _validate_no_oneof_channel(
        self, channel: Union[pipeline_channel.PipelineParameterChannel,
                             pipeline_channel.PipelineArtifactChannel]
    ) -> None:
        if isinstance(channel, pipeline_channel.OneOfMixin):
            raise ValueError(
                f'dsl.{pipeline_channel.OneOf.__name__} cannot be used inside of dsl.{Collected.__name__}.'
            )<|MERGE_RESOLUTION|>--- conflicted
+++ resolved
@@ -199,11 +199,7 @@
                 type_name.lower()]
             if parameter_type != type_utils.LIST:
                 raise ValueError(
-<<<<<<< HEAD
-                    'Cannot iterate over a single parameter using `dsl.ParallelFor`. Expected a list of Parameters as argument to `items`.'
-=======
                     'Cannot iterate over a single parameter using `dsl.ParallelFor`. Expected a list of parameters as argument to `items`.'
->>>>>>> 30d7720e
                 )
         return LoopParameterArgument(
             items=channel,
