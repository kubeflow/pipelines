--- conflicted
+++ resolved
@@ -67,7 +67,6 @@
     return match['value_type'].lstrip().rstrip() if match else None
 
 
-<<<<<<< HEAD
 def _get_first_element_type(item_list: ItemList) -> str:
     """Returns the type of the first element of ItemList.
 
@@ -86,19 +85,13 @@
     else:
         return type(first_element).__name__
 
-
-class LoopArgument(pipeline_channel.PipelineParameterChannel):
-    """Represents the argument that are looped over in a ParallelFor loop.
-=======
 def _make_name(code: str) -> str:
     """Makes a name for a loop argument from a unique code."""
     return f'{LOOP_ITEM_PARAM_NAME_BASE}-{code}'
 
-
-class LoopParameterArgument(pipeline_channel.PipelineParameterChannel):
+class LoopArgument(pipeline_channel.PipelineParameterChannel):
     """Represents the parameter arguments that are looped over in a ParallelFor
     loop.
->>>>>>> b5285687
 
     The class shouldn't be instantiated by the end user, rather it is
     created automatically by a ParallelFor ops group.
@@ -184,7 +177,6 @@
     def from_pipeline_channel(
         cls,
         channel: pipeline_channel.PipelineParameterChannel,
-<<<<<<< HEAD
     ) -> 'LoopArgument':
         """Creates a LoopArgument object from a PipelineParameterChannel
         object.
@@ -194,13 +186,10 @@
         compilation progress in cases of unknown or missing type
         information.
         """
-        return LoopArgument(
-=======
-    ) -> 'LoopParameterArgument':
+        return LoopArgument() -> 'LoopParameterArgument':
         """Creates a LoopParameterArgument object from a
         PipelineParameterChannel object."""
         return LoopParameterArgument(
->>>>>>> b5285687
             items=channel,
             name_override=channel.name + '-' + LOOP_ITEM_NAME_BASE,
             task_name=channel.task_name,
