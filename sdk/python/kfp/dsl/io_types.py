# Copyright 2021 The Kubeflow Authors
#
# Licensed under the Apache License, Version 2.0 (the "License");
# you may not use this file except in compliance with the License.
# You may obtain a copy of the License at
#
#      http://www.apache.org/licenses/LICENSE-2.0
#
# Unless required by applicable law or agreed to in writing, software
# distributed under the License is distributed on an "AS IS" BASIS,
# WITHOUT WARRANTIES OR CONDITIONS OF ANY KIND, either express or implied.
# See the License for the specific language governing permissions and
# limitations under the License.
"""Deprecated. See kfp.v2.types.artifact_types instead.

This module will be removed in KFP v2.0.
"""
<<<<<<< HEAD

import os
from typing import Dict, Generic, List, Optional, Type, TypeVar, Union

_GCS_LOCAL_MOUNT_PREFIX = '/gcs/'
_MINIO_LOCAL_MOUNT_PREFIX = '/minio/'
_S3_LOCAL_MOUNT_PREFIX = '/s3/'


class Artifact(object):
  """Generic Artifact class.

  This class is meant to represent the metadata around an input or output
  machine-learning Artifact. Artifacts have URIs, which can either be a location
  on disk (or Cloud storage) or some other resource identifier such as
  an API resource name.

  Artifacts carry a `metadata` field, which is a dictionary for storing
  metadata related to this artifact.
  """
  TYPE_NAME = 'system.Artifact'
  VERSION = '0.0.1'

  def __init__(self,
               name: Optional[str] = None,
               uri: Optional[str] = None,
               metadata: Optional[Dict] = None):
    """Initializes the Artifact with the given name, URI and metadata."""
    self.uri = uri or ''
    self.name = name or ''
    self.metadata = metadata or {}

  @property
  def path(self):
    return self._get_path()

  @path.setter
  def path(self, path):
    self._set_path(path)

  def _get_path(self) -> Optional[str]:
    if self.uri.startswith('gs://'):
      return _GCS_LOCAL_MOUNT_PREFIX + self.uri[len('gs://'):]
    elif self.uri.startswith('minio://'):
      return _MINIO_LOCAL_MOUNT_PREFIX + self.uri[len('minio://'):]
    elif self.uri.startswith('s3://'):
      return _S3_LOCAL_MOUNT_PREFIX + self.uri[len('s3://'):]
    return None

  def _set_path(self, path):
    if path.startswith(_GCS_LOCAL_MOUNT_PREFIX):
      path = 'gs://' + path[len(_GCS_LOCAL_MOUNT_PREFIX):]
    elif path.startswith(_MINIO_LOCAL_MOUNT_PREFIX):
      path = 'minio://' + path[len(_MINIO_LOCAL_MOUNT_PREFIX):]
    elif path.startswith(_S3_LOCAL_MOUNT_PREFIX):
      path = 's3://' + path[len(_S3_LOCAL_MOUNT_PREFIX):]
    self.uri = path


class Model(Artifact):
  """An artifact representing an ML Model."""
  TYPE_NAME = 'system.Model'

  def __init__(self,
               name: Optional[str] = None,
               uri: Optional[str] = None,
               metadata: Optional[Dict] = None):
    super().__init__(uri=uri, name=name, metadata=metadata)

  @property
  def framework(self) -> str:
    return self._get_framework()

  def _get_framework(self) -> str:
    return self.metadata.get('framework', '')

  @framework.setter
  def framework(self, framework: str):
    self._set_framework(framework)

  def _set_framework(self, framework: str):
    self.metadata['framework'] = framework


class Dataset(Artifact):
  """An artifact representing an ML Dataset."""
  TYPE_NAME = 'system.Dataset'

  def __init__(self,
               name: Optional[str] = None,
               uri: Optional[str] = None,
               metadata: Optional[Dict] = None):
    super().__init__(uri=uri, name=name, metadata=metadata)


class Metrics(Artifact):
  """Represent a simple base Artifact type to store key-value scalar metrics."""
  TYPE_NAME = 'system.Metrics'

  def __init__(self,
               name: Optional[str] = None,
               uri: Optional[str] = None,
               metadata: Optional[Dict] = None):
    super().__init__(uri=uri, name=name, metadata=metadata)

  def log_metric(self, metric: str, value: float):
    """Sets a custom scalar metric.

    Args:
      metric: Metric key
      value: Value of the metric.
    """
    self.metadata[metric] = value


class ClassificationMetrics(Artifact):
  """Represents Artifact class to store Classification Metrics."""
  TYPE_NAME = 'system.ClassificationMetrics'

  def __init__(self,
               name: Optional[str] = None,
               uri: Optional[str] = None,
               metadata: Optional[Dict] = None):
    super().__init__(uri=uri, name=name, metadata=metadata)

  def log_roc_data_point(self, fpr: float, tpr: float, threshold: float):
    """Logs a single data point in the ROC Curve.

    Args:
      fpr: False positive rate value of the data point.
      tpr: True positive rate value of the data point.
      threshold: Threshold value for the data point.
    """

    roc_reading = {
        'confidenceThreshold': threshold,
        'recall': tpr,
        'falsePositiveRate': fpr
    }
    if 'confidenceMetrics' not in self.metadata.keys():
      self.metadata['confidenceMetrics'] = []

    self.metadata['confidenceMetrics'].append(roc_reading)

  def log_roc_curve(self, fpr: List[float], tpr: List[float],
                    threshold: List[float]):
    """Logs an ROC curve.

    The list length of fpr, tpr and threshold must be the same.

    Args:
      fpr: List of false positive rate values.
      tpr: List of true positive rate values.
      threshold: List of threshold values.
    """
    if len(fpr) != len(tpr) or len(fpr) != len(threshold) or len(tpr) != len(
        threshold):
      raise ValueError('Length of fpr, tpr and threshold must be the same. '
                       'Got lengths {}, {} and {} respectively.'.format(
                           len(fpr), len(tpr), len(threshold)))

    for i in range(len(fpr)):
      self.log_roc_data_point(fpr=fpr[i], tpr=tpr[i], threshold=threshold[i])

  def set_confusion_matrix_categories(self, categories: List[str]):
    """Stores confusion matrix categories.

    Args:
      categories: List of strings specifying the categories.
    """

    self._categories = []
    annotation_specs = []
    for category in categories:
      annotation_spec = {'displayName': category}
      self._categories.append(category)
      annotation_specs.append(annotation_spec)

    self._matrix = []
    for row in range(len(self._categories)):
      self._matrix.append({'row': [0] * len(self._categories)})

    self._confusion_matrix = {}
    self._confusion_matrix['annotationSpecs'] = annotation_specs
    self._confusion_matrix['rows'] = self._matrix
    self.metadata['confusionMatrix'] = self._confusion_matrix

  def log_confusion_matrix_row(self, row_category: str, row: List[float]):
    """Logs a confusion matrix row.

    Args:
      row_category: Category to which the row belongs.
      row: List of integers specifying the values for the row.

     Raises:
      ValueError: If row_category is not in the list of categories
      set in set_categories call.
    """
    if row_category not in self._categories:
      raise ValueError('Invalid category: {} passed. Expected one of: {}'.\
        format(row_category, self._categories))

    if len(row) != len(self._categories):
      raise ValueError('Invalid row. Expected size: {} got: {}'.\
        format(len(self._categories), len(row)))

    self._matrix[self._categories.index(row_category)] = {'row': row}
    self.metadata['confusionMatrix'] = self._confusion_matrix

  def log_confusion_matrix_cell(self, row_category: str, col_category: str,
                                value: int):
    """Logs a cell in the confusion matrix.

    Args:
      row_category: String representing the name of the row category.
      col_category: String representing the name of the column category.
      value: Int value of the cell.

    Raises:
      ValueError: If row_category or col_category is not in the list of
       categories set in set_categories.
    """
    if row_category not in self._categories:
      raise ValueError('Invalid category: {} passed. Expected one of: {}'.\
        format(row_category, self._categories))

    if col_category not in self._categories:
      raise ValueError('Invalid category: {} passed. Expected one of: {}'.\
        format(row_category, self._categories))

    self._matrix[self._categories.index(row_category)]['row'][
        self._categories.index(col_category)] = value
    self.metadata['confusionMatrix'] = self._confusion_matrix

  def log_confusion_matrix(self, categories: List[str],
                           matrix: List[List[int]]):
    """Logs a confusion matrix.

    Args:
      categories: List of the category names.
      matrix: Complete confusion matrix.

    Raises:
      ValueError: Length of categories does not match number of rows or columns.
    """
    self.set_confusion_matrix_categories(categories)

    if len(matrix) != len(categories):
      raise ValueError('Invalid matrix: {} passed for categories: {}'.\
        format(matrix, categories))

    for index in range(len(categories)):
      if len(matrix[index]) != len(categories):
        raise ValueError('Invalid matrix: {} passed for categories: {}'.\
          format(matrix, categories))

      self.log_confusion_matrix_row(categories[index], matrix[index])

    self.metadata['confusionMatrix'] = self._confusion_matrix


class SlicedClassificationMetrics(Artifact):
  """Metrics class representing Sliced Classification Metrics.

  Similar to ClassificationMetrics clients using this class are expected to use
  log methods of the class to log metrics with the difference being each log
  method takes a slice to associate the ClassificationMetrics.

  """

  TYPE_NAME = 'system.SlicedClassificationMetrics'

  def __init__(self,
               name: Optional[str] = None,
               uri: Optional[str] = None,
               metadata: Optional[Dict] = None):
    super().__init__(uri=uri, name=name, metadata=metadata)

  def _upsert_classification_metrics_for_slice(self, slice: str):
    """Upserts the classification metrics instance for a slice."""
    if slice not in self._sliced_metrics:
      self._sliced_metrics[slice] = ClassificationMetrics()

  def _update_metadata(self, slice: str):
    """Updates metadata to adhere to the metrics schema."""
    self.metadata = {}
    self.metadata['evaluationSlices'] = []
    for slice in self._sliced_metrics.keys():
      slice_metrics = {
          'slice': slice,
          'sliceClassificationMetrics': self._sliced_metrics[slice].metadata
      }
      self.metadata['evaluationSlices'].append(slice_metrics)

  def log_roc_reading(self, slice: str, threshold: float, tpr: float,
                      fpr: float):
    """Logs a single data point in the ROC Curve of a slice.

    Args:
      slice: String representing slice label.
      threshold: Thresold value for the data point.
      tpr: True positive rate value of the data point.
      fpr: False positive rate value of the data point.
    """

    self._upsert_classification_metrics_for_slice(slice)
    self._sliced_metrics[slice].log_roc_reading(threshold, tpr, fpr)
    self._update_metadata(slice)

  def load_roc_readings(self, slice: str, readings: List[List[float]]):
    """Supports bulk loading ROC Curve readings for a slice.

    Args:
      slice: String representing slice label.
      readings: A 2-D list providing ROC Curve data points.
                The expected order of the data points is: threshold,
                  true_positive_rate, false_positive_rate.
    """
    self._upsert_classification_metrics_for_slice(slice)
    self._sliced_metrics[slice].load_roc_readings(readings)
    self._update_metadata(slice)

  def set_confusion_matrix_categories(self, slice: str, categories: List[str]):
    """Stores confusion matrix categories for a slice..

    Categories are stored in the internal metrics_utils.ConfusionMatrix
    instance of the slice.

    Args:
      slice: String representing slice label.
      categories: List of strings specifying the categories.
    """
    self._upsert_classification_metrics_for_slice(slice)
    self._sliced_metrics[slice].set_confusion_matrix_categories(categories)
    self._update_metadata(slice)

  def log_confusion_matrix_row(self, slice: str, row_category: str,
                               row: List[int]):
    """Logs a confusion matrix row for a slice.

    Row is updated on the internal metrics_utils.ConfusionMatrix
    instance of the slice.

    Args:
      slice: String representing slice label.
      row_category: Category to which the row belongs.
      row: List of integers specifying the values for the row.
    """
    self._upsert_classification_metrics_for_slice(slice)
    self._sliced_metrics[slice].log_confusion_matrix_row(row_category, row)
    self._update_metadata(slice)

  def log_confusion_matrix_cell(self, slice: str, row_category: str,
                                col_category: str, value: int):
    """Logs a confusion matrix cell for a slice..

    Cell is updated on the internal metrics_utils.ConfusionMatrix
    instance of the slice.

    Args:
      slice: String representing slice label.
      row_category: String representing the name of the row category.
      col_category: String representing the name of the column category.
      value: Int value of the cell.
    """
    self._upsert_classification_metrics_for_slice(slice)
    self._sliced_metrics[slice].log_confusion_matrix_cell(
        row_category, col_category, value)
    self._update_metadata(slice)

  def load_confusion_matrix(self, slice: str, categories: List[str],
                            matrix: List[List[int]]):
    """Supports bulk loading the whole confusion matrix for a slice.

    Args:
      slice: String representing slice label.
      categories: List of the category names.
      matrix: Complete confusion matrix.
    """
    self._upsert_classification_metrics_for_slice(slice)
    self._sliced_metrics[slice].log_confusion_matrix_cell(categories, matrix)
    self._update_metadata(slice)


class HTML(Artifact):
  """An artifact representing an HTML file."""
  TYPE_NAME = 'system.HTML'

  def __init__(self,
               name: Optional[str] = None,
               uri: Optional[str] = None,
               metadata: Optional[Dict] = None):
    super().__init__(uri=uri, name=name, metadata=metadata)


class Markdown(Artifact):
  """An artifact representing an Markdown file."""
  TYPE_NAME = 'system.Markdown'

  def __init__(self,
               name: Optional[str] = None,
               uri: Optional[str] = None,
               metadata: Optional[Dict] = None):
    super().__init__(uri=uri, name=name, metadata=metadata)


T = TypeVar('T')


class InputAnnotation():
  """Marker type for input artifacts."""
  pass


class OutputAnnotation():
  """Marker type for output artifacts."""
  pass


# TODO: Use typing.Annotated instead of this hack.
# With typing.Annotated (Python 3.9+ or typing_extensions package), the
# following would look like:
# Input = typing.Annotated[T, InputAnnotation]
# Output = typing.Annotated[T, OutputAnnotation]

# Input represents an Input artifact of type T.
Input = Union[T, InputAnnotation]

# Output represents an Output artifact of type T.
Output = Union[T, OutputAnnotation]


def is_artifact_annotation(typ) -> bool:
  if hasattr(typ, '_subs_tree'):  # Python 3.6
    subs_tree = typ._subs_tree()
    return len(subs_tree) == 3 and subs_tree[0] == Union and subs_tree[2] in [
        InputAnnotation, OutputAnnotation
    ]

  if not hasattr(typ, '__origin__'):
    return False

  if typ.__origin__ != Union and type(typ.__origin__) != type(Union):
    return False

  if not hasattr(typ, '__args__') or len(typ.__args__) != 2:
    return False

  if typ.__args__[1] not in [InputAnnotation, OutputAnnotation]:
    return False

  return True


def is_input_artifact(typ) -> bool:
  """Returns True if typ is of type Input[T]."""
  if not is_artifact_annotation(typ):
    return False

  if hasattr(typ, '_subs_tree'):  # Python 3.6
    subs_tree = typ._subs_tree()
    return len(subs_tree) == 3 and subs_tree[2] == InputAnnotation

  return typ.__args__[1] == InputAnnotation


def is_output_artifact(typ) -> bool:
  """Returns True if typ is of type Output[T]."""
  if not is_artifact_annotation(typ):
    return False

  if hasattr(typ, '_subs_tree'):  # Python 3.6
    subs_tree = typ._subs_tree()
    return len(subs_tree) == 3 and subs_tree[2] == OutputAnnotation

  return typ.__args__[1] == OutputAnnotation


def get_io_artifact_class(typ):
  if not is_artifact_annotation(typ):
    return None
  if typ == Input or typ == Output:
    return None

  if hasattr(typ, '_subs_tree'):  # Python 3.6
    subs_tree = typ._subs_tree()
    if len(subs_tree) != 3:
      return None
    return subs_tree[1]

  return typ.__args__[0]


def get_io_artifact_annotation(typ):
  if not is_artifact_annotation(typ):
    return None

  if hasattr(typ, '_subs_tree'):  # Python 3.6
    subs_tree = typ._subs_tree()
    if len(subs_tree) != 3:
      return None
    return subs_tree[2]

  return typ.__args__[1]


_SCHEMA_TITLE_TO_TYPE: Dict[str, Artifact] = {
    x.TYPE_NAME: x
    for x in [Artifact, Model, Dataset, Metrics, ClassificationMetrics]
}


def create_runtime_artifact(runtime_artifact: Dict) -> Artifact:
  """Creates an Artifact instance from the specified RuntimeArtifact.

  Args:
    runtime_artifact: Dictionary representing JSON-encoded RuntimeArtifact.
  """
  schema_title = runtime_artifact.get('type', {}).get('schemaTitle', '')

  artifact_type = _SCHEMA_TITLE_TO_TYPE.get(schema_title)
  if not artifact_type:
    artifact_type = Artifact
  return artifact_type(
      uri=runtime_artifact.get('uri', ''),
      name=runtime_artifact.get('name', ''),
      metadata=runtime_artifact.get('metadata', {}),
  )
=======
import warnings
from kfp.v2.components.types import artifact_types

warnings.warn(
    'Module kfp.dsl.io_types is deprecated and will be removed'
    ' in KFP v2.0. Please import types from kfp.v2.dsl instead.',
    category=FutureWarning)

Artifact = artifact_types.Artifact
Dataset = artifact_types.Dataset
Metrics = artifact_types.Metrics
ClassificationMetrics = artifact_types.ClassificationMetrics
Model = artifact_types.Model
SlicedClassificationMetrics = artifact_types.SlicedClassificationMetrics
HTML = artifact_types.HTML
Markdown = artifact_types.Markdown
create_runtime_artifact = artifact_types.create_runtime_artifact
>>>>>>> 72c54c8c
<|MERGE_RESOLUTION|>--- conflicted
+++ resolved
@@ -15,536 +15,6 @@
 
 This module will be removed in KFP v2.0.
 """
-<<<<<<< HEAD
-
-import os
-from typing import Dict, Generic, List, Optional, Type, TypeVar, Union
-
-_GCS_LOCAL_MOUNT_PREFIX = '/gcs/'
-_MINIO_LOCAL_MOUNT_PREFIX = '/minio/'
-_S3_LOCAL_MOUNT_PREFIX = '/s3/'
-
-
-class Artifact(object):
-  """Generic Artifact class.
-
-  This class is meant to represent the metadata around an input or output
-  machine-learning Artifact. Artifacts have URIs, which can either be a location
-  on disk (or Cloud storage) or some other resource identifier such as
-  an API resource name.
-
-  Artifacts carry a `metadata` field, which is a dictionary for storing
-  metadata related to this artifact.
-  """
-  TYPE_NAME = 'system.Artifact'
-  VERSION = '0.0.1'
-
-  def __init__(self,
-               name: Optional[str] = None,
-               uri: Optional[str] = None,
-               metadata: Optional[Dict] = None):
-    """Initializes the Artifact with the given name, URI and metadata."""
-    self.uri = uri or ''
-    self.name = name or ''
-    self.metadata = metadata or {}
-
-  @property
-  def path(self):
-    return self._get_path()
-
-  @path.setter
-  def path(self, path):
-    self._set_path(path)
-
-  def _get_path(self) -> Optional[str]:
-    if self.uri.startswith('gs://'):
-      return _GCS_LOCAL_MOUNT_PREFIX + self.uri[len('gs://'):]
-    elif self.uri.startswith('minio://'):
-      return _MINIO_LOCAL_MOUNT_PREFIX + self.uri[len('minio://'):]
-    elif self.uri.startswith('s3://'):
-      return _S3_LOCAL_MOUNT_PREFIX + self.uri[len('s3://'):]
-    return None
-
-  def _set_path(self, path):
-    if path.startswith(_GCS_LOCAL_MOUNT_PREFIX):
-      path = 'gs://' + path[len(_GCS_LOCAL_MOUNT_PREFIX):]
-    elif path.startswith(_MINIO_LOCAL_MOUNT_PREFIX):
-      path = 'minio://' + path[len(_MINIO_LOCAL_MOUNT_PREFIX):]
-    elif path.startswith(_S3_LOCAL_MOUNT_PREFIX):
-      path = 's3://' + path[len(_S3_LOCAL_MOUNT_PREFIX):]
-    self.uri = path
-
-
-class Model(Artifact):
-  """An artifact representing an ML Model."""
-  TYPE_NAME = 'system.Model'
-
-  def __init__(self,
-               name: Optional[str] = None,
-               uri: Optional[str] = None,
-               metadata: Optional[Dict] = None):
-    super().__init__(uri=uri, name=name, metadata=metadata)
-
-  @property
-  def framework(self) -> str:
-    return self._get_framework()
-
-  def _get_framework(self) -> str:
-    return self.metadata.get('framework', '')
-
-  @framework.setter
-  def framework(self, framework: str):
-    self._set_framework(framework)
-
-  def _set_framework(self, framework: str):
-    self.metadata['framework'] = framework
-
-
-class Dataset(Artifact):
-  """An artifact representing an ML Dataset."""
-  TYPE_NAME = 'system.Dataset'
-
-  def __init__(self,
-               name: Optional[str] = None,
-               uri: Optional[str] = None,
-               metadata: Optional[Dict] = None):
-    super().__init__(uri=uri, name=name, metadata=metadata)
-
-
-class Metrics(Artifact):
-  """Represent a simple base Artifact type to store key-value scalar metrics."""
-  TYPE_NAME = 'system.Metrics'
-
-  def __init__(self,
-               name: Optional[str] = None,
-               uri: Optional[str] = None,
-               metadata: Optional[Dict] = None):
-    super().__init__(uri=uri, name=name, metadata=metadata)
-
-  def log_metric(self, metric: str, value: float):
-    """Sets a custom scalar metric.
-
-    Args:
-      metric: Metric key
-      value: Value of the metric.
-    """
-    self.metadata[metric] = value
-
-
-class ClassificationMetrics(Artifact):
-  """Represents Artifact class to store Classification Metrics."""
-  TYPE_NAME = 'system.ClassificationMetrics'
-
-  def __init__(self,
-               name: Optional[str] = None,
-               uri: Optional[str] = None,
-               metadata: Optional[Dict] = None):
-    super().__init__(uri=uri, name=name, metadata=metadata)
-
-  def log_roc_data_point(self, fpr: float, tpr: float, threshold: float):
-    """Logs a single data point in the ROC Curve.
-
-    Args:
-      fpr: False positive rate value of the data point.
-      tpr: True positive rate value of the data point.
-      threshold: Threshold value for the data point.
-    """
-
-    roc_reading = {
-        'confidenceThreshold': threshold,
-        'recall': tpr,
-        'falsePositiveRate': fpr
-    }
-    if 'confidenceMetrics' not in self.metadata.keys():
-      self.metadata['confidenceMetrics'] = []
-
-    self.metadata['confidenceMetrics'].append(roc_reading)
-
-  def log_roc_curve(self, fpr: List[float], tpr: List[float],
-                    threshold: List[float]):
-    """Logs an ROC curve.
-
-    The list length of fpr, tpr and threshold must be the same.
-
-    Args:
-      fpr: List of false positive rate values.
-      tpr: List of true positive rate values.
-      threshold: List of threshold values.
-    """
-    if len(fpr) != len(tpr) or len(fpr) != len(threshold) or len(tpr) != len(
-        threshold):
-      raise ValueError('Length of fpr, tpr and threshold must be the same. '
-                       'Got lengths {}, {} and {} respectively.'.format(
-                           len(fpr), len(tpr), len(threshold)))
-
-    for i in range(len(fpr)):
-      self.log_roc_data_point(fpr=fpr[i], tpr=tpr[i], threshold=threshold[i])
-
-  def set_confusion_matrix_categories(self, categories: List[str]):
-    """Stores confusion matrix categories.
-
-    Args:
-      categories: List of strings specifying the categories.
-    """
-
-    self._categories = []
-    annotation_specs = []
-    for category in categories:
-      annotation_spec = {'displayName': category}
-      self._categories.append(category)
-      annotation_specs.append(annotation_spec)
-
-    self._matrix = []
-    for row in range(len(self._categories)):
-      self._matrix.append({'row': [0] * len(self._categories)})
-
-    self._confusion_matrix = {}
-    self._confusion_matrix['annotationSpecs'] = annotation_specs
-    self._confusion_matrix['rows'] = self._matrix
-    self.metadata['confusionMatrix'] = self._confusion_matrix
-
-  def log_confusion_matrix_row(self, row_category: str, row: List[float]):
-    """Logs a confusion matrix row.
-
-    Args:
-      row_category: Category to which the row belongs.
-      row: List of integers specifying the values for the row.
-
-     Raises:
-      ValueError: If row_category is not in the list of categories
-      set in set_categories call.
-    """
-    if row_category not in self._categories:
-      raise ValueError('Invalid category: {} passed. Expected one of: {}'.\
-        format(row_category, self._categories))
-
-    if len(row) != len(self._categories):
-      raise ValueError('Invalid row. Expected size: {} got: {}'.\
-        format(len(self._categories), len(row)))
-
-    self._matrix[self._categories.index(row_category)] = {'row': row}
-    self.metadata['confusionMatrix'] = self._confusion_matrix
-
-  def log_confusion_matrix_cell(self, row_category: str, col_category: str,
-                                value: int):
-    """Logs a cell in the confusion matrix.
-
-    Args:
-      row_category: String representing the name of the row category.
-      col_category: String representing the name of the column category.
-      value: Int value of the cell.
-
-    Raises:
-      ValueError: If row_category or col_category is not in the list of
-       categories set in set_categories.
-    """
-    if row_category not in self._categories:
-      raise ValueError('Invalid category: {} passed. Expected one of: {}'.\
-        format(row_category, self._categories))
-
-    if col_category not in self._categories:
-      raise ValueError('Invalid category: {} passed. Expected one of: {}'.\
-        format(row_category, self._categories))
-
-    self._matrix[self._categories.index(row_category)]['row'][
-        self._categories.index(col_category)] = value
-    self.metadata['confusionMatrix'] = self._confusion_matrix
-
-  def log_confusion_matrix(self, categories: List[str],
-                           matrix: List[List[int]]):
-    """Logs a confusion matrix.
-
-    Args:
-      categories: List of the category names.
-      matrix: Complete confusion matrix.
-
-    Raises:
-      ValueError: Length of categories does not match number of rows or columns.
-    """
-    self.set_confusion_matrix_categories(categories)
-
-    if len(matrix) != len(categories):
-      raise ValueError('Invalid matrix: {} passed for categories: {}'.\
-        format(matrix, categories))
-
-    for index in range(len(categories)):
-      if len(matrix[index]) != len(categories):
-        raise ValueError('Invalid matrix: {} passed for categories: {}'.\
-          format(matrix, categories))
-
-      self.log_confusion_matrix_row(categories[index], matrix[index])
-
-    self.metadata['confusionMatrix'] = self._confusion_matrix
-
-
-class SlicedClassificationMetrics(Artifact):
-  """Metrics class representing Sliced Classification Metrics.
-
-  Similar to ClassificationMetrics clients using this class are expected to use
-  log methods of the class to log metrics with the difference being each log
-  method takes a slice to associate the ClassificationMetrics.
-
-  """
-
-  TYPE_NAME = 'system.SlicedClassificationMetrics'
-
-  def __init__(self,
-               name: Optional[str] = None,
-               uri: Optional[str] = None,
-               metadata: Optional[Dict] = None):
-    super().__init__(uri=uri, name=name, metadata=metadata)
-
-  def _upsert_classification_metrics_for_slice(self, slice: str):
-    """Upserts the classification metrics instance for a slice."""
-    if slice not in self._sliced_metrics:
-      self._sliced_metrics[slice] = ClassificationMetrics()
-
-  def _update_metadata(self, slice: str):
-    """Updates metadata to adhere to the metrics schema."""
-    self.metadata = {}
-    self.metadata['evaluationSlices'] = []
-    for slice in self._sliced_metrics.keys():
-      slice_metrics = {
-          'slice': slice,
-          'sliceClassificationMetrics': self._sliced_metrics[slice].metadata
-      }
-      self.metadata['evaluationSlices'].append(slice_metrics)
-
-  def log_roc_reading(self, slice: str, threshold: float, tpr: float,
-                      fpr: float):
-    """Logs a single data point in the ROC Curve of a slice.
-
-    Args:
-      slice: String representing slice label.
-      threshold: Thresold value for the data point.
-      tpr: True positive rate value of the data point.
-      fpr: False positive rate value of the data point.
-    """
-
-    self._upsert_classification_metrics_for_slice(slice)
-    self._sliced_metrics[slice].log_roc_reading(threshold, tpr, fpr)
-    self._update_metadata(slice)
-
-  def load_roc_readings(self, slice: str, readings: List[List[float]]):
-    """Supports bulk loading ROC Curve readings for a slice.
-
-    Args:
-      slice: String representing slice label.
-      readings: A 2-D list providing ROC Curve data points.
-                The expected order of the data points is: threshold,
-                  true_positive_rate, false_positive_rate.
-    """
-    self._upsert_classification_metrics_for_slice(slice)
-    self._sliced_metrics[slice].load_roc_readings(readings)
-    self._update_metadata(slice)
-
-  def set_confusion_matrix_categories(self, slice: str, categories: List[str]):
-    """Stores confusion matrix categories for a slice..
-
-    Categories are stored in the internal metrics_utils.ConfusionMatrix
-    instance of the slice.
-
-    Args:
-      slice: String representing slice label.
-      categories: List of strings specifying the categories.
-    """
-    self._upsert_classification_metrics_for_slice(slice)
-    self._sliced_metrics[slice].set_confusion_matrix_categories(categories)
-    self._update_metadata(slice)
-
-  def log_confusion_matrix_row(self, slice: str, row_category: str,
-                               row: List[int]):
-    """Logs a confusion matrix row for a slice.
-
-    Row is updated on the internal metrics_utils.ConfusionMatrix
-    instance of the slice.
-
-    Args:
-      slice: String representing slice label.
-      row_category: Category to which the row belongs.
-      row: List of integers specifying the values for the row.
-    """
-    self._upsert_classification_metrics_for_slice(slice)
-    self._sliced_metrics[slice].log_confusion_matrix_row(row_category, row)
-    self._update_metadata(slice)
-
-  def log_confusion_matrix_cell(self, slice: str, row_category: str,
-                                col_category: str, value: int):
-    """Logs a confusion matrix cell for a slice..
-
-    Cell is updated on the internal metrics_utils.ConfusionMatrix
-    instance of the slice.
-
-    Args:
-      slice: String representing slice label.
-      row_category: String representing the name of the row category.
-      col_category: String representing the name of the column category.
-      value: Int value of the cell.
-    """
-    self._upsert_classification_metrics_for_slice(slice)
-    self._sliced_metrics[slice].log_confusion_matrix_cell(
-        row_category, col_category, value)
-    self._update_metadata(slice)
-
-  def load_confusion_matrix(self, slice: str, categories: List[str],
-                            matrix: List[List[int]]):
-    """Supports bulk loading the whole confusion matrix for a slice.
-
-    Args:
-      slice: String representing slice label.
-      categories: List of the category names.
-      matrix: Complete confusion matrix.
-    """
-    self._upsert_classification_metrics_for_slice(slice)
-    self._sliced_metrics[slice].log_confusion_matrix_cell(categories, matrix)
-    self._update_metadata(slice)
-
-
-class HTML(Artifact):
-  """An artifact representing an HTML file."""
-  TYPE_NAME = 'system.HTML'
-
-  def __init__(self,
-               name: Optional[str] = None,
-               uri: Optional[str] = None,
-               metadata: Optional[Dict] = None):
-    super().__init__(uri=uri, name=name, metadata=metadata)
-
-
-class Markdown(Artifact):
-  """An artifact representing an Markdown file."""
-  TYPE_NAME = 'system.Markdown'
-
-  def __init__(self,
-               name: Optional[str] = None,
-               uri: Optional[str] = None,
-               metadata: Optional[Dict] = None):
-    super().__init__(uri=uri, name=name, metadata=metadata)
-
-
-T = TypeVar('T')
-
-
-class InputAnnotation():
-  """Marker type for input artifacts."""
-  pass
-
-
-class OutputAnnotation():
-  """Marker type for output artifacts."""
-  pass
-
-
-# TODO: Use typing.Annotated instead of this hack.
-# With typing.Annotated (Python 3.9+ or typing_extensions package), the
-# following would look like:
-# Input = typing.Annotated[T, InputAnnotation]
-# Output = typing.Annotated[T, OutputAnnotation]
-
-# Input represents an Input artifact of type T.
-Input = Union[T, InputAnnotation]
-
-# Output represents an Output artifact of type T.
-Output = Union[T, OutputAnnotation]
-
-
-def is_artifact_annotation(typ) -> bool:
-  if hasattr(typ, '_subs_tree'):  # Python 3.6
-    subs_tree = typ._subs_tree()
-    return len(subs_tree) == 3 and subs_tree[0] == Union and subs_tree[2] in [
-        InputAnnotation, OutputAnnotation
-    ]
-
-  if not hasattr(typ, '__origin__'):
-    return False
-
-  if typ.__origin__ != Union and type(typ.__origin__) != type(Union):
-    return False
-
-  if not hasattr(typ, '__args__') or len(typ.__args__) != 2:
-    return False
-
-  if typ.__args__[1] not in [InputAnnotation, OutputAnnotation]:
-    return False
-
-  return True
-
-
-def is_input_artifact(typ) -> bool:
-  """Returns True if typ is of type Input[T]."""
-  if not is_artifact_annotation(typ):
-    return False
-
-  if hasattr(typ, '_subs_tree'):  # Python 3.6
-    subs_tree = typ._subs_tree()
-    return len(subs_tree) == 3 and subs_tree[2] == InputAnnotation
-
-  return typ.__args__[1] == InputAnnotation
-
-
-def is_output_artifact(typ) -> bool:
-  """Returns True if typ is of type Output[T]."""
-  if not is_artifact_annotation(typ):
-    return False
-
-  if hasattr(typ, '_subs_tree'):  # Python 3.6
-    subs_tree = typ._subs_tree()
-    return len(subs_tree) == 3 and subs_tree[2] == OutputAnnotation
-
-  return typ.__args__[1] == OutputAnnotation
-
-
-def get_io_artifact_class(typ):
-  if not is_artifact_annotation(typ):
-    return None
-  if typ == Input or typ == Output:
-    return None
-
-  if hasattr(typ, '_subs_tree'):  # Python 3.6
-    subs_tree = typ._subs_tree()
-    if len(subs_tree) != 3:
-      return None
-    return subs_tree[1]
-
-  return typ.__args__[0]
-
-
-def get_io_artifact_annotation(typ):
-  if not is_artifact_annotation(typ):
-    return None
-
-  if hasattr(typ, '_subs_tree'):  # Python 3.6
-    subs_tree = typ._subs_tree()
-    if len(subs_tree) != 3:
-      return None
-    return subs_tree[2]
-
-  return typ.__args__[1]
-
-
-_SCHEMA_TITLE_TO_TYPE: Dict[str, Artifact] = {
-    x.TYPE_NAME: x
-    for x in [Artifact, Model, Dataset, Metrics, ClassificationMetrics]
-}
-
-
-def create_runtime_artifact(runtime_artifact: Dict) -> Artifact:
-  """Creates an Artifact instance from the specified RuntimeArtifact.
-
-  Args:
-    runtime_artifact: Dictionary representing JSON-encoded RuntimeArtifact.
-  """
-  schema_title = runtime_artifact.get('type', {}).get('schemaTitle', '')
-
-  artifact_type = _SCHEMA_TITLE_TO_TYPE.get(schema_title)
-  if not artifact_type:
-    artifact_type = Artifact
-  return artifact_type(
-      uri=runtime_artifact.get('uri', ''),
-      name=runtime_artifact.get('name', ''),
-      metadata=runtime_artifact.get('metadata', {}),
-  )
-=======
 import warnings
 from kfp.v2.components.types import artifact_types
 
@@ -561,5 +31,4 @@
 SlicedClassificationMetrics = artifact_types.SlicedClassificationMetrics
 HTML = artifact_types.HTML
 Markdown = artifact_types.Markdown
-create_runtime_artifact = artifact_types.create_runtime_artifact
->>>>>>> 72c54c8c
+create_runtime_artifact = artifact_types.create_runtime_artifact