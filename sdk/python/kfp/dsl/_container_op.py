--- conflicted
+++ resolved
@@ -22,104 +22,6 @@
 
 from . import _pipeline_param
 from ._metadata import ComponentMeta
-<<<<<<< HEAD
-import re
-from typing import Dict
-
-class ContainerOp(object):
-  """Represents an op implemented by a docker container image."""
-
-  def __init__(self, name: str, image: str, command: str=None, arguments: str=None,
-               file_outputs : Dict[str, str]=None, output_artifact_paths : Dict[str, str]=None,
-               is_exit_handler=False):
-    """Create a new instance of ContainerOp.
-
-    Args:
-      name: the name of the op. It does not have to be unique within a pipeline
-          because the pipeline will generates a unique new name in case of conflicts.
-      image: the container image name, such as 'python:3.5-jessie'
-      command: the command to run in the container.
-          If None, uses default CMD in defined in container.
-      arguments: the arguments of the command. The command can include "%s" and supply
-          a PipelineParam as the string replacement. For example, ('echo %s' % input_param).
-          At container run time the argument will be 'echo param_value'.
-      file_outputs: Maps output labels to local file paths. At pipeline run time,
-          the value of a PipelineParam is saved to its corresponding local file. It's
-          one way for outside world to receive outputs of the container.
-      output_artifact_paths: Maps output artifact labels to local artifact file paths.
-          It has the following default artifact paths during compile time.
-          {'mlpipeline-ui-metadata': '/mlpipeline-ui-metadata.json',
-           'mlpipeline-metrics': '/mlpipeline-metrics.json'}
-      is_exit_handler: Whether it is used as an exit handler.
-    """
-
-    if not _pipeline.Pipeline.get_default_pipeline():
-      raise ValueError('Default pipeline not defined.')
-
-    valid_name_regex = r'^[A-Za-z][A-Za-z0-9\s_-]*$'
-    if not re.match(valid_name_regex, name):
-      raise ValueError('Only letters, numbers, spaces, "_", and "-"  are allowed in name. Must begin with letter: %s' % (name))
-
-    self.human_name = name
-    self.name = _pipeline.Pipeline.get_default_pipeline().add_op(self, is_exit_handler)
-    self.image = image
-    self.command = command
-    self.arguments = arguments
-    self.output_artifact_paths = output_artifact_paths or {}
-    self.is_exit_handler = is_exit_handler
-    self.resource_limits = {}
-    self.resource_requests = {}
-    self.node_selector = {}
-    self.volumes = []
-    self.volume_mounts = []
-    self.env_variables = []
-    self.pod_annotations = {}
-    self.pod_labels = {}
-    self.num_retries = 0
-    self._metadata = None
-
-    self.argument_inputs = _extract_pipelineparams([str(arg) for arg in (command or []) + (arguments or [])])
-
-    self.file_outputs = file_outputs
-    self.dependent_op_names = []
-
-    self.inputs = []
-    if self.argument_inputs:
-      self.inputs += self.argument_inputs
-
-    self.outputs = {}
-    if self.file_outputs:
-      self.outputs = {name: _pipeline_param.PipelineParam(name, op_name=self.name)
-                      for name in file_outputs.keys()}
-
-    self.output=None
-    if len(self.outputs) == 1:
-      self.output = list(self.outputs.values())[0]
-
-  def apply(self, mod_func):
-    """Applies a modifier function to self. The function should return the passed object.
-    This is needed to chain "extention methods" to this class.
-
-    Example:
-      from kfp.gcp import use_gcp_secret
-      task = (
-        train_op(...)
-          .set_memory_request('1GB')
-          .apply(use_gcp_secret('user-gcp-sa'))
-          .set_memory_limit('2GB')
-      )
-    """
-    return mod_func(self)
-
-  def after(self, op):
-    """Specify explicit dependency on another op."""
-    self.dependent_op_names.append(op.name)
-    return self
-
-  def _validate_memory_string(self, memory_string):
-    """Validate a given string is valid for memory request or limit."""
-=======
->>>>>>> c9d3d393
 
 # generics
 T = TypeVar('T')
@@ -778,6 +680,7 @@
                  sidecars: List[Sidecar] = None,
                  container_kwargs: Dict = None,
                  file_outputs: Dict[str, str] = None,
+                 output_artifact_paths : Dict[str, str]=None,
                  is_exit_handler=False):
         """Create a new instance of ContainerOp.
 
@@ -797,6 +700,10 @@
           file_outputs: Maps output labels to local file paths. At pipeline run time,
               the value of a PipelineParam is saved to its corresponding local file. It's
               one way for outside world to receive outputs of the container.
+          output_artifact_paths: Maps output artifact labels to local artifact file paths.
+              It has the following default artifact paths during compile time.
+              {'mlpipeline-ui-metadata': '/mlpipeline-ui-metadata.json',
+               'mlpipeline-metrics': '/mlpipeline-metrics.json'}
           is_exit_handler: Whether it is used as an exit handler.
         """
 
@@ -859,6 +766,7 @@
         self._inputs = []
         self.file_outputs = file_outputs
         self.dependent_names = []
+        self.output_artifact_paths = output_artifact_paths or {}
         self.is_exit_handler = is_exit_handler
         self._metadata = None
 
