--- conflicted
+++ resolved
@@ -935,36 +935,21 @@
     # Excludes `file_outputs` and `outputs` as they are handled separately
     # in the compilation process to generate the DAGs and task io parameters.
 
-<<<<<<< HEAD
     def __init__(
-            self,
-            name: str,
-            image: str,
-            command: StringOrStringList = None,
-            arguments: StringOrStringList = None,
-            sidecars: List[Sidecar] = None,
-            container_kwargs: Dict = None,
-            file_outputs: Dict[str, str] = None,
-            output_artifact_paths : Dict[str, str]=None,
-            artifact_location: V1alpha1ArtifactLocation=None,
-            is_exit_handler=False,
-            pvolumes: Dict[str, V1Volume] = None,
-=======
-    def __init__(self,
-                 name: str,
-                 image: str,
-                 command: StringOrStringList = None,
-                 arguments: StringOrStringList = None,
-                 init_containers: List[UserContainer] = None,
-                 sidecars: List[Sidecar] = None,
-                 container_kwargs: Dict = None,
-                 file_outputs: Dict[str, str] = None,
-                 output_artifact_paths : Dict[str, str]=None,
-                 artifact_location: V1alpha1ArtifactLocation=None,
-                 is_exit_handler=False,
-                 pvolumes: Dict[str, V1Volume] = None,
->>>>>>> 0d898cb4
-        ):
+      self,
+      name: str,
+      image: str,
+      command: StringOrStringList = None,
+      arguments: StringOrStringList = None,
+      init_containers: List[UserContainer] = None,
+      sidecars: List[Sidecar] = None,
+      container_kwargs: Dict = None,
+      file_outputs: Dict[str, str] = None,
+      output_artifact_paths : Dict[str, str]=None,
+      artifact_location: V1alpha1ArtifactLocation=None,
+      is_exit_handler=False,
+      pvolumes: Dict[str, V1Volume] = None,
+    ):
         """Create a new instance of ContainerOp.
 
         Args:
@@ -976,11 +961,8 @@
           arguments: the arguments of the command. The command can include "%s" and supply
               a PipelineParam as the string replacement. For example, ('echo %s' % input_param).
               At container run time the argument will be 'echo param_value'.
-<<<<<<< HEAD
-=======
           init_containers: the list of `InitContainer` objects describing the InitContainer
                     to deploy before the `main` container.
->>>>>>> 0d898cb4
           sidecars: the list of `Sidecar` objects describing the sidecar containers to deploy
                     together with the `main` container.
           container_kwargs: the dict of additional keyword arguments to pass to the
