--- conflicted
+++ resolved
@@ -21,107 +21,7 @@
 
 from . import _pipeline
 from . import _pipeline_param
-<<<<<<< HEAD
-=======
-from ._pipeline_param import _extract_pipelineparams
 from ._metadata import ComponentMeta
-import re
-from typing import Dict
-
-class ContainerOp(object):
-  """Represents an op implemented by a docker container image."""
-
-  def __init__(self, name: str, image: str, command: str=None, arguments: str=None,
-               file_outputs : Dict[str, str]=None, is_exit_handler=False):
-    """Create a new instance of ContainerOp.
-
-    Args:
-      name: the name of the op. It does not have to be unique within a pipeline
-          because the pipeline will generates a unique new name in case of conflicts.
-      image: the container image name, such as 'python:3.5-jessie'
-      command: the command to run in the container.
-          If None, uses default CMD in defined in container.
-      arguments: the arguments of the command. The command can include "%s" and supply
-          a PipelineParam as the string replacement. For example, ('echo %s' % input_param).
-          At container run time the argument will be 'echo param_value'.
-      file_outputs: Maps output labels to local file paths. At pipeline run time,
-          the value of a PipelineParam is saved to its corresponding local file. It's
-          one way for outside world to receive outputs of the container.
-      is_exit_handler: Whether it is used as an exit handler.
-    """
-
-    if not _pipeline.Pipeline.get_default_pipeline():
-      raise ValueError('Default pipeline not defined.')
-
-    valid_name_regex = r'^[A-Za-z][A-Za-z0-9\s_-]*$'
-    if not re.match(valid_name_regex, name):
-      raise ValueError('Only letters, numbers, spaces, "_", and "-"  are allowed in name. Must begin with letter: %s' % (name))
-
-    self.human_name = name
-    self.name = _pipeline.Pipeline.get_default_pipeline().add_op(self, is_exit_handler)
-    self.image = image
-    self.command = command
-    self.arguments = arguments
-    self.is_exit_handler = is_exit_handler
-    self.resource_limits = {}
-    self.resource_requests = {}
-    self.node_selector = {}
-    self.volumes = []
-    self.volume_mounts = []
-    self.env_variables = []
-    self.pod_annotations = {}
-    self.pod_labels = {}
-    self.num_retries = 0
-    self._metadata = None
-
-    self.argument_inputs = _extract_pipelineparams([str(arg) for arg in (command or []) + (arguments or [])])
-
-    self.file_outputs = file_outputs
-    self.dependent_op_names = []
-
-    self.inputs = []
-    if self.argument_inputs:
-      self.inputs += self.argument_inputs
-
-    self.outputs = {}
-    if self.file_outputs:
-      self.outputs = {name: _pipeline_param.PipelineParam(name, op_name=self.name)
-                      for name in file_outputs.keys()}
-
-    self.output=None
-    if len(self.outputs) == 1:
-      self.output = list(self.outputs.values())[0]
-
-  def apply(self, mod_func):
-    """Applies a modifier function to self. The function should return the passed object.
-    This is needed to chain "extention methods" to this class.
-
-    Example:
-      from kfp.gcp import use_gcp_secret
-      task = (
-        train_op(...)
-          .set_memory_request('1GB')
-          .apply(use_gcp_secret('user-gcp-sa'))
-          .set_memory_limit('2GB')
-      )
-    """
-    return mod_func(self)
-
-  def after(self, op):
-    """Specify explicit dependency on another op."""
-    self.dependent_op_names.append(op.name)
-    return self
-
-  def _validate_memory_string(self, memory_string):
-    """Validate a given string is valid for memory request or limit."""
-
-    if re.match(r'^[0-9]+(E|Ei|P|Pi|T|Ti|G|Gi|M|Mi|K|Ki){0,1}$', memory_string) is None:
-      raise ValueError('Invalid memory string. Should be an integer, or integer followed '
-                       'by one of "E|Ei|P|Pi|T|Ti|G|Gi|M|Mi|K|Ki"')
-
-  def _validate_cpu_string(self, cpu_string):
-    "Validate a given string is valid for cpu request or limit."
->>>>>>> 1f0c300e
 
 # generics
 T = TypeVar('T')
@@ -682,7 +582,6 @@
         return _pipeline_param.extract_pipelineparams_from_any(self)
 
 
-<<<<<<< HEAD
 class ContainerOp(object):
     """Represents an op implemented by a container image."""
 
@@ -786,6 +685,7 @@
         self.file_outputs = file_outputs
         self.dependent_op_names = []
         self.is_exit_handler = is_exit_handler
+        self._metadata = None
 
         self.outputs = {}
         if file_outputs:
@@ -797,6 +697,7 @@
         self.output = None
         if len(self.outputs) == 1:
             self.output = list(self.outputs.values())[0]
+                 
 
     @property
     def inputs(self):
@@ -930,25 +831,24 @@
 
     def __repr__(self):
         return str({self.__class__.__name__: self.__dict__})
-=======
-  def _set_metadata(self, metadata):
-    '''_set_metadata passes the containerop the metadata information
-    and configures the right output
-    Args:
-      metadata (ComponentMeta): component metadata
-    '''
-    if not isinstance(metadata, ComponentMeta):
-      raise ValueError('_set_medata is expecting ComponentMeta.')
-    self._metadata = metadata
-    if self.file_outputs:
-      for output in self.file_outputs.keys():
-        output_type = self.outputs[output].param_type
-        for output_meta in self._metadata.outputs:
-          if output_meta.name == output:
-            output_type = output_meta.param_type
-        self.outputs[output].param_type = output_type
-
-    self.output=None
-    if len(self.outputs) == 1:
-      self.output = list(self.outputs.values())[0]
->>>>>>> 1f0c300e
+      
+    def _set_metadata(self, metadata):
+        '''_set_metadata passes the containerop the metadata information
+        and configures the right output
+        Args:
+          metadata (ComponentMeta): component metadata
+        '''
+        if not isinstance(metadata, ComponentMeta):
+          raise ValueError('_set_medata is expecting ComponentMeta.')
+       self._metadata = metadata
+        if self.file_outputs:
+          for output in self.file_outputs.keys():
+            output_type = self.outputs[output].param_type
+            for output_meta in self._metadata.outputs:
+              if output_meta.name == output:
+                output_type = output_meta.param_type
+            self.outputs[output].param_type = output_type
+
+        self.output=None
+        if len(self.outputs) == 1:
+          self.output = list(self.outputs.values())[0]                        