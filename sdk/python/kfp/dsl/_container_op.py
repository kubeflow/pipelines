--- conflicted
+++ resolved
@@ -936,13 +936,13 @@
             At pipeline run time, the value of the artifact argument is saved to a local file with specified path.
             This parameter is only needed when the input file paths are hard-coded in the program.
             Otherwise it's better to pass input artifact placement paths by including artifact arguments in the command-line using the InputArgumentPath class instances.
-        file_outputs: Maps output labels to local file paths. At pipeline run time,
-            the value of a PipelineParam is saved to its corresponding local file. It's
-            one way for outside world to receive outputs of the container.
-        output_artifact_paths: Maps output artifact labels to local artifact file paths.
-            It has the following default artifact paths during compile time.
-            {'mlpipeline-ui-metadata': '/mlpipeline-ui-metadata.json',
-            'mlpipeline-metrics': '/mlpipeline-metrics.json'}
+        file_outputs: Maps output names to container local output file paths.
+            The system will take the data from those files and will make it available for passing to downstream tasks.
+            For each output in the file_outputs map there will be a corresponding output reference available in the task.outputs dictionary.
+            These output references can be passed to the other tasks as arguments.
+            The following output names are handled specially by the frontend and backend: "mlpipeline-ui-metadata" and "mlpipeline-metrics".
+        output_artifact_paths: Deprecated. Maps output artifact labels to local artifact file paths. Deprecated: Use file_outputs instead. It now supports big data outputs.
+
         is_exit_handler: Deprecated. This is no longer needed.
         pvolumes: Dictionary for the user to match a path on the op's fs with a
             V1Volume or it inherited type.
@@ -1001,37 +1001,6 @@
     ):
         super().__init__(name=name, init_containers=init_containers, sidecars=sidecars, is_exit_handler=is_exit_handler)
 
-<<<<<<< HEAD
-        Args:
-          name: the name of the op. It does not have to be unique within a pipeline
-              because the pipeline will generates a unique new name in case of conflicts.
-          image: the container image name, such as 'python:3.5-jessie'
-          command: the command to run in the container.
-              If None, uses default CMD in defined in container.
-          arguments: the arguments of the command. The command can include "%s" and supply
-              a PipelineParam as the string replacement. For example, ('echo %s' % input_param).
-              At container run time the argument will be 'echo param_value'.
-          init_containers: the list of `UserContainer` objects describing the InitContainer
-                    to deploy before the `main` container.
-          sidecars: the list of `Sidecar` objects describing the sidecar containers to deploy
-                    together with the `main` container.
-          container_kwargs: the dict of additional keyword arguments to pass to the
-                            op's `Container` definition.
-          artifact_argument_paths: Optional. Maps input artifact arguments (values or references) to the local file paths where they'll be placed.
-              At pipeline run time, the value of the artifact argument is saved to a local file with specified path.
-              This parameter is only needed when the input file paths are hard-coded in the program.
-              Otherwise it's better to pass input artifact placement paths by including artifact arguments in the command-line using the InputArgumentPath class instances.
-          file_outputs: Maps output names to container local output file paths.
-              The system will take the data from those files and will make it available for passing to downstream tasks.
-              For each output in the file_outputs map there will be a corresponding output reference available in the task.outputs dictionary.
-              These output references can be passed to the other tasks as arguments.
-          output_artifact_paths: Deprecated. Maps output artifact labels to local artifact file paths. Deprecated: Use file_outputs instead. It now supports big data outputs.
-          is_exit_handler: Deprecated. This is no longer needed.
-          pvolumes: Dictionary for the user to match a path on the op's fs with a
-              V1Volume or it inherited type.
-              E.g {"/my/path": vol, "/mnt": other_op.pvolumes["/output"]}.
-        """
-=======
         if not ContainerOp._DISABLE_REUSABLE_COMPONENT_WARNING and '--component_launcher_class_path' not in (arguments or []):
             # The warning is suppressed for pipelines created using the TFX SDK.
             warnings.warn(
@@ -1043,7 +1012,6 @@
                 "https://kubeflow-pipelines.readthedocs.io/en/latest/source/kfp.components.html#kfp.components.load_component_from_file",
                 category=DeprecationWarning,
             )
->>>>>>> f738cb3a
 
         self.attrs_with_pipelineparams = BaseOp.attrs_with_pipelineparams + ['_container', 'artifact_arguments'] #Copying the BaseOp class variable!
 
