--- conflicted
+++ resolved
@@ -180,18 +180,8 @@
     self.num_retries = 0
     self._metadata = None
 
-<<<<<<< HEAD
-    # match the input placeholders from command and arguments
-    input_matches = []
-    for arg in (command or []) + (arguments or []):
-      match = re.findall(r'{{pipelineparam:op=([\w\s_-]*);name=([\w\s_-]+);value=(.*?)}}', str(arg))
-      input_matches += match
-    self.argument_inputs = [_pipeline_param.PipelineParam(x[1], x[0], x[2])
-                            for x in list(set(input_matches))]
-=======
     self.argument_inputs = _extract_pipelineparams([str(arg) for arg in (command or []) + (arguments or [])])
 
->>>>>>> 17bb778e
     self.file_outputs = file_outputs
     self.dependent_op_names = []
 
