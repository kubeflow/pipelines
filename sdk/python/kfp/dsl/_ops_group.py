--- conflicted
+++ resolved
@@ -170,15 +170,12 @@
     return uuid.uuid4().hex[:_for_loop.LoopArguments.NUM_CODE_CHARS]
 
   def __init__(self, loop_args: Union[_for_loop.ItemList, _pipeline_param.PipelineParam]):
-<<<<<<< HEAD
     self.items_is_pipeline_param = isinstance(loop_args, _pipeline_param.PipelineParam)
     # if self.items_is_pipeline_param:
     #   self.original_pipeline_param = loop_args
     # else:
     #   self.original_pipeline_param = None
 
-=======
->>>>>>> 820889e2
     # random code to id this loop
     code = self._get_unique_id_code()
     group_name = 'for-loop-{}'.format(code)
