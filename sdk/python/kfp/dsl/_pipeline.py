# Copyright 2018 Google LLC
#
# Licensed under the Apache License, Version 2.0 (the "License");
# you may not use this file except in compliance with the License.
# You may obtain a copy of the License at
#
#      http://www.apache.org/licenses/LICENSE-2.0
#
# Unless required by applicable law or agreed to in writing, software
# distributed under the License is distributed on an "AS IS" BASIS,
# WITHOUT WARRANTIES OR CONDITIONS OF ANY KIND, either express or implied.
# See the License for the specific language governing permissions and
# limitations under the License.


from . import _container_op
from ._metadata import  PipelineMeta, ParameterMeta, TypeMeta, _annotation_to_typemeta
from . import _ops_group
import sys


def pipeline(name, description):
  """Decorator of pipeline functions.

  Usage:
  ```python
  @pipeline(
    name='my awesome pipeline',
    description='Is it really awesome?'
  )
  def my_pipeline(a: PipelineParam, b: PipelineParam):
    ...
  ```
  """
  def _pipeline(func):
    import inspect
    fullargspec = inspect.getfullargspec(func)
    args = fullargspec.args
    annotations = fullargspec.annotations

    # defaults
    arg_defaults = {}
    if fullargspec.defaults:
      for arg, default in zip(reversed(fullargspec.args), reversed(fullargspec.defaults)):
        arg_defaults[arg] = default

    # Construct the PipelineMeta
    pipeline_meta = PipelineMeta(name=name, description=description)
    # Inputs
    for arg in args:
      arg_type = TypeMeta()
      arg_default = arg_defaults[arg] if arg in arg_defaults else ''
      if arg in annotations:
        arg_type = _annotation_to_typemeta(annotations[arg])
      pipeline_meta.inputs.append(ParameterMeta(name=arg, description='', param_type=arg_type, default=arg_default))

    #TODO: add descriptions to the metadata
    #docstring parser:
    #  https://github.com/rr-/docstring_parser
    #  https://github.com/terrencepreilly/darglint/blob/master/darglint/parse.py
<<<<<<< HEAD
=======
    #TODO: parse the metadata to the Pipeline.
>>>>>>> 16c2f8fb

    Pipeline.add_pipeline(pipeline_meta, func)
    return func

  return _pipeline

class PipelineConf():
  """PipelineConf contains pipeline level settings
  """
  def __init__(self):
    self.image_pull_secrets = []

  def set_image_pull_secrets(self, image_pull_secrets):
    """ configure the pipeline level imagepullsecret

    Args:
      image_pull_secrets: a list of Kubernetes V1LocalObjectReference
      For detailed description, check Kubernetes V1LocalObjectReference definition
      https://github.com/kubernetes-client/python/blob/master/kubernetes/docs/V1LocalObjectReference.md
    """
    self.image_pull_secrets = image_pull_secrets

def get_pipeline_conf():
  """Configure the pipeline level setting to the current pipeline
    Note: call the function inside the user defined pipeline function.
  """
  return Pipeline.get_default_pipeline().conf

class Pipeline():
  """A pipeline contains a list of operators.

  This class is not supposed to be used by pipeline authors since pipeline authors can use
  pipeline functions (decorated with @pipeline) to reference their pipelines. This class
  is useful for implementing a compiler. For example, the compiler can use the following
  to get the pipeline object and its ops:

  ```python
  with Pipeline() as p:
    pipeline_func(*args_list)

  traverse(p.ops)
  ```
  """

  # _default_pipeline is set when it (usually a compiler) runs "with Pipeline()"
  _default_pipeline = None

  # All pipeline functions with @pipeline decorator that are imported.
  # Each key is a pipeline function. Each value is a (name, description).
  _pipeline_functions = {}

  @staticmethod
  def get_default_pipeline():
    """Get default pipeline. """
    return Pipeline._default_pipeline

  @staticmethod
  def get_pipeline_functions():
    """Get all imported pipeline functions (decorated with @pipeline)."""
    return Pipeline._pipeline_functions

  @staticmethod
  def add_pipeline(pipeline_meta, func):
    """Add a pipeline function (decorated with @pipeline)."""
    Pipeline._pipeline_functions[func] = pipeline_meta

  def __init__(self, name: str):
    """Create a new instance of Pipeline.

    Args:
      name: the name of the pipeline. Once deployed, the name will show up in Pipeline System UI.
    """
    self.name = name
    self.ops = {}
    # Add the root group.
    self.groups = [_ops_group.OpsGroup('pipeline', name=name)]
    self.group_id = 0
    self.conf = PipelineConf()
    self._metadata = PipelineMeta()

  def __enter__(self):
    if Pipeline._default_pipeline:
      raise Exception('Nested pipelines are not allowed.')

    Pipeline._default_pipeline = self
    return self

  def __exit__(self, *args):
    Pipeline._default_pipeline = None
        
  def add_op(self, op: _container_op.ContainerOp, define_only: bool):
    """Add a new operator.

    Args:
      op: An operator of ContainerOp or its inherited type.

    Returns
      op_name: a unique op name.
    """

    op_name = op.human_name
    #If there is an existing op with this name then generate a new name.
    if op_name in self.ops:
      for i in range(2, sys.maxsize**10):
        op_name = op_name + '-' + str(i)
        if op_name not in self.ops:
          break

    self.ops[op_name] = op
    if not define_only:
      self.groups[-1].ops.append(op)

    return op_name

  def push_ops_group(self, group: _ops_group.OpsGroup):
    """Push an OpsGroup into the stack.

    Args:
      group: An OpsGroup. Typically it is one of ExitHandler, Branch, and Loop.
    """
    self.groups[-1].groups.append(group)
    self.groups.append(group)

  def pop_ops_group(self):
    """Remove the current OpsGroup from the stack."""
    del self.groups[-1]

  def get_next_group_id(self):
    """Get next id for a new group. """

    self.group_id += 1
    return self.group_id

  def _set_metadata(self, metadata):
    '''_set_metadata passes the containerop the metadata information
    Args:
      metadata (ComponentMeta): component metadata
    '''
    if not isinstance(metadata, PipelineMeta):
      raise ValueError('_set_medata is expecting PipelineMeta.')
    self._metadata = metadata

<|MERGE_RESOLUTION|>--- conflicted
+++ resolved
@@ -58,11 +58,6 @@
     #docstring parser:
     #  https://github.com/rr-/docstring_parser
     #  https://github.com/terrencepreilly/darglint/blob/master/darglint/parse.py
-<<<<<<< HEAD
-=======
-    #TODO: parse the metadata to the Pipeline.
->>>>>>> 16c2f8fb
-
     Pipeline.add_pipeline(pipeline_meta, func)
     return func
 
