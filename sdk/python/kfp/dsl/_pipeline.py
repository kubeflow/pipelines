--- conflicted
+++ resolved
@@ -92,7 +92,6 @@
     self.ttl_seconds_after_finished = seconds
     return self
 
-<<<<<<< HEAD
   def set_artifact_location(self, artifact_location):
     """Configures the pipeline level artifact location.
 
@@ -137,8 +136,6 @@
     self.image_pull_policy = policy
     return self
 
-=======
->>>>>>> b63ad7e6
   def add_op_transformer(self, transformer):
     """Configures the op_transformers which will be applied to all ops in the pipeline.
 
