# Copyright 2018 Google LLC
#
# Licensed under the Apache License, Version 2.0 (the "License");
# you may not use this file except in compliance with the License.
# You may obtain a copy of the License at
#
#      http://www.apache.org/licenses/LICENSE-2.0
#
# Unless required by applicable law or agreed to in writing, software
# distributed under the License is distributed on an "AS IS" BASIS,
# WITHOUT WARRANTIES OR CONDITIONS OF ANY KIND, either express or implied.
# See the License for the specific language governing permissions and
# limitations under the License.


from . import _container_op
from . import _ops_group
from ..components._naming import _make_name_unique_by_adding_index
import sys


def pipeline(name, description):
  """Decorator of pipeline functions.

  Usage:
  ```python
  @pipeline(
    name='my awesome pipeline',
    description='Is it really awesome?'
  )
  def my_pipeline(a: PipelineParam, b: PipelineParam):
    ...
  ```
  """
  def _pipeline(func):
<<<<<<< HEAD
    import inspect
    fullargspec = inspect.getfullargspec(func)
    args = fullargspec.args
    annotations = fullargspec.annotations

    # defaults
    arg_defaults = {}
    if fullargspec.defaults:
      for arg, default in zip(reversed(fullargspec.args), reversed(fullargspec.defaults)):
        arg_defaults[arg] = default

    # Construct the PipelineMeta
    pipeline_meta = PipelineMeta(name=name, description=description)
    # Inputs
    for arg in args:
      arg_type = TypeMeta()
      arg_default = arg_defaults[arg] if arg in arg_defaults else None
      if arg in annotations:
        arg_type = _annotation_to_typemeta(annotations[arg])
      pipeline_meta.inputs.append(ParameterMeta(name=arg, description='', param_type=arg_type, default=arg_default))

    #TODO: add descriptions to the metadata
    #docstring parser:
    #  https://github.com/rr-/docstring_parser
    #  https://github.com/terrencepreilly/darglint/blob/master/darglint/parse.py
    Pipeline.add_pipeline_with_meta(pipeline_meta, func)
=======
    func._pipeline_name = name
    func._pipeline_description = description
    Pipeline.add_pipeline(func)
>>>>>>> 3e7a89e0
    return func

  return _pipeline

class PipelineConf():
  """PipelineConf contains pipeline level settings
  """
  def __init__(self):
    self.image_pull_secrets = []

  def set_image_pull_secrets(self, image_pull_secrets):
    """ configure the pipeline level imagepullsecret

    Args:
      image_pull_secrets: a list of Kubernetes V1LocalObjectReference
      For detailed description, check Kubernetes V1LocalObjectReference definition
      https://github.com/kubernetes-client/python/blob/master/kubernetes/docs/V1LocalObjectReference.md
    """
    self.image_pull_secrets = image_pull_secrets

def get_pipeline_conf():
  """Configure the pipeline level setting to the current pipeline
    Note: call the function inside the user defined pipeline function.
  """
  return Pipeline.get_default_pipeline().conf

#TODO: Pipeline is in fact an opsgroup, refactor the code.
class Pipeline():
  """A pipeline contains a list of operators.

  This class is not supposed to be used by pipeline authors since pipeline authors can use
  pipeline functions (decorated with @pipeline) to reference their pipelines. This class
  is useful for implementing a compiler. For example, the compiler can use the following
  to get the pipeline object and its ops:

  ```python
  with Pipeline() as p:
    pipeline_func(*args_list)

  traverse(p.ops)
  ```
  """

  # _default_pipeline is set when it (usually a compiler) runs "with Pipeline()"
  _default_pipeline = None

  # All pipeline functions with @pipeline decorator that are imported.
  # Each key is a pipeline function. Each value is a (name, description).
  _pipeline_functions = []

  @staticmethod
  def get_default_pipeline():
    """Get default pipeline. """
    return Pipeline._default_pipeline

  @staticmethod
  def get_pipeline_functions():
    """Get all imported pipeline functions (decorated with @pipeline)."""
    return Pipeline._pipeline_functions

  @staticmethod
<<<<<<< HEAD
  def add_pipeline_with_meta(pipeline_meta, func):
=======
  def add_pipeline(func):
>>>>>>> 3e7a89e0
    """Add a pipeline function (decorated with @pipeline)."""
    Pipeline._pipeline_functions.append(func)

  @staticmethod
  def add_pipeline(name, description, func):
    """Add a pipeline function with the specified name and description."""
    pipeline_meta = PipelineMeta(name=name, description=description)
    Pipeline.add_pipeline_with_meta(pipeline_meta, func)

  def __init__(self, name: str):
    """Create a new instance of Pipeline.

    Args:
      name: the name of the pipeline. Once deployed, the name will show up in Pipeline System UI.
    """
    self.name = name
    self.ops = {}
    # Add the root group.
    self.groups = [_ops_group.OpsGroup('pipeline', name=name)]
    self.group_id = 0
    self.conf = PipelineConf()
    self._metadata = None

  def __enter__(self):
    if Pipeline._default_pipeline:
      raise Exception('Nested pipelines are not allowed.')

    Pipeline._default_pipeline = self
    return self

  def __exit__(self, *args):
    Pipeline._default_pipeline = None

  def add_op(self, op: _container_op.ContainerOp, define_only: bool):
    """Add a new operator.

    Args:
      op: An operator of ContainerOp or its inherited type.

    Returns
      op_name: a unique op name.
    """

    #If there is an existing op with this name then generate a new name.
    op_name = _make_name_unique_by_adding_index(op.human_name, list(self.ops.keys()), ' ')

    self.ops[op_name] = op
    if not define_only:
      self.groups[-1].ops.append(op)

    return op_name

  def push_ops_group(self, group: _ops_group.OpsGroup):
    """Push an OpsGroup into the stack.

    Args:
      group: An OpsGroup. Typically it is one of ExitHandler, Branch, and Loop.
    """
    self.groups[-1].groups.append(group)
    self.groups.append(group)

  def pop_ops_group(self):
    """Remove the current OpsGroup from the stack."""
    del self.groups[-1]

  def get_next_group_id(self):
    """Get next id for a new group. """

    self.group_id += 1
    return self.group_id

  def _set_metadata(self, metadata):
    '''_set_metadata passes the containerop the metadata information
    Args:
      metadata (ComponentMeta): component metadata
    '''
    if not isinstance(metadata, PipelineMeta):
      raise ValueError('_set_medata is expecting PipelineMeta.')
    self._metadata = metadata

<|MERGE_RESOLUTION|>--- conflicted
+++ resolved
@@ -33,38 +33,9 @@
   ```
   """
   def _pipeline(func):
-<<<<<<< HEAD
-    import inspect
-    fullargspec = inspect.getfullargspec(func)
-    args = fullargspec.args
-    annotations = fullargspec.annotations
-
-    # defaults
-    arg_defaults = {}
-    if fullargspec.defaults:
-      for arg, default in zip(reversed(fullargspec.args), reversed(fullargspec.defaults)):
-        arg_defaults[arg] = default
-
-    # Construct the PipelineMeta
-    pipeline_meta = PipelineMeta(name=name, description=description)
-    # Inputs
-    for arg in args:
-      arg_type = TypeMeta()
-      arg_default = arg_defaults[arg] if arg in arg_defaults else None
-      if arg in annotations:
-        arg_type = _annotation_to_typemeta(annotations[arg])
-      pipeline_meta.inputs.append(ParameterMeta(name=arg, description='', param_type=arg_type, default=arg_default))
-
-    #TODO: add descriptions to the metadata
-    #docstring parser:
-    #  https://github.com/rr-/docstring_parser
-    #  https://github.com/terrencepreilly/darglint/blob/master/darglint/parse.py
-    Pipeline.add_pipeline_with_meta(pipeline_meta, func)
-=======
     func._pipeline_name = name
     func._pipeline_description = description
-    Pipeline.add_pipeline(func)
->>>>>>> 3e7a89e0
+    Pipeline._add_pipeline_to_global_list(func)
     return func
 
   return _pipeline
@@ -126,19 +97,16 @@
     return Pipeline._pipeline_functions
 
   @staticmethod
-<<<<<<< HEAD
-  def add_pipeline_with_meta(pipeline_meta, func):
-=======
-  def add_pipeline(func):
->>>>>>> 3e7a89e0
+  def _add_pipeline_to_global_list(func):
     """Add a pipeline function (decorated with @pipeline)."""
     Pipeline._pipeline_functions.append(func)
 
   @staticmethod
   def add_pipeline(name, description, func):
     """Add a pipeline function with the specified name and description."""
-    pipeline_meta = PipelineMeta(name=name, description=description)
-    Pipeline.add_pipeline_with_meta(pipeline_meta, func)
+    # Applying the @pipeline decorator to the pipeline function
+    func = pipeline(name=name, description=description)(func)
+    Pipeline._add_pipeline_to_global_list(pipeline_meta, func)
 
   def __init__(self, name: str):
     """Create a new instance of Pipeline.
