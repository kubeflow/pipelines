--- conflicted
+++ resolved
@@ -61,12 +61,8 @@
     self.timeout = 0
     self.ttl_seconds_after_finished = -1
     self.op_transformers = []
-<<<<<<< HEAD
     self.default_pod_node_selector = {}
-=======
-    self.node_selector = {}
     self.image_pull_policy = None
->>>>>>> 374e18db
 
   def set_image_pull_secrets(self, image_pull_secrets):
     """Configures the pipeline level imagepullsecret
