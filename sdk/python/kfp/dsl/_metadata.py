# Copyright 2018 Google LLC
#
# Licensed under the Apache License, Version 2.0 (the "License");
# you may not use this file except in compliance with the License.
# You may obtain a copy of the License at
#
#      http://www.apache.org/licenses/LICENSE-2.0
#
# Unless required by applicable law or agreed to in writing, software
# distributed under the License is distributed on an "AS IS" BASIS,
# WITHOUT WARRANTIES OR CONDITIONS OF ANY KIND, either express or implied.
# See the License for the specific language governing permissions and
# limitations under the License.

from typing import Dict, List
from abc import ABCMeta, abstractmethod
from ._types import BaseType, _check_valid_type_dict, _instance_to_dict

class BaseMeta(object):
  __metaclass__ = ABCMeta
  def __init__(self):
    pass

  @abstractmethod
  def to_dict(self):
    pass

  def serialize(self):
    import yaml
    return yaml.dump(self.to_dict())

  def __eq__(self, other):
    return self.__dict__ == other.__dict__

class TypeMeta(BaseMeta):
  def __init__(self,
      name: str = '',
      properties: Dict = None):
    self.name = name
    self.properties = {} if properties is None else properties

  def to_dict_or_str(self):
    if self.properties is None or len(self.properties) == 0:
      return self.name
    else:
      return {self.name: self.properties}

  @staticmethod
  def from_dict_or_str(payload):
    '''from_dict_or_str accepts a payload object and returns a TypeMeta instance
     Args:
       payload (str/dict): the payload could be a str or a dict
    '''

    type_meta = TypeMeta()
    if isinstance(payload, dict):
      if not _check_valid_type_dict(payload):
        raise ValueError(payload + ' is not a valid type string')
      type_meta.name, type_meta.properties = list(payload.items())[0]
      # Convert possible OrderedDict to dict
      type_meta.properties = dict(type_meta.properties)
    elif isinstance(payload, str):
      type_meta.name = payload
<<<<<<< HEAD
=======
    else:
      raise ValueError('from_dict_or_str is expecting either dict or str.')
>>>>>>> 2accf418
    return type_meta

  def serialize(self):
    return str(self.to_dict_or_str())

  @staticmethod
  def deserialize(payload):
    # If the payload is a string of a dict serialization, convert it back to a dict
    try:
      import ast
      payload = ast.literal_eval(payload)
    except:
      pass
    return TypeMeta.from_dict_or_str(payload)

class ParameterMeta(BaseMeta):
  def __init__(self,
      name: str,
      description: str = '',
      param_type: TypeMeta = None,
      default = None):
    self.name = name
    self.description = description
    self.param_type = TypeMeta() if param_type is None else param_type
    self.default = default

  def to_dict(self):
    return {'name': self.name,
            'description': self.description,
            'type': self.param_type.to_dict_or_str(),
            'default': self.default}

class ComponentMeta(BaseMeta):
  def __init__(
      self,
      name: str,
      description: str = '',
      inputs: List[ParameterMeta] = None,
      outputs: List[ParameterMeta] = None
  ):
    self.name = name
    self.description = description
    self.inputs = [] if inputs is None else inputs
    self.outputs = [] if outputs is None else outputs

  def to_dict(self):
    return {'name': self.name,
            'description': self.description,
            'inputs': [ input.to_dict() for input in self.inputs ],
            'outputs': [ output.to_dict() for output in self.outputs ]
            }

# Add a pipeline level metadata calss here.
# If one day we combine the component and pipeline yaml, ComponentMeta and PipelineMeta will become one, too.
class PipelineMeta(BaseMeta):
  def __init__(
      self,
      name: str,
      description: str = '',
      inputs: List[ParameterMeta] = None
  ):
    self.name = name
    self.description = description
    self.inputs = [] if inputs is None else inputs

  def to_dict(self):
    return {'name': self.name,
            'description': self.description,
            'inputs': [ input.to_dict() for input in self.inputs ]
            }

def _annotation_to_typemeta(annotation):
  '''_annotation_to_type_meta converts an annotation to an instance of TypeMeta
  Args:
    annotation(BaseType/str/dict): input/output annotations
  Returns:
    TypeMeta
    '''
  if isinstance(annotation, BaseType):
    arg_type = TypeMeta.deserialize(_instance_to_dict(annotation))
  elif isinstance(annotation, str):
    arg_type = TypeMeta.deserialize(annotation)
  elif isinstance(annotation, dict):
    if not _check_valid_type_dict(annotation):
      raise ValueError('Annotation ' + str(annotation) + ' is not a valid type dictionary.')
    arg_type = TypeMeta.deserialize(annotation)
  else:
    return TypeMeta()
  return arg_type<|MERGE_RESOLUTION|>--- conflicted
+++ resolved
@@ -61,11 +61,8 @@
       type_meta.properties = dict(type_meta.properties)
     elif isinstance(payload, str):
       type_meta.name = payload
-<<<<<<< HEAD
-=======
     else:
       raise ValueError('from_dict_or_str is expecting either dict or str.')
->>>>>>> 2accf418
     return type_meta
 
   def serialize(self):
