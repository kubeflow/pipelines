--- conflicted
+++ resolved
@@ -32,53 +32,6 @@
 
   def __eq__(self, other):
     return self.__dict__ == other.__dict__
-
-<<<<<<< HEAD
-
-class TypeMeta(BaseMeta):
-  def __init__(self,
-      name: str = '',
-      properties: Dict = None):
-    self.name = name
-    self.properties = {} if properties is None else properties
-
-  def to_dict_or_str(self):
-    if self.properties is None or len(self.properties) == 0:
-      return self.name
-    else:
-      return {self.name: self.properties}
-
-  @staticmethod
-  def from_dict_or_str(payload):
-    '''from_dict_or_str accepts a payload object and returns a TypeMeta instance
-     Args:
-       payload (str/dict): the payload could be a str or a dict
-    '''
-
-    type_meta = TypeMeta()
-    if isinstance(payload, dict):
-      if not _check_valid_type_dict(payload):
-        raise ValueError(payload + ' is not a valid type string')
-      type_meta.name, type_meta.properties = list(payload.items())[0]
-      # Convert possible OrderedDict to dict
-      type_meta.properties = dict(type_meta.properties)
-    elif isinstance(payload, str):
-      type_meta.name = payload
-    else:
-      raise ValueError('from_dict_or_str is expecting either dict or str.')
-    return type_meta
-
-  def serialize(self):
-    return str(self.to_dict_or_str())
-
-  @staticmethod
-  def deserialize(payload):
-    '''deserialize expects two types of input: dict and str
-    1) If the payload is a string, the type is named as such with no properties.
-    2) If the payload is a dict, the type name and properties are extracted. '''
-    return TypeMeta.from_dict_or_str(payload)
-=======
->>>>>>> fe8d96ff
 
 
 class ParameterMeta(BaseMeta):
