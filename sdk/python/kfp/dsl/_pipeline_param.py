# Copyright 2018 Google LLC
#
# Licensed under the Apache License, Version 2.0 (the "License");
# you may not use this file except in compliance with the License.
# You may obtain a copy of the License at
#
#      http://www.apache.org/licenses/LICENSE-2.0
#
# Unless required by applicable law or agreed to in writing, software
# distributed under the License is distributed on an "AS IS" BASIS,
# WITHOUT WARRANTIES OR CONDITIONS OF ANY KIND, either express or implied.
# See the License for the specific language governing permissions and
# limitations under the License.
import re
from collections import namedtuple
<<<<<<< HEAD
from typing import List

from ._metadata import TypeMeta
=======
from typing import Dict, List, Union
>>>>>>> fe8d96ff


# TODO: Move this to a separate class
# For now, this identifies a condition with only "==" operator supported.
ConditionOperator = namedtuple('ConditionOperator', 'operator operand1 operand2')
PipelineParamTuple = namedtuple('PipelineParamTuple', 'name op pattern')


def sanitize_k8s_name(name):
    """From _make_kubernetes_name
      sanitize_k8s_name cleans and converts the names in the workflow.
    """
    return re.sub('-+', '-', re.sub('[^-0-9a-z]+', '-', name.lower())).lstrip('-').rstrip('-')


def match_serialized_pipelineparam(payload: str):
  """match_serialized_pipelineparam matches the serialized pipelineparam.
  Args:
    payloads (str): a string that contains the serialized pipelineparam.

  Returns:
    PipelineParamTuple
  """
  matches = re.findall(r'{{pipelineparam:op=([\w\s_-]*);name=([\w\s_-]+)}}', payload)
  param_tuples = []
  for match in matches:
      pattern = '{{pipelineparam:op=%s;name=%s}}' % (match[0], match[1])
      param_tuples.append(PipelineParamTuple(
                          name=sanitize_k8s_name(match[1]), 
                          op=sanitize_k8s_name(match[0]), 
                          pattern=pattern))
  return param_tuples


def _extract_pipelineparams(payloads: str or List[str]):
  """_extract_pipelineparam extract a list of PipelineParam instances from the payload string.
  Note: this function removes all duplicate matches.

  Args:
    payload (str or list[str]): a string/a list of strings that contains serialized pipelineparams
  Return:
    List[PipelineParam]
  """
  if isinstance(payloads, str):
    payloads = [payloads]
  param_tuples = []
  for payload in payloads:
    param_tuples += match_serialized_pipelineparam(payload)
  pipeline_params = []
  for param_tuple in list(set(param_tuples)):
    pipeline_params.append(PipelineParam(param_tuple.name,
                                         param_tuple.op, 
                                         pattern=param_tuple.pattern))
  return pipeline_params


def extract_pipelineparams_from_any(payload) -> List['PipelineParam']:
  """Recursively extract PipelineParam instances or serialized string from any object or list of objects.

  Args:
    payload (str or k8_obj or list[str or k8_obj]): a string/a list 
        of strings that contains serialized pipelineparams or a k8 definition 
        object.
  Return:
    List[PipelineParam]
  """
  if not payload:
    return []

  # PipelineParam
  if isinstance(payload, PipelineParam):
    return [payload]
 
  # str
  if isinstance(payload, str):
    return list(set(_extract_pipelineparams(payload)))
  
  # list or tuple
  if isinstance(payload, list) or isinstance(payload, tuple):
    pipeline_params = []
    for item in payload:
      pipeline_params += extract_pipelineparams_from_any(item)
    return list(set(pipeline_params))

  # dict
  if isinstance(payload, dict):
    pipeline_params = []
    for item in payload.values():
      pipeline_params += extract_pipelineparams_from_any(item)
    return list(set(pipeline_params))

  # k8s swagger object
  if hasattr(payload, 'swagger_types') and isinstance(payload.swagger_types, dict):
    pipeline_params = []
    for key in payload.swagger_types.keys():
      pipeline_params += extract_pipelineparams_from_any(getattr(payload, key))

    return list(set(pipeline_params))

  # k8s openapi object
  if hasattr(payload, 'openapi_types') and isinstance(payload.openapi_types, dict):
    pipeline_params = []
    for key in payload.openapi_types.keys():
      pipeline_params += extract_pipelineparams_from_any(getattr(payload, key))

    return list(set(pipeline_params))

  # return empty list  
  return []


class PipelineParam(object):
  """Representing a future value that is passed between pipeline components.

  A PipelineParam object can be used as a pipeline function argument so that it will be a
  pipeline parameter that shows up in ML Pipelines system UI. It can also represent an intermediate
  value passed between components.
  """
  
  def __init__(self, name: str, op_name: str=None, value: str=None, param_type : Union[str, Dict] = None, pattern: str=None):
    """Create a new instance of PipelineParam.
    Args:
      name: name of the pipeline parameter.
      op_name: the name of the operation that produces the PipelineParam. None means
               it is not produced by any operator, so if None, either user constructs it
               directly (for providing an immediate value), or it is a pipeline function
               argument.
      value: The actual value of the PipelineParam. If provided, the PipelineParam is
             "resolved" immediately. For now, we support string only.
      param_type: the type of the PipelineParam.
      pattern: the serialized string regex pattern this pipeline parameter created from. 
    Raises: ValueError in name or op_name contains invalid characters, or both op_name
            and value are set.
    """

    valid_name_regex = r'^[A-Za-z][A-Za-z0-9\s_-]*$'
    if not re.match(valid_name_regex, name):
      raise ValueError('Only letters, numbers, spaces, "_", and "-" are allowed in name. Must begin with a letter.  '
                       'Got name: {}'.format(name))

    if op_name and value:
      raise ValueError('op_name and value cannot be both set.')

    self.name = name
    # ensure value is None even if empty string or empty list
    # so that serialization and unserialization remain consistent
    # (i.e. None => '' => None)
    self.op_name = op_name if op_name else None
    self.value = value if value else None
    self.param_type = param_type
    self.pattern = pattern or str(self)

  @property
  def full_name(self):
    """Unique name in the argo yaml for the PipelineParam"""
    if self.op_name:
        return self.op_name + '-' + self.name
    return self.name

  def __str__(self):
    """String representation.

    The string representation is a string identifier so we can mix the PipelineParam inline
    with other strings such as arguments. For example, we can support:
    ['echo %s' % param] as the container command and later a compiler can replace
    the placeholder "{{pipelineparam:op=%s;name=%s}}" with its own parameter identifier.
    """

    #This is deleted because if users specify default values to PipelineParam,
    # The compiler can not detect it as the value is not NULL.
    #if self.value:
    #  return str(self.value)

    op_name = self.op_name if self.op_name else ''
    return '{{pipelineparam:op=%s;name=%s}}' % (op_name, self.name)
  
  def __repr__(self):
      return str({self.__class__.__name__: self.__dict__})

  def __eq__(self, other):
    return ConditionOperator('==', self, other)

  def __ne__(self, other):
    return ConditionOperator('!=', self, other)

  def __lt__(self, other):
    return ConditionOperator('<', self, other)

  def __le__(self, other):
    return ConditionOperator('<=', self, other)

  def __gt__(self, other):
    return ConditionOperator('>', self, other)

  def __ge__(self, other):
    return ConditionOperator('>=', self, other)

  def __hash__(self):
    return hash((self.op_name, self.name))

  def ignore_type(self):
    """ignore_type ignores the type information such that type checking would also pass"""
    self.param_type = None
    return self
<|MERGE_RESOLUTION|>--- conflicted
+++ resolved
@@ -13,13 +13,9 @@
 # limitations under the License.
 import re
 from collections import namedtuple
-<<<<<<< HEAD
-from typing import List
+from typing import List, Dict, Union
 
 from ._metadata import TypeMeta
-=======
-from typing import Dict, List, Union
->>>>>>> fe8d96ff
 
 
 # TODO: Move this to a separate class
