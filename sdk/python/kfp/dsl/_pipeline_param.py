# Copyright 2018 Google LLC
#
# Licensed under the Apache License, Version 2.0 (the "License");
# you may not use this file except in compliance with the License.
# You may obtain a copy of the License at
#
#      http://www.apache.org/licenses/LICENSE-2.0
#
# Unless required by applicable law or agreed to in writing, software
# distributed under the License is distributed on an "AS IS" BASIS,
# WITHOUT WARRANTIES OR CONDITIONS OF ANY KIND, either express or implied.
# See the License for the specific language governing permissions and
# limitations under the License.
import re
from collections import namedtuple
from typing import List

from ._metadata import TypeMeta


# TODO: Move this to a separate class
# For now, this identifies a condition with only "==" operator supported.
ConditionOperator = namedtuple('ConditionOperator', 'operator operand1 operand2')
PipelineParamTuple = namedtuple('PipelineParamTuple', 'name op pattern')


def sanitize_k8s_name(name):
    """From _make_kubernetes_name
      sanitize_k8s_name cleans and converts the names in the workflow.
    """
    return re.sub('-+', '-', re.sub('[^-0-9a-z]+', '-', name.lower())).lstrip('-').rstrip('-')


def match_serialized_pipelineparam(payload: str):
  """match_serialized_pipelineparam matches the serialized pipelineparam.
  Args:
    payloads (str): a string that contains the serialized pipelineparam.

  Returns:
    PipelineParamTuple
  """
  matches = re.findall(r'{{pipelineparam:op=([\w\s_-]*);name=([\w\s_-]+)}}', payload)
  param_tuples = []
  for match in matches:
      pattern = '{{pipelineparam:op=%s;name=%s}}' % (match[0], match[1])
      param_tuples.append(PipelineParamTuple(
<<<<<<< HEAD
          name=sanitize_k8s_name(match[1]),
          op=sanitize_k8s_name(match[0]),
          value=match[2],
          type='',
          pattern=pattern,
      ))
    elif len(match) == 4:
      pattern = '{{pipelineparam:op=%s;name=%s;value=%s;type=%s;}}' % (match[0], match[1], match[2], match[3])
      param_tuples.append(PipelineParamTuple(
          name=sanitize_k8s_name(match[1]),
          op=sanitize_k8s_name(match[0]),
          value=match[2],
          type=match[3],
          pattern=pattern,
      ))
=======
                            name=sanitize_k8s_name(match[1]), 
                            op=sanitize_k8s_name(match[0]), 
                            pattern=pattern))
>>>>>>> 0d898cb4
  return param_tuples


def _extract_pipelineparams(payloads: str or List[str]):
  """_extract_pipelineparam extract a list of PipelineParam instances from the payload string.
  Note: this function removes all duplicate matches.

  Args:
    payload (str or list[str]): a string/a list of strings that contains serialized pipelineparams
  Return:
    List[PipelineParam]
  """
  if isinstance(payloads, str):
    payloads = [payloads]
  param_tuples = []
  for payload in payloads:
    param_tuples += match_serialized_pipelineparam(payload)
  pipeline_params = []
  for param_tuple in list(set(param_tuples)):
    pipeline_params.append(PipelineParam(param_tuple.name,
                                         param_tuple.op, 
<<<<<<< HEAD
                                         param_tuple.value, 
                                         TypeMeta.deserialize(param_tuple.type),
=======
>>>>>>> 0d898cb4
                                         pattern=param_tuple.pattern))
  return pipeline_params


def extract_pipelineparams_from_any(payload) -> List['PipelineParam']:
  """Recursively extract PipelineParam instances or serialized string from any object or list of objects.

  Args:
    payload (str or k8_obj or list[str or k8_obj]): a string/a list 
        of strings that contains serialized pipelineparams or a k8 definition 
        object.
  Return:
    List[PipelineParam]
  """
  if not payload:
    return []

  # PipelineParam
  if isinstance(payload, PipelineParam):
    return [payload]
 
  # str
  if isinstance(payload, str):
    return list(set(_extract_pipelineparams(payload)))
  
  # list or tuple
  if isinstance(payload, list) or isinstance(payload, tuple):
    pipeline_params = []
    for item in payload:
      pipeline_params += extract_pipelineparams_from_any(item)
    return list(set(pipeline_params))

  # dict
  if isinstance(payload, dict):
    pipeline_params = []
    for item in payload.values():
      pipeline_params += extract_pipelineparams_from_any(item)
    return list(set(pipeline_params))

  # k8s swagger object
  if hasattr(payload, 'swagger_types') and isinstance(payload.swagger_types, dict):
    pipeline_params = []
    for key in payload.swagger_types.keys():
      pipeline_params += extract_pipelineparams_from_any(getattr(payload, key))

    return list(set(pipeline_params))

  # k8s openapi object
  if hasattr(payload, 'openapi_types') and isinstance(payload.openapi_types, dict):
    pipeline_params = []
    for key in payload.openapi_types.keys():
      pipeline_params += extract_pipelineparams_from_any(getattr(payload, key))

    return list(set(pipeline_params))

  # return empty list  
  return []


class PipelineParam(object):
  """Representing a future value that is passed between pipeline components.

  A PipelineParam object can be used as a pipeline function argument so that it will be a
  pipeline parameter that shows up in ML Pipelines system UI. It can also represent an intermediate
  value passed between components.
  """
  
  def __init__(self, name: str, op_name: str=None, value: str=None, param_type: TypeMeta=TypeMeta(), pattern: str=None):
    """Create a new instance of PipelineParam.
    Args:
      name: name of the pipeline parameter.
      op_name: the name of the operation that produces the PipelineParam. None means
               it is not produced by any operator, so if None, either user constructs it
               directly (for providing an immediate value), or it is a pipeline function
               argument.
      value: The actual value of the PipelineParam. If provided, the PipelineParam is
             "resolved" immediately. For now, we support string only.
      param_type: the type of the PipelineParam.
      pattern: the serialized string regex pattern this pipeline parameter created from. 
    Raises: ValueError in name or op_name contains invalid characters, or both op_name
            and value are set.
    """

    valid_name_regex = r'^[A-Za-z][A-Za-z0-9\s_-]*$'
    if not re.match(valid_name_regex, name):
      raise ValueError(f'Only letters, numbers, spaces, "_", and "-" are allowed in name. Must begin with a letter.  '
                       f'Got name: {name}')

    if op_name and value:
      raise ValueError('op_name and value cannot be both set.')

    self.name = name
    # ensure value is None even if empty string or empty list
    # so that serialization and unserialization remain consistent
    # (i.e. None => '' => None)
    self.op_name = op_name if op_name else None
    self.value = value if value else None
    self.param_type = param_type
    self.pattern = pattern or str(self)

  @property
  def full_name(self):
    """Unique name in the argo yaml for the PipelineParam"""
    if self.op_name:
        return self.op_name + '-' + self.name
    return self.name

  def __str__(self):
    """String representation.

    The string representation is a string identifier so we can mix the PipelineParam inline
    with other strings such as arguments. For example, we can support:
    ['echo %s' % param] as the container command and later a compiler can replace
    the placeholder "{{pipelineparam:op=%s;name=%s}}" with its own parameter identifier.
    """

    #This is deleted because if users specify default values to PipelineParam,
    # The compiler can not detect it as the value is not NULL.
    #if self.value:
    #  return str(self.value)

    op_name = self.op_name if self.op_name else ''
    return '{{pipelineparam:op=%s;name=%s}}' % (op_name, self.name)
  
  def __repr__(self):
      return str({self.__class__.__name__: self.__dict__})

  def __eq__(self, other):
    return ConditionOperator('==', self, other)

  def __ne__(self, other):
    return ConditionOperator('!=', self, other)

  def __lt__(self, other):
    return ConditionOperator('<', self, other)

  def __le__(self, other):
    return ConditionOperator('<=', self, other)

  def __gt__(self, other):
    return ConditionOperator('>', self, other)

  def __ge__(self, other):
    return ConditionOperator('>=', self, other)

  def __hash__(self):
    return hash((self.op_name, self.name))

  def ignore_type(self):
    """ignore_type ignores the type information such that type checking would also pass"""
    self.param_type = TypeMeta()
    return self
<|MERGE_RESOLUTION|>--- conflicted
+++ resolved
@@ -44,27 +44,9 @@
   for match in matches:
       pattern = '{{pipelineparam:op=%s;name=%s}}' % (match[0], match[1])
       param_tuples.append(PipelineParamTuple(
-<<<<<<< HEAD
-          name=sanitize_k8s_name(match[1]),
-          op=sanitize_k8s_name(match[0]),
-          value=match[2],
-          type='',
-          pattern=pattern,
-      ))
-    elif len(match) == 4:
-      pattern = '{{pipelineparam:op=%s;name=%s;value=%s;type=%s;}}' % (match[0], match[1], match[2], match[3])
-      param_tuples.append(PipelineParamTuple(
-          name=sanitize_k8s_name(match[1]),
-          op=sanitize_k8s_name(match[0]),
-          value=match[2],
-          type=match[3],
-          pattern=pattern,
-      ))
-=======
-                            name=sanitize_k8s_name(match[1]), 
-                            op=sanitize_k8s_name(match[0]), 
-                            pattern=pattern))
->>>>>>> 0d898cb4
+                          name=sanitize_k8s_name(match[1]), 
+                          op=sanitize_k8s_name(match[0]), 
+                          pattern=pattern))
   return param_tuples
 
 
@@ -86,11 +68,6 @@
   for param_tuple in list(set(param_tuples)):
     pipeline_params.append(PipelineParam(param_tuple.name,
                                          param_tuple.op, 
-<<<<<<< HEAD
-                                         param_tuple.value, 
-                                         TypeMeta.deserialize(param_tuple.type),
-=======
->>>>>>> 0d898cb4
                                          pattern=param_tuple.pattern))
   return pipeline_params
 
