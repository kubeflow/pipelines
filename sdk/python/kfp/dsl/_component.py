# Copyright 2018 Google LLC
#
# Licensed under the Apache License, Version 2.0 (the "License");
# you may not use this file except in compliance with the License.
# You may obtain a copy of the License at
#
#      http://www.apache.org/licenses/LICENSE-2.0
#
# Unless required by applicable law or agreed to in writing, software
# distributed under the License is distributed on an "AS IS" BASIS,
# WITHOUT WARRANTIES OR CONDITIONS OF ANY KIND, either express or implied.
# See the License for the specific language governing permissions and
# limitations under the License.

import inspect
from deprecated.sphinx import deprecated
from ._pipeline_param import PipelineParam
from .types import check_types, InconsistentTypeException
from ._ops_group import Graph
import kfp


@deprecated(
  version='0.2.6',
  reason='This decorator does not seem to be used, so we deprecate it. If you need this decorator, please create an issue at https://github.com/kubeflow/pipelines/issues',
)
def python_component(name, description=None, base_image=None, target_component_file: str = None):
  """Decorator for Python component functions.
  This decorator adds the metadata to the function object itself.

  Args:
      name: Human-readable name of the component
      description: Optional. Description of the component
      base_image: Optional. Docker container image to use as the base of the component. Needs to have Python 3.5+ installed.
      target_component_file: Optional. Local file to store the component definition. The file can then be used for sharing.

  Returns:
      The same function (with some metadata fields set).

  Example:
    ::

      @dsl.python_component(
        name='my awesome component',
        description='Come, Let's play',
        base_image='tensorflow/tensorflow:1.11.0-py3',
      )
      def my_component(a: str, b: int) -> str:
        ...
  """
  def _python_component(func):
    func._component_human_name = name
    if description:
      func._component_description = description
    if base_image:
      func._component_base_image = base_image
    if target_component_file:
      func._component_target_component_file = target_component_file
    return func

  return _python_component

def component(func):
  """Decorator for component functions that returns a ContainerOp.
  This is useful to enable type checking in the DSL compiler

  Example:
    ::

      @dsl.component
      def foobar(model: TFModel(), step: MLStep()):
        return dsl.ContainerOp()
  """
  from functools import wraps
  @wraps(func)
  def _component(*args, **kargs):
    from ..components._python_op import _extract_component_interface
    component_meta = _extract_component_interface(func)
    if kfp.TYPE_CHECK:
      arg_index = 0
      for arg in args:
        if isinstance(arg, PipelineParam) and not check_types(arg.param_type, component_meta.inputs[arg_index].type):
          raise InconsistentTypeException('Component "' + component_meta.name + '" is expecting ' + component_meta.inputs[arg_index].name +
                                          ' to be type(' + str(component_meta.inputs[arg_index].type) +
                                          '), but the passed argument is type(' + str(arg.param_type) + ')')
        arg_index += 1
      if kargs is not None:
        for key in kargs:
          if isinstance(kargs[key], PipelineParam):
            for input_spec in component_meta.inputs:
              if input_spec.name == key and not check_types(kargs[key].param_type, input_spec.type):
                raise InconsistentTypeException('Component "' + component_meta.name + '" is expecting ' + input_spec.name +
                                                ' to be type(' + str(input_spec.type) +
                                                '), but the passed argument is type(' + str(kargs[key].param_type) + ')')

    container_op = func(*args, **kargs)
    container_op._set_metadata(component_meta)
    return container_op

  return _component


<<<<<<< HEAD

def graph_component(parallelism=None):
  #TODO: combine the component and graph_component decorators into one
  def _graph_component(func):
    """Decorator for graph component functions.
    This decorator returns an ops_group.

    Usage:
    ```python
    # Warning: caching is tricky when recursion is involved. Please be careful and 
    # set proper max_cache_staleness in case of infinite loop.
    import kfp.dsl as dsl
    @dsl.graph_component
    def flip_component(flip_result):
      print_flip = PrintOp(flip_result)
      flipA = FlipCoinOp().after(print_flip)
      flipA.execution_options.caching_strategy.max_cache_staleness = "P0D"
      with dsl.Condition(flipA.output == 'heads'):
        flip_component(flipA.output)
      return {'flip_result': flipA.output}
    """
    from functools import wraps
    @wraps(func)
    def _wrapper_(*args, **kargs):
      # We need to make sure that the arguments are correctly mapped to inputs regardless of the passing order
      signature = inspect.signature(func)
      bound_arguments = signature.bind(*args, **kargs)
      graph_ops_group = Graph(func.__name__, parallelism=parallelism)
      graph_ops_group.inputs = list(bound_arguments.arguments.values())
      graph_ops_group.arguments = bound_arguments.arguments
      for input in graph_ops_group.inputs:
        if not isinstance(input, PipelineParam):
          raise ValueError('arguments to ' + func.__name__ + ' should be PipelineParams.')

      # Entering the Graph Context
      with graph_ops_group:
        # Call the function
        if not graph_ops_group.recursive_ref:
          func(*args, **kargs)

      return graph_ops_group
    return _wrapper_
=======
  Example:
    ::

      # Warning: caching is tricky when recursion is involved. Please be careful and 
      # set proper max_cache_staleness in case of infinite loop.
      import kfp.dsl as dsl
      @dsl.graph_component
      def flip_component(flip_result):
        print_flip = PrintOp(flip_result)
        flipA = FlipCoinOp().after(print_flip)
        flipA.execution_options.caching_strategy.max_cache_staleness = "P0D"
        with dsl.Condition(flipA.output == 'heads'):
          flip_component(flipA.output)
        return {'flip_result': flipA.output}
  """
  from functools import wraps
  @wraps(func)
  def _graph_component(*args, **kargs):
    # We need to make sure that the arguments are correctly mapped to inputs regardless of the passing order
    signature = inspect.signature(func)
    bound_arguments = signature.bind(*args, **kargs)
    graph_ops_group = Graph(func.__name__)
    graph_ops_group.inputs = list(bound_arguments.arguments.values())
    graph_ops_group.arguments = bound_arguments.arguments
    for input in graph_ops_group.inputs:
      if not isinstance(input, PipelineParam):
        raise ValueError('arguments to ' + func.__name__ + ' should be PipelineParams.')

    # Entering the Graph Context
    with graph_ops_group:
      # Call the function
      if not graph_ops_group.recursive_ref:
        func(*args, **kargs)

    return graph_ops_group
>>>>>>> d4e73989
  return _graph_component<|MERGE_RESOLUTION|>--- conflicted
+++ resolved
@@ -100,8 +100,6 @@
   return _component
 
 
-<<<<<<< HEAD
-
 def graph_component(parallelism=None):
   #TODO: combine the component and graph_component decorators into one
   def _graph_component(func):
@@ -140,44 +138,8 @@
         # Call the function
         if not graph_ops_group.recursive_ref:
           func(*args, **kargs)
-
       return graph_ops_group
+    
     return _wrapper_
-=======
-  Example:
-    ::
-
-      # Warning: caching is tricky when recursion is involved. Please be careful and 
-      # set proper max_cache_staleness in case of infinite loop.
-      import kfp.dsl as dsl
-      @dsl.graph_component
-      def flip_component(flip_result):
-        print_flip = PrintOp(flip_result)
-        flipA = FlipCoinOp().after(print_flip)
-        flipA.execution_options.caching_strategy.max_cache_staleness = "P0D"
-        with dsl.Condition(flipA.output == 'heads'):
-          flip_component(flipA.output)
-        return {'flip_result': flipA.output}
-  """
-  from functools import wraps
-  @wraps(func)
-  def _graph_component(*args, **kargs):
-    # We need to make sure that the arguments are correctly mapped to inputs regardless of the passing order
-    signature = inspect.signature(func)
-    bound_arguments = signature.bind(*args, **kargs)
-    graph_ops_group = Graph(func.__name__)
-    graph_ops_group.inputs = list(bound_arguments.arguments.values())
-    graph_ops_group.arguments = bound_arguments.arguments
-    for input in graph_ops_group.inputs:
-      if not isinstance(input, PipelineParam):
-        raise ValueError('arguments to ' + func.__name__ + ' should be PipelineParams.')
-
-    # Entering the Graph Context
-    with graph_ops_group:
-      # Call the function
-      if not graph_ops_group.recursive_ref:
-        func(*args, **kargs)
-
-    return graph_ops_group
->>>>>>> d4e73989
+  
   return _graph_component