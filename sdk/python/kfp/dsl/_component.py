# Copyright 2018 Google LLC
#
# Licensed under the Apache License, Version 2.0 (the "License");
# you may not use this file except in compliance with the License.
# You may obtain a copy of the License at
#
#      http://www.apache.org/licenses/LICENSE-2.0
#
# Unless required by applicable law or agreed to in writing, software
# distributed under the License is distributed on an "AS IS" BASIS,
# WITHOUT WARRANTIES OR CONDITIONS OF ANY KIND, either express or implied.
# See the License for the specific language governing permissions and
# limitations under the License.

from ._metadata import ComponentMeta, ParameterMeta, TypeMeta, _annotation_to_typemeta
from ._pipeline_param import PipelineParam
<<<<<<< HEAD
from ._types import check_types, InconsistentTypeException
from ._ops_group import OpsGroup, Graph
from . import _pipeline
=======
from .types import check_types, InconsistentTypeException
>>>>>>> 1c4f9eb4
import kfp

def python_component(name, description=None, base_image=None, target_component_file: str = None):
  """Decorator for Python component functions.
  This decorator adds the metadata to the function object itself.

  Args:
      name: Human-readable name of the component
      description: Optional. Description of the component
      base_image: Optional. Docker container image to use as the base of the component. Needs to have Python 3.5+ installed.
      target_component_file: Optional. Local file to store the component definition. The file can then be used for sharing.

  Returns:
      The same function (with some metadata fields set).

  Usage:
  ```python
  @dsl.python_component(
    name='my awesome component',
    description='Come, Let's play',
    base_image='tensorflow/tensorflow:1.11.0-py3',
  )
  def my_component(a: str, b: int) -> str:
    ...
  ```
  """
  def _python_component(func):
    func._component_human_name = name
    if description:
      func._component_description = description
    if base_image:
      func._component_base_image = base_image
    if target_component_file:
      func._component_target_component_file = target_component_file
    return func

  return _python_component

def component(func):
  """Decorator for component functions that returns a ContainerOp.
  This is useful to enable type checking in the DSL compiler

  Usage:
  ```python
  @dsl.component
  def foobar(model: TFModel(), step: MLStep()):
    return dsl.ContainerOp()
  """
  from functools import wraps
  @wraps(func)
  def _component(*args, **kargs):
    import inspect
    fullargspec = inspect.getfullargspec(func)
    annotations = fullargspec.annotations

    # defaults
    arg_defaults = {}
    if fullargspec.defaults:
      for arg, default in zip(reversed(fullargspec.args), reversed(fullargspec.defaults)):
        arg_defaults[arg] = default

    # Construct the ComponentMeta
    component_meta = ComponentMeta(name=func.__name__, description='')
    # Inputs
    for arg in fullargspec.args:
      arg_type = TypeMeta()
      arg_default = arg_defaults[arg] if arg in arg_defaults else None
      if arg in annotations:
        arg_type = _annotation_to_typemeta(annotations[arg])
      component_meta.inputs.append(ParameterMeta(name=arg, description='', param_type=arg_type, default=arg_default))
    # Outputs
    if 'return' in annotations:
      for output in annotations['return']:
        arg_type = _annotation_to_typemeta(annotations['return'][output])
        component_meta.outputs.append(ParameterMeta(name=output, description='', param_type=arg_type))

    #TODO: add descriptions to the metadata
    #docstring parser:
    #  https://github.com/rr-/docstring_parser
    #  https://github.com/terrencepreilly/darglint/blob/master/darglint/parse.py

    if kfp.TYPE_CHECK:
      arg_index = 0
      for arg in args:
        if isinstance(arg, PipelineParam) and not check_types(arg.param_type.to_dict_or_str(), component_meta.inputs[arg_index].param_type.to_dict_or_str()):
          raise InconsistentTypeException('Component "' + component_meta.name + '" is expecting ' + component_meta.inputs[arg_index].name +
                                          ' to be type(' + component_meta.inputs[arg_index].param_type.serialize() +
                                          '), but the passed argument is type(' + arg.param_type.serialize() + ')')
        arg_index += 1
      if kargs is not None:
        for key in kargs:
          if isinstance(kargs[key], PipelineParam):
            for input_spec in component_meta.inputs:
              if input_spec.name == key and not check_types(kargs[key].param_type.to_dict_or_str(), input_spec.param_type.to_dict_or_str()):
                raise InconsistentTypeException('Component "' + component_meta.name + '" is expecting ' + input_spec.name +
                                                ' to be type(' + input_spec.param_type.serialize() +
                                                '), but the passed argument is type(' + kargs[key].param_type.serialize() + ')')

    container_op = func(*args, **kargs)
    container_op._set_metadata(component_meta)
    return container_op

  return _component

#TODO: combine the component and graph_component decorators into one
def graph_component(func):
  """Decorator for graph component functions.
  This decorator returns an ops_group.

  Usage:
  ```python
  import kfp.dsl as dsl
  @dsl.graph_component
  def flip_component(flip_result):
    print_flip = PrintOp(flip_result)
    flipA = FlipCoinOp().after(print_flip)
    with dsl.Condition(flipA.output == 'heads'):
      flip_component(flipA.output)
    return {'flip_result': flipA.output}
  """
  from functools import wraps
  @wraps(func)
  def _graph_component(*args, **kargs):
    graph_ops_group = Graph(func.__name__)
    graph_ops_group.inputs = list(args) + list(kargs.values())
    for input in graph_ops_group.inputs:
      if not isinstance(input, PipelineParam):
        raise ValueError('arguments to ' + func.__name__ + ' should be PipelineParams.')

    # Entering the Graph Context
    with graph_ops_group:
      # Call the function
      if not graph_ops_group.recursive_ref:
        graph_ops_group.outputs = func(*args, **kargs)
        if not isinstance(graph_ops_group.outputs, dict):
          raise ValueError(func.__name__ + ' needs to return a dictionary of string to PipelineParam.')
        for output in graph_ops_group.outputs:
          if not (isinstance(output, str) and isinstance(graph_ops_group.outputs[output], PipelineParam)):
            raise ValueError(func.__name__ + ' needs to return a dictionary of string to PipelineParam.')

    return graph_ops_group
  return _graph_component<|MERGE_RESOLUTION|>--- conflicted
+++ resolved
@@ -14,13 +14,8 @@
 
 from ._metadata import ComponentMeta, ParameterMeta, TypeMeta, _annotation_to_typemeta
 from ._pipeline_param import PipelineParam
-<<<<<<< HEAD
-from ._types import check_types, InconsistentTypeException
-from ._ops_group import OpsGroup, Graph
-from . import _pipeline
-=======
 from .types import check_types, InconsistentTypeException
->>>>>>> 1c4f9eb4
+from ._ops_group import Graph
 import kfp
 
 def python_component(name, description=None, base_image=None, target_component_file: str = None):
