--- conflicted
+++ resolved
@@ -126,21 +126,14 @@
         command=expanded_command,
         arguments=expanded_args,
         output_paths=output_paths,
-<<<<<<< HEAD
-        component_spec=component_spec
-=======
         env=container_spec.env,
->>>>>>> 86c4d3bd
+        component_spec=component_spec,
     )
 
 
 _dummy_pipeline=None
 
-<<<<<<< HEAD
-def _create_container_op_from_resolved_task(name:str, container_image:str, command=None, arguments=None, output_paths=None, component_spec=None):
-=======
-def _create_container_op_from_resolved_task(name:str, container_image:str, command=None, arguments=None, output_paths=None, env : Mapping[str, str]=None):
->>>>>>> 86c4d3bd
+def _create_container_op_from_resolved_task(name:str, container_image:str, command=None, arguments=None, output_paths=None, env : Mapping[str, str]=None, component_spec=None):
     from .. import dsl
     global _dummy_pipeline
     need_dummy = dsl.Pipeline._default_pipeline is None
@@ -177,16 +170,13 @@
         arguments=arguments,
         file_outputs=output_paths_for_container_op,
     )
-<<<<<<< HEAD
-    task._set_metadata(component_meta)
-
-=======
     if env:
         from kubernetes import client as k8s_client
         for name, value in env.items():
             task.add_env_variable(k8s_client.V1EnvVar(name=name, value=value))
  
->>>>>>> 86c4d3bd
+    task._set_metadata(component_meta)
+  
     if need_dummy:
         _dummy_pipeline.__exit__()
 
