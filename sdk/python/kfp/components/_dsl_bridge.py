--- conflicted
+++ resolved
@@ -140,22 +140,10 @@
             _dummy_pipeline = dsl.Pipeline('dummy pipeline')
         _dummy_pipeline.__enter__()
 
-<<<<<<< HEAD
-    from ._naming import _sanitize_python_function_name, _make_name_unique_by_adding_index
-    output_name_to_kubernetes = {}
-    kubernetes_name_to_output_name = {}
-    for output_name in (output_paths or {}).keys():
-        kubernetes_name = _sanitize_python_function_name(output_name)
-        kubernetes_name = _make_name_unique_by_adding_index(kubernetes_name, kubernetes_name_to_output_name, '-')
-        output_name_to_kubernetes[output_name] = kubernetes_name
-        kubernetes_name_to_output_name[kubernetes_name] = output_name
-    
-=======
     #Renaming outputs to conform with ContainerOp/Argo
-    from ._naming import _sanitize_kubernetes_resource_name, generate_unique_name_conversion_table
+    from ._naming import _sanitize_python_function_name, generate_unique_name_conversion_table
     output_names = (output_paths or {}).keys()
-    output_name_to_kubernetes = generate_unique_name_conversion_table(output_names, _sanitize_kubernetes_resource_name)
->>>>>>> e54a8e35
+    output_name_to_kubernetes = generate_unique_name_conversion_table(output_names, _sanitize_python_function_name)
     output_paths_for_container_op = {output_name_to_kubernetes[name]: path for name, path in output_paths.items()}
 
     # Construct the ComponentMeta
@@ -180,11 +168,6 @@
         from kubernetes import client as k8s_client
         for name, value in env.items():
             task.add_env_variable(k8s_client.V1EnvVar(name=name, value=value))
-<<<<<<< HEAD
-=======
- 
-    task._set_metadata(component_meta)
->>>>>>> e54a8e35
   
     if need_dummy:
         _dummy_pipeline.__exit__()
