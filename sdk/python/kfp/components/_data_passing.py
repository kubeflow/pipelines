# Copyright 2019 The Kubeflow Authors
#
# Licensed under the Apache License, Version 2.0 (the "License");
# you may not use this file except in compliance with the License.
# You may obtain a copy of the License at
#
#      http://www.apache.org/licenses/LICENSE-2.0
#
# Unless required by applicable law or agreed to in writing, software
# distributed under the License is distributed on an "AS IS" BASIS,
# WITHOUT WARRANTIES OR CONDITIONS OF ANY KIND, either express or implied.
# See the License for the specific language governing permissions and
# limitations under the License.

__all__ = [
    'get_canonical_type_name_for_type',
    'get_canonical_type_for_type_name',
    'get_deserializer_code_for_type_name',
    'get_serializer_func_for_type_name',
]

import inspect
from typing import Any, Callable, NamedTuple, Optional, Sequence, Type
import warnings

from kfp.components import type_annotation_utils

Converter = NamedTuple('Converter', [
    ('types', Sequence[Type]),
    ('type_names', Sequence[str]),
    ('serializer', Callable[[Any], str]),
    ('deserializer_code', str),
    ('definitions', str),
])


def _serialize_str(str_value: str) -> str:
    if not isinstance(str_value, str):
        raise TypeError('Value "{}" has type "{}" instead of str.'.format(
            str(str_value), str(type(str_value))))
    return str_value


def _serialize_int(int_value: int) -> str:
    if isinstance(int_value, str):
        return int_value
    if not isinstance(int_value, int):
        raise TypeError('Value "{}" has type "{}" instead of int.'.format(
            str(int_value), str(type(int_value))))
    return str(int_value)


def _serialize_float(float_value: float) -> str:
    if isinstance(float_value, str):
        return float_value
    if not isinstance(float_value, (float, int)):
        raise TypeError('Value "{}" has type "{}" instead of float.'.format(
            str(float_value), str(type(float_value))))
    return str(float_value)


def _serialize_bool(bool_value: bool) -> str:
    if isinstance(bool_value, str):
        return bool_value
    if not isinstance(bool_value, bool):
        raise TypeError('Value "{}" has type "{}" instead of bool.'.format(
            str(bool_value), str(type(bool_value))))
    return str(bool_value)


def _deserialize_bool(s) -> bool:
    from distutils.util import strtobool
    return strtobool(s) == 1


_bool_deserializer_definitions = inspect.getsource(_deserialize_bool)
_bool_deserializer_code = _deserialize_bool.__name__


def _serialize_json(obj) -> str:
    if isinstance(obj, str):
        return obj
    import json

    def default_serializer(obj):
        if hasattr(obj, 'to_struct'):
            return obj.to_struct()
        else:
            raise TypeError(
                "Object of type '%s' is not JSON serializable and does not have .to_struct() method."
                % obj.__class__.__name__)

    return json.dumps(obj, default=default_serializer, sort_keys=True)


def _serialize_base64_pickle(obj) -> str:
    if isinstance(obj, str):
        return obj
    import base64
    import pickle
    return base64.b64encode(pickle.dumps(obj)).decode('ascii')


def _deserialize_base64_pickle(s):
    import base64
    import pickle
    return pickle.loads(base64.b64decode(s))


_deserialize_base64_pickle_definitions = inspect.getsource(
    _deserialize_base64_pickle)
_deserialize_base64_pickle_code = _deserialize_base64_pickle.__name__

_converters = [
    Converter([str], ['String', 'str'], _serialize_str, 'str', None),
    Converter([int], ['Integer', 'int'], _serialize_int, 'int', None),
    Converter([float], ['Float', 'float'], _serialize_float, 'float', None),
    Converter([bool], ['Boolean', 'Bool', 'bool'], _serialize_bool,
              _bool_deserializer_code, _bool_deserializer_definitions),
    Converter(
        [list], ['JsonArray', 'List', 'list'], _serialize_json, 'json.loads',
        'import json'
    ),  # ! JSON map keys are always strings. Python converts all keys to strings without warnings
    Converter(
        [dict], ['JsonObject', 'Dictionary', 'Dict', 'dict'], _serialize_json,
        'json.loads', 'import json'
    ),  # ! JSON map keys are always strings. Python converts all keys to strings without warnings
    Converter([], ['Json'], _serialize_json, 'json.loads', 'import json'),
    Converter([], ['Base64Pickle'], _serialize_base64_pickle,
              _deserialize_base64_pickle_code,
              _deserialize_base64_pickle_definitions),
]

<<<<<<< HEAD

type_to_type_name = {typ: converter.type_names[0] for converter in _converters for typ in converter.types}
type_name_to_type = {type_name: converter.types[0] for converter in _converters for type_name in converter.type_names if converter.types}
type_to_deserializer = {typ: (converter.deserializer_code, converter.definitions) for converter in _converters for typ in converter.types}
type_name_to_deserializer = {type_name: (converter.deserializer_code, converter.definitions) for converter in _converters for type_name in converter.type_names}
type_name_to_serializer = {type_name: converter.serializer for converter in _converters for type_name in converter.type_names}
=======
type_to_type_name = {
    typ: converter.type_names[0] for converter in _converters
    for typ in converter.types
}
type_name_to_type = {
    type_name: converter.types[0] for converter in _converters
    for type_name in converter.type_names
    if converter.types
}
type_to_deserializer = {
    typ: (converter.deserializer_code, converter.definitions)
    for converter in _converters for typ in converter.types
}
type_name_to_deserializer = {
    type_name: (converter.deserializer_code, converter.definitions)
    for converter in _converters for type_name in converter.type_names
}
type_name_to_serializer = {
    type_name: converter.serializer for converter in _converters
    for type_name in converter.type_names
}
>>>>>>> 49941a14


def get_canonical_type_name_for_type(typ: Type) -> str:
    """Find the canonical type name for a given type.

    Args:
        typ: The type to search for.

    Returns:
        The canonical name of the type found.
    """
    try:
        return type_to_type_name.get(typ, None)
    except:
        return None


def get_canonical_type_for_type_name(type_name: str) -> Optional[Type]:
    """Find the canonical type for a given type name.

    Args:
        type_name: The type name to search for.

    Returns:
        The canonical type found.
    """
    try:
        return type_name_to_type.get(type_name, None)
    except:
        return None


def get_deserializer_code_for_type_name(type_name: str) -> Optional[str]:
    """Find the deserializer code for the given type name.

    Args:
        type_name: The type name to search for.

    Returns:
        The deserializer code needed to deserialize the type.
    """
    try:
        return type_name_to_deserializer.get(
            type_annotation_utils.get_short_type_name(type_name), None)
    except:
        return None


def get_serializer_func_for_type_name(type_name: str) -> Optional[Callable]:
    """Find the serializer code for the given type name.

    Args:
        type_name: The type name to search for.

    Returns:
        The serializer func needed to serialize the type.
    """
    try:
        return type_name_to_serializer.get(
            type_annotation_utils.get_short_type_name(type_name), None)
    except:
        return None


def serialize_value(value, type_name: str) -> str:
    """serialize_value converts the passed value to string based on the
    serializer associated with the passed type_name."""
    if isinstance(value, str):
        return value  # The value is supposedly already serialized

    if type_name is None:
        type_name = type_to_type_name.get(type(value), type(value).__name__)
        warnings.warn(
            'Missing type name was inferred as "{}" based on the value "{}".'
            .format(type_name, str(value)))

    serializer = type_name_to_serializer.get(
        type_annotation_utils.get_short_type_name(type_name))
    if serializer:
        try:
            serialized_value = serializer(value)
            if not isinstance(serialized_value, str):
                raise TypeError(
                    'Serializer {} returned result of type "{}" instead of string.'
                    .format(serializer, type(serialized_value)))
            return serialized_value
        except Exception as e:
            raise ValueError(
                'Failed to serialize the value "{}" of type "{}" to type "{}". Exception: {}'
                .format(
                    str(value),
                    str(type(value).__name__),
                    str(type_name),
                    str(e),
                ))

    raise TypeError('There are no registered serializers for type "{}".'.format(
        str(type_name),))<|MERGE_RESOLUTION|>--- conflicted
+++ resolved
@@ -131,14 +131,6 @@
               _deserialize_base64_pickle_definitions),
 ]
 
-<<<<<<< HEAD
-
-type_to_type_name = {typ: converter.type_names[0] for converter in _converters for typ in converter.types}
-type_name_to_type = {type_name: converter.types[0] for converter in _converters for type_name in converter.type_names if converter.types}
-type_to_deserializer = {typ: (converter.deserializer_code, converter.definitions) for converter in _converters for typ in converter.types}
-type_name_to_deserializer = {type_name: (converter.deserializer_code, converter.definitions) for converter in _converters for type_name in converter.type_names}
-type_name_to_serializer = {type_name: converter.serializer for converter in _converters for type_name in converter.type_names}
-=======
 type_to_type_name = {
     typ: converter.type_names[0] for converter in _converters
     for typ in converter.types
@@ -160,7 +152,6 @@
     type_name: converter.serializer for converter in _converters
     for type_name in converter.type_names
 }
->>>>>>> 49941a14
 
 
 def get_canonical_type_name_for_type(typ: Type) -> str:
