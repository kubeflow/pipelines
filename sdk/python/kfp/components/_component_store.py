__all__ = [
    'ComponentStore',
]

from pathlib import Path
import copy
import hashlib
import json
import logging
import requests
import tempfile
from typing import Callable, Iterable
from uri_template import URITemplate
from . import _components as comp
from .structures import ComponentReference
from ._key_value_store import KeyValueStore

_COMPONENT_FILENAME = 'component.yaml'


class ComponentStore:
<<<<<<< HEAD
    def __init__(
        self,
        local_search_paths=None,
        uri_search_template=None,
        url_search_prefixes=None,
        auth=None,
    ):
=======

    def __init__(self,
                 local_search_paths=None,
                 url_search_prefixes=None,
                 auth=None):
>>>>>>> d9e463f6
        """Instantiates a ComponentStore."""
        self.local_search_paths = local_search_paths or ['.']
        if uri_search_template:
            self.uri_search_template = URITemplate(uri_search_template)
        self.url_search_prefixes = url_search_prefixes or []
        self._auth = auth

        self._component_file_name = 'component.yaml'
        self._digests_subpath = 'versions/sha256'
        self._tags_subpath = 'versions/tags'

        cache_base_dir = Path(tempfile.gettempdir()) / '.kfp_components'
        self._git_blob_hash_to_data_db = KeyValueStore(
            cache_dir=cache_base_dir / 'git_blob_hash_to_data')
        self._url_to_info_db = KeyValueStore(cache_dir=cache_base_dir /
                                             'url_to_info')

    def load_component_from_url(self, url):
        """Loads a component from a URL.

        Args:
            url: The url of the component specification.

        Returns:
            A factory function with a strongly-typed signature.
        """
        return comp.load_component_from_url(url=url, auth=self._auth)

    def load_component_from_file(self, path):
        """Loads a component from a path.

        Args:
            path: The path of the component specification.

        Returns:
            A factory function with a strongly-typed signature.
        """
        return comp.load_component_from_file(path)

    def load_component(self, name, digest=None, tag=None):
        """Loads component local file or URL and creates a task factory
        function.

        Search locations:

        * :code:`<local-search-path>/<name>/component.yaml`
        * :code:`<url-search-prefix>/<name>/component.yaml`

        If the digest is specified, then the search locations are:

        * :code:`<local-search-path>/<name>/versions/sha256/<digest>`
        * :code:`<url-search-prefix>/<name>/versions/sha256/<digest>`

        If the tag is specified, then the search locations are:

        * :code:`<local-search-path>/<name>/versions/tags/<digest>`
        * :code:`<url-search-prefix>/<name>/versions/tags/<digest>`

        Args:
            name:   Component name used to search and load the component artifact containing the component definition.
                    Component name usually has the following form: group/subgroup/component
            digest: Strict component version. SHA256 hash digest of the component artifact file. Can be used to load a specific component version so that the pipeline is reproducible.
            tag:    Version tag. Can be used to load component version from a specific branch. The version of the component referenced by a tag can change in future.

        Returns:
            A factory function with a strongly-typed signature.
            Once called with the required arguments, the factory constructs a pipeline task instance (ContainerOp).
        """
        #This function should be called load_task_factory since it returns a factory function.
        #The real load_component function should produce an object with component properties (e.g. name, description, inputs/outputs).
        #TODO: Change this function to return component spec object but it should be callable to construct tasks.
        component_ref = ComponentReference(name=name, digest=digest, tag=tag)
        component_ref = self._load_component_spec_in_component_ref(
            component_ref)
        return comp._create_task_factory_from_component_spec(
            component_spec=component_ref.spec,
            component_ref=component_ref,
        )

    def _load_component_spec_in_component_ref(
        self,
        component_ref: ComponentReference,
    ) -> ComponentReference:
        """Takes component_ref, finds the component spec and returns
        component_ref with .spec set to the component spec.

        See ComponentStore.load_component for the details of the search
        logic.
        """
        if component_ref.spec:
            return component_ref

        component_ref = copy.copy(component_ref)
        if component_ref.url:
            component_ref.spec = comp._load_component_spec_from_url(
                url=component_ref.url, auth=self._auth)
            return component_ref

        name = component_ref.name
        if not name:
            raise TypeError("name is required")
        if name.startswith('/') or name.endswith('/'):
            raise ValueError(
                'Component name should not start or end with slash: "{}"'
                .format(name))

        digest = component_ref.digest
        tag = component_ref.tag

        tried_locations = []

        if digest is not None and tag is not None:
            raise ValueError('Cannot specify both tag and digest')

        if digest is not None:
            path_suffix = name + '/' + self._digests_subpath + '/' + digest
        elif tag is not None:
            path_suffix = name + '/' + self._tags_subpath + '/' + tag
            #TODO: Handle symlinks in GIT URLs
        else:
            path_suffix = name + '/' + self._component_file_name

        #Trying local search paths
        for local_search_path in self.local_search_paths:
            component_path = Path(local_search_path, path_suffix)
            tried_locations.append(str(component_path))
            if component_path.is_file():
                # TODO: Verify that the content matches the digest (if specified).
                component_ref._local_path = str(component_path)
                component_ref.spec = comp._load_component_spec_from_file(
                    str(component_path))
                return component_ref

        #Trying URI template
        if self.uri_search_template:
            url = self.uri_search_template.expand(name=name, digest=digest, tag=tag)
            tried_locations.append(url)
            if self._load_component_spec_from_url(component_ref, url):
                return component_ref

        #Trying URL prefixes
        for url_search_prefix in self.url_search_prefixes:
            url = url_search_prefix + path_suffix
            tried_locations.append(url)
<<<<<<< HEAD
            if self._load_component_spec_from_url(component_ref, url):
=======
            try:
                response = requests.get(
                    url, auth=self._auth
                )  #Does not throw exceptions on bad status, but throws on dead domains and malformed URLs. Should we log those cases?
                response.raise_for_status()
            except:
                continue
            if response.content:
                # TODO: Verify that the content matches the digest (if specified).
                component_ref.url = url
                component_ref.spec = comp._load_component_spec_from_yaml_or_zip_bytes(
                    response.content)
>>>>>>> d9e463f6
                return component_ref

        raise RuntimeError(
            'Component {} was not found. Tried the following locations:\n{}'
            .format(name, '\n'.join(tried_locations)))

<<<<<<< HEAD
    def _load_component_spec_from_url(self, component_ref, url):
        try:
            response = requests.get(url, auth=self._auth)  # Does not throw exceptions on bad status, but throws on dead domains and malformed URLs. Should we log those cases?
            response.raise_for_status()
        except:
            return False

        if response.content:
            # TODO: Verify that the content matches the digest (if specified).
            component_ref.url = url
            component_ref.spec = comp._load_component_spec_from_yaml_or_zip_bytes(response.content)
            return True
        
        return False

    def _load_component_from_ref(self, component_ref: ComponentReference) -> Callable:
        component_ref = self._load_component_spec_in_component_ref(component_ref)
        return comp._create_task_factory_from_component_spec(component_spec=component_ref.spec, component_ref=component_ref)
=======
    def _load_component_from_ref(self,
                                 component_ref: ComponentReference) -> Callable:
        component_ref = self._load_component_spec_in_component_ref(
            component_ref)
        return comp._create_task_factory_from_component_spec(
            component_spec=component_ref.spec, component_ref=component_ref)
>>>>>>> d9e463f6

    def search(self, name: str):
        """Searches for components by name in the configured component store.

        Prints the component name and URL for components that match the given name.
        Only components on GitHub are currently supported.

        Example::

            kfp.components.ComponentStore.default_store.search('xgboost')

            # Returns results:
            #     Xgboost train   https://raw.githubusercontent.com/.../components/XGBoost/Train/component.yaml
            #     Xgboost predict https://raw.githubusercontent.com/.../components/XGBoost/Predict/component.yaml
        """
        self._refresh_component_cache()
        for url in self._url_to_info_db.keys():
            component_info = json.loads(
                self._url_to_info_db.try_get_value_bytes(url))
            component_name = component_info['name']
            if name.casefold() in component_name.casefold():
                print('\t'.join([
                    component_name,
                    url,
                ]))

    def list(self):
        self.search('')

    def _refresh_component_cache(self):
        for url_search_prefix in self.url_search_prefixes:
            if url_search_prefix.startswith(
                    'https://raw.githubusercontent.com/'):
                logging.info('Searching for components in "{}"'.format(
                    url_search_prefix))
                for candidate in _list_candidate_component_uris_from_github_repo(
                        url_search_prefix, auth=self._auth):
                    component_url = candidate['url']
                    if self._url_to_info_db.exists(component_url):
                        continue

                    logging.debug(
                        'Found new component URL: "{}"'.format(component_url))

                    blob_hash = candidate['git_blob_hash']
                    if not self._git_blob_hash_to_data_db.exists(blob_hash):
                        logging.debug(
                            'Downloading component spec from "{}"'.format(
                                component_url))
                        response = _get_request_session().get(
                            component_url, auth=self._auth)
                        response.raise_for_status()
                        component_data = response.content

                        # Verifying the hash
                        received_data_hash = _calculate_git_blob_hash(
                            component_data)
                        if received_data_hash.lower() != blob_hash.lower():
                            raise RuntimeError(
                                'The downloaded component ({}) has incorrect hash: "{}" != "{}"'
                                .format(
                                    component_url,
                                    received_data_hash,
                                    blob_hash,
                                ))

                        # Verifying that the component is loadable
                        try:
                            component_spec = comp._load_component_spec_from_component_text(
                                component_data)
                        except:
                            continue
                        self._git_blob_hash_to_data_db.store_value_bytes(
                            blob_hash, component_data)
                    else:
                        component_data = self._git_blob_hash_to_data_db.try_get_value_bytes(
                            blob_hash)
                        component_spec = comp._load_component_spec_from_component_text(
                            component_data)

                    component_name = component_spec.name
                    self._url_to_info_db.store_value_text(
                        component_url,
                        json.dumps(
                            dict(
                                name=component_name,
                                url=component_url,
                                git_blob_hash=blob_hash,
                                digest=_calculate_component_digest(
                                    component_data),
                            )))


def _get_request_session(max_retries: int = 3):
    session = requests.Session()

    retry_strategy = requests.packages.urllib3.util.retry.Retry(
        total=max_retries,
        backoff_factor=0.1,
        status_forcelist=[413, 429, 500, 502, 503, 504],
        method_whitelist=frozenset(['GET', 'POST']),
    )

    session.mount('https://',
                  requests.adapters.HTTPAdapter(max_retries=retry_strategy))
    session.mount('http://',
                  requests.adapters.HTTPAdapter(max_retries=retry_strategy))

    return session


def _calculate_git_blob_hash(data: bytes) -> str:
    return hashlib.sha1(b'blob ' + str(len(data)).encode('utf-8') + b'\x00' +
                        data).hexdigest()


def _calculate_component_digest(data: bytes) -> str:
    return hashlib.sha256(data.replace(b'\r\n', b'\n')).hexdigest()


def _list_candidate_component_uris_from_github_repo(url_search_prefix: str,
                                                    auth=None) -> Iterable[str]:
    (schema, _, host, org, repo, ref,
     path_prefix) = url_search_prefix.split('/', 6)
    for page in range(1, 999):
        search_url = (
            'https://api.github.com/search/code?q=filename:{}+repo:{}/{}&page={}&per_page=1000'
        ).format(_COMPONENT_FILENAME, org, repo, page)
        response = _get_request_session().get(search_url, auth=auth)
        response.raise_for_status()
        result = response.json()
        items = result['items']
        if not items:
            break
        for item in items:
            html_url = item['html_url']
            # Constructing direct content URL
            # There is an API (/repos/:owner/:repo/git/blobs/:file_sha) for
            # getting the blob content, but it requires decoding the content.
            raw_url = html_url.replace(
                'https://github.com/',
                'https://raw.githubusercontent.com/').replace('/blob/', '/', 1)
            if not raw_url.endswith(_COMPONENT_FILENAME):
                # GitHub matches component_test.yaml when searching for filename:"component.yaml"
                continue
            result_item = dict(
                url=raw_url,
                path=item['path'],
                git_blob_hash=item['sha'],
            )
            yield result_item


ComponentStore.default_store = ComponentStore(
    local_search_paths=[
        '.',
    ],
    uri_search_template='https://raw.githubusercontent.com/kubeflow/pipelines/{tag}/components/{name}/component.yaml',
    url_search_prefixes=[
        'https://raw.githubusercontent.com/kubeflow/pipelines/master/components/'
    ],
)<|MERGE_RESOLUTION|>--- conflicted
+++ resolved
@@ -15,11 +15,12 @@
 from .structures import ComponentReference
 from ._key_value_store import KeyValueStore
 
+
 _COMPONENT_FILENAME = 'component.yaml'
 
 
 class ComponentStore:
-<<<<<<< HEAD
+
     def __init__(
         self,
         local_search_paths=None,
@@ -27,13 +28,6 @@
         url_search_prefixes=None,
         auth=None,
     ):
-=======
-
-    def __init__(self,
-                 local_search_paths=None,
-                 url_search_prefixes=None,
-                 auth=None):
->>>>>>> d9e463f6
         """Instantiates a ComponentStore."""
         self.local_search_paths = local_search_paths or ['.']
         if uri_search_template:
@@ -178,55 +172,37 @@
         for url_search_prefix in self.url_search_prefixes:
             url = url_search_prefix + path_suffix
             tried_locations.append(url)
-<<<<<<< HEAD
             if self._load_component_spec_from_url(component_ref, url):
-=======
-            try:
+                return component_ref
+
+        raise RuntimeError('Component {} was not found. Tried the following locations:\n{}'.format(name, '\n'.join(tried_locations)))
+
+    def _load_component_spec_from_url(self, component_ref, url):
+        try:
                 response = requests.get(
                     url, auth=self._auth
                 )  #Does not throw exceptions on bad status, but throws on dead domains and malformed URLs. Should we log those cases?
-                response.raise_for_status()
-            except:
-                continue
-            if response.content:
-                # TODO: Verify that the content matches the digest (if specified).
-                component_ref.url = url
+            response.raise_for_status()
+        except:
+            return False
+
+        if response.content:
+            # TODO: Verify that the content matches the digest (if specified).
+            component_ref.url = url
                 component_ref.spec = comp._load_component_spec_from_yaml_or_zip_bytes(
                     response.content)
->>>>>>> d9e463f6
-                return component_ref
-
+
+        
         raise RuntimeError(
             'Component {} was not found. Tried the following locations:\n{}'
             .format(name, '\n'.join(tried_locations)))
 
-<<<<<<< HEAD
-    def _load_component_spec_from_url(self, component_ref, url):
-        try:
-            response = requests.get(url, auth=self._auth)  # Does not throw exceptions on bad status, but throws on dead domains and malformed URLs. Should we log those cases?
-            response.raise_for_status()
-        except:
-            return False
-
-        if response.content:
-            # TODO: Verify that the content matches the digest (if specified).
-            component_ref.url = url
-            component_ref.spec = comp._load_component_spec_from_yaml_or_zip_bytes(response.content)
-            return True
-        
-        return False
-
-    def _load_component_from_ref(self, component_ref: ComponentReference) -> Callable:
-        component_ref = self._load_component_spec_in_component_ref(component_ref)
-        return comp._create_task_factory_from_component_spec(component_spec=component_ref.spec, component_ref=component_ref)
-=======
     def _load_component_from_ref(self,
                                  component_ref: ComponentReference) -> Callable:
         component_ref = self._load_component_spec_in_component_ref(
             component_ref)
         return comp._create_task_factory_from_component_spec(
             component_spec=component_ref.spec, component_ref=component_ref)
->>>>>>> d9e463f6
 
     def search(self, name: str):
         """Searches for components by name in the configured component store.
