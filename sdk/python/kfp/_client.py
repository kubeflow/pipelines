# Copyright 2018 Google LLC
#
# Licensed under the Apache License, Version 2.0 (the "License");
# you may not use this file except in compliance with the License.
# You may obtain a copy of the License at
#
#      http://www.apache.org/licenses/LICENSE-2.0
#
# Unless required by applicable law or agreed to in writing, software
# distributed under the License is distributed on an "AS IS" BASIS,
# WITHOUT WARRANTIES OR CONDITIONS OF ANY KIND, either express or implied.
# See the License for the specific language governing permissions and
# limitations under the License.


import time
import logging
import json
import os
import re
import tarfile
import tempfile
import warnings
import yaml
import zipfile
from datetime import datetime
from typing import Mapping, Callable

import kfp
import kfp_server_api

from kfp.compiler import compiler
from kfp.compiler._k8s_helper import sanitize_k8s_name

from kfp._auth import get_auth_token, get_gcp_access_token



def _add_generated_apis(target_struct, api_module, api_client):
  '''Initializes a hierarchical API object based on the generated API module.
  PipelineServiceApi.create_pipeline becomes target_struct.pipelines.create_pipeline
  '''
  Struct = type('Struct', (), {})

  def camel_case_to_snake_case(name):
      import re
      return re.sub('([a-z0-9])([A-Z])', r'\1_\2', name).lower()

  for api_name in dir(api_module):
      if not api_name.endswith('ServiceApi'):
          continue

      short_api_name = camel_case_to_snake_case(api_name[0:-len('ServiceApi')]) + 's'
      api_struct = Struct()
      setattr(target_struct, short_api_name, api_struct)
      service_api = getattr(api_module.api, api_name)
      initialized_service_api = service_api(api_client)
      for member_name in dir(initialized_service_api):
          if member_name.startswith('_') or member_name.endswith('_with_http_info'):
              continue

          bound_member = getattr(initialized_service_api, member_name)
          setattr(api_struct, member_name, bound_member)
  models_struct = Struct()
  for member_name in dir(api_module.models):
      if not member_name[0].islower():
          setattr(models_struct, member_name, getattr(api_module.models, member_name))
  target_struct.api_models = models_struct


KF_PIPELINES_ENDPOINT_ENV = 'KF_PIPELINES_ENDPOINT'
KF_PIPELINES_UI_ENDPOINT_ENV = 'KF_PIPELINES_UI_ENDPOINT'
KF_PIPELINES_DEFAULT_EXPERIMENT_NAME = 'KF_PIPELINES_DEFAULT_EXPERIMENT_NAME'
KF_PIPELINES_OVERRIDE_EXPERIMENT_NAME = 'KF_PIPELINES_OVERRIDE_EXPERIMENT_NAME'

class Client(object):
  """ API Client for KubeFlow Pipeline.
  """

  # in-cluster DNS name of the pipeline service
  IN_CLUSTER_DNS_NAME = 'ml-pipeline.{}.svc.cluster.local:8888'
  KUBE_PROXY_PATH = 'api/v1/namespaces/{}/services/ml-pipeline:http/proxy/'

  def __init__(self, host=None, client_id=None, namespace='kubeflow', other_client_id=None, other_client_secret=None):
    """Create a new instance of kfp client.

    Args:
      host: the host name to use to talk to Kubeflow Pipelines. If not set, the in-cluster
          service DNS name will be used, which only works if the current environment is a pod
          in the same cluster (such as a Jupyter instance spawned by Kubeflow's
          JupyterHub). If you have a different connection to cluster, such as a kubectl
          proxy connection, then set it to something like "127.0.0.1:8080/pipeline.
          If you connect to an IAP enabled cluster, set it to
          https://<your-deployment>.endpoints.<your-project>.cloud.goog/pipeline".
      client_id: The client ID used by Identity-Aware Proxy.
      namespace: the namespace where the kubeflow pipeline system is run.
      other_client_id: The client ID used to obtain the auth codes and refresh tokens.
        Reference: https://cloud.google.com/iap/docs/authentication-howto#authenticating_from_a_desktop_app.
      other_client_secret: The client secret used to obtain the auth codes and refresh tokens.
    """
    host = host or os.environ.get(KF_PIPELINES_ENDPOINT_ENV)
    self._uihost = os.environ.get(KF_PIPELINES_UI_ENDPOINT_ENV, host)
    config = self._load_config(host, client_id, namespace, other_client_id, other_client_secret)
    api_client = kfp_server_api.api_client.ApiClient(config)
    _add_generated_apis(self, kfp_server_api, api_client)
    self._run_api = kfp_server_api.api.run_service_api.RunServiceApi(api_client)
    self._experiment_api = kfp_server_api.api.experiment_service_api.ExperimentServiceApi(api_client)
    self._pipelines_api = kfp_server_api.api.pipeline_service_api.PipelineServiceApi(api_client)
    self._upload_api = kfp_server_api.api.PipelineUploadServiceApi(api_client)

  def _load_config(self, host, client_id, namespace, other_client_id, other_client_secret):
    config = kfp_server_api.configuration.Configuration()
    if host:
      config.host = host

    token = None

    # Obtain the tokens if it is inverse proxy or IAP.
    if self._is_inverse_proxy_host(host):
      token = get_gcp_access_token()
    if self._is_iap_host(host,client_id):
      token = get_auth_token(client_id, other_client_id, other_client_secret)

    if token:
      config.api_key['authorization'] = token
      config.api_key_prefix['authorization'] = 'Bearer'
      return config

    if host:
      # if host is explicitly set with auth token, it's probably a port forward address.
      return config

    import kubernetes as k8s
    in_cluster = True
    try:
      k8s.config.load_incluster_config()
    except:
      in_cluster = False
      pass

    if in_cluster:
      config.host = Client.IN_CLUSTER_DNS_NAME.format(namespace)
      return config

    try:
      k8s.config.load_kube_config(client_configuration=config)
    except:
      print('Failed to load kube config.')
      return config

    if config.host:
      config.host = config.host + '/' + Client.KUBE_PROXY_PATH.format(namespace)
    return config

  def _is_iap_host(self, host, client_id):
    if host and client_id:
      if re.match(r'\S+.endpoints.\S+.cloud.goog/{0,1}$', host):
        warnings.warn('Suffix /pipeline is not ignorable for IAP host.')
      return re.match(r'\S+.endpoints.\S+.cloud.goog/pipeline', host)
    return False

  def _is_inverse_proxy_host(self, host):
    if host:
      return re.match(r'\S+.googleusercontent.com/{0,1}$', host)
    return False

  def _is_ipython(self):
    """Returns whether we are running in notebook."""
    try:
      import IPython
      ipy = IPython.get_ipython()
      if ipy is None:
        return False
    except ImportError:
      return False

    return True

  def _get_url_prefix(self):
    if self._uihost:
      # User's own connection.
      if self._uihost.startswith('http://') or self._uihost.startswith('https://'):
        return self._uihost
      else:
        return 'http://' + self._uihost

    # In-cluster pod. We could use relative URL.
    return '/pipeline'

  def create_experiment(self, name, description=None):
    """Create a new experiment.
    Args:
      name: the name of the experiment.
      description: description of the experiment
    Returns:
      An Experiment object. Most important field is id.
    """

    experiment = None
    try:
      experiment = self.get_experiment(experiment_name=name)
    except:
      # Ignore error if the experiment does not exist.
      pass

    if not experiment:
      logging.info('Creating experiment {}.'.format(name))
      experiment = kfp_server_api.models.ApiExperiment(name=name, description=description)
      experiment = self._experiment_api.create_experiment(body=experiment)

    if self._is_ipython():
      import IPython
      html = \
          ('Experiment link <a href="%s/#/experiments/details/%s" target="_blank" >here</a>'
          % (self._get_url_prefix(), experiment.id))
      IPython.display.display(IPython.display.HTML(html))
    return experiment

  def list_experiments(self, page_token='', page_size=10, sort_by=''):
    """List experiments.
    Args:
      page_token: token for starting of the page.
      page_size: size of the page.
      sort_by: can be '[field_name]', '[field_name] des'. For example, 'name des'.
    Returns:
      A response object including a list of experiments and next page token.
    """
    response = self._experiment_api.list_experiment(
        page_token=page_token, page_size=page_size, sort_by=sort_by)
    return response

  def get_experiment(self, experiment_id=None, experiment_name=None):
    """Get details of an experiment
    Either experiment_id or experiment_name is required
    Args:
      experiment_id: id of the experiment. (Optional)
      experiment_name: name of the experiment. (Optional)
    Returns:
      A response object including details of a experiment.
    Throws:
      Exception if experiment is not found or None of the arguments is provided
    """
    if experiment_id is None and experiment_name is None:
      raise ValueError('Either experiment_id or experiment_name is required')
    if experiment_id is not None:
      return self._experiment_api.get_experiment(id=experiment_id)
    next_page_token = ''
    while next_page_token is not None:
      list_experiments_response = self.list_experiments(page_size=100, page_token=next_page_token)
      next_page_token = list_experiments_response.next_page_token
      for experiment in list_experiments_response.experiments:
        if experiment.name == experiment_name:
          return self._experiment_api.get_experiment(id=experiment.id)
    raise ValueError('No experiment is found with name {}.'.format(experiment_name))

  def _extract_pipeline_yaml(self, package_file):
    def _choose_pipeline_yaml_file(file_list) -> str:
      yaml_files = [file for file in file_list if file.endswith('.yaml')]
      if len(yaml_files) == 0:
        raise ValueError('Invalid package. Missing pipeline yaml file in the package.')

      if 'pipeline.yaml' in yaml_files:
        return 'pipeline.yaml'
      else:
        if len(yaml_files) == 1:
          return yaml_files[0]
        raise ValueError('Invalid package. There is no pipeline.yaml file and there are multiple yaml files.')

    if package_file.endswith('.tar.gz') or package_file.endswith('.tgz'):
      with tarfile.open(package_file, "r:gz") as tar:
        file_names = [member.name for member in tar if member.isfile()]
        pipeline_yaml_file = _choose_pipeline_yaml_file(file_names)
        with tar.extractfile(tar.getmember(pipeline_yaml_file)) as f:
          return yaml.safe_load(f)
    elif package_file.endswith('.zip'):
      with zipfile.ZipFile(package_file, 'r') as zip:
        pipeline_yaml_file = _choose_pipeline_yaml_file(zip.namelist())
        with zip.open(pipeline_yaml_file) as f:
          return yaml.safe_load(f)
    elif package_file.endswith('.yaml') or package_file.endswith('.yml'):
      with open(package_file, 'r') as f:
        return yaml.safe_load(f)
    else:
      raise ValueError('The package_file '+ package_file + ' should ends with one of the following formats: [.tar.gz, .tgz, .zip, .yaml, .yml]')

  def list_pipelines(self, page_token='', page_size=10, sort_by=''):
    """List pipelines.
    Args:
      page_token: token for starting of the page.
      page_size: size of the page.
      sort_by: one of 'field_name', 'field_name des'. For example, 'name des'.
    Returns:
      A response object including a list of pipelines and next page token.
    """
    return self._pipelines_api.list_pipelines(page_token=page_token, page_size=page_size, sort_by=sort_by)

  def run_pipeline(self, experiment_id, job_name, pipeline_package_path=None, params={}, pipeline_id=None, namespace=None):
    """Run a specified pipeline.

    Args:
      experiment_id: The string id of an experiment.
      job_name: name of the job.
      pipeline_package_path: local path of the pipeline package(the filename should end with one of the following .tar.gz, .tgz, .zip, .yaml, .yml).
      params: a dictionary with key (string) as param name and value (string) as as param value.
      pipeline_id: the string ID of a pipeline.

    Returns:
      A run object. Most important field is id.
    """

    pipeline_json_string = None
    if pipeline_package_path:
      pipeline_obj = self._extract_pipeline_yaml(pipeline_package_path)
      pipeline_json_string = json.dumps(pipeline_obj)
<<<<<<< HEAD
    api_params = [kfp_server_api.ApiParameter(name=sanitize_k8s_name(k), value=str(v))
                  for k,v in params.items()]
    resource_references = []
=======
    api_params = [kfp_server_api.ApiParameter(
        name=sanitize_k8s_name(name=k, allow_capital_underscore=True),
        value=str(v)) for k,v in params.items()]
>>>>>>> 204824bb
    key = kfp_server_api.models.ApiResourceKey(id=experiment_id,
                                        type=kfp_server_api.models.ApiResourceType.EXPERIMENT)
    reference = kfp_server_api.models.ApiResourceReference(key=key,
                                                           name='',
                                                           relationship=kfp_server_api.models.ApiRelationship.OWNER)
    resource_references.append(reference)
    if namespace is not None:
      key = kfp_server_api.models.ApiResourceKey(id=namespace,
                                                 type=kfp_server_api.models.ApiResourceType.NAMESPACE)
      reference = kfp_server_api.models.ApiResourceReference(key=key,
                                                             name=namespace,
                                                             relationship=kfp_server_api.models.ApiRelationship.BELONGING)
      resource_references.append(reference)
    spec = kfp_server_api.models.ApiPipelineSpec(
        pipeline_id=pipeline_id,
        workflow_manifest=pipeline_json_string,
        parameters=api_params)
    run_body = kfp_server_api.models.ApiRun(
        pipeline_spec=spec, resource_references=resource_references, name=job_name)

    response = self._run_api.create_run(body=run_body)

    if self._is_ipython():
      import IPython
      html = ('Run link <a href="%s/#/runs/details/%s" target="_blank" >here</a>'
              % (self._get_url_prefix(), response.run.id))
      IPython.display.display(IPython.display.HTML(html))
    return response.run

  def create_run_from_pipeline_func(self, pipeline_func: Callable, arguments: Mapping[str, str], run_name=None, experiment_name=None, pipeline_conf: kfp.dsl.PipelineConf = None):
    '''Runs pipeline on KFP-enabled Kubernetes cluster.
    This command compiles the pipeline function, creates or gets an experiment and submits the pipeline for execution.

    Args:
      pipeline_func: A function that describes a pipeline by calling components and composing them into execution graph.
      arguments: Arguments to the pipeline function provided as a dict.
      run_name: Optional. Name of the run to be shown in the UI.
      experiment_name: Optional. Name of the experiment to add the run to.
    '''
    #TODO: Check arguments against the pipeline function
    pipeline_name = pipeline_func.__name__
    run_name = run_name or pipeline_name + ' ' + datetime.now().strftime('%Y-%m-%d %H-%M-%S')
    try:
      (_, pipeline_package_path) = tempfile.mkstemp(suffix='.zip')
      compiler.Compiler().compile(pipeline_func, pipeline_package_path, pipeline_conf=pipeline_conf)
      return self.create_run_from_pipeline_package(pipeline_package_path, arguments, run_name, experiment_name)
    finally:
      os.remove(pipeline_package_path)

  def create_run_from_pipeline_package(self, pipeline_file: str, arguments: Mapping[str, str], run_name=None, experiment_name=None):
    '''Runs pipeline on KFP-enabled Kubernetes cluster.
    This command compiles the pipeline function, creates or gets an experiment and submits the pipeline for execution.

    Args:
      pipeline_file: A compiled pipeline package file.
      arguments: Arguments to the pipeline function provided as a dict.
      run_name: Optional. Name of the run to be shown in the UI.
      experiment_name: Optional. Name of the experiment to add the run to.
    '''

    class RunPipelineResult:
      def __init__(self, client, run_info):
        self._client = client
        self.run_info = run_info
        self.run_id = run_info.id

      def wait_for_run_completion(self, timeout=None):
        timeout = timeout or datetime.datetime.max - datetime.datetime.min
        return self._client.wait_for_run_completion(self.run_id, timeout)

      def __repr__(self):
        return 'RunPipelineResult(run_id={})'.format(self.run_id)

    #TODO: Check arguments against the pipeline function
    pipeline_name = os.path.basename(pipeline_file)
    experiment_name = experiment_name or os.environ.get(KF_PIPELINES_DEFAULT_EXPERIMENT_NAME, None)
    overridden_experiment_name = os.environ.get(KF_PIPELINES_OVERRIDE_EXPERIMENT_NAME, experiment_name)
    if overridden_experiment_name != experiment_name:
      import warnings
      warnings.warn('Changing experiment name from "{}" to "{}".'.format(experiment_name, overridden_experiment_name))
    experiment_name = overridden_experiment_name or 'Default'
    run_name = run_name or pipeline_name + ' ' + datetime.now().strftime('%Y-%m-%d %H-%M-%S')
    experiment = self.create_experiment(name=experiment_name)
    run_info = self.run_pipeline(experiment.id, run_name, pipeline_file, arguments)
    return RunPipelineResult(self, run_info)

  def list_runs(self, page_token='', page_size=10, sort_by='', experiment_id=None):
    """List runs.
    Args:
      page_token: token for starting of the page.
      page_size: size of the page.
      sort_by: one of 'field_name', 'field_name des'. For example, 'name des'.
      experiment_id: experiment id to filter upon
    Returns:
      A response object including a list of experiments and next page token.
    """
    if experiment_id is not None:
      response = self._run_api.list_runs(page_token=page_token, page_size=page_size, sort_by=sort_by, resource_reference_key_type=kfp_server_api.models.api_resource_type.ApiResourceType.EXPERIMENT, resource_reference_key_id=experiment_id)
    else:
      response = self._run_api.list_runs(page_token=page_token, page_size=page_size, sort_by=sort_by)
    return response

  def get_run(self, run_id):
    """Get run details.
    Args:
      id of the run.
    Returns:
      A response object including details of a run.
    Throws:
      Exception if run is not found.
    """
    return self._run_api.get_run(run_id=run_id)

  def wait_for_run_completion(self, run_id, timeout):
    """Wait for a run to complete.
    Args:
      run_id: run id, returned from run_pipeline.
      timeout: timeout in seconds.
    Returns:
      A run detail object: Most important fields are run and pipeline_runtime
    """
    status = 'Running:'
    start_time = datetime.now()
    while status is None or status.lower() not in ['succeeded', 'failed', 'skipped', 'error']:
      get_run_response = self._run_api.get_run(run_id=run_id)
      status = get_run_response.run.status
      elapsed_time = (datetime.now() - start_time).seconds
      logging.info('Waiting for the job to complete...')
      if elapsed_time > timeout:
        raise TimeoutError('Run timeout')
      time.sleep(5)
    return get_run_response

  def _get_workflow_json(self, run_id):
    """Get the workflow json.
    Args:
      run_id: run id, returned from run_pipeline.
    Returns:
      workflow: json workflow
    """
    get_run_response = self._run_api.get_run(run_id=run_id)
    workflow = get_run_response.pipeline_runtime.workflow_manifest
    workflow_json = json.loads(workflow)
    return workflow_json

  def upload_pipeline(self, pipeline_package_path, pipeline_name=None):
    """Uploads the pipeline to the Kubeflow Pipelines cluster.
    Args:
      pipeline_package_path: Local path to the pipeline package.
      pipeline_name: Optional. Name of the pipeline to be shown in the UI.
    Returns:
      Server response object containing pipleine id and other information.
    """

    response = self._upload_api.upload_pipeline(pipeline_package_path, name=pipeline_name)
    if self._is_ipython():
      import IPython
      html = 'Pipeline link <a href=%s/#/pipelines/details/%s>here</a>' % (self._get_url_prefix(), response.id)
      IPython.display.display(IPython.display.HTML(html))
    return response

  def get_pipeline(self, pipeline_id):
    """Get pipeline details.
    Args:
      id of the pipeline.
    Returns:
      A response object including details of a pipeline.
    Throws:
      Exception if pipeline is not found.
    """
    return self._pipelines_api.get_pipeline(id=pipeline_id)<|MERGE_RESOLUTION|>--- conflicted
+++ resolved
@@ -312,15 +312,11 @@
     if pipeline_package_path:
       pipeline_obj = self._extract_pipeline_yaml(pipeline_package_path)
       pipeline_json_string = json.dumps(pipeline_obj)
-<<<<<<< HEAD
-    api_params = [kfp_server_api.ApiParameter(name=sanitize_k8s_name(k), value=str(v))
-                  for k,v in params.items()]
-    resource_references = []
-=======
     api_params = [kfp_server_api.ApiParameter(
         name=sanitize_k8s_name(name=k, allow_capital_underscore=True),
         value=str(v)) for k,v in params.items()]
->>>>>>> 204824bb
+    resource_references = []
+
     key = kfp_server_api.models.ApiResourceKey(id=experiment_id,
                                         type=kfp_server_api.models.ApiResourceType.EXPERIMENT)
     reference = kfp_server_api.models.ApiResourceReference(key=key,
