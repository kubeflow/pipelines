# Copyright 2018 Google LLC
#
# Licensed under the Apache License, Version 2.0 (the "License");
# you may not use this file except in compliance with the License.
# You may obtain a copy of the License at
#
#      http://www.apache.org/licenses/LICENSE-2.0
#
# Unless required by applicable law or agreed to in writing, software
# distributed under the License is distributed on an "AS IS" BASIS,
# WITHOUT WARRANTIES OR CONDITIONS OF ANY KIND, either express or implied.
# See the License for the specific language governing permissions and
# limitations under the License.


import time
import logging
import json
import os
import tarfile
import tempfile
import zipfile
import yaml
from datetime import datetime
from typing import Mapping, Callable

import kfp_server_api

from kfp.compiler import compiler
from kfp.compiler import _k8s_helper

from kfp._auth import get_auth_token



def _add_generated_apis(target_struct, api_module, api_client):
  '''Initializes a hierarchical API object based on the generated API module.
  PipelineServiceApi.create_pipeline becomes target_struct.pipelines.create_pipeline
  '''
  Struct = type('Struct', (), {})

  def camel_case_to_snake_case(name):
      import re
      return re.sub('([a-z0-9])([A-Z])', r'\1_\2', name).lower()

  for api_name in dir(api_module):
      if not api_name.endswith('ServiceApi'):
          continue

      short_api_name = camel_case_to_snake_case(api_name[0:-len('ServiceApi')]) + 's'
      api_struct = Struct()
      setattr(target_struct, short_api_name, api_struct)
      service_api = getattr(api_module, api_name)
      initialized_service_api = service_api(api_client)
      for member_name in dir(initialized_service_api):
          if member_name.startswith('_') or member_name.endswith('_with_http_info'):
              continue

          bound_member = getattr(initialized_service_api, member_name)
          setattr(api_struct, member_name, bound_member)


KF_PIPELINES_ENDPOINT_ENV = 'KF_PIPELINES_ENDPOINT'
KF_PIPELINES_UI_ENDPOINT_ENV = 'KF_PIPELINES_UI_ENDPOINT'

class Client(object):
  """ API Client for KubeFlow Pipeline.
  """

  # in-cluster DNS name of the pipeline service
  IN_CLUSTER_DNS_NAME = 'ml-pipeline.{}.svc.cluster.local:8888'
  KUBE_PROXY_PATH = 'api/v1/namespaces/{}/services/ml-pipeline:http/proxy/'

  def __init__(self, host=None, client_id=None, namespace='kubeflow'):
    """Create a new instance of kfp client.

    Args:
      host: the host name to use to talk to Kubeflow Pipelines. If not set, the in-cluster
          service DNS name will be used, which only works if the current environment is a pod
          in the same cluster (such as a Jupyter instance spawned by Kubeflow's
          JupyterHub). If you have a different connection to cluster, such as a kubectl
          proxy connection, then set it to something like "127.0.0.1:8080/pipeline.
          If you connect to an IAP enabled cluster, set it to
          https://<your-deployment>.endpoints.<your-project>.cloud.goog/pipeline".
      client_id: The client ID used by Identity-Aware Proxy.
    """

    self._uihost = os.environ.get(KF_PIPELINES_UI_ENDPOINT_ENV, host)
    config = self._load_config(host, client_id, namespace)
    api_client = kfp_server_api.api_client.ApiClient(config)
    _add_generated_apis(self, kfp_server_api.api, api_client)
    self._run_api = kfp_server_api.api.run_service_api.RunServiceApi(api_client)
    self._experiment_api = kfp_server_api.api.experiment_service_api.ExperimentServiceApi(api_client)
    self._pipelines_api = kfp_server_api.api.pipeline_service_api.PipelineServiceApi(api_client)
    self._upload_api = kfp_server_api.api.PipelineUploadServiceApi(api_client)

  def _load_config(self, host, client_id, namespace):
    config = kfp_server_api.configuration.Configuration()
    host = host or os.environ.get(KF_PIPELINES_ENDPOINT_ENV)
    if host:
      config.host = host

    token = None
    if host and client_id:
      # fetch IAP auth token
      token = get_auth_token(client_id)

    if token:
      config.api_key['authorization'] = token
      config.api_key_prefix['authorization'] = 'Bearer'
      return config

    if host:
      # if host is explicitly set with auth token, it's probably a port forward address.
      return config

    import kubernetes as k8s
    in_cluster = True
    try:
      k8s.config.load_incluster_config()
    except:
      in_cluster = False
      pass

    if in_cluster:
      config.host = Client.IN_CLUSTER_DNS_NAME.format(namespace)
      return config

    try:
      k8s.config.load_kube_config(client_configuration=config)
    except:
      print('Failed to load kube config.')
      return config

    if config.host:
      config.host = os.path.join(config.host, Client.KUBE_PROXY_PATH.format(namespace))
    return config

  def _is_ipython(self):
    """Returns whether we are running in notebook."""
    try:
      import IPython
      ipy = IPython.get_ipython()
      if ipy is None:
        return False
    except ImportError:
      return False

    return True

  def _get_url_prefix(self):
    if self._uihost:
      # User's own connection.
      if self._uihost.startswith('http://') or self._uihost.startswith('https://'):
        return self._uihost
      else:
        return 'http://' + self._uihost

    # In-cluster pod. We could use relative URL.
    return '/pipeline'

  def create_experiment(self, name):
    """Create a new experiment.
    Args:
      name: the name of the experiment.
    Returns:
      An Experiment object. Most important field is id.
    """

    experiment = None
    try:
      experiment = self.get_experiment(experiment_name=name)
    except:
      # Ignore error if the experiment does not exist.
      pass

    if not experiment:
      logging.info('Creating experiment {}.'.format(name))
      experiment = kfp_server_api.models.ApiExperiment(name=name)
      experiment = self._experiment_api.create_experiment(body=experiment)

    if self._is_ipython():
      import IPython
      html = \
          ('Experiment link <a href="%s/#/experiments/details/%s" target="_blank" >here</a>'
          % (self._get_url_prefix(), experiment.id))
      IPython.display.display(IPython.display.HTML(html))
    return experiment

  def list_experiments(self, page_token='', page_size=10, sort_by=''):
    """List experiments.
    Args:
      page_token: token for starting of the page.
      page_size: size of the page.
      sort_by: can be '[field_name]', '[field_name] des'. For example, 'name des'.
    Returns:
      A response object including a list of experiments and next page token.
    """
    response = self._experiment_api.list_experiment(
        page_token=page_token, page_size=page_size, sort_by=sort_by)
    return response

  def get_experiment(self, experiment_id=None, experiment_name=None):
    """Get details of an experiment
    Either experiment_id or experiment_name is required
    Args:
      experiment_id: id of the experiment. (Optional)
      experiment_name: name of the experiment. (Optional)
    Returns:
      A response object including details of a experiment.
    Throws:
      Exception if experiment is not found or None of the arguments is provided
    """
    if experiment_id is None and experiment_name is None:
      raise ValueError('Either experiment_id or experiment_name is required')
    if experiment_id is not None:
      return self._experiment_api.get_experiment(id=experiment_id)
    next_page_token = ''
    while next_page_token is not None:
      list_experiments_response = self.list_experiments(page_size=100, page_token=next_page_token)
      next_page_token = list_experiments_response.next_page_token
      for experiment in list_experiments_response.experiments:
        if experiment.name == experiment_name:
          return self._experiment_api.get_experiment(id=experiment.id)
    raise ValueError('No experiment is found with name {}.'.format(experiment_name))

  def _extract_pipeline_yaml(self, package_file):
    def _choose_pipeline_yaml_file(file_list) -> str:
      yaml_files = [file for file in file_list if file.endswith('.yaml')]
      if len(yaml_files) == 0:
        raise ValueError('Invalid package. Missing pipeline yaml file in the package.')

      if 'pipeline.yaml' in yaml_files:
        return 'pipeline.yaml'
      else:
        if len(yaml_files) == 1:
          return yaml_files[0]
        raise ValueError('Invalid package. There is no pipeline.yaml file and there are multiple yaml files.')

    if package_file.endswith('.tar.gz') or package_file.endswith('.tgz'):
      with tarfile.open(package_file, "r:gz") as tar:
        file_names = [member.name for member in tar if member.isfile()]
        pipeline_yaml_file = _choose_pipeline_yaml_file(file_names)
        with tar.extractfile(tar.getmember(pipeline_yaml_file)) as f:
          return yaml.safe_load(f)
    elif package_file.endswith('.zip'):
      with zipfile.ZipFile(package_file, 'r') as zip:
        pipeline_yaml_file = _choose_pipeline_yaml_file(zip.namelist())
        with zip.open(pipeline_yaml_file) as f:
          return yaml.safe_load(f)
    elif package_file.endswith('.yaml') or package_file.endswith('.yml'):
      with open(package_file, 'r') as f:
        return yaml.safe_load(f)
    else:
      raise ValueError('The package_file '+ package_file + ' should ends with one of the following formats: [.tar.gz, .tgz, .zip, .yaml, .yml]')

  def list_pipelines(self, page_token='', page_size=10, sort_by=''):
    """List pipelines.
    Args:
      page_token: token for starting of the page.
      page_size: size of the page.
      sort_by: one of 'field_name', 'field_name des'. For example, 'name des'.
    Returns:
      A response object including a list of pipelines and next page token.
    """
    return self._pipelines_api.list_pipelines(page_token=page_token, page_size=page_size, sort_by=sort_by)

  def run_pipeline(self, experiment_id, job_name, pipeline_package_path=None, params={}, pipeline_id=None):
    """Run a specified pipeline.

    Args:
      experiment_id: The string id of an experiment.
      job_name: name of the job.
      pipeline_package_path: local path of the pipeline package(the filename should end with one of the following .tar.gz, .tgz, .zip, .yaml, .yml).
      params: a dictionary with key (string) as param name and value (string) as as param value.
      pipeline_id: the string ID of a pipeline.

    Returns:
      A run object. Most important field is id.
    """

    pipeline_json_string = None
    if pipeline_package_path:
      pipeline_obj = self._extract_pipeline_yaml(pipeline_package_path)
      pipeline_json_string = json.dumps(pipeline_obj)
    api_params = [kfp_server_api.ApiParameter(name=_k8s_helper.K8sHelper.sanitize_k8s_name(k), value=str(v))
                  for k,v in params.items()]
    key = kfp_server_api.models.ApiResourceKey(id=experiment_id,
                                        type=kfp_server_api.models.ApiResourceType.EXPERIMENT)
    reference = kfp_server_api.models.ApiResourceReference(key, kfp_server_api.models.ApiRelationship.OWNER)
    spec = kfp_server_api.models.ApiPipelineSpec(
        pipeline_id=pipeline_id,
        workflow_manifest=pipeline_json_string,
        parameters=api_params)
    run_body = kfp_server_api.models.ApiRun(
        pipeline_spec=spec, resource_references=[reference], name=job_name)

    response = self._run_api.create_run(body=run_body)

    if self._is_ipython():
      import IPython
      html = ('Run link <a href="%s/#/runs/details/%s" target="_blank" >here</a>'
              % (self._get_url_prefix(), response.run.id))
      IPython.display.display(IPython.display.HTML(html))
    return response.run

  def create_run_from_pipeline_func(self, pipeline_func: Callable, arguments: Mapping[str, str], run_name=None, experiment_name=None):
    '''Runs pipeline on KFP-enabled Kubernetes cluster.
    This command compiles the pipeline function, creates or gets an experiment and submits the pipeline for execution.

    Args:
      pipeline_func: A function that describes a pipeline by calling components and composing them into execution graph.
      arguments: Arguments to the pipeline function provided as a dict.
      run_name: Optional. Name of the run to be shown in the UI.
      experiment_name: Optional. Name of the experiment to add the run to.
    '''
    #TODO: Check arguments against the pipeline function
    pipeline_name = pipeline_func.__name__
    run_name = run_name or pipeline_name + ' ' + datetime.now().strftime('%Y-%m-%d %H-%M-%S')
    try:
      (_, pipeline_package_path) = tempfile.mkstemp(suffix='.zip')
      compiler.Compiler().compile(pipeline_func, pipeline_package_path)
      return self.create_run_from_pipeline_package(pipeline_package_path, arguments, run_name, experiment_name)
    finally:
      os.remove(pipeline_package_path)

  def create_run_from_pipeline_package(self, pipeline_file: str, arguments: Mapping[str, str], run_name=None, experiment_name=None):
    '''Runs pipeline on KFP-enabled Kubernetes cluster.
    This command compiles the pipeline function, creates or gets an experiment and submits the pipeline for execution.

    Args:
      pipeline_file: A compiled pipeline package file.
      arguments: Arguments to the pipeline function provided as a dict.
      run_name: Optional. Name of the run to be shown in the UI.
      experiment_name: Optional. Name of the experiment to add the run to.
    '''

    class RunPipelineResult:
      def __init__(self, client, run_info):
        self._client = client
        self.run_info = run_info
        self.run_id = run_info.id

      def wait_for_run_completion(self, timeout=None):
        timeout = timeout or datetime.datetime.max - datetime.datetime.min
        return self._client.wait_for_run_completion(timeout)

      def __str__(self):
        return '<RunPipelineResult(run_id={})>'.format(self.run_id)

    #TODO: Check arguments against the pipeline function
    pipeline_name = os.path.basename(pipeline_file)
    experiment_name = experiment_name or 'Default'
    run_name = run_name or pipeline_name + ' ' + datetime.now().strftime('%Y-%m-%d %H-%M-%S')
    experiment = self.create_experiment(name=experiment_name)
<<<<<<< HEAD
    run_info = self.run_pipeline(experiment.id, run_name, pipeline_file, arguments)
    return RunPipelineResult(self, run_info)
=======
    try:
      (_, pipeline_package_path) = tempfile.mkstemp(suffix='.zip')
      compiler.Compiler().compile(pipeline_func, pipeline_package_path)
      run_info = self.run_pipeline(experiment.id, run_name, pipeline_package_path, arguments)
      return RunPipelineResult(self, run_info)
    finally:
      os.remove(pipeline_package_path)
>>>>>>> 8bc46440

  def list_runs(self, page_token='', page_size=10, sort_by='', experiment_id=None):
    """List runs.
    Args:
      page_token: token for starting of the page.
      page_size: size of the page.
      sort_by: one of 'field_name', 'field_name des'. For example, 'name des'.
      experiment_id: experiment id to filter upon
    Returns:
      A response object including a list of experiments and next page token.
    """
    if experiment_id is not None:
      response = self._run_api.list_runs(page_token=page_token, page_size=page_size, sort_by=sort_by, resource_reference_key_type=kfp_server_api.models.api_resource_type.ApiResourceType.EXPERIMENT, resource_reference_key_id=experiment_id)
    else:
      response = self._run_api.list_runs(page_token=page_token, page_size=page_size, sort_by=sort_by)
    return response

  def get_run(self, run_id):
    """Get run details.
    Args:
      id of the run.
    Returns:
      A response object including details of a run.
    Throws:
      Exception if run is not found.
    """
    return self._run_api.get_run(run_id=run_id)

  def wait_for_run_completion(self, run_id, timeout):
    """Wait for a run to complete.
    Args:
      run_id: run id, returned from run_pipeline.
      timeout: timeout in seconds.
    Returns:
      A run detail object: Most important fields are run and pipeline_runtime
    """
    status = 'Running:'
    start_time = datetime.now()
    while status is None or status.lower() not in ['succeeded', 'failed', 'skipped', 'error']:
      get_run_response = self._run_api.get_run(run_id=run_id)
      status = get_run_response.run.status
      elapsed_time = (datetime.now() - start_time).seconds
      logging.info('Waiting for the job to complete...')
      if elapsed_time > timeout:
        raise TimeoutError('Run timeout')
      time.sleep(5)
    return get_run_response

  def _get_workflow_json(self, run_id):
    """Get the workflow json.
    Args:
      run_id: run id, returned from run_pipeline.
    Returns:
      workflow: json workflow
    """
    get_run_response = self._run_api.get_run(run_id=run_id)
    workflow = get_run_response.pipeline_runtime.workflow_manifest
    workflow_json = json.loads(workflow)
    return workflow_json

  def upload_pipeline(self, pipeline_package_path, pipeline_name=None):
    """Uploads the pipeline to the Kubeflow Pipelines cluster.
    Args:
      pipeline_package_path: Local path to the pipeline package.
      pipeline_name: Optional. Name of the pipeline to be shown in the UI.
    Returns:
      Server response object containing pipleine id and other information.
    """

    response = self._upload_api.upload_pipeline(pipeline_package_path, name=pipeline_name)
    if self._is_ipython():
      import IPython
      html = 'Pipeline link <a href=%s/#/pipelines/details/%s>here</a>' % (self._get_url_prefix(), response.id)
      IPython.display.display(IPython.display.HTML(html))
    return response<|MERGE_RESOLUTION|>--- conflicted
+++ resolved
@@ -353,18 +353,8 @@
     experiment_name = experiment_name or 'Default'
     run_name = run_name or pipeline_name + ' ' + datetime.now().strftime('%Y-%m-%d %H-%M-%S')
     experiment = self.create_experiment(name=experiment_name)
-<<<<<<< HEAD
     run_info = self.run_pipeline(experiment.id, run_name, pipeline_file, arguments)
     return RunPipelineResult(self, run_info)
-=======
-    try:
-      (_, pipeline_package_path) = tempfile.mkstemp(suffix='.zip')
-      compiler.Compiler().compile(pipeline_func, pipeline_package_path)
-      run_info = self.run_pipeline(experiment.id, run_name, pipeline_package_path, arguments)
-      return RunPipelineResult(self, run_info)
-    finally:
-      os.remove(pipeline_package_path)
->>>>>>> 8bc46440
 
   def list_runs(self, page_token='', page_size=10, sort_by='', experiment_id=None):
     """List runs.
