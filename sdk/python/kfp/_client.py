# Copyright 2018 Google LLC
#
# Licensed under the Apache License, Version 2.0 (the "License");
# you may not use this file except in compliance with the License.
# You may obtain a copy of the License at
#
#      http://www.apache.org/licenses/LICENSE-2.0
#
# Unless required by applicable law or agreed to in writing, software
# distributed under the License is distributed on an "AS IS" BASIS,
# WITHOUT WARRANTIES OR CONDITIONS OF ANY KIND, either express or implied.
# See the License for the specific language governing permissions and
# limitations under the License.


import time
import logging
import json
import os
import tarfile
import zipfile
import yaml
from datetime import datetime

import kfp_server_api

from .compiler import compiler
from .compiler import _k8s_helper

from ._auth import get_auth_token

KF_PIPELINES_ENDPOINT_ENV = 'KF_PIPELINES_ENDPOINT'
KF_PIPELINES_UI_ENDPOINT_ENV = 'KF_PIPELINES_UI_ENDPOINT'

class Client(object):
  """ API Client for KubeFlow Pipeline.
  """

  # in-cluster DNS name of the pipeline service
  IN_CLUSTER_DNS_NAME = 'ml-pipeline.{}.svc.cluster.local:8888'
  KUBE_PROXY_PATH = 'api/v1/namespaces/{}/services/ml-pipeline:http/proxy/'

  def __init__(self, host=None, client_id=None, namespace='kubeflow'):
    """Create a new instance of kfp client.

    Args:
      host: the host name to use to talk to Kubeflow Pipelines. If not set, the in-cluster
          service DNS name will be used, which only works if the current environment is a pod
          in the same cluster (such as a Jupyter instance spawned by Kubeflow's
          JupyterHub). If you have a different connection to cluster, such as a kubectl
          proxy connection, then set it to something like "127.0.0.1:8080/pipeline.
          If you connect to an IAP enabled cluster, set it to
          https://<your-deployment>.endpoints.<your-project>.cloud.goog/pipeline".
      client_id: The client ID used by Identity-Aware Proxy.
    """

    self._host = host
<<<<<<< HEAD
    self._uihost = os.environ.get(KF_PIPELINES_UI_ENDPOINT_ENV, '')

    token = None
    if host and client_id:
      token = get_auth_token(client_id)
  
    config = kfp_server_api.configuration.Configuration()
    config.host = host or os.environ.get(KF_PIPELINES_ENDPOINT_ENV,
                                         Client.IN_CLUSTER_DNS_NAME)
    self._configure_auth(config, token)
=======
    config = self._load_config(host, client_id, namespace)
>>>>>>> 7e29b431
    api_client = kfp_server_api.api_client.ApiClient(config)
    self._run_api = kfp_server_api.api.run_service_api.RunServiceApi(api_client)
    self._experiment_api = kfp_server_api.api.experiment_service_api.ExperimentServiceApi(api_client)

  def _load_config(self, host, client_id, namespace):
    config = kfp_server_api.configuration.Configuration()
    if host:
      config.host = host

    token = None
    if host and client_id:
      # fetch IAP auth token
      token = get_auth_token(client_id)
    
    if token:
      config.api_key['authorization'] = token
      config.api_key_prefix['authorization'] = 'Bearer'
      return config

    if host:
      # if host is explicitly set with auth token, it's probably a port forward address.
      return config

    import kubernetes as k8s
    in_cluster = True
    try:
      k8s.config.load_incluster_config()
    except:
      in_cluster = False
      pass

    if in_cluster:
      config.host = Client.IN_CLUSTER_DNS_NAME.format(namespace)
      return config

    try:
      k8s.config.load_kube_config(client_configuration=config)
    except:
      print('Failed to load kube config.')
      return config

    if config.host:
      config.host = os.path.join(config.host, Client.KUBE_PROXY_PATH.format(namespace))
    return config

  def _is_ipython(self):
    """Returns whether we are running in notebook."""
    try:
      import IPython
      ipy = IPython.get_ipython()
      if ipy is None:
        return False
    except ImportError:
      return False

    return True

  def _get_url_prefix(self):
    if self._uihost:
      # User's own connection.
<<<<<<< HEAD
      if self._uihost.startswith('http://') or self._uihost.startswith('https://'):
        return self._uihost
=======
      if self._host.startswith('http://') or self._host.startswith('https://'):
        return self._host
>>>>>>> 7e29b431
      else:
        return 'http://' + self._uihost

    # In-cluster pod. We could use relative URL.
    return '/pipeline'

  def create_experiment(self, name):
    """Create a new experiment.
    Args:
      name: the name of the experiment.
    Returns:
      An Experiment object. Most important field is id.
    """

    experiment = None
    try:
      experiment = self.get_experiment(experiment_name=name)
    except:
      # Ignore error if the experiment does not exist.
      pass

    if not experiment:
      logging.info('Creating experiment {}.'.format(name))
      experiment = kfp_server_api.models.ApiExperiment(name=name)
      experiment = self._experiment_api.create_experiment(body=experiment)
    
    if self._is_ipython():
      import IPython
      html = \
          ('Experiment link <a href="%s/#/experiments/details/%s" target="_blank" >here</a>'
          % (self._get_url_prefix(), experiment.id))
      IPython.display.display(IPython.display.HTML(html))
    return experiment

  def list_experiments(self, page_token='', page_size=10, sort_by=''):
    """List experiments.
    Args:
      page_token: token for starting of the page.
      page_size: size of the page.
      sort_by: can be '[field_name]', '[field_name] des'. For example, 'name des'.
    Returns:
      A response object including a list of experiments and next page token.
    """
    response = self._experiment_api.list_experiment(
        page_token=page_token, page_size=page_size, sort_by=sort_by)
    return response

  def get_experiment(self, experiment_id=None, experiment_name=None):
    """Get details of an experiment
    Either experiment_id or experiment_name is required
    Args:
      experiment_id: id of the experiment. (Optional)
      experiment_name: name of the experiment. (Optional)
    Returns:
      A response object including details of a experiment.
    Throws:
      Exception if experiment is not found or None of the arguments is provided
    """
    if experiment_id is None and experiment_name is None:
      raise ValueError('Either experiment_id or experiment_name is required')
    if experiment_id is not None:
      return self._experiment_api.get_experiment(id=experiment_id)
    next_page_token = ''
    while next_page_token is not None:
      list_experiments_response = self.list_experiments(page_size=100, page_token=next_page_token)
      next_page_token = list_experiments_response.next_page_token
      for experiment in list_experiments_response.experiments:
        if experiment.name == experiment_name:
          return self._experiment_api.get_experiment(id=experiment.id)
    raise ValueError('No experiment is found with name {}.'.format(experiment_name))

  def _extract_pipeline_yaml(self, package_file):
    def _choose_pipeline_yaml_file(file_list) -> str:
      yaml_files = [file for file in file_list if file.endswith('.yaml')]
      if len(yaml_files) == 0:
        raise ValueError('Invalid package. Missing pipeline yaml file in the package.')
      
      if 'pipeline.yaml' in yaml_files:
        return 'pipeline.yaml'
      else:
        if len(yaml_files) == 1:
          return yaml_files[0]
        raise ValueError('Invalid package. There is no pipeline.yaml file and there are multiple yaml files.')

    if package_file.endswith('.tar.gz') or package_file.endswith('.tgz'):
      with tarfile.open(package_file, "r:gz") as tar:
        file_names = [member.name for member in tar if member.isfile()]
        pipeline_yaml_file = _choose_pipeline_yaml_file(file_names)
        with tar.extractfile(tar.getmember(pipeline_yaml_file)) as f:
          return yaml.safe_load(f)
    elif package_file.endswith('.zip'):
      with zipfile.ZipFile(package_file, 'r') as zip:
        pipeline_yaml_file = _choose_pipeline_yaml_file(zip.namelist())
        with zip.open(pipeline_yaml_file) as f:
          return yaml.safe_load(f)
    elif package_file.endswith('.yaml') or package_file.endswith('.yml'):
      with open(package_file, 'r') as f:
        return yaml.safe_load(f)
    else:
      raise ValueError('The package_file '+ package_file + ' should ends with one of the following formats: [.tar.gz, .tgz, .zip, .yaml, .yml]')

  def run_pipeline(self, experiment_id, job_name, pipeline_package_path=None, params={}, pipeline_id=None):
    """Run a specified pipeline.

    Args:
      experiment_id: The string id of an experiment.
      job_name: name of the job.
      pipeline_package_path: local path of the pipeline package(the filename should end with one of the following .tar.gz, .tgz, .zip, .yaml, .yml).
      params: a dictionary with key (string) as param name and value (string) as as param value.
      pipeline_id: the string ID of a pipeline.

    Returns:
      A run object. Most important field is id.
    """

    pipeline_json_string = None
    if pipeline_package_path:
      pipeline_obj = self._extract_pipeline_yaml(pipeline_package_path)
      pipeline_json_string = json.dumps(pipeline_obj)
    api_params = [kfp_server_api.ApiParameter(name=_k8s_helper.K8sHelper.sanitize_k8s_name(k), value=str(v))
                  for k,v in params.items()]
    key = kfp_server_api.models.ApiResourceKey(id=experiment_id,
                                        type=kfp_server_api.models.ApiResourceType.EXPERIMENT)
    reference = kfp_server_api.models.ApiResourceReference(key, kfp_server_api.models.ApiRelationship.OWNER)
    spec = kfp_server_api.models.ApiPipelineSpec(
        pipeline_id=pipeline_id,
        workflow_manifest=pipeline_json_string, 
        parameters=api_params)
    run_body = kfp_server_api.models.ApiRun(
        pipeline_spec=spec, resource_references=[reference], name=job_name)

    response = self._run_api.create_run(body=run_body)
    
    if self._is_ipython():
      import IPython
      html = ('Run link <a href="%s/#/runs/details/%s" target="_blank" >here</a>'
              % (self._get_url_prefix(), response.run.id))
      IPython.display.display(IPython.display.HTML(html))
    return response.run

  def list_runs(self, page_token='', page_size=10, sort_by='', experiment_id=None):
    """List runs.
    Args:
      page_token: token for starting of the page.
      page_size: size of the page.
      sort_by: one of 'field_name', 'field_name des'. For example, 'name des'.
      experiment_id: experiment id to filter upon
    Returns:
      A response object including a list of experiments and next page token.
    """
    if experiment_id is not None:
      response = self._run_api.list_runs(page_token=page_token, page_size=page_size, sort_by=sort_by, resource_reference_key_type=kfp_server_api.models.api_resource_type.ApiResourceType.EXPERIMENT, resource_reference_key_id=experiment_id)
    else:
      response = self._run_api.list_runs(page_token=page_token, page_size=page_size, sort_by=sort_by)
    return response

  def get_run(self, run_id):
    """Get run details.
    Args:
      id of the run.
    Returns:
      A response object including details of a run.
    Throws:
      Exception if run is not found.
    """
    return self._run_api.get_run(run_id=run_id)

  def wait_for_run_completion(self, run_id, timeout):
    """Wait for a run to complete.
    Args:
      run_id: run id, returned from run_pipeline.
      timeout: timeout in seconds.
    Returns:
      A run detail object: Most important fields are run and pipeline_runtime
    """
    status = 'Running:'
    start_time = datetime.now()
    while status is None or status.lower() not in ['succeeded', 'failed', 'skipped', 'error']:
      get_run_response = self._run_api.get_run(run_id=run_id)
      status = get_run_response.run.status
      elapsed_time = (datetime.now() - start_time).seconds
      logging.info('Waiting for the job to complete...')
      if elapsed_time > timeout:
        raise TimeoutError('Run timeout')
      time.sleep(5)
    return get_run_response

  def _get_workflow_json(self, run_id):
    """Get the workflow json.
    Args:
      run_id: run id, returned from run_pipeline.
    Returns:
      workflow: json workflow
    """
    get_run_response = self._run_api.get_run(run_id=run_id)
    workflow = get_run_response.pipeline_runtime.workflow_manifest
    workflow_json = json.loads(workflow)
    return workflow_json<|MERGE_RESOLUTION|>--- conflicted
+++ resolved
@@ -55,26 +55,14 @@
     """
 
     self._host = host
-<<<<<<< HEAD
-    self._uihost = os.environ.get(KF_PIPELINES_UI_ENDPOINT_ENV, '')
-
-    token = None
-    if host and client_id:
-      token = get_auth_token(client_id)
-  
-    config = kfp_server_api.configuration.Configuration()
-    config.host = host or os.environ.get(KF_PIPELINES_ENDPOINT_ENV,
-                                         Client.IN_CLUSTER_DNS_NAME)
-    self._configure_auth(config, token)
-=======
     config = self._load_config(host, client_id, namespace)
->>>>>>> 7e29b431
     api_client = kfp_server_api.api_client.ApiClient(config)
     self._run_api = kfp_server_api.api.run_service_api.RunServiceApi(api_client)
     self._experiment_api = kfp_server_api.api.experiment_service_api.ExperimentServiceApi(api_client)
 
   def _load_config(self, host, client_id, namespace):
     config = kfp_server_api.configuration.Configuration()
+    config.host = config.host or os.environ.get(KF_PIPELINES_ENDPOINT_ENV)
     if host:
       config.host = host
 
@@ -82,7 +70,7 @@
     if host and client_id:
       # fetch IAP auth token
       token = get_auth_token(client_id)
-    
+
     if token:
       config.api_key['authorization'] = token
       config.api_key_prefix['authorization'] = 'Bearer'
@@ -129,13 +117,8 @@
   def _get_url_prefix(self):
     if self._uihost:
       # User's own connection.
-<<<<<<< HEAD
       if self._uihost.startswith('http://') or self._uihost.startswith('https://'):
         return self._uihost
-=======
-      if self._host.startswith('http://') or self._host.startswith('https://'):
-        return self._host
->>>>>>> 7e29b431
       else:
         return 'http://' + self._uihost
 
