--- conflicted
+++ resolved
@@ -113,15 +113,12 @@
     proxy: HTTP or HTTPS proxy server
     ssl_ca_cert: Cert for proxy
     kube_context: String name of context within kubeconfig to use, defaults to the current-context set within kubeconfig.
-<<<<<<< HEAD
-    userid: The ID of the user creating the client.
-=======
     credentials: A TokenCredentialsBase object which provides the logic to
         populate the requests with credentials to authenticate against the API
         server.
     ui_host: Base url to use to open the Kubeflow Pipelines UI. This is used when running the client from a notebook to generate and 
         print links.
->>>>>>> 6ccf5bcd
+    userid: The ID of the user creating the client.
   """
 
   # in-cluster DNS name of the pipeline service
@@ -137,11 +134,7 @@
   KUBEFLOW_USERID_HEADER = 'kubeflow-userid'
 
   # TODO: Wrap the configurations for different authentication methods.
-<<<<<<< HEAD
-  def __init__(self, host=None, client_id=None, namespace='kubeflow', other_client_id=None, other_client_secret=None, existing_token=None, cookies=None, proxy=None, ssl_ca_cert=None, kube_context=None, userid=None):
-=======
-  def __init__(self, host=None, client_id=None, namespace='kubeflow', other_client_id=None, other_client_secret=None, existing_token=None, cookies=None, proxy=None, ssl_ca_cert=None, kube_context=None, credentials=None, ui_host=None):
->>>>>>> 6ccf5bcd
+  def __init__(self, host=None, client_id=None, namespace='kubeflow', other_client_id=None, other_client_secret=None, existing_token=None, cookies=None, proxy=None, ssl_ca_cert=None, kube_context=None, credentials=None, ui_host=None, userid=None):
     """Create a new instance of kfp client.
     """
     host = host or os.environ.get(KF_PIPELINES_ENDPOINT_ENV)
@@ -189,8 +182,6 @@
 
     host = host or ''
 
-<<<<<<< HEAD
-=======
     # Defaults to 'https' if host does not contain 'http' or 'https' protocol.
     if host and not host.startswith('http'):
       warnings.warn(
@@ -198,7 +189,6 @@
           ' Defaults to "https".' % host)
       host = 'https://' + host
 
->>>>>>> 6ccf5bcd
     # Preprocess the host endpoint to prevent some common user mistakes.
     if not client_id:
       # always preserving the protocol (http://localhost requires it)
