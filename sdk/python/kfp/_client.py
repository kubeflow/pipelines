--- conflicted
+++ resolved
@@ -81,12 +81,8 @@
   IN_CLUSTER_DNS_NAME = 'ml-pipeline.{}.svc.cluster.local:8888'
   KUBE_PROXY_PATH = 'api/v1/namespaces/{}/services/ml-pipeline:http/proxy/'
 
-<<<<<<< HEAD
+  # TODO: Wrap the configurations for different authentication methods.
   def __init__(self, host=None, client_id=None, namespace='kubeflow', other_client_id=None, other_client_secret=None, cookies=None):
-=======
-  # TODO: Wrap the configurations for different authentication methods.
-  def __init__(self, host=None, client_id=None, namespace='kubeflow', other_client_id=None, other_client_secret=None):
->>>>>>> 889105fb
     """Create a new instance of kfp client.
 
     Args:
