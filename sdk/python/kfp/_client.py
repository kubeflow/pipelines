# Copyright 2018 Google LLC
#
# Licensed under the Apache License, Version 2.0 (the "License");
# you may not use this file except in compliance with the License.
# You may obtain a copy of the License at
#
#      http://www.apache.org/licenses/LICENSE-2.0
#
# Unless required by applicable law or agreed to in writing, software
# distributed under the License is distributed on an "AS IS" BASIS,
# WITHOUT WARRANTIES OR CONDITIONS OF ANY KIND, either express or implied.
# See the License for the specific language governing permissions and
# limitations under the License.

import time
import logging
import json
import os
import re
import tarfile
import tempfile
import warnings
import yaml
import zipfile
import datetime
from typing import Mapping, Callable

import kfp
import kfp_server_api

from kfp.compiler import compiler
from kfp.compiler._k8s_helper import sanitize_k8s_name

from kfp._auth import get_auth_token, get_gcp_access_token

# TTL of the access token associated with the client. This is needed because
# `gcloud auth print-access-token` generates a token with TTL=1 hour, after
# which the authentication expires. This TTL is needed for kfp.Client()
# initialized with host=<inverse proxy endpoint>.
# Set to 55 mins to provide some safe margin.
_GCP_ACCESS_TOKEN_TIMEOUT = datetime.timedelta(minutes=55)


def _add_generated_apis(target_struct, api_module, api_client):
  '''Initializes a hierarchical API object based on the generated API module.
  PipelineServiceApi.create_pipeline becomes target_struct.pipelines.create_pipeline
  '''
  Struct = type('Struct', (), {})

  def camel_case_to_snake_case(name):
      import re
      return re.sub('([a-z0-9])([A-Z])', r'\1_\2', name).lower()

  for api_name in dir(api_module):
      if not api_name.endswith('ServiceApi'):
          continue

      short_api_name = camel_case_to_snake_case(api_name[0:-len('ServiceApi')]) + 's'
      api_struct = Struct()
      setattr(target_struct, short_api_name, api_struct)
      service_api = getattr(api_module.api, api_name)
      initialized_service_api = service_api(api_client)
      for member_name in dir(initialized_service_api):
          if member_name.startswith('_') or member_name.endswith('_with_http_info'):
              continue

          bound_member = getattr(initialized_service_api, member_name)
          setattr(api_struct, member_name, bound_member)
  models_struct = Struct()
  for member_name in dir(api_module.models):
      if not member_name[0].islower():
          setattr(models_struct, member_name, getattr(api_module.models, member_name))
  target_struct.api_models = models_struct


KF_PIPELINES_ENDPOINT_ENV = 'KF_PIPELINES_ENDPOINT'
KF_PIPELINES_UI_ENDPOINT_ENV = 'KF_PIPELINES_UI_ENDPOINT'
KF_PIPELINES_DEFAULT_EXPERIMENT_NAME = 'KF_PIPELINES_DEFAULT_EXPERIMENT_NAME'
KF_PIPELINES_OVERRIDE_EXPERIMENT_NAME = 'KF_PIPELINES_OVERRIDE_EXPERIMENT_NAME'


class Client(object):
  """ API Client for KubeFlow Pipeline.
  """

  # in-cluster DNS name of the pipeline service
  IN_CLUSTER_DNS_NAME = 'ml-pipeline.{}.svc.cluster.local:8888'
  KUBE_PROXY_PATH = 'api/v1/namespaces/{}/services/ml-pipeline:http/proxy/'

  LOCAL_KFP_CONTEXT = os.path.expanduser('~/.config/kfp/context.json')

  # TODO: Wrap the configurations for different authentication methods.
<<<<<<< HEAD
  def __init__(self, host=None, client_id=None, namespace='kubeflow', other_client_id=None, other_client_secret=None, cookies=None):
=======
  def __init__(self, host=None, client_id=None, namespace='kubeflow', other_client_id=None, other_client_secret=None, existing_token=None):
>>>>>>> f1d90407
    """Create a new instance of kfp client.

    Args:
      host: the host name to use to talk to Kubeflow Pipelines. If not set, the in-cluster
          service DNS name will be used, which only works if the current environment is a pod
          in the same cluster (such as a Jupyter instance spawned by Kubeflow's
          JupyterHub). If you have a different connection to cluster, such as a kubectl
          proxy connection, then set it to something like "127.0.0.1:8080/pipeline.
          If you connect to an IAP enabled cluster, set it to
          https://<your-deployment>.endpoints.<your-project>.cloud.goog/pipeline".
      client_id: The client ID used by Identity-Aware Proxy.
      namespace: the namespace where the kubeflow pipeline system is run.
      other_client_id: The client ID used to obtain the auth codes and refresh tokens.
          Reference: https://cloud.google.com/iap/docs/authentication-howto#authenticating_from_a_desktop_app.
      other_client_secret: The client secret used to obtain the auth codes and refresh tokens.
<<<<<<< HEAD
      cookies: CookieJar object containing cookies that will be passed to the pipelines API.
    """
    host = host or os.environ.get(KF_PIPELINES_ENDPOINT_ENV)
    self._uihost = os.environ.get(KF_PIPELINES_UI_ENDPOINT_ENV, host)
    config = self._load_config(host, client_id, namespace, other_client_id, other_client_secret)
    api_client = kfp_server_api.api_client.ApiClient(config, cookie=cookies)
=======
      existing_token: pass in token directly, it's used for cases better get token outside of SDK, e.x. GCP Cloud Functions
          or caller already has a token
    """
    host = host or os.environ.get(KF_PIPELINES_ENDPOINT_ENV)
    self._uihost = os.environ.get(KF_PIPELINES_UI_ENDPOINT_ENV, host)
    config = self._load_config(host, client_id, namespace, other_client_id, other_client_secret, existing_token)
    # Save the loaded API client configuration, as a reference if update is
    # needed.
    self._existing_config = config
    api_client = kfp_server_api.api_client.ApiClient(config)
>>>>>>> f1d90407
    _add_generated_apis(self, kfp_server_api, api_client)
    self._job_api = kfp_server_api.api.job_service_api.JobServiceApi(api_client)
    self._run_api = kfp_server_api.api.run_service_api.RunServiceApi(api_client)
    self._experiment_api = kfp_server_api.api.experiment_service_api.ExperimentServiceApi(api_client)
    self._pipelines_api = kfp_server_api.api.pipeline_service_api.PipelineServiceApi(api_client)
    self._upload_api = kfp_server_api.api.PipelineUploadServiceApi(api_client)
    self._load_context_setting_or_default()

  def _load_config(self, host, client_id, namespace, other_client_id, other_client_secret, existing_token):
    config = kfp_server_api.configuration.Configuration()

    host = host or ''
    # Preprocess the host endpoint to prevent some common user mistakes.
    # This should only be done for non-IAP cases (when client_id is None). IAP requires preserving the protocol.
    if not client_id:
      host = re.sub(r'^(http|https)://', '', host).rstrip('/')

    if host:
      config.host = host

    token = None

    # "existing_token" is designed to accept token generated outside of SDK. Here is an example.
    #
    # https://cloud.google.com/functions/docs/securing/function-identity
    # https://cloud.google.com/endpoints/docs/grpc/service-account-authentication
    #
    # import requests
    # import kfp
    #
    # def get_access_token():
    #     url = 'http://metadata.google.internal/computeMetadata/v1/instance/service-accounts/default/token'
    #     r = requests.get(url, headers={'Metadata-Flavor': 'Google'})
    #     r.raise_for_status()
    #     access_token = r.json()['access_token']
    #     return access_token
    #
    # client = kfp.Client(host='<KFPHost>', existing_token=get_access_token())
    #
    if existing_token:
      token = existing_token
      self._is_refresh_token = False
    elif client_id:
      token = get_auth_token(client_id, other_client_id, other_client_secret)
      self._is_refresh_token = True
    elif self._is_inverse_proxy_host(host):
      token = get_gcp_access_token()
      self._is_refresh_token = False

    if token:
      config.api_key['authorization'] = token
      config.api_key_prefix['authorization'] = 'Bearer'
      return config

    if host:
      # if host is explicitly set with auth token, it's probably a port forward address.
      return config

    import kubernetes as k8s
    in_cluster = True
    try:
      k8s.config.load_incluster_config()
    except:
      in_cluster = False
      pass

    if in_cluster:
      config.host = Client.IN_CLUSTER_DNS_NAME.format(namespace)
      return config

    try:
      k8s.config.load_kube_config(client_configuration=config)
    except:
      print('Failed to load kube config.')
      return config

    if config.host:
      config.host = config.host + '/' + Client.KUBE_PROXY_PATH.format(namespace)
    return config

  def _is_inverse_proxy_host(self, host):
    if host:
      return re.match(r'\S+.googleusercontent.com/{0,1}$', host)
    if re.match(r'\w+', host):
      warnings.warn(
          'The received host is %s, please include the full endpoint address '
          '(with ".(pipelines/notebooks).googleusercontent.com")' % host)
    return False

  def _is_ipython(self):
    """Returns whether we are running in notebook."""
    try:
      import IPython
      ipy = IPython.get_ipython()
      if ipy is None:
        return False
    except ImportError:
      return False

    return True

  def _get_url_prefix(self):
    if self._uihost:
      # User's own connection.
      if self._uihost.startswith('http://') or self._uihost.startswith('https://'):
        return self._uihost
      else:
        return 'http://' + self._uihost

    # In-cluster pod. We could use relative URL.
    return '/pipeline'

  def _load_context_setting_or_default(self):
    if os.path.exists(Client.LOCAL_KFP_CONTEXT):
      with open(Client.LOCAL_KFP_CONTEXT, 'r') as f:
        self._context_setting = json.load(f)
    else:
      self._context_setting = {
        'namespace': '',
      }
      
  def _refresh_api_client_token(self):
    """Refreshes the existing token associated with the kfp_api_client."""
    if getattr(self, '_is_refresh_token'):
      return

    new_token = get_gcp_access_token()
    self._existing_config.api_key['authorization'] = new_token

  def set_user_namespace(self, namespace):
    """Set user namespace into local context setting file.
       This function should only be used when Kubeflow Pipelines is in the multi-user mode.
    Args:
      namespace: kubernetes namespace the user has access to.
    """
    self._context_setting['namespace'] = namespace
    with open(Client.LOCAL_KFP_CONTEXT, 'w') as f:
      json.dump(self._context_setting, f)

  def get_user_namespace(self):
    """Get user namespace in context config.
    Returns:
      namespace: kubernetes namespace from the local context file or empty if it wasn't set.
    """
    return self._context_setting['namespace']

  def create_experiment(self, name, description=None, namespace=None):
    """Create a new experiment.
    Args:
      name: the name of the experiment.
      description: description of the experiment.
      namespace: kubernetes namespace where the experiment should be created.
        For single user deployment, leave it as None;
        For multi user, input a namespace where the user is authorized.
    Returns:
      An Experiment object. Most important field is id.
    """
    namespace = namespace or self.get_user_namespace()
    experiment = None
    try:
      experiment = self.get_experiment(experiment_name=name, namespace=namespace)
    except:
      # Ignore error if the experiment does not exist.
      pass

    if not experiment:
      logging.info('Creating experiment {}.'.format(name))

      resource_references = []
      if namespace:
        key = kfp_server_api.models.ApiResourceKey(id=namespace, type=kfp_server_api.models.ApiResourceType.NAMESPACE)
        reference = kfp_server_api.models.ApiResourceReference(key=key, relationship=kfp_server_api.models.ApiRelationship.OWNER)
        resource_references.append(reference)

      experiment = kfp_server_api.models.ApiExperiment(
        name=name,
        description=description,
        resource_references=resource_references)
      experiment = self._experiment_api.create_experiment(body=experiment)

    if self._is_ipython():
      import IPython
      html = \
          ('Experiment link <a href="%s/#/experiments/details/%s" target="_blank" >here</a>'
          % (self._get_url_prefix(), experiment.id))
      IPython.display.display(IPython.display.HTML(html))
    return experiment

  def list_experiments(self, page_token='', page_size=10, sort_by='', namespace=None):
    """List experiments.
    Args:
      page_token: token for starting of the page.
      page_size: size of the page.
      sort_by: can be '[field_name]', '[field_name] des'. For example, 'name desc'.
      namespace: kubernetes namespace where the experiment was created.
        For single user deployment, leave it as None;
        For multi user, input a namespace where the user is authorized.
    Returns:
      A response object including a list of experiments and next page token.
    """
    namespace = namespace or self.get_user_namespace()
    response = self._experiment_api.list_experiment(
      page_token=page_token,
      page_size=page_size,
      sort_by=sort_by,
      resource_reference_key_type=kfp_server_api.models.api_resource_type.ApiResourceType.NAMESPACE,
      resource_reference_key_id=namespace)
    return response

  def get_experiment(self, experiment_id=None, experiment_name=None, namespace=None):
    """Get details of an experiment
    Either experiment_id or experiment_name is required
    Args:
      experiment_id: id of the experiment. (Optional)
      experiment_name: name of the experiment. (Optional)
      namespace: kubernetes namespace where the experiment was created.
        For single user deployment, leave it as None;
        For multi user, input the namespace where the user is authorized.
    Returns:
      A response object including details of a experiment.
    Throws:
      Exception if experiment is not found or None of the arguments is provided
    """
    namespace = namespace or self.get_user_namespace()
    if experiment_id is None and experiment_name is None:
      raise ValueError('Either experiment_id or experiment_name is required')
    if experiment_id is not None:
      return self._experiment_api.get_experiment(id=experiment_id)
    next_page_token = ''
    while next_page_token is not None:
      list_experiments_response = self.list_experiments(page_size=100, page_token=next_page_token, namespace=namespace)
      next_page_token = list_experiments_response.next_page_token
      for experiment in list_experiments_response.experiments:
        if experiment.name == experiment_name:
          return self._experiment_api.get_experiment(id=experiment.id)
    raise ValueError('No experiment is found with name {}.'.format(experiment_name))

  def _extract_pipeline_yaml(self, package_file):
    def _choose_pipeline_yaml_file(file_list) -> str:
      yaml_files = [file for file in file_list if file.endswith('.yaml')]
      if len(yaml_files) == 0:
        raise ValueError('Invalid package. Missing pipeline yaml file in the package.')

      if 'pipeline.yaml' in yaml_files:
        return 'pipeline.yaml'
      else:
        if len(yaml_files) == 1:
          return yaml_files[0]
        raise ValueError('Invalid package. There is no pipeline.yaml file and there are multiple yaml files.')

    if package_file.endswith('.tar.gz') or package_file.endswith('.tgz'):
      with tarfile.open(package_file, "r:gz") as tar:
        file_names = [member.name for member in tar if member.isfile()]
        pipeline_yaml_file = _choose_pipeline_yaml_file(file_names)
        with tar.extractfile(tar.getmember(pipeline_yaml_file)) as f:
          return yaml.safe_load(f)
    elif package_file.endswith('.zip'):
      with zipfile.ZipFile(package_file, 'r') as zip:
        pipeline_yaml_file = _choose_pipeline_yaml_file(zip.namelist())
        with zip.open(pipeline_yaml_file) as f:
          return yaml.safe_load(f)
    elif package_file.endswith('.yaml') or package_file.endswith('.yml'):
      with open(package_file, 'r') as f:
        return yaml.safe_load(f)
    else:
      raise ValueError('The package_file '+ package_file + ' should end with one of the following formats: [.tar.gz, .tgz, .zip, .yaml, .yml]')

  def list_pipelines(self, page_token='', page_size=10, sort_by=''):
    """List pipelines.
    Args:
      page_token: token for starting of the page.
      page_size: size of the page.
      sort_by: one of 'field_name', 'field_name desc'. For example, 'name desc'.
    Returns:
      A response object including a list of pipelines and next page token.
    """
    return self._pipelines_api.list_pipelines(page_token=page_token, page_size=page_size, sort_by=sort_by)

  def list_pipeline_versions(self, pipeline_id: str, page_token='', page_size=10, sort_by=''):
    """List all versions of a given pipeline.
    Args:
      pipeline_id: the string ID of a pipeline.
      page_token: token for starting of the page.
      page_size: size of the page.
      sort_by: one of 'field_name', 'field_name desc'. For example, 'name desc'.
    Returns:
      A response object including a list of pipelines and next page token.
    """
    return self._pipelines_api.list_pipeline_versions(
        resource_key_type="PIPELINE",
        resource_key_id=pipeline_id,
        page_token=page_token,
        page_size=page_size,
        sort_by=sort_by
    )

  # TODO: provide default namespace, similar to kubectl default namespaces.
  def run_pipeline(self, experiment_id, job_name, pipeline_package_path=None, params={}, pipeline_id=None, version_id=None):
    """Run a specified pipeline.

    Args:
      experiment_id: The string id of an experiment.
      job_name: name of the job.
      pipeline_package_path: local path of the pipeline package(the filename should end with one of the following .tar.gz, .tgz, .zip, .yaml, .yml).
      params: a dictionary with key (string) as param name and value (string) as as param value.
      pipeline_id: the string ID of a pipeline.
      version_id: the string ID of a pipeline version.
        If both pipeline_id and version_id are specified, version_id will take precendence.
        If only pipeline_id is specified, the default version of this pipeline is used to create the run.

    Returns:
      A run object. Most important field is id.
    """
    job_config = self._create_job_config(
      experiment_id=experiment_id,
      params=params,
      pipeline_package_path=pipeline_package_path,
      pipeline_id=pipeline_id,
      version_id=version_id)
    run_body = kfp_server_api.models.ApiRun(
        pipeline_spec=job_config.spec, resource_references=job_config.resource_references, name=job_name)

    response = self._run_api.create_run(body=run_body)

    if self._is_ipython():
      import IPython
      html = ('Run link <a href="%s/#/runs/details/%s" target="_blank" >here</a>'
              % (self._get_url_prefix(), response.run.id))
      IPython.display.display(IPython.display.HTML(html))
    return response.run

  def create_recurring_run(self, experiment_id, job_name, description=None, start_time=None, end_time=None, interval_second=None, cron_expression=None, max_concurrency=1, no_catchup=None, params={}, pipeline_package_path=None, pipeline_id=None, version_id=None, enabled=True):
    """Create a recurring run.
    Args:
      experiment_id: The string id of an experiment.
      job_name: name of the job.
      description: An optional job description.
      start_time: The RFC3339 time string of the time when to start the job.
      end_time: The RFC3339 time string of the time when to end the job.
      interval_second: Integer indicating the seconds between two recurring runs in for a periodic schedule.
      cron_expression: A cron expression representing a set of times, using 5 space-separated fields, e.g. "0 0 9 ? * 2-6".
      max_concurrency: Integer indicating how many jobs can be run in parallel.
      no_catchup: Whether the recurring run should catch up if behind schedule.
        For example, if the recurring run is paused for a while and re-enabled
        afterwards. If no_catchup=False, the scheduler will catch up on (backfill) each
        missed interval. Otherwise, it only schedules the latest interval if more than one interval
        is ready to be scheduled.
        Usually, if your pipeline handles backfill internally, you should turn catchup
        off to avoid duplicate backfill. (default: {False})
      pipeline_package_path: Local path of the pipeline package(the filename should end with one of the following .tar.gz, .tgz, .zip, .yaml, .yml).
      params: A dictionary with key (string) as param name and value (string) as param value.
      pipeline_id: The string ID of a pipeline.
      version_id: The string ID of a pipeline version. 
        If both pipeline_id and version_id are specified, pipeline_id will take precendence
        This will change in a future version, so it is recommended to use version_id by itself.
      enabled: A bool indicating whether the recurring run is enabled or disabled.
    Returns:
      A Job object. Most important field is id.
    """
    job_config = self._create_job_config(
      experiment_id=experiment_id,
      params=params,
      pipeline_package_path=pipeline_package_path,
      pipeline_id=pipeline_id,
      version_id=version_id)

    if all([interval_second, cron_expression]) or not any([interval_second, cron_expression]):
      raise ValueError('Either interval_second or cron_expression is required')
    if interval_second is not None:
      trigger = kfp_server_api.models.ApiTrigger(
        periodic_schedule=kfp_server_api.models.ApiPeriodicSchedule(
          start_time=start_time, end_time=end_time, interval_second=interval_second)
      )
    if cron_expression is not None:
      trigger = kfp_server_api.models.ApiTrigger(
        cron_schedule=kfp_server_api.models.ApiCronSchedule(
        start_time=start_time, end_time=end_time, cron=cron_expression)
      )

    job_body = kfp_server_api.models.ApiJob(
        enabled=enabled,
        pipeline_spec=job_config.spec,
        resource_references=job_config.resource_references,
        name=job_name,
        description=description,
        no_catchup=no_catchup,
        trigger=trigger,
        max_concurrency=max_concurrency)
    return self._job_api.create_job(body=job_body)

  def _create_job_config(self, experiment_id, params, pipeline_package_path, pipeline_id, version_id):
    """Create a JobConfig with spec and resource_references.
    Args:
      experiment_id: The string id of an experiment.
      pipeline_package_path: Local path of the pipeline package(the filename should end with one of the following .tar.gz, .tgz, .zip, .yaml, .yml).
      params: A dictionary with key (string) as param name and value (string) as param value.
      pipeline_id: The string ID of a pipeline.
      version_id: The string ID of a pipeline version. 
        If both pipeline_id and version_id are specified, pipeline_id will take precendence
        This will change in a future version, so it is recommended to use version_id by itself.
    Returns:
      A JobConfig object with attributes spec and resource_reference.
    """
    
    class JobConfig:
      def __init__(self, spec, resource_references):
        self.spec = spec
        self.resource_references = resource_references

    pipeline_json_string = None
    if pipeline_package_path:
      pipeline_obj = self._extract_pipeline_yaml(pipeline_package_path)
      pipeline_json_string = json.dumps(pipeline_obj)
    api_params = [kfp_server_api.ApiParameter(
        name=sanitize_k8s_name(name=k, allow_capital_underscore=True),
        value=str(v)) for k,v in params.items()]
    resource_references = []
    key = kfp_server_api.models.ApiResourceKey(id=experiment_id,
                                        type=kfp_server_api.models.ApiResourceType.EXPERIMENT)
    reference = kfp_server_api.models.ApiResourceReference(key=key,
                                                           relationship=kfp_server_api.models.ApiRelationship.OWNER)
    resource_references.append(reference)

    if version_id:
      key = kfp_server_api.models.ApiResourceKey(id=version_id,
                                                 type=kfp_server_api.models.ApiResourceType.PIPELINE_VERSION)
      reference = kfp_server_api.models.ApiResourceReference(key=key,
                                                             relationship=kfp_server_api.models.ApiRelationship.CREATOR)
      resource_references.append(reference)

    spec = kfp_server_api.models.ApiPipelineSpec(
        pipeline_id=pipeline_id,
        workflow_manifest=pipeline_json_string,
        parameters=api_params)
    return JobConfig(spec=spec, resource_references=resource_references)

  def create_run_from_pipeline_func(self, pipeline_func: Callable, arguments: Mapping[str, str], run_name=None, experiment_name=None, pipeline_conf: kfp.dsl.PipelineConf = None, namespace=None):
    '''Runs pipeline on KFP-enabled Kubernetes cluster.
    This command compiles the pipeline function, creates or gets an experiment and submits the pipeline for execution.

    Args:
      pipeline_func: A function that describes a pipeline by calling components and composing them into execution graph.
      arguments: Arguments to the pipeline function provided as a dict.
      run_name: Optional. Name of the run to be shown in the UI.
      experiment_name: Optional. Name of the experiment to add the run to.
      namespace: kubernetes namespace where the pipeline runs are created.
        For single user deployment, leave it as None;
        For multi user, input a namespace where the user is authorized
    '''
    #TODO: Check arguments against the pipeline function
    pipeline_name = pipeline_func.__name__
    run_name = run_name or pipeline_name + ' ' + datetime.datetime.now().strftime('%Y-%m-%d %H-%M-%S')
    with tempfile.TemporaryDirectory() as tmpdir:
      pipeline_package_path = os.path.join(tmpdir, 'pipeline.yaml')
      compiler.Compiler().compile(pipeline_func, pipeline_package_path, pipeline_conf=pipeline_conf)
      return self.create_run_from_pipeline_package(pipeline_package_path, arguments, run_name, experiment_name, namespace)

  def create_run_from_pipeline_package(self, pipeline_file: str, arguments: Mapping[str, str], run_name=None, experiment_name=None, namespace=None):
    '''Runs pipeline on KFP-enabled Kubernetes cluster.
    This command compiles the pipeline function, creates or gets an experiment and submits the pipeline for execution.

    Args:
      pipeline_file: A compiled pipeline package file.
      arguments: Arguments to the pipeline function provided as a dict.
      run_name: Optional. Name of the run to be shown in the UI.
      experiment_name: Optional. Name of the experiment to add the run to.
      namespace: kubernetes namespace where the pipeline runs are created.
        For single user deployment, leave it as None;
        For multi user, input a namespace where the user is authorized
    '''

    class RunPipelineResult:
      def __init__(self, client, run_info):
        self._client = client
        self.run_info = run_info
        self.run_id = run_info.id

      def wait_for_run_completion(self, timeout=None):
        timeout = timeout or datetime.timedelta.max
        return self._client.wait_for_run_completion(self.run_id, timeout)

      def __repr__(self):
        return 'RunPipelineResult(run_id={})'.format(self.run_id)

    #TODO: Check arguments against the pipeline function
    pipeline_name = os.path.basename(pipeline_file)
    experiment_name = experiment_name or os.environ.get(KF_PIPELINES_DEFAULT_EXPERIMENT_NAME, None)
    overridden_experiment_name = os.environ.get(KF_PIPELINES_OVERRIDE_EXPERIMENT_NAME, experiment_name)
    if overridden_experiment_name != experiment_name:
      import warnings
      warnings.warn('Changing experiment name from "{}" to "{}".'.format(experiment_name, overridden_experiment_name))
    experiment_name = overridden_experiment_name or 'Default'
    run_name = run_name or (pipeline_name + ' ' +
                            datetime.datetime.now().strftime(
                                '%Y-%m-%d %H-%M-%S'))
    experiment = self.create_experiment(name=experiment_name, namespace=namespace)
    run_info = self.run_pipeline(experiment.id, run_name, pipeline_file, arguments)
    return RunPipelineResult(self, run_info)

  def list_runs(self, page_token='', page_size=10, sort_by='', experiment_id=None, namespace=None):
    """List runs.
    Args:
      page_token: token for starting of the page.
      page_size: size of the page.
      sort_by: one of 'field_name', 'field_name desc'. For example, 'name desc'.
      experiment_id: experiment id to filter upon
      namespace: kubernetes namespace to filter upon.
        For single user deployment, leave it as None;
        For multi user, input a namespace where the user is authorized.
    Returns:
      A response object including a list of experiments and next page token.
    """
    namespace = namespace or self.get_user_namespace()
    if experiment_id is not None:
      response = self._run_api.list_runs(page_token=page_token, page_size=page_size, sort_by=sort_by, resource_reference_key_type=kfp_server_api.models.api_resource_type.ApiResourceType.EXPERIMENT, resource_reference_key_id=experiment_id)
    elif namespace:
      response = self._run_api.list_runs(page_token=page_token, page_size=page_size, sort_by=sort_by, resource_reference_key_type=kfp_server_api.models.api_resource_type.ApiResourceType.NAMESPACE, resource_reference_key_id=namespace)
    else:
      response = self._run_api.list_runs(page_token=page_token, page_size=page_size, sort_by=sort_by)
    return response

  def list_recurring_runs(self, page_token='', page_size=10, sort_by='', experiment_id=None):
    """List recurring runs.
    Args:
      page_token: token for starting of the page.
      page_size: size of the page.
      sort_by: one of 'field_name', 'field_name desc'. For example, 'name desc'.
      experiment_id: experiment id to filter upon
    Returns:
      A response object including a list of recurring_runs and next page token.
    """
    if experiment_id is not None:
      response = self._job_api.list_jobs(page_token=page_token, page_size=page_size, sort_by=sort_by, resource_reference_key_type=kfp_server_api.models.api_resource_type.ApiResourceType.EXPERIMENT, resource_reference_key_id=experiment_id)
    else:
      response = self._job_api.list_jobs(page_token=page_token, page_size=page_size, sort_by=sort_by)
    return response

  def get_recurring_run(self, job_id):
    """Get recurring_run details.
    Args:
      id of the recurring_run.
    Returns:
      A response object including details of a recurring_run.
    Throws:
      Exception if recurring_run is not found.
    """
    return self._job_api.get_job(id=job_id)


  def get_run(self, run_id):
    """Get run details.
    Args:
      id of the run.
    Returns:
      A response object including details of a run.
    Throws:
      Exception if run is not found.
    """
    return self._run_api.get_run(run_id=run_id)

  def wait_for_run_completion(self, run_id, timeout):
    """Waits for a run to complete.
    Args:
      run_id: run id, returned from run_pipeline.
      timeout: timeout in seconds.
    Returns:
      A run detail object: Most important fields are run and pipeline_runtime.
    Raises:
      TimeoutError: if the pipeline run failed to finish before the specified
        timeout.
    """
    status = 'Running:'
    start_time = datetime.datetime.now()
    last_token_refresh_time = datetime.datetime.now()
    while (status is None or
           status.lower() not in ['succeeded', 'failed', 'skipped', 'error']):
      # Refreshes the access token before it hits the TTL.
      if (datetime.datetime.now() - last_token_refresh_time
          > _GCP_ACCESS_TOKEN_TIMEOUT):
        self._refresh_api_client_token()
        last_token_refresh_time = datetime.datetime.now()
        
      get_run_response = self._run_api.get_run(run_id=run_id)
      status = get_run_response.run.status
      elapsed_time = (datetime.datetime.now() - start_time).seconds
      logging.info('Waiting for the job to complete...')
      if elapsed_time > timeout:
        raise TimeoutError('Run timeout')
      time.sleep(5)
    return get_run_response

  def _get_workflow_json(self, run_id):
    """Get the workflow json.
    Args:
      run_id: run id, returned from run_pipeline.
    Returns:
      workflow: json workflow
    """
    get_run_response = self._run_api.get_run(run_id=run_id)
    workflow = get_run_response.pipeline_runtime.workflow_manifest
    workflow_json = json.loads(workflow)
    return workflow_json

  def upload_pipeline(
    self,
    pipeline_package_path: str = None,
    pipeline_name: str = None,
    description: str = None,
  ):
    """Uploads the pipeline to the Kubeflow Pipelines cluster.
    Args:
      pipeline_package_path: Local path to the pipeline package.
      pipeline_name: Optional. Name of the pipeline to be shown in the UI.
      description: Optional. Description of the pipeline to be shown in the UI.
    Returns:
      Server response object containing pipleine id and other information.
    """

    response = self._upload_api.upload_pipeline(pipeline_package_path, name=pipeline_name, description=description)
    if self._is_ipython():
      import IPython
      html = 'Pipeline link <a href=%s/#/pipelines/details/%s>here</a>' % (self._get_url_prefix(), response.id)
      IPython.display.display(IPython.display.HTML(html))
    return response

  def get_pipeline(self, pipeline_id):
    """Get pipeline details.
    Args:
      id of the pipeline.
    Returns:
      A response object including details of a pipeline.
    Throws:
      Exception if pipeline is not found.
    """
    return self._pipelines_api.get_pipeline(id=pipeline_id)

  def delete_pipeline(self, pipeline_id):
    """Delete pipeline.
    Args:
      id of the pipeline.
    Returns:
      Object. If the method is called asynchronously,
      returns the request thread.
    Throws:
      Exception if pipeline is not found.
    """
    return self._pipelines_api.delete_pipeline(id=pipeline_id)

  def list_pipeline_versions(self, pipeline_id, page_token='', page_size=10, sort_by=''):
    """Lists pipeline versions.
    Args:
      pipeline_id: id of the pipeline to list versions
      page_token: token for starting of the page.
      page_size: size of the page.
      sort_by: one of 'field_name', 'field_name des'. For example, 'name des'.
    Returns:
      A response object including a list of versions and next page token.
    """

    return self._pipelines_api.list_pipeline_versions(page_token=page_token, page_size=page_size, sort_by=sort_by, resource_key_type=kfp_server_api.models.api_resource_type.ApiResourceType.PIPELINE, resource_key_id=pipeline_id)<|MERGE_RESOLUTION|>--- conflicted
+++ resolved
@@ -90,11 +90,7 @@
   LOCAL_KFP_CONTEXT = os.path.expanduser('~/.config/kfp/context.json')
 
   # TODO: Wrap the configurations for different authentication methods.
-<<<<<<< HEAD
-  def __init__(self, host=None, client_id=None, namespace='kubeflow', other_client_id=None, other_client_secret=None, cookies=None):
-=======
-  def __init__(self, host=None, client_id=None, namespace='kubeflow', other_client_id=None, other_client_secret=None, existing_token=None):
->>>>>>> f1d90407
+  def __init__(self, host=None, client_id=None, namespace='kubeflow', other_client_id=None, other_client_secret=None, existing_token=None, cookies=None):
     """Create a new instance of kfp client.
 
     Args:
@@ -110,16 +106,9 @@
       other_client_id: The client ID used to obtain the auth codes and refresh tokens.
           Reference: https://cloud.google.com/iap/docs/authentication-howto#authenticating_from_a_desktop_app.
       other_client_secret: The client secret used to obtain the auth codes and refresh tokens.
-<<<<<<< HEAD
-      cookies: CookieJar object containing cookies that will be passed to the pipelines API.
-    """
-    host = host or os.environ.get(KF_PIPELINES_ENDPOINT_ENV)
-    self._uihost = os.environ.get(KF_PIPELINES_UI_ENDPOINT_ENV, host)
-    config = self._load_config(host, client_id, namespace, other_client_id, other_client_secret)
-    api_client = kfp_server_api.api_client.ApiClient(config, cookie=cookies)
-=======
       existing_token: pass in token directly, it's used for cases better get token outside of SDK, e.x. GCP Cloud Functions
           or caller already has a token
+      cookies: CookieJar object containing cookies that will be passed to the pipelines API.
     """
     host = host or os.environ.get(KF_PIPELINES_ENDPOINT_ENV)
     self._uihost = os.environ.get(KF_PIPELINES_UI_ENDPOINT_ENV, host)
@@ -127,8 +116,7 @@
     # Save the loaded API client configuration, as a reference if update is
     # needed.
     self._existing_config = config
-    api_client = kfp_server_api.api_client.ApiClient(config)
->>>>>>> f1d90407
+    api_client = kfp_server_api.api_client.ApiClient(config, cookie=cookies)
     _add_generated_apis(self, kfp_server_api, api_client)
     self._job_api = kfp_server_api.api.job_service_api.JobServiceApi(api_client)
     self._run_api = kfp_server_api.api.run_service_api.RunServiceApi(api_client)
