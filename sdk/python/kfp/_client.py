--- conflicted
+++ resolved
@@ -319,9 +319,7 @@
 
     key = kfp_server_api.models.ApiResourceKey(id=experiment_id,
                                         type=kfp_server_api.models.ApiResourceType.EXPERIMENT)
-<<<<<<< HEAD
     reference = kfp_server_api.models.ApiResourceReference(key=key,
-                                                           name='',
                                                            relationship=kfp_server_api.models.ApiRelationship.OWNER)
     resource_references.append(reference)
     if namespace is not None:
@@ -331,9 +329,6 @@
                                                              name=namespace,
                                                              relationship=kfp_server_api.models.ApiRelationship.OWNER)
       resource_references.append(reference)
-=======
-    reference = kfp_server_api.models.ApiResourceReference(key=key, relationship=kfp_server_api.models.ApiRelationship.OWNER)
->>>>>>> 1b04983d
     spec = kfp_server_api.models.ApiPipelineSpec(
         pipeline_id=pipeline_id,
         workflow_manifest=pipeline_json_string,
