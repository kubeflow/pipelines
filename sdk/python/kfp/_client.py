# Copyright 2018 The Kubeflow Authors
#
# Licensed under the Apache License, Version 2.0 (the "License");
# you may not use this file except in compliance with the License.
# You may obtain a copy of the License at
#
#      http://www.apache.org/licenses/LICENSE-2.0
#
# Unless required by applicable law or agreed to in writing, software
# distributed under the License is distributed on an "AS IS" BASIS,
# WITHOUT WARRANTIES OR CONDITIONS OF ANY KIND, either express or implied.
# See the License for the specific language governing permissions and
# limitations under the License.

import time
import logging
import json
import os
import re
import tarfile
import tempfile
import warnings
import yaml
import zipfile
import datetime
import copy
from typing import Mapping, Callable, Optional

import kfp_server_api

from kfp import dsl
from kfp.compiler import compiler
from kfp.compiler._k8s_helper import sanitize_k8s_name

from kfp._auth import get_auth_token, get_gcp_access_token
from kfp_server_api import ApiException

# Operators on scalar values. Only applies to one of |int_value|,
# |long_value|, |string_value| or |timestamp_value|.
_FILTER_OPERATIONS = {
    "UNKNOWN": 0,
    "EQUALS": 1,
    "NOT_EQUALS": 2,
    "GREATER_THAN": 3,
    "GREATER_THAN_EQUALS": 5,
    "LESS_THAN": 6,
    "LESS_THAN_EQUALS": 7
}


def _add_generated_apis(target_struct, api_module, api_client):
    """Initializes a hierarchical API object based on the generated API module.

    PipelineServiceApi.create_pipeline becomes
    target_struct.pipelines.create_pipeline
    """
    Struct = type('Struct', (), {})

    def camel_case_to_snake_case(name):
        import re
        return re.sub('([a-z0-9])([A-Z])', r'\1_\2', name).lower()

    for api_name in dir(api_module):
        if not api_name.endswith('ServiceApi'):
            continue

        short_api_name = camel_case_to_snake_case(
            api_name[0:-len('ServiceApi')]) + 's'
        api_struct = Struct()
        setattr(target_struct, short_api_name, api_struct)
        service_api = getattr(api_module.api, api_name)
        initialized_service_api = service_api(api_client)
        for member_name in dir(initialized_service_api):
            if member_name.startswith('_') or member_name.endswith(
                    '_with_http_info'):
                continue

            bound_member = getattr(initialized_service_api, member_name)
            setattr(api_struct, member_name, bound_member)
    models_struct = Struct()
    for member_name in dir(api_module.models):
        if not member_name[0].islower():
            setattr(models_struct, member_name,
                    getattr(api_module.models, member_name))
    target_struct.api_models = models_struct


KF_PIPELINES_ENDPOINT_ENV = 'KF_PIPELINES_ENDPOINT'
KF_PIPELINES_UI_ENDPOINT_ENV = 'KF_PIPELINES_UI_ENDPOINT'
KF_PIPELINES_DEFAULT_EXPERIMENT_NAME = 'KF_PIPELINES_DEFAULT_EXPERIMENT_NAME'
KF_PIPELINES_OVERRIDE_EXPERIMENT_NAME = 'KF_PIPELINES_OVERRIDE_EXPERIMENT_NAME'
KF_PIPELINES_IAP_OAUTH2_CLIENT_ID_ENV = 'KF_PIPELINES_IAP_OAUTH2_CLIENT_ID'
KF_PIPELINES_APP_OAUTH2_CLIENT_ID_ENV = 'KF_PIPELINES_APP_OAUTH2_CLIENT_ID'
KF_PIPELINES_APP_OAUTH2_CLIENT_SECRET_ENV = 'KF_PIPELINES_APP_OAUTH2_CLIENT_SECRET'


class Client(object):
<<<<<<< HEAD
  """API Client for KubeFlow Pipeline.

  Args:
    host: The host name to use to talk to Kubeflow Pipelines. If not set, the in-cluster
        service DNS name will be used, which only works if the current environment is a pod
        in the same cluster (such as a Jupyter instance spawned by Kubeflow's
        JupyterHub). If you have a different connection to cluster, such as a kubectl
        proxy connection, then set it to something like "127.0.0.1:8080/pipeline.
        If you connect to an IAP enabled cluster, set it to
        https://<your-deployment>.endpoints.<your-project>.cloud.goog/pipeline".
    client_id: The client ID used by Identity-Aware Proxy.
    namespace: The namespace where the kubeflow pipeline system is run.
    other_client_id: The client ID used to obtain the auth codes and refresh tokens.
        Reference: https://cloud.google.com/iap/docs/authentication-howto#authenticating_from_a_desktop_app.
    other_client_secret: The client secret used to obtain the auth codes and refresh tokens.
    existing_token: Pass in token directly, it's used for cases better get token outside of SDK, e.x. GCP Cloud Functions
        or caller already has a token
    cookies: CookieJar object containing cookies that will be passed to the pipelines API.
    proxy: HTTP or HTTPS proxy server
    ssl_ca_cert: Cert for proxy
    kube_context: String name of context within kubeconfig to use, defaults to the current-context set within kubeconfig.
    credentials: A TokenCredentialsBase object which provides the logic to
        populate the requests with credentials to authenticate against the API
        server.
    ui_host: Base url to use to open the Kubeflow Pipelines UI. This is used when running the client from a notebook to generate and 
        print links.
    userid: The ID of the user creating the client.
  """

  # in-cluster DNS name of the pipeline service
  IN_CLUSTER_DNS_NAME = 'ml-pipeline.{}.svc.cluster.local:8888'
  KUBE_PROXY_PATH = 'api/v1/namespaces/{}/services/ml-pipeline:http/proxy/'

  # Auto populated path in pods
  # https://kubernetes.io/docs/tasks/access-application-cluster/access-cluster/#accessing-the-api-from-a-pod
  # https://kubernetes.io/docs/reference/access-authn-authz/service-accounts-admin/#serviceaccount-admission-controller
  NAMESPACE_PATH = '/var/run/secrets/kubernetes.io/serviceaccount/namespace'

  LOCAL_KFP_CONTEXT = os.path.expanduser('~/.config/kfp/context.json')
  KUBEFLOW_USERID_HEADER = 'kubeflow-userid'

  # TODO: Wrap the configurations for different authentication methods.
  def __init__(self, host=None, client_id=None, namespace='kubeflow', other_client_id=None, other_client_secret=None, existing_token=None, cookies=None, proxy=None, ssl_ca_cert=None, kube_context=None, credentials=None, ui_host=None, userid=None):
    """Create a new instance of kfp client.
    """
    host = host or os.environ.get(KF_PIPELINES_ENDPOINT_ENV)
    self._uihost = os.environ.get(KF_PIPELINES_UI_ENDPOINT_ENV, ui_host or host)
    client_id = client_id or os.environ.get(KF_PIPELINES_IAP_OAUTH2_CLIENT_ID_ENV)
    other_client_id = other_client_id or os.environ.get(KF_PIPELINES_APP_OAUTH2_CLIENT_ID_ENV)
    other_client_secret = other_client_secret or os.environ.get(KF_PIPELINES_APP_OAUTH2_CLIENT_SECRET_ENV)

    config = self._load_config(host, client_id, namespace, other_client_id, other_client_secret, existing_token, proxy, ssl_ca_cert, kube_context, credentials)
    # Save the loaded API client configuration, as a reference if update is
    # needed.
    self._load_context_setting_or_default()
    self._existing_config = config
    if cookies is None:
      cookies = self._context_setting.get('client_authentication_cookie')
    api_client = kfp_server_api.api_client.ApiClient(config, cookie=cookies,
        header_name=self._context_setting.get('client_authentication_header_name'),
        header_value=self._context_setting.get('client_authentication_header_value'))
    if userid:
      api_client.set_default_header(Client.KUBEFLOW_USERID_HEADER, userid)
    _add_generated_apis(self, kfp_server_api, api_client)
    self._job_api = kfp_server_api.api.job_service_api.JobServiceApi(api_client)
    self._run_api = kfp_server_api.api.run_service_api.RunServiceApi(api_client)
    self._experiment_api = kfp_server_api.api.experiment_service_api.ExperimentServiceApi(api_client)
    self._pipelines_api = kfp_server_api.api.pipeline_service_api.PipelineServiceApi(api_client)
    self._upload_api = kfp_server_api.api.PipelineUploadServiceApi(api_client)
    self._healthz_api = kfp_server_api.api.healthz_service_api.HealthzServiceApi(api_client)
    if not self._context_setting['namespace'] and self.get_kfp_healthz().multi_user is True:
      try:
        with open(Client.NAMESPACE_PATH, 'r') as f:
          current_namespace = f.read()
          self.set_user_namespace(current_namespace)
      except FileNotFoundError:
        logging.info('Failed to automatically set namespace.', exc_info=True)

  def _load_config(self, host, client_id, namespace, other_client_id, other_client_secret, existing_token, proxy, ssl_ca_cert, kube_context, credentials):
    config = kfp_server_api.configuration.Configuration()

    if proxy:
      # https://github.com/kubeflow/pipelines/blob/c6ac5e0b1fd991e19e96419f0f508ec0a4217c29/backend/api/python_http_client/kfp_server_api/rest.py#L100
      config.proxy = proxy

    if ssl_ca_cert:
      config.ssl_ca_cert = ssl_ca_cert

    host = host or ''

    # Defaults to 'https' if host does not contain 'http' or 'https' protocol.
    if host and not host.startswith('http'):
      warnings.warn(
          'The host %s does not contain the "http" or "https" protocol.'
          ' Defaults to "https".' % host)
      host = 'https://' + host

    # Preprocess the host endpoint to prevent some common user mistakes.
    if not client_id:
      # always preserving the protocol (http://localhost requires it)
      host = host.rstrip('/')

    if host:
      config.host = host

    token = None

    # "existing_token" is designed to accept token generated outside of SDK. Here is an example.
    #
    # https://cloud.google.com/functions/docs/securing/function-identity
    # https://cloud.google.com/endpoints/docs/grpc/service-account-authentication
    #
    # import requests
    # import kfp
    #
    # def get_access_token():
    #     url = 'http://metadata.google.internal/computeMetadata/v1/instance/service-accounts/default/token'
    #     r = requests.get(url, headers={'Metadata-Flavor': 'Google'})
    #     r.raise_for_status()
    #     access_token = r.json()['access_token']
    #     return access_token
    #
    # client = kfp.Client(host='<KFPHost>', existing_token=get_access_token())
    #
    if existing_token:
      token = existing_token
      self._is_refresh_token = False
    elif client_id:
      token = get_auth_token(client_id, other_client_id, other_client_secret)
      self._is_refresh_token = True
    elif self._is_inverse_proxy_host(host):
      token = get_gcp_access_token()
      self._is_refresh_token = False
    elif credentials:
      config.api_key['authorization'] = 'placeholder'
      config.api_key_prefix['authorization'] = 'Bearer'
      config.refresh_api_key_hook = credentials.refresh_api_key_hook

    if token:
      config.api_key['authorization'] = token
      config.api_key_prefix['authorization'] = 'Bearer'
      return config

    if host:
      # if host is explicitly set with auth token, it's probably a port forward address.
      return config

    import kubernetes as k8s
    in_cluster = True
    try:
      k8s.config.load_incluster_config()
    except:
      in_cluster = False
      pass

    if in_cluster:
      config.host = Client.IN_CLUSTER_DNS_NAME.format(namespace)
      config = self._get_config_with_default_credentials(config)
      return config

    try:
      k8s.config.load_kube_config(client_configuration=config, context=kube_context)
    except:
      print('Failed to load kube config.')
      return config

    if config.host:
      config.host = config.host + '/' + Client.KUBE_PROXY_PATH.format(namespace)
    return config

  def _is_inverse_proxy_host(self, host):
    if host:
      return re.match(r'\S+.googleusercontent.com/{0,1}$', host)
    if re.match(r'\w+', host):
      warnings.warn(
          'The received host is %s, please include the full endpoint address '
          '(with ".(pipelines/notebooks).googleusercontent.com")' % host)
    return False

  def _is_ipython(self):
    """Returns whether we are running in notebook."""
    try:
      import IPython
      ipy = IPython.get_ipython()
      if ipy is None:
        return False
    except ImportError:
      return False

    return True

  def _get_url_prefix(self):
    if self._uihost:
      # User's own connection.
      if self._uihost.startswith('http://') or self._uihost.startswith('https://'):
        return self._uihost
      else:
        return 'http://' + self._uihost

    # In-cluster pod. We could use relative URL.
    return '/pipeline'

  def _load_context_setting_or_default(self):
    if os.path.exists(Client.LOCAL_KFP_CONTEXT):
      with open(Client.LOCAL_KFP_CONTEXT, 'r') as f:
        self._context_setting = json.load(f)
    else:
      self._context_setting = {
        'namespace': '',
      }

  def _refresh_api_client_token(self):
    """Refreshes the existing token associated with the kfp_api_client."""
    if getattr(self, '_is_refresh_token', None):
      return

    new_token = get_gcp_access_token()
    self._existing_config.api_key['authorization'] = new_token

  def _get_config_with_default_credentials(self, config):
    """Apply default credentials to the configuration object.

    This method accepts a Configuration object and extends it with some default
    credentials interface.
    """
    # XXX: The default credentials are audience-based service account tokens
    # projected by the kubelet (ServiceAccountTokenVolumeCredentials). As we
    # implement more and more credentials, we can have some heuristic and
    # choose from a number of options.
    # See https://github.com/kubeflow/pipelines/pull/5287#issuecomment-805654121
    from kfp import auth
    credentials = auth.ServiceAccountTokenVolumeCredentials()
    config_copy = copy.deepcopy(config)

    try:
        credentials.refresh_api_key_hook(config_copy)
    except Exception:
        logging.warning("Failed to set up default credentials. Proceeding"
                        " without credentials...")
        return config

    config.refresh_api_key_hook = credentials.refresh_api_key_hook
    config.api_key_prefix['authorization'] = 'Bearer'
    config.refresh_api_key_hook(config)
    return config

  def set_user_namespace(self, namespace):
    """Set user namespace into local context setting file.

    This function should only be used when Kubeflow Pipelines is in the multi-user mode.

    Args:
      namespace: kubernetes namespace the user has access to.
    """
    self._context_setting['namespace'] = namespace
    if not os.path.exists(os.path.dirname(Client.LOCAL_KFP_CONTEXT)):
        os.makedirs(os.path.dirname(Client.LOCAL_KFP_CONTEXT))
    with open(Client.LOCAL_KFP_CONTEXT, 'w') as f:
      json.dump(self._context_setting, f)

  def get_kfp_healthz(self):
    """Gets healthz info of KFP deployment.

    Returns:
      response: json formatted response from the healtz endpoint.
    """
    count = 0
    response = None
    max_attempts = 5
    while not response:
      count += 1
      if count > max_attempts:
        raise TimeoutError('Failed getting healthz endpoint after {} attempts.'.format(max_attempts))
      try:
        response = self._healthz_api.get_healthz()
        return response
      # ApiException, including network errors, is the only type that may
      # recover after retry.
      except kfp_server_api.ApiException:
        # logging.exception also logs detailed info about the ApiException
        logging.exception('Failed to get healthz info attempt {} of 5.'.format(count))
        time.sleep(5)

  def get_user_namespace(self):
    """Get user namespace in context config.

    Returns:
      namespace: kubernetes namespace from the local context file or empty if it wasn't set.
    """
    return self._context_setting['namespace']

  def create_experiment(self, name, description=None, namespace=None):
    """Create a new experiment.

    Args:
      name: The name of the experiment.
      description: Description of the experiment.
      namespace: Kubernetes namespace where the experiment should be created.
        For single user deployment, leave it as None;
        For multi user, input a namespace where the user is authorized.

    Returns:
      An Experiment object. Most important field is id.
    """
    namespace = namespace or self.get_user_namespace()
    experiment = None
    try:
      experiment = self.get_experiment(experiment_name=name, namespace=namespace)
    except ValueError as error:
      # Ignore error if the experiment does not exist.
      if not str(error).startswith('No experiment is found with name'):
        raise error

    if not experiment:
      logging.info('Creating experiment {}.'.format(name))

      resource_references = []
      if namespace:
        key = kfp_server_api.models.ApiResourceKey(id=namespace, type=kfp_server_api.models.ApiResourceType.NAMESPACE)
        reference = kfp_server_api.models.ApiResourceReference(key=key, relationship=kfp_server_api.models.ApiRelationship.OWNER)
        resource_references.append(reference)

      experiment = kfp_server_api.models.ApiExperiment(
        name=name,
        description=description,
        resource_references=resource_references)
      experiment = self._experiment_api.create_experiment(body=experiment)

    if self._is_ipython():
      import IPython
      html = \
          ('<a href="%s/#/experiments/details/%s" target="_blank" >Experiment details</a>.'
          % (self._get_url_prefix(), experiment.id))
      IPython.display.display(IPython.display.HTML(html))
    return experiment

  def get_pipeline_id(self, name):
    """Find the id of a pipeline by name.

    Args:
      name: Pipeline name.

    Returns:
      Returns the pipeline id if a pipeline with the name exists.
    """
    pipeline_filter = json.dumps({
      "predicates": [
        {
          "op":  _FILTER_OPERATIONS["EQUALS"],
          "key": "name",
          "stringValue": name,
        }
      ]
    })
    result = self._pipelines_api.list_pipelines(filter=pipeline_filter)
    if result.pipelines is None:
      return None
    if len(result.pipelines)==1:
      return result.pipelines[0].id
    elif len(result.pipelines)>1:
      raise ValueError("Multiple pipelines with the name: {} found, the name needs to be unique".format(name))
    return None

  def list_experiments(self, page_token='', page_size=10, sort_by='', namespace=None):
    """List experiments.

    Args:
      page_token: Token for starting of the page.
      page_size: Size of the page.
      sort_by: Can be '[field_name]', '[field_name] desc'. For example, 'name desc'.
      namespace: Kubernetes namespace where the experiment was created.
        For single user deployment, leave it as None;
        For multi user, input a namespace where the user is authorized.

    Returns:
      A response object including a list of experiments and next page token.
    """
    namespace = namespace or self.get_user_namespace()
    response = self._experiment_api.list_experiment(
      page_token=page_token,
      page_size=page_size,
      sort_by=sort_by,
      resource_reference_key_type=kfp_server_api.models.api_resource_type.ApiResourceType.NAMESPACE,
      resource_reference_key_id=namespace)
    return response

  def get_experiment(self, experiment_id=None, experiment_name=None, namespace=None):
    """Get details of an experiment

    Either experiment_id or experiment_name is required

    Args:
      experiment_id: Id of the experiment. (Optional)
      experiment_name: Name of the experiment. (Optional)
      namespace: Kubernetes namespace where the experiment was created.
        For single user deployment, leave it as None;
        For multi user, input the namespace where the user is authorized.

    Returns:
      A response object including details of a experiment.

    Throws:
      Exception if experiment is not found or None of the arguments is provided
    """
    namespace = namespace or self.get_user_namespace()
    if experiment_id is None and experiment_name is None:
      raise ValueError('Either experiment_id or experiment_name is required')
    if experiment_id is not None:
      return self._experiment_api.get_experiment(id=experiment_id)
    experiment_filter = json.dumps({ 
        "predicates": [ 
          { 
            "op":  _FILTER_OPERATIONS["EQUALS"], 
            "key": "name", 
            "stringValue": experiment_name, 
          }
        ] 
      })
    if namespace:
      result = self._experiment_api.list_experiment(
        filter=experiment_filter,
        resource_reference_key_type=kfp_server_api.models.api_resource_type.ApiResourceType.NAMESPACE, 
        resource_reference_key_id=namespace)
    else:
      result = self._experiment_api.list_experiment(filter=experiment_filter)
    if not result.experiments:
      raise ValueError('No experiment is found with name {}.'.format(experiment_name))
    if len(result.experiments) > 1:
      raise ValueError('Multiple experiments is found with name {}.'.format(experiment_name))
    return result.experiments[0]

  def delete_experiment(self, experiment_id):
    """Delete experiment.

    Args:
      experiment_id: id of the experiment.

    Returns:
      Object. If the method is called asynchronously, returns the request thread.

    Throws:
      Exception if experiment is not found.
    """
    return self._experiment_api.delete_experiment(id=experiment_id)

  def _extract_pipeline_yaml(self, package_file):
    def _choose_pipeline_yaml_file(file_list) -> str:
      yaml_files = [file for file in file_list if file.endswith('.yaml')]
      if len(yaml_files) == 0:
        raise ValueError('Invalid package. Missing pipeline yaml file in the package.')

      if 'pipeline.yaml' in yaml_files:
        return 'pipeline.yaml'
      else:
        if len(yaml_files) == 1:
          return yaml_files[0]
        raise ValueError('Invalid package. There is no pipeline.yaml file and there are multiple yaml files.')

    if package_file.endswith('.tar.gz') or package_file.endswith('.tgz'):
      with tarfile.open(package_file, "r:gz") as tar:
        file_names = [member.name for member in tar if member.isfile()]
        pipeline_yaml_file = _choose_pipeline_yaml_file(file_names)
        with tar.extractfile(tar.getmember(pipeline_yaml_file)) as f:
          return yaml.safe_load(f)
    elif package_file.endswith('.zip'):
      with zipfile.ZipFile(package_file, 'r') as zip:
        pipeline_yaml_file = _choose_pipeline_yaml_file(zip.namelist())
        with zip.open(pipeline_yaml_file) as f:
          return yaml.safe_load(f)
    elif package_file.endswith('.yaml') or package_file.endswith('.yml'):
      with open(package_file, 'r') as f:
        return yaml.safe_load(f)
    else:
      raise ValueError('The package_file '+ package_file + ' should end with one of the following formats: [.tar.gz, .tgz, .zip, .yaml, .yml]')

  def _override_caching_options(self, workflow: dict, enable_caching: bool):
    templates = workflow['spec']['templates']
    for template in templates:
      if 'metadata' in template \
         and 'labels' in template['metadata'] \
         and 'pipelines.kubeflow.org/enable_caching' in template['metadata']['labels']:
        template['metadata']['labels']['pipelines.kubeflow.org/enable_caching'] = str(enable_caching).lower()

  def list_pipelines(self, page_token='', page_size=10, sort_by=''):
    """List pipelines.

    Args:
      page_token: Token for starting of the page.
      page_size: Size of the page.
      sort_by: one of 'field_name', 'field_name desc'. For example, 'name desc'.

    Returns:
      A response object including a list of pipelines and next page token.
    """
    return self._pipelines_api.list_pipelines(page_token=page_token, page_size=page_size, sort_by=sort_by)

  def list_pipeline_versions(self, pipeline_id: str, page_token='', page_size=10, sort_by=''):
    """List all versions of a given pipeline.

    Args:
      pipeline_id: The id of a pipeline.
      page_token: Token for starting of the page.
      page_size: Size of the page.
        sort_by: one of 'field_name', 'field_name desc'. For example, 'name desc'.

    Returns:
      A response object including a list of pipeline versions and next page token.
    """
    return self._pipelines_api.list_pipeline_versions(
        resource_key_type="PIPELINE",
        resource_key_id=pipeline_id,
        page_token=page_token,
        page_size=page_size,
        sort_by=sort_by
    )

  # TODO: provide default namespace, similar to kubectl default namespaces.
  def run_pipeline(
      self,
      experiment_id: str,
      job_name: str,
      pipeline_package_path: Optional[str] = None,
      params: Optional[dict] = None,
      pipeline_id: Optional[str] = None,
      version_id: Optional[str] = None,
      pipeline_root: Optional[str] = None,
      enable_caching: Optional[str] = None,
  ):
    """Run a specified pipeline.

    Args:
      experiment_id: The id of an experiment.
      job_name: Name of the job.
      pipeline_package_path: Local path of the pipeline package(the filename should end with one of the following .tar.gz, .tgz, .zip, .yaml, .yml).
      params: A dictionary with key (string) as param name and value (string) as as param value.
      pipeline_id: The id of a pipeline.
      version_id: The id of a pipeline version.
        If both pipeline_id and version_id are specified, version_id will take precendence.
        If only pipeline_id is specified, the default version of this pipeline is used to create the run.
      pipeline_root: The root path of the pipeline outputs. This argument should
        be used only for pipeline compiled with
        dsl.PipelineExecutionMode.V2_COMPATIBLE or
        dsl.PipelineExecutionMode.V2_ENGINGE mode.
      enable_caching: Optional. Whether or not to enable caching for the run.
        This setting affects v2 compatible mode and v2 mode only.
        If not set, defaults to the compile time settings, which are True for all
        tasks by default, while users may specify different caching options for
        individual tasks.
        If set, the setting applies to all tasks in the pipeline -- overrides
        the compile time settings.

    Returns:
      A run object. Most important field is id.
    """
    if params is None:
      params = {}

    if pipeline_root is not None:
      params[dsl.ROOT_PARAMETER_NAME] = pipeline_root

    job_config = self._create_job_config(
      experiment_id=experiment_id,
      params=params,
      pipeline_package_path=pipeline_package_path,
      pipeline_id=pipeline_id,
      version_id=version_id,
      enable_caching=enable_caching,
    )
    run_body = kfp_server_api.models.ApiRun(
        pipeline_spec=job_config.spec, resource_references=job_config.resource_references, name=job_name)

    response = self._run_api.create_run(body=run_body)

    if self._is_ipython():
      import IPython
      html = ('<a href="%s/#/runs/details/%s" target="_blank" >Run details</a>.'
              % (self._get_url_prefix(), response.run.id))
      IPython.display.display(IPython.display.HTML(html))
    return response.run

  def create_recurring_run(
      self,
      experiment_id: str,
      job_name: str,
      description: Optional[str] = None,
      start_time: Optional[str] = None,
      end_time: Optional[str] = None,
      interval_second: Optional[int] = None,
      cron_expression: Optional[str] = None,
      max_concurrency: Optional[int] = 1,
      no_catchup: Optional[bool] = None,
      params: Optional[dict] = None,
      pipeline_package_path: Optional[str] = None,
      pipeline_id: Optional[str] = None,
      version_id: Optional[str] = None,
      enabled: bool = True,
      enable_caching: Optional[bool] = None,
  ):
    """Create a recurring run.

    Args:
      experiment_id: The string id of an experiment.
      job_name: Name of the job.
      description: An optional job description.
      start_time: The RFC3339 time string of the time when to start the job.
      end_time: The RFC3339 time string of the time when to end the job.
      interval_second: Integer indicating the seconds between two recurring runs in for a periodic schedule.
      cron_expression: A cron expression representing a set of times, using 6 space-separated fields, e.g. "0 0 9 ? * 2-6".
        See `here <https://pkg.go.dev/github.com/robfig/cron#hdr-CRON_Expression_Format>`_ for details of the cron expression format.
      max_concurrency: Integer indicating how many jobs can be run in parallel.
      no_catchup: Whether the recurring run should catch up if behind schedule.
        For example, if the recurring run is paused for a while and re-enabled
        afterwards. If no_catchup=False, the scheduler will catch up on (backfill) each
        missed interval. Otherwise, it only schedules the latest interval if more than one interval
        is ready to be scheduled.
        Usually, if your pipeline handles backfill internally, you should turn catchup
        off to avoid duplicate backfill. (default: {False})
      pipeline_package_path: Local path of the pipeline package(the filename should end with one of the following .tar.gz, .tgz, .zip, .yaml, .yml).
      params: A dictionary with key (string) as param name and value (string) as param value.
      pipeline_id: The id of a pipeline.
      version_id: The id of a pipeline version.
        If both pipeline_id and version_id are specified, version_id will take precendence.
        If only pipeline_id is specified, the default version of this pipeline is used to create the run.
      enabled: A bool indicating whether the recurring run is enabled or disabled.
      enable_caching: Optional. Whether or not to enable caching for the run.
        This setting affects v2 compatible mode and v2 mode only.
        If not set, defaults to the compile time settings, which are True for all
        tasks by default, while users may specify different caching options for
        individual tasks.
        If set, the setting applies to all tasks in the pipeline -- overrides
        the compile time settings.

    Returns:
      A Job object. Most important field is id.
    """
    job_config = self._create_job_config(
      experiment_id=experiment_id,
      params=params,
      pipeline_package_path=pipeline_package_path,
      pipeline_id=pipeline_id,
      version_id=version_id,
      enable_caching=enable_caching,
    )

    if all([interval_second, cron_expression]) or not any([interval_second, cron_expression]):
      raise ValueError('Either interval_second or cron_expression is required')
    if interval_second is not None:
      trigger = kfp_server_api.models.ApiTrigger(
        periodic_schedule=kfp_server_api.models.ApiPeriodicSchedule(
          start_time=start_time, end_time=end_time, interval_second=interval_second)
      )
    if cron_expression is not None:
      trigger = kfp_server_api.models.ApiTrigger(
        cron_schedule=kfp_server_api.models.ApiCronSchedule(
        start_time=start_time, end_time=end_time, cron=cron_expression)
      )

    job_body = kfp_server_api.models.ApiJob(
        enabled=enabled,
        pipeline_spec=job_config.spec,
        resource_references=job_config.resource_references,
        name=job_name,
        description=description,
        no_catchup=no_catchup,
        trigger=trigger,
        max_concurrency=max_concurrency)
    return self._job_api.create_job(body=job_body)

  def _create_job_config(
      self,
      experiment_id: str,
      params: Optional[dict],
      pipeline_package_path: Optional[str],
      pipeline_id: Optional[str],
      version_id: Optional[str],
      enable_caching: Optional[bool],
  ):
    """Create a JobConfig with spec and resource_references.

    Args:
      experiment_id: The id of an experiment.
      pipeline_package_path: Local path of the pipeline package(the filename should end with one of the following .tar.gz, .tgz, .zip, .yaml, .yml).
      params: A dictionary with key (string) as param name and value (string) as param value.
      pipeline_id: The id of a pipeline.
      version_id: The id of a pipeline version.
        If both pipeline_id and version_id are specified, version_id will take precendence.
        If only pipeline_id is specified, the default version of this pipeline is used to create the run.
      enable_caching: Whether or not to enable caching for the run.
        This setting affects v2 compatible mode and v2 mode only.
        If not set, defaults to the compile time settings, which are True for all
        tasks by default, while users may specify different caching options for
        individual tasks.
        If set, the setting applies to all tasks in the pipeline -- overrides
        the compile time settings.

    Returns:
      A JobConfig object with attributes spec and resource_reference.
    """

    class JobConfig:
      def __init__(self, spec, resource_references):
        self.spec = spec
        self.resource_references = resource_references

    params = params or {}
    pipeline_json_string = None
    if pipeline_package_path:
      pipeline_obj = self._extract_pipeline_yaml(pipeline_package_path)

      # Caching option set at submission time overrides the compile time settings.
      if enable_caching is not None:
        self._override_caching_options(pipeline_obj, enable_caching)

      pipeline_json_string = json.dumps(pipeline_obj)
    api_params = [kfp_server_api.ApiParameter(
        name=sanitize_k8s_name(name=k, allow_capital_underscore=True),
        value=str(v) if type(v) not in (list, dict) else json.dumps(v)) for k,v in params.items()]
    resource_references = []
    key = kfp_server_api.models.ApiResourceKey(id=experiment_id,
                                        type=kfp_server_api.models.ApiResourceType.EXPERIMENT)
    reference = kfp_server_api.models.ApiResourceReference(key=key,
                                                           relationship=kfp_server_api.models.ApiRelationship.OWNER)
    resource_references.append(reference)

    if version_id:
      key = kfp_server_api.models.ApiResourceKey(id=version_id,
                                                 type=kfp_server_api.models.ApiResourceType.PIPELINE_VERSION)
      reference = kfp_server_api.models.ApiResourceReference(key=key,
                                                             relationship=kfp_server_api.models.ApiRelationship.CREATOR)
      resource_references.append(reference)

    spec = kfp_server_api.models.ApiPipelineSpec(
        pipeline_id=pipeline_id,
        workflow_manifest=pipeline_json_string,
        parameters=api_params)
    return JobConfig(spec=spec, resource_references=resource_references)

  def create_run_from_pipeline_func(
      self,
      pipeline_func: Callable,
      arguments: Mapping[str, str],
      run_name: Optional[str] = None,
      experiment_name: Optional[str] = None,
      pipeline_conf: Optional[dsl.PipelineConf] = None,
      namespace: Optional[str] = None,
      mode: dsl.PipelineExecutionMode = dsl.PipelineExecutionMode.V1_LEGACY,
      launcher_image: Optional[str] = None,
      pipeline_root: Optional[str] = None,
      enable_caching: Optional[bool] = None,
  ):
    """Runs pipeline on KFP-enabled Kubernetes cluster.

    This command compiles the pipeline function, creates or gets an experiment and submits the pipeline for execution.

    Args:
      pipeline_func: A function that describes a pipeline by calling components and composing them into execution graph.
      arguments: Arguments to the pipeline function provided as a dict.
      run_name: Optional. Name of the run to be shown in the UI.
      experiment_name: Optional. Name of the experiment to add the run to.
      pipeline_conf: Optional. Pipeline configuration ops that will be applied
        to all the ops in the pipeline func.
      namespace: Kubernetes namespace where the pipeline runs are created.
        For single user deployment, leave it as None;
        For multi user, input a namespace where the user is authorized
      mode: The PipelineExecutionMode to use when compiling and running
        pipeline_func.
      launcher_image: The launcher image to use if the mode is specified as
        PipelineExecutionMode.V2_COMPATIBLE. Should only be needed for tests
        or custom deployments right now.
      pipeline_root: The root path of the pipeline outputs. This argument should
        be used only for pipeline compiled with
        dsl.PipelineExecutionMode.V2_COMPATIBLE or
        dsl.PipelineExecutionMode.V2_ENGINGE mode.
      enable_caching: Optional. Whether or not to enable caching for the run.
        This setting affects v2 compatible mode and v2 mode only.
        If not set, defaults to the compile time settings, which are True for all
        tasks by default, while users may specify different caching options for
        individual tasks.
        If set, the setting applies to all tasks in the pipeline -- overrides
        the compile time settings.
    """
    if pipeline_root is not None and mode == dsl.PipelineExecutionMode.V1_LEGACY:
      raise ValueError('`pipeline_root` should not be used with '
                       'dsl.PipelineExecutionMode.V1_LEGACY mode.')

    #TODO: Check arguments against the pipeline function
    pipeline_name = pipeline_func.__name__
    run_name = run_name or pipeline_name + ' ' + datetime.datetime.now().strftime('%Y-%m-%d %H-%M-%S')
    with tempfile.TemporaryDirectory() as tmpdir:
      pipeline_package_path = os.path.join(tmpdir, 'pipeline.yaml')
      compiler.Compiler(mode=mode, launcher_image=launcher_image).compile(
        pipeline_func=pipeline_func,
        package_path=pipeline_package_path,
        pipeline_conf=pipeline_conf)

      return self.create_run_from_pipeline_package(
        pipeline_file=pipeline_package_path,
        arguments=arguments,
        run_name=run_name,
        experiment_name=experiment_name,
        namespace=namespace,
        pipeline_root=pipeline_root,
        enable_caching=enable_caching,
      )

  def create_run_from_pipeline_package(
      self,
      pipeline_file: str,
      arguments: Mapping[str, str],
      run_name: Optional[str] = None,
      experiment_name: Optional[str] = None,
      namespace: Optional[str] = None,
      pipeline_root: Optional[str] = None,
      enable_caching: Optional[bool] = None,
  ):
    """Runs pipeline on KFP-enabled Kubernetes cluster.

    This command takes a local pipeline package, creates or gets an experiment
    and submits the pipeline for execution.

    Args:
      pipeline_file: A compiled pipeline package file.
      arguments: Arguments to the pipeline function provided as a dict.
      run_name: Optional. Name of the run to be shown in the UI.
      experiment_name: Optional. Name of the experiment to add the run to.
      namespace: Kubernetes namespace where the pipeline runs are created.
        For single user deployment, leave it as None;
        For multi user, input a namespace where the user is authorized
      pipeline_root: The root path of the pipeline outputs. This argument should
        be used only for pipeline compiled with
        dsl.PipelineExecutionMode.V2_COMPATIBLE or
        dsl.PipelineExecutionMode.V2_ENGINGE mode.
      enable_caching: Optional. Whether or not to enable caching for the run.
        This setting affects v2 compatible mode and v2 mode only.
        If not set, defaults to the compile time settings, which are True for all
        tasks by default, while users may specify different caching options for
        individual tasks.
        If set, the setting applies to all tasks in the pipeline -- overrides
        the compile time settings.
    """

    class RunPipelineResult:
      def __init__(self, client, run_info):
        self._client = client
        self.run_info = run_info
        self.run_id = run_info.id

      def wait_for_run_completion(self, timeout=None):
        timeout = timeout or datetime.timedelta.max
        return self._client.wait_for_run_completion(self.run_id, timeout)

      def __repr__(self):
        return 'RunPipelineResult(run_id={})'.format(self.run_id)

    #TODO: Check arguments against the pipeline function
    pipeline_name = os.path.basename(pipeline_file)
    experiment_name = experiment_name or os.environ.get(KF_PIPELINES_DEFAULT_EXPERIMENT_NAME, None)
    overridden_experiment_name = os.environ.get(KF_PIPELINES_OVERRIDE_EXPERIMENT_NAME, experiment_name)
    if overridden_experiment_name != experiment_name:
      import warnings
      warnings.warn('Changing experiment name from "{}" to "{}".'.format(experiment_name, overridden_experiment_name))
    experiment_name = overridden_experiment_name or 'Default'
    run_name = run_name or (pipeline_name + ' ' +
                            datetime.datetime.now().strftime(
                                '%Y-%m-%d %H-%M-%S'))
    experiment = self.create_experiment(name=experiment_name, namespace=namespace)
    run_info = self.run_pipeline(
        experiment_id=experiment.id,
        job_name=run_name,
        pipeline_package_path=pipeline_file,
        params=arguments,
        pipeline_root=pipeline_root,
        enable_caching=enable_caching,
    )
    return RunPipelineResult(self, run_info)

  def list_runs(self, page_token='', page_size=10, sort_by='', experiment_id=None, namespace=None):
    """List runs, optionally can be filtered by experiment or namespace.

    Args:
      page_token: Token for starting of the page.
      page_size: Size of the page.
      sort_by: One of 'field_name', 'field_name desc'. For example, 'name desc'.
      experiment_id: Experiment id to filter upon
      namespace: Kubernetes namespace to filter upon.
        For single user deployment, leave it as None;
        For multi user, input a namespace where the user is authorized.

    Returns:
      A response object including a list of experiments and next page token.
    """
    namespace = namespace or self.get_user_namespace()
    if experiment_id is not None:
      response = self._run_api.list_runs(page_token=page_token, page_size=page_size, sort_by=sort_by, resource_reference_key_type=kfp_server_api.models.api_resource_type.ApiResourceType.EXPERIMENT, resource_reference_key_id=experiment_id)
    elif namespace:
      response = self._run_api.list_runs(page_token=page_token, page_size=page_size, sort_by=sort_by, resource_reference_key_type=kfp_server_api.models.api_resource_type.ApiResourceType.NAMESPACE, resource_reference_key_id=namespace)
    else:
      response = self._run_api.list_runs(page_token=page_token, page_size=page_size, sort_by=sort_by)
    return response

  def list_recurring_runs(self, page_token='', page_size=10, sort_by='', experiment_id=None):
    """List recurring runs.

    Args:
      page_token: Token for starting of the page.
      page_size: Size of the page.
      sort_by: One of 'field_name', 'field_name desc'. For example, 'name desc'.
      experiment_id: Experiment id to filter upon.

    Returns:
      A response object including a list of recurring_runs and next page token.
    """
    if experiment_id is not None:
      response = self._job_api.list_jobs(page_token=page_token, page_size=page_size, sort_by=sort_by, resource_reference_key_type=kfp_server_api.models.api_resource_type.ApiResourceType.EXPERIMENT, resource_reference_key_id=experiment_id)
    else:
      response = self._job_api.list_jobs(page_token=page_token, page_size=page_size, sort_by=sort_by)
    return response

  def get_recurring_run(self, job_id):
    """Get recurring_run details.
=======
    """API Client for KubeFlow Pipeline.
>>>>>>> 49941a14

    Args:
      host: The host name to use to talk to Kubeflow Pipelines. If not set, the in-cluster
          service DNS name will be used, which only works if the current environment is a pod
          in the same cluster (such as a Jupyter instance spawned by Kubeflow's
          JupyterHub). If you have a different connection to cluster, such as a kubectl
          proxy connection, then set it to something like "127.0.0.1:8080/pipeline.
          If you connect to an IAP enabled cluster, set it to
          https://<your-deployment>.endpoints.<your-project>.cloud.goog/pipeline".
      client_id: The client ID used by Identity-Aware Proxy.
      namespace: The namespace where the kubeflow pipeline system is run.
      other_client_id: The client ID used to obtain the auth codes and refresh tokens.
          Reference: https://cloud.google.com/iap/docs/authentication-howto#authenticating_from_a_desktop_app.
      other_client_secret: The client secret used to obtain the auth codes and refresh tokens.
      existing_token: Pass in token directly, it's used for cases better get token outside of SDK, e.x. GCP Cloud Functions
          or caller already has a token
      cookies: CookieJar object containing cookies that will be passed to the pipelines API.
      proxy: HTTP or HTTPS proxy server
      ssl_ca_cert: Cert for proxy
      kube_context: String name of context within kubeconfig to use, defaults to the current-context set within kubeconfig.
      credentials: A TokenCredentialsBase object which provides the logic to
          populate the requests with credentials to authenticate against the API
          server.
      ui_host: Base url to use to open the Kubeflow Pipelines UI. This is used when running the client from a notebook to generate and
          print links.
    """

    # in-cluster DNS name of the pipeline service
    IN_CLUSTER_DNS_NAME = 'ml-pipeline.{}.svc.cluster.local:8888'
    KUBE_PROXY_PATH = 'api/v1/namespaces/{}/services/ml-pipeline:http/proxy/'

    # Auto populated path in pods
    # https://kubernetes.io/docs/tasks/access-application-cluster/access-cluster/#accessing-the-api-from-a-pod
    # https://kubernetes.io/docs/reference/access-authn-authz/service-accounts-admin/#serviceaccount-admission-controller
    NAMESPACE_PATH = '/var/run/secrets/kubernetes.io/serviceaccount/namespace'

    LOCAL_KFP_CONTEXT = os.path.expanduser('~/.config/kfp/context.json')

    # TODO: Wrap the configurations for different authentication methods.
    def __init__(self,
                 host=None,
                 client_id=None,
                 namespace='kubeflow',
                 other_client_id=None,
                 other_client_secret=None,
                 existing_token=None,
                 cookies=None,
                 proxy=None,
                 ssl_ca_cert=None,
                 kube_context=None,
                 credentials=None,
                 ui_host=None):
        """Create a new instance of kfp client."""
        host = host or os.environ.get(KF_PIPELINES_ENDPOINT_ENV)
        self._uihost = os.environ.get(KF_PIPELINES_UI_ENDPOINT_ENV, ui_host or
                                      host)
        client_id = client_id or os.environ.get(
            KF_PIPELINES_IAP_OAUTH2_CLIENT_ID_ENV)
        other_client_id = other_client_id or os.environ.get(
            KF_PIPELINES_APP_OAUTH2_CLIENT_ID_ENV)
        other_client_secret = other_client_secret or os.environ.get(
            KF_PIPELINES_APP_OAUTH2_CLIENT_SECRET_ENV)

        config = self._load_config(host, client_id, namespace, other_client_id,
                                   other_client_secret, existing_token, proxy,
                                   ssl_ca_cert, kube_context, credentials)
        # Save the loaded API client configuration, as a reference if update is
        # needed.
        self._load_context_setting_or_default()
        self._existing_config = config
        if cookies is None:
            cookies = self._context_setting.get('client_authentication_cookie')
        api_client = kfp_server_api.api_client.ApiClient(
            config,
            cookie=cookies,
            header_name=self._context_setting.get(
                'client_authentication_header_name'),
            header_value=self._context_setting.get(
                'client_authentication_header_value'))
        _add_generated_apis(self, kfp_server_api, api_client)
        self._job_api = kfp_server_api.api.job_service_api.JobServiceApi(
            api_client)
        self._run_api = kfp_server_api.api.run_service_api.RunServiceApi(
            api_client)
        self._experiment_api = kfp_server_api.api.experiment_service_api.ExperimentServiceApi(
            api_client)
        self._pipelines_api = kfp_server_api.api.pipeline_service_api.PipelineServiceApi(
            api_client)
        self._upload_api = kfp_server_api.api.PipelineUploadServiceApi(
            api_client)
        self._healthz_api = kfp_server_api.api.healthz_service_api.HealthzServiceApi(
            api_client)
        if not self._context_setting['namespace'] and self.get_kfp_healthz(
        ).multi_user is True:
            try:
                with open(Client.NAMESPACE_PATH, 'r') as f:
                    current_namespace = f.read()
                    self.set_user_namespace(current_namespace)
            except FileNotFoundError:
                logging.info(
                    'Failed to automatically set namespace.', exc_info=False)

    def _load_config(self, host, client_id, namespace, other_client_id,
                     other_client_secret, existing_token, proxy, ssl_ca_cert,
                     kube_context, credentials):
        config = kfp_server_api.configuration.Configuration()

        if proxy:
            # https://github.com/kubeflow/pipelines/blob/c6ac5e0b1fd991e19e96419f0f508ec0a4217c29/backend/api/python_http_client/kfp_server_api/rest.py#L100
            config.proxy = proxy

        if ssl_ca_cert:
            config.ssl_ca_cert = ssl_ca_cert

        host = host or ''

        # Defaults to 'https' if host does not contain 'http' or 'https' protocol.
        if host and not host.startswith('http'):
            warnings.warn(
                'The host %s does not contain the "http" or "https" protocol.'
                ' Defaults to "https".' % host)
            host = 'https://' + host

        # Preprocess the host endpoint to prevent some common user mistakes.
        if not client_id:
            # always preserving the protocol (http://localhost requires it)
            host = host.rstrip('/')

        if host:
            config.host = host

        token = None

        # "existing_token" is designed to accept token generated outside of SDK. Here is an example.
        #
        # https://cloud.google.com/functions/docs/securing/function-identity
        # https://cloud.google.com/endpoints/docs/grpc/service-account-authentication
        #
        # import requests
        # import kfp
        #
        # def get_access_token():
        #     url = 'http://metadata.google.internal/computeMetadata/v1/instance/service-accounts/default/token'
        #     r = requests.get(url, headers={'Metadata-Flavor': 'Google'})
        #     r.raise_for_status()
        #     access_token = r.json()['access_token']
        #     return access_token
        #
        # client = kfp.Client(host='<KFPHost>', existing_token=get_access_token())
        #
        if existing_token:
            token = existing_token
            self._is_refresh_token = False
        elif client_id:
            token = get_auth_token(client_id, other_client_id,
                                   other_client_secret)
            self._is_refresh_token = True
        elif self._is_inverse_proxy_host(host):
            token = get_gcp_access_token()
            self._is_refresh_token = False
        elif credentials:
            config.api_key['authorization'] = 'placeholder'
            config.api_key_prefix['authorization'] = 'Bearer'
            config.refresh_api_key_hook = credentials.refresh_api_key_hook

        if token:
            config.api_key['authorization'] = token
            config.api_key_prefix['authorization'] = 'Bearer'
            return config

        if host:
            # if host is explicitly set with auth token, it's probably a port forward address.
            return config

        import kubernetes as k8s
        in_cluster = True
        try:
            k8s.config.load_incluster_config()
        except:
            in_cluster = False
            pass

        if in_cluster:
            config.host = Client.IN_CLUSTER_DNS_NAME.format(namespace)
            config = self._get_config_with_default_credentials(config)
            return config

        try:
            k8s.config.load_kube_config(
                client_configuration=config, context=kube_context)
        except:
            print('Failed to load kube config.')
            return config

        if config.host:
            config.host = config.host + '/' + Client.KUBE_PROXY_PATH.format(
                namespace)
        return config

    def _is_inverse_proxy_host(self, host):
        if host:
            return re.match(r'\S+.googleusercontent.com/{0,1}$', host)
        if re.match(r'\w+', host):
            warnings.warn(
                'The received host is %s, please include the full endpoint address '
                '(with ".(pipelines/notebooks).googleusercontent.com")' % host)
        return False

    def _is_ipython(self):
        """Returns whether we are running in notebook."""
        try:
            import IPython
            ipy = IPython.get_ipython()
            if ipy is None:
                return False
        except ImportError:
            return False

        return True

    def _get_url_prefix(self):
        if self._uihost:
            # User's own connection.
            if self._uihost.startswith('http://') or self._uihost.startswith(
                    'https://'):
                return self._uihost
            else:
                return 'http://' + self._uihost

        # In-cluster pod. We could use relative URL.
        return '/pipeline'

    def _load_context_setting_or_default(self):
        if os.path.exists(Client.LOCAL_KFP_CONTEXT):
            with open(Client.LOCAL_KFP_CONTEXT, 'r') as f:
                self._context_setting = json.load(f)
        else:
            self._context_setting = {
                'namespace': '',
            }

    def _refresh_api_client_token(self):
        """Refreshes the existing token associated with the kfp_api_client."""
        if getattr(self, '_is_refresh_token', None):
            return

        new_token = get_gcp_access_token()
        self._existing_config.api_key['authorization'] = new_token

    def _get_config_with_default_credentials(self, config):
        """Apply default credentials to the configuration object.

        This method accepts a Configuration object and extends it with
        some default credentials interface.
        """
        # XXX: The default credentials are audience-based service account tokens
        # projected by the kubelet (ServiceAccountTokenVolumeCredentials). As we
        # implement more and more credentials, we can have some heuristic and
        # choose from a number of options.
        # See https://github.com/kubeflow/pipelines/pull/5287#issuecomment-805654121
        from kfp import auth
        credentials = auth.ServiceAccountTokenVolumeCredentials()
        config_copy = copy.deepcopy(config)

        try:
            credentials.refresh_api_key_hook(config_copy)
        except Exception:
            logging.warning("Failed to set up default credentials. Proceeding"
                            " without credentials...")
            return config

        config.refresh_api_key_hook = credentials.refresh_api_key_hook
        config.api_key_prefix['authorization'] = 'Bearer'
        config.refresh_api_key_hook(config)
        return config

    def set_user_namespace(self, namespace: str):
        """Set user namespace into local context setting file.

        This function should only be used when Kubeflow Pipelines is in the multi-user mode.

        Args:
          namespace: kubernetes namespace the user has access to.
        """
        self._context_setting['namespace'] = namespace
        if not os.path.exists(os.path.dirname(Client.LOCAL_KFP_CONTEXT)):
            os.makedirs(os.path.dirname(Client.LOCAL_KFP_CONTEXT))
        with open(Client.LOCAL_KFP_CONTEXT, 'w') as f:
            json.dump(self._context_setting, f)

    def get_kfp_healthz(self) -> kfp_server_api.ApiGetHealthzResponse:
        """Gets healthz info of KFP deployment.

        Returns:
          response: json formatted response from the healtz endpoint.
        """
        count = 0
        response = None
        max_attempts = 5
        while not response:
            count += 1
            if count > max_attempts:
                raise TimeoutError(
                    'Failed getting healthz endpoint after {} attempts.'.format(
                        max_attempts))
            try:
                response = self._healthz_api.get_healthz()
                return response
            # ApiException, including network errors, is the only type that may
            # recover after retry.
            except kfp_server_api.ApiException:
                # logging.exception also logs detailed info about the ApiException
                logging.exception(
                    'Failed to get healthz info attempt {} of 5.'.format(count))
                time.sleep(5)

    def get_user_namespace(self) -> str:
        """Get user namespace in context config.

        Returns:
          namespace: kubernetes namespace from the local context file or empty if it wasn't set.
        """
        return self._context_setting['namespace']

    def create_experiment(
            self,
            name: str,
            description: str = None,
            namespace: str = None) -> kfp_server_api.ApiExperiment:
        """Create a new experiment.

        Args:
          name: The name of the experiment.
          description: Description of the experiment.
          namespace: Kubernetes namespace where the experiment should be created.
            For single user deployment, leave it as None;
            For multi user, input a namespace where the user is authorized.

        Returns:
          An Experiment object. Most important field is id.
        """
        namespace = namespace or self.get_user_namespace()
        experiment = None
        try:
            experiment = self.get_experiment(
                experiment_name=name, namespace=namespace)
        except ValueError as error:
            # Ignore error if the experiment does not exist.
            if not str(error).startswith('No experiment is found with name'):
                raise error

        if not experiment:
            logging.info('Creating experiment {}.'.format(name))

            resource_references = []
            if namespace:
                key = kfp_server_api.models.ApiResourceKey(
                    id=namespace,
                    type=kfp_server_api.models.ApiResourceType.NAMESPACE)
                reference = kfp_server_api.models.ApiResourceReference(
                    key=key,
                    relationship=kfp_server_api.models.ApiRelationship.OWNER)
                resource_references.append(reference)

            experiment = kfp_server_api.models.ApiExperiment(
                name=name,
                description=description,
                resource_references=resource_references)
            experiment = self._experiment_api.create_experiment(body=experiment)

        if self._is_ipython():
            import IPython
            html = \
                ('<a href="%s/#/experiments/details/%s" target="_blank" >Experiment details</a>.'
                % (self._get_url_prefix(), experiment.id))
            IPython.display.display(IPython.display.HTML(html))
        return experiment

    def get_pipeline_id(self, name) -> Optional[str]:
        """Find the id of a pipeline by name.

        Args:
          name: Pipeline name.

        Returns:
          Returns the pipeline id if a pipeline with the name exists.
        """
        pipeline_filter = json.dumps({
            "predicates": [{
                "op": _FILTER_OPERATIONS["EQUALS"],
                "key": "name",
                "stringValue": name,
            }]
        })
        result = self._pipelines_api.list_pipelines(filter=pipeline_filter)
        if result.pipelines is None:
            return None
        if len(result.pipelines) == 1:
            return result.pipelines[0].id
        elif len(result.pipelines) > 1:
            raise ValueError(
                "Multiple pipelines with the name: {} found, the name needs to be unique"
                .format(name))
        return None

    def list_experiments(
            self,
            page_token='',
            page_size=10,
            sort_by='',
            namespace=None,
            filter=None) -> kfp_server_api.ApiListExperimentsResponse:
        """List experiments.

        Args:
          page_token: Token for starting of the page.
          page_size: Size of the page.
          sort_by: Can be '[field_name]', '[field_name] desc'. For example, 'name desc'.
          namespace: Kubernetes namespace where the experiment was created.
            For single user deployment, leave it as None;
            For multi user, input a namespace where the user is authorized.
          filter: A url-encoded, JSON-serialized Filter protocol buffer
            (see [filter.proto](https://github.com/kubeflow/pipelines/blob/master/backend/api/filter.proto)).

        Returns:
          A response object including a list of experiments and next page token.
        """
        namespace = namespace or self.get_user_namespace()
        response = self._experiment_api.list_experiment(
            page_token=page_token,
            page_size=page_size,
            sort_by=sort_by,
            resource_reference_key_type=kfp_server_api.models.api_resource_type
            .ApiResourceType.NAMESPACE,
            resource_reference_key_id=namespace,
            filter=filter)
        return response

    def get_experiment(self,
                       experiment_id=None,
                       experiment_name=None,
                       namespace=None) -> kfp_server_api.ApiExperiment:
        """Get details of an experiment.

        Either experiment_id or experiment_name is required

        Args:
          experiment_id: Id of the experiment. (Optional)
          experiment_name: Name of the experiment. (Optional)
          namespace: Kubernetes namespace where the experiment was created.
            For single user deployment, leave it as None;
            For multi user, input the namespace where the user is authorized.

        Returns:
          A response object including details of a experiment.

        Raises:
          kfp_server_api.ApiException: If experiment is not found or None of the arguments is provided
        """
        namespace = namespace or self.get_user_namespace()
        if experiment_id is None and experiment_name is None:
            raise ValueError(
                'Either experiment_id or experiment_name is required')
        if experiment_id is not None:
            return self._experiment_api.get_experiment(id=experiment_id)
        experiment_filter = json.dumps({
            "predicates": [{
                "op": _FILTER_OPERATIONS["EQUALS"],
                "key": "name",
                "stringValue": experiment_name,
            }]
        })
        if namespace:
            result = self._experiment_api.list_experiment(
                filter=experiment_filter,
                resource_reference_key_type=kfp_server_api.models
                .api_resource_type.ApiResourceType.NAMESPACE,
                resource_reference_key_id=namespace)
        else:
            result = self._experiment_api.list_experiment(
                filter=experiment_filter)
        if not result.experiments:
            raise ValueError(
                'No experiment is found with name {}.'.format(experiment_name))
        if len(result.experiments) > 1:
            raise ValueError(
                'Multiple experiments is found with name {}.'.format(
                    experiment_name))
        return result.experiments[0]

    def archive_experiment(self, experiment_id: str):
        """Archive experiment.

        Args:
          experiment_id: id of the experiment.

        Raises:
          kfp_server_api.ApiException: If experiment is not found.
        """
        self._experiment_api.archive_experiment(experiment_id)

    def delete_experiment(self, experiment_id):
        """Delete experiment.

        Args:
          experiment_id: id of the experiment.

        Returns:
          Object. If the method is called asynchronously, returns the request thread.

        Raises:
          kfp_server_api.ApiException: If experiment is not found.
        """
        return self._experiment_api.delete_experiment(id=experiment_id)

    def _extract_pipeline_yaml(self, package_file):

        def _choose_pipeline_yaml_file(file_list) -> str:
            yaml_files = [file for file in file_list if file.endswith('.yaml')]
            if len(yaml_files) == 0:
                raise ValueError(
                    'Invalid package. Missing pipeline yaml file in the package.'
                )

            if 'pipeline.yaml' in yaml_files:
                return 'pipeline.yaml'
            else:
                if len(yaml_files) == 1:
                    return yaml_files[0]
                raise ValueError(
                    'Invalid package. There is no pipeline.yaml file and there are multiple yaml files.'
                )

        if package_file.endswith('.tar.gz') or package_file.endswith('.tgz'):
            with tarfile.open(package_file, "r:gz") as tar:
                file_names = [member.name for member in tar if member.isfile()]
                pipeline_yaml_file = _choose_pipeline_yaml_file(file_names)
                with tar.extractfile(tar.getmember(pipeline_yaml_file)) as f:
                    return yaml.safe_load(f)
        elif package_file.endswith('.zip'):
            with zipfile.ZipFile(package_file, 'r') as zip:
                pipeline_yaml_file = _choose_pipeline_yaml_file(zip.namelist())
                with zip.open(pipeline_yaml_file) as f:
                    return yaml.safe_load(f)
        elif package_file.endswith('.yaml') or package_file.endswith('.yml'):
            with open(package_file, 'r') as f:
                return yaml.safe_load(f)
        else:
            raise ValueError(
                'The package_file ' + package_file +
                ' should end with one of the following formats: [.tar.gz, .tgz, .zip, .yaml, .yml]'
            )

    def _override_caching_options(self, workflow: dict, enable_caching: bool):
        templates = workflow['spec']['templates']
        for template in templates:
            if 'metadata' in template \
               and 'labels' in template['metadata'] \
               and 'pipelines.kubeflow.org/enable_caching' in template['metadata']['labels']:
                template['metadata']['labels'][
                    'pipelines.kubeflow.org/enable_caching'] = str(
                        enable_caching).lower()

    def list_pipelines(self,
                       page_token='',
                       page_size=10,
                       sort_by='',
                       filter=None) -> kfp_server_api.ApiListPipelinesResponse:
        """List pipelines.

        Args:
          page_token: Token for starting of the page.
          page_size: Size of the page.
          sort_by: one of 'field_name', 'field_name desc'. For example, 'name desc'.
          filter: A url-encoded, JSON-serialized Filter protocol buffer
            (see [filter.proto](https://github.com/kubeflow/pipelines/blob/master/backend/api/filter.proto)).

        Returns:
          A response object including a list of pipelines and next page token.
        """
        return self._pipelines_api.list_pipelines(
            page_token=page_token,
            page_size=page_size,
            sort_by=sort_by,
            filter=filter)

    # TODO: provide default namespace, similar to kubectl default namespaces.
    def run_pipeline(
        self,
        experiment_id: str,
        job_name: str,
        pipeline_package_path: Optional[str] = None,
        params: Optional[dict] = None,
        pipeline_id: Optional[str] = None,
        version_id: Optional[str] = None,
        pipeline_root: Optional[str] = None,
        enable_caching: Optional[str] = None,
        service_account: Optional[str] = None,
    ) -> kfp_server_api.ApiRun:
        """Run a specified pipeline.

        Args:
          experiment_id: The id of an experiment.
          job_name: Name of the job.
          pipeline_package_path: Local path of the pipeline package(the filename should end with one of the following .tar.gz, .tgz, .zip, .yaml, .yml).
          params: A dictionary with key (string) as param name and value (string) as as param value.
          pipeline_id: The id of a pipeline.
          version_id: The id of a pipeline version.
            If both pipeline_id and version_id are specified, version_id will take precendence.
            If only pipeline_id is specified, the default version of this pipeline is used to create the run.
          pipeline_root: The root path of the pipeline outputs. This argument should
            be used only for pipeline compiled with
            dsl.PipelineExecutionMode.V2_COMPATIBLE or
            dsl.PipelineExecutionMode.V2_ENGINGE mode.
          enable_caching: Optional. Whether or not to enable caching for the run.
            This setting affects v2 compatible mode and v2 mode only.
            If not set, defaults to the compile time settings, which are True for all
            tasks by default, while users may specify different caching options for
            individual tasks.
            If set, the setting applies to all tasks in the pipeline -- overrides
            the compile time settings.
          service_account: Optional. Specifies which Kubernetes service account this
            run uses.

        Returns:
          A run object. Most important field is id.
        """
        if params is None:
            params = {}

        if pipeline_root is not None:
            params[dsl.ROOT_PARAMETER_NAME] = pipeline_root

        job_config = self._create_job_config(
            experiment_id=experiment_id,
            params=params,
            pipeline_package_path=pipeline_package_path,
            pipeline_id=pipeline_id,
            version_id=version_id,
            enable_caching=enable_caching,
        )
        run_body = kfp_server_api.models.ApiRun(
            pipeline_spec=job_config.spec,
            resource_references=job_config.resource_references,
            name=job_name,
            service_account=service_account)

        response = self._run_api.create_run(body=run_body)

        if self._is_ipython():
            import IPython
            html = (
                '<a href="%s/#/runs/details/%s" target="_blank" >Run details</a>.'
                % (self._get_url_prefix(), response.run.id))
            IPython.display.display(IPython.display.HTML(html))
        return response.run

    def create_recurring_run(
        self,
        experiment_id: str,
        job_name: str,
        description: Optional[str] = None,
        start_time: Optional[str] = None,
        end_time: Optional[str] = None,
        interval_second: Optional[int] = None,
        cron_expression: Optional[str] = None,
        max_concurrency: Optional[int] = 1,
        no_catchup: Optional[bool] = None,
        params: Optional[dict] = None,
        pipeline_package_path: Optional[str] = None,
        pipeline_id: Optional[str] = None,
        version_id: Optional[str] = None,
        enabled: bool = True,
        enable_caching: Optional[bool] = None,
        service_account: Optional[str] = None,
    ) -> kfp_server_api.ApiJob:
        """Create a recurring run.

        Args:
          experiment_id: The string id of an experiment.
          job_name: Name of the job.
          description: An optional job description.
          start_time: The RFC3339 time string of the time when to start the job.
          end_time: The RFC3339 time string of the time when to end the job.
          interval_second: Integer indicating the seconds between two recurring runs in for a periodic schedule.
          cron_expression: A cron expression representing a set of times, using 6 space-separated fields, e.g. "0 0 9 ? * 2-6".
            See `here <https://pkg.go.dev/github.com/robfig/cron#hdr-CRON_Expression_Format>`_ for details of the cron expression format.
          max_concurrency: Integer indicating how many jobs can be run in parallel.
          no_catchup: Whether the recurring run should catch up if behind schedule.
            For example, if the recurring run is paused for a while and re-enabled
            afterwards. If no_catchup=False, the scheduler will catch up on (backfill) each
            missed interval. Otherwise, it only schedules the latest interval if more than one interval
            is ready to be scheduled.
            Usually, if your pipeline handles backfill internally, you should turn catchup
            off to avoid duplicate backfill. (default: {False})
          pipeline_package_path: Local path of the pipeline package(the filename should end with one of the following .tar.gz, .tgz, .zip, .yaml, .yml).
          params: A dictionary with key (string) as param name and value (string) as param value.
          pipeline_id: The id of a pipeline.
          version_id: The id of a pipeline version.
            If both pipeline_id and version_id are specified, version_id will take precendence.
            If only pipeline_id is specified, the default version of this pipeline is used to create the run.
          enabled: A bool indicating whether the recurring run is enabled or disabled.
          enable_caching: Optional. Whether or not to enable caching for the run.
            This setting affects v2 compatible mode and v2 mode only.
            If not set, defaults to the compile time settings, which are True for all
            tasks by default, while users may specify different caching options for
            individual tasks.
            If set, the setting applies to all tasks in the pipeline -- overrides
            the compile time settings.
          service_account: Optional. Specifies which Kubernetes service account this
            recurring run uses.

        Returns:
          A Job object. Most important field is id.

        Raises:
          ValueError: If required parameters are not supplied.
        """

        job_config = self._create_job_config(
            experiment_id=experiment_id,
            params=params,
            pipeline_package_path=pipeline_package_path,
            pipeline_id=pipeline_id,
            version_id=version_id,
            enable_caching=enable_caching,
        )

        if all([interval_second, cron_expression
               ]) or not any([interval_second, cron_expression]):
            raise ValueError(
                'Either interval_second or cron_expression is required')
        if interval_second is not None:
            trigger = kfp_server_api.models.ApiTrigger(
                periodic_schedule=kfp_server_api.models.ApiPeriodicSchedule(
                    start_time=start_time,
                    end_time=end_time,
                    interval_second=interval_second))
        if cron_expression is not None:
            trigger = kfp_server_api.models.ApiTrigger(
                cron_schedule=kfp_server_api.models.ApiCronSchedule(
                    start_time=start_time,
                    end_time=end_time,
                    cron=cron_expression))

        job_body = kfp_server_api.models.ApiJob(
            enabled=enabled,
            pipeline_spec=job_config.spec,
            resource_references=job_config.resource_references,
            name=job_name,
            description=description,
            no_catchup=no_catchup,
            trigger=trigger,
            max_concurrency=max_concurrency,
            service_account=service_account)
        return self._job_api.create_job(body=job_body)

    def _create_job_config(
        self,
        experiment_id: str,
        params: Optional[dict],
        pipeline_package_path: Optional[str],
        pipeline_id: Optional[str],
        version_id: Optional[str],
        enable_caching: Optional[bool],
    ):
        """Create a JobConfig with spec and resource_references.

        Args:
          experiment_id: The id of an experiment.
          pipeline_package_path: Local path of the pipeline package(the filename should end with one of the following .tar.gz, .tgz, .zip, .yaml, .yml).
          params: A dictionary with key (string) as param name and value (string) as param value.
          pipeline_id: The id of a pipeline.
          version_id: The id of a pipeline version.
            If both pipeline_id and version_id are specified, version_id will take precendence.
            If only pipeline_id is specified, the default version of this pipeline is used to create the run.
          enable_caching: Whether or not to enable caching for the run.
            This setting affects v2 compatible mode and v2 mode only.
            If not set, defaults to the compile time settings, which are True for all
            tasks by default, while users may specify different caching options for
            individual tasks.
            If set, the setting applies to all tasks in the pipeline -- overrides
            the compile time settings.

        Returns:
          A JobConfig object with attributes spec and resource_reference.
        """

        class JobConfig:

            def __init__(self, spec, resource_references):
                self.spec = spec
                self.resource_references = resource_references

        params = params or {}
        pipeline_json_string = None
        if pipeline_package_path:
            pipeline_obj = self._extract_pipeline_yaml(pipeline_package_path)

            # Caching option set at submission time overrides the compile time settings.
            if enable_caching is not None:
                self._override_caching_options(pipeline_obj, enable_caching)

            pipeline_json_string = json.dumps(pipeline_obj)
        api_params = [
            kfp_server_api.ApiParameter(
                name=sanitize_k8s_name(name=k, allow_capital_underscore=True),
                value=str(v) if type(v) not in (list, dict) else json.dumps(v))
            for k, v in params.items()
        ]
        resource_references = []
        key = kfp_server_api.models.ApiResourceKey(
            id=experiment_id,
            type=kfp_server_api.models.ApiResourceType.EXPERIMENT)
        reference = kfp_server_api.models.ApiResourceReference(
            key=key, relationship=kfp_server_api.models.ApiRelationship.OWNER)
        resource_references.append(reference)

        if version_id:
            key = kfp_server_api.models.ApiResourceKey(
                id=version_id,
                type=kfp_server_api.models.ApiResourceType.PIPELINE_VERSION)
            reference = kfp_server_api.models.ApiResourceReference(
                key=key,
                relationship=kfp_server_api.models.ApiRelationship.CREATOR)
            resource_references.append(reference)

        spec = kfp_server_api.models.ApiPipelineSpec(
            pipeline_id=pipeline_id,
            workflow_manifest=pipeline_json_string,
            parameters=api_params)
        return JobConfig(spec=spec, resource_references=resource_references)

    def create_run_from_pipeline_func(
        self,
        pipeline_func: Callable,
        arguments: Mapping[str, str],
        run_name: Optional[str] = None,
        experiment_name: Optional[str] = None,
        pipeline_conf: Optional[dsl.PipelineConf] = None,
        namespace: Optional[str] = None,
        mode: dsl.PipelineExecutionMode = dsl.PipelineExecutionMode.V1_LEGACY,
        launcher_image: Optional[str] = None,
        pipeline_root: Optional[str] = None,
        enable_caching: Optional[bool] = None,
        service_account: Optional[str] = None,
    ):
        """Runs pipeline on KFP-enabled Kubernetes cluster.

        This command compiles the pipeline function, creates or gets an experiment and submits the pipeline for execution.

        Args:
          pipeline_func: A function that describes a pipeline by calling components and composing them into execution graph.
          arguments: Arguments to the pipeline function provided as a dict.
          run_name: Optional. Name of the run to be shown in the UI.
          experiment_name: Optional. Name of the experiment to add the run to.
          pipeline_conf: Optional. Pipeline configuration ops that will be applied
            to all the ops in the pipeline func.
          namespace: Kubernetes namespace where the pipeline runs are created.
            For single user deployment, leave it as None;
            For multi user, input a namespace where the user is authorized
          mode: The PipelineExecutionMode to use when compiling and running
            pipeline_func.
          launcher_image: The launcher image to use if the mode is specified as
            PipelineExecutionMode.V2_COMPATIBLE. Should only be needed for tests
            or custom deployments right now.
          pipeline_root: The root path of the pipeline outputs. This argument should
            be used only for pipeline compiled with
            dsl.PipelineExecutionMode.V2_COMPATIBLE or
            dsl.PipelineExecutionMode.V2_ENGINGE mode.
          enable_caching: Optional. Whether or not to enable caching for the run.
            This setting affects v2 compatible mode and v2 mode only.
            If not set, defaults to the compile time settings, which are True for all
            tasks by default, while users may specify different caching options for
            individual tasks.
            If set, the setting applies to all tasks in the pipeline -- overrides
            the compile time settings.
          service_account: Optional. Specifies which Kubernetes service account this
            run uses.
        """
        if pipeline_root is not None and mode == dsl.PipelineExecutionMode.V1_LEGACY:
            raise ValueError('`pipeline_root` should not be used with '
                             'dsl.PipelineExecutionMode.V1_LEGACY mode.')

        #TODO: Check arguments against the pipeline function
        pipeline_name = pipeline_func.__name__
        run_name = run_name or pipeline_name + ' ' + datetime.datetime.now(
        ).strftime('%Y-%m-%d %H-%M-%S')
        with tempfile.TemporaryDirectory() as tmpdir:
            pipeline_package_path = os.path.join(tmpdir, 'pipeline.yaml')
            compiler.Compiler(
                mode=mode, launcher_image=launcher_image).compile(
                    pipeline_func=pipeline_func,
                    package_path=pipeline_package_path,
                    pipeline_conf=pipeline_conf)

            return self.create_run_from_pipeline_package(
                pipeline_file=pipeline_package_path,
                arguments=arguments,
                run_name=run_name,
                experiment_name=experiment_name,
                namespace=namespace,
                pipeline_root=pipeline_root,
                enable_caching=enable_caching,
                service_account=service_account,
            )

    def create_run_from_pipeline_package(
        self,
        pipeline_file: str,
        arguments: Mapping[str, str],
        run_name: Optional[str] = None,
        experiment_name: Optional[str] = None,
        namespace: Optional[str] = None,
        pipeline_root: Optional[str] = None,
        enable_caching: Optional[bool] = None,
        service_account: Optional[str] = None,
    ):
        """Runs pipeline on KFP-enabled Kubernetes cluster.

        This command takes a local pipeline package, creates or gets an experiment
        and submits the pipeline for execution.

        Args:
          pipeline_file: A compiled pipeline package file.
          arguments: Arguments to the pipeline function provided as a dict.
          run_name: Optional. Name of the run to be shown in the UI.
          experiment_name: Optional. Name of the experiment to add the run to.
          namespace: Kubernetes namespace where the pipeline runs are created.
            For single user deployment, leave it as None;
            For multi user, input a namespace where the user is authorized
          pipeline_root: The root path of the pipeline outputs. This argument should
            be used only for pipeline compiled with
            dsl.PipelineExecutionMode.V2_COMPATIBLE or
            dsl.PipelineExecutionMode.V2_ENGINGE mode.
          enable_caching: Optional. Whether or not to enable caching for the run.
            This setting affects v2 compatible mode and v2 mode only.
            If not set, defaults to the compile time settings, which are True for all
            tasks by default, while users may specify different caching options for
            individual tasks.
            If set, the setting applies to all tasks in the pipeline -- overrides
            the compile time settings.
          service_account: Optional. Specifies which Kubernetes service account this
            run uses.
        """

        class RunPipelineResult:

            def __init__(self, client, run_info):
                self._client = client
                self.run_info = run_info
                self.run_id = run_info.id

            def wait_for_run_completion(self, timeout=None):
                timeout = timeout or datetime.timedelta.max
                return self._client.wait_for_run_completion(
                    self.run_id, timeout)

            def __repr__(self):
                return 'RunPipelineResult(run_id={})'.format(self.run_id)

        #TODO: Check arguments against the pipeline function
        pipeline_name = os.path.basename(pipeline_file)
        experiment_name = experiment_name or os.environ.get(
            KF_PIPELINES_DEFAULT_EXPERIMENT_NAME, None)
        overridden_experiment_name = os.environ.get(
            KF_PIPELINES_OVERRIDE_EXPERIMENT_NAME, experiment_name)
        if overridden_experiment_name != experiment_name:
            import warnings
            warnings.warn('Changing experiment name from "{}" to "{}".'.format(
                experiment_name, overridden_experiment_name))
        experiment_name = overridden_experiment_name or 'Default'
        run_name = run_name or (
            pipeline_name + ' ' +
            datetime.datetime.now().strftime('%Y-%m-%d %H-%M-%S'))
        experiment = self.create_experiment(
            name=experiment_name, namespace=namespace)
        run_info = self.run_pipeline(
            experiment_id=experiment.id,
            job_name=run_name,
            pipeline_package_path=pipeline_file,
            params=arguments,
            pipeline_root=pipeline_root,
            enable_caching=enable_caching,
            service_account=service_account,
        )
        return RunPipelineResult(self, run_info)

    def delete_job(self, job_id: str):
        """Deletes a job.

        Args:
          job_id: id of the job.

        Returns:
          Object. If the method is called asynchronously, returns the request thread.

        Raises:
          kfp_server_api.ApiException: If the job is not found.
        """
        return self._job_api.delete_job(id=job_id)

    def disable_job(self, job_id: str):
        """Disables a job.

        Args:
          job_id: id of the job.

        Returns:
          Object. If the method is called asynchronously, returns the request thread.

        Raises:
          ApiException: If the job is not found.
        """
        return self._job_api.disable_job(id=job_id)

    def list_runs(self,
                  page_token='',
                  page_size=10,
                  sort_by='',
                  experiment_id=None,
                  namespace=None,
                  filter=None) -> kfp_server_api.ApiListRunsResponse:
        """List runs, optionally can be filtered by experiment or namespace.

        Args:
          page_token: Token for starting of the page.
          page_size: Size of the page.
          sort_by: One of 'field_name', 'field_name desc'. For example, 'name desc'.
          experiment_id: Experiment id to filter upon
          namespace: Kubernetes namespace to filter upon.
            For single user deployment, leave it as None;
            For multi user, input a namespace where the user is authorized.
          filter: A url-encoded, JSON-serialized Filter protocol buffer
            (see [filter.proto](https://github.com/kubeflow/pipelines/blob/master/backend/api/filter.proto)).

        Returns:
          A response object including a list of experiments and next page token.
        """
        namespace = namespace or self.get_user_namespace()
        if experiment_id is not None:
            response = self._run_api.list_runs(
                page_token=page_token,
                page_size=page_size,
                sort_by=sort_by,
                resource_reference_key_type=kfp_server_api.models
                .api_resource_type.ApiResourceType.EXPERIMENT,
                resource_reference_key_id=experiment_id,
                filter=filter)
        elif namespace:
            response = self._run_api.list_runs(
                page_token=page_token,
                page_size=page_size,
                sort_by=sort_by,
                resource_reference_key_type=kfp_server_api.models
                .api_resource_type.ApiResourceType.NAMESPACE,
                resource_reference_key_id=namespace,
                filter=filter)
        else:
            response = self._run_api.list_runs(
                page_token=page_token,
                page_size=page_size,
                sort_by=sort_by,
                filter=filter)
        return response

    def list_recurring_runs(self,
                            page_token='',
                            page_size=10,
                            sort_by='',
                            experiment_id=None,
                            filter=None) -> kfp_server_api.ApiListJobsResponse:
        """List recurring runs.

        Args:
          page_token: Token for starting of the page.
          page_size: Size of the page.
          sort_by: One of 'field_name', 'field_name desc'. For example, 'name desc'.
          experiment_id: Experiment id to filter upon.
          filter: A url-encoded, JSON-serialized Filter protocol buffer
            (see [filter.proto](https://github.com/kubeflow/pipelines/blob/master/backend/api/filter.proto)).

        Returns:
          A response object including a list of recurring_runs and next page token.
        """
        if experiment_id is not None:
            response = self._job_api.list_jobs(
                page_token=page_token,
                page_size=page_size,
                sort_by=sort_by,
                resource_reference_key_type=kfp_server_api.models
                .api_resource_type.ApiResourceType.EXPERIMENT,
                resource_reference_key_id=experiment_id,
                filter=filter)
        else:
            response = self._job_api.list_jobs(
                page_token=page_token,
                page_size=page_size,
                sort_by=sort_by,
                filter=filter)
        return response

    def get_recurring_run(self, job_id: str) -> kfp_server_api.ApiJob:
        """Get recurring_run details.

        Args:
          job_id: id of the recurring_run.

        Returns:
          A response object including details of a recurring_run.

        Raises:
          kfp_server_api.ApiException: If recurring_run is not found.
        """
        return self._job_api.get_job(id=job_id)

    def get_run(self, run_id: str) -> kfp_server_api.ApiRun:
        """Get run details.

        Args:
          run_id: id of the run.

        Returns:
          A response object including details of a run.

        Raises:
          kfp_server_api.ApiException: If run is not found.
        """
        return self._run_api.get_run(run_id=run_id)

    def wait_for_run_completion(self, run_id: str, timeout: int):
        """Waits for a run to complete.

        Args:
          run_id: Run id, returned from run_pipeline.
          timeout: Timeout in seconds.

        Returns:
          A run detail object: Most important fields are run and pipeline_runtime.

        Raises:
          TimeoutError: if the pipeline run failed to finish before the specified timeout.
        """
        status = 'Running:'
        start_time = datetime.datetime.now()
        if isinstance(timeout, datetime.timedelta):
            timeout = timeout.total_seconds()
        is_valid_token = False
        while (status is None or status.lower()
               not in ['succeeded', 'failed', 'skipped', 'error']):
            try:
                get_run_response = self._run_api.get_run(run_id=run_id)
                is_valid_token = True
            except ApiException as api_ex:
                # if the token is valid but receiving 401 Unauthorized error
                # then refresh the token
                if is_valid_token and api_ex.status == 401:
                    logging.info('Access token has expired !!! Refreshing ...')
                    self._refresh_api_client_token()
                    continue
                else:
                    raise api_ex
            status = get_run_response.run.status
            elapsed_time = (datetime.datetime.now() -
                            start_time).total_seconds()
            logging.info('Waiting for the job to complete...')
            if elapsed_time > timeout:
                raise TimeoutError('Run timeout')
            time.sleep(5)
        return get_run_response

    def _get_workflow_json(self, run_id):
        """Get the workflow json.

        Args:
          run_id: run id, returned from run_pipeline.

        Returns:
          workflow: Json workflow
        """
        get_run_response = self._run_api.get_run(run_id=run_id)
        workflow = get_run_response.pipeline_runtime.workflow_manifest
        workflow_json = json.loads(workflow)
        return workflow_json

    def upload_pipeline(
        self,
        pipeline_package_path: str = None,
        pipeline_name: str = None,
        description: str = None,
    ) -> kfp_server_api.ApiPipeline:
        """Uploads the pipeline to the Kubeflow Pipelines cluster.

        Args:
          pipeline_package_path: Local path to the pipeline package.
          pipeline_name: Optional. Name of the pipeline to be shown in the UI.
          description: Optional. Description of the pipeline to be shown in the UI.

        Returns:
          Server response object containing pipleine id and other information.
        """

        response = self._upload_api.upload_pipeline(
            pipeline_package_path, name=pipeline_name, description=description)
        if self._is_ipython():
            import IPython
            html = '<a href=%s/#/pipelines/details/%s>Pipeline details</a>.' % (
                self._get_url_prefix(), response.id)
            IPython.display.display(IPython.display.HTML(html))
        return response

    def upload_pipeline_version(
        self,
        pipeline_package_path,
        pipeline_version_name: str,
        pipeline_id: Optional[str] = None,
        pipeline_name: Optional[str] = None,
        description: Optional[str] = None,
    ) -> kfp_server_api.ApiPipelineVersion:
        """Uploads a new version of the pipeline to the Kubeflow Pipelines cluster.

        Args:
          pipeline_package_path: Local path to the pipeline package.
          pipeline_version_name:  Name of the pipeline version to be shown in the UI.
          pipeline_id: Optional. Id of the pipeline.
          pipeline_name: Optional. Name of the pipeline.
          description: Optional. Description of the pipeline version to be shown in the UI.

        Returns:
          Server response object containing pipleine id and other information.

        Raises:
          ValueError when none or both of pipeline_id or pipeline_name are specified
          kfp_server_api.ApiException: If pipeline id is not found.
        """

        if all([pipeline_id, pipeline_name
               ]) or not any([pipeline_id, pipeline_name]):
            raise ValueError('Either pipeline_id or pipeline_name is required')

        if pipeline_name:
            pipeline_id = self.get_pipeline_id(pipeline_name)
        kwargs = dict(
            name=pipeline_version_name,
            pipelineid=pipeline_id,
        )

        if description:
            kwargs['description'] = description
        try:
            response = self._upload_api.upload_pipeline_version(
                pipeline_package_path, **kwargs)
        except kfp_server_api.exceptions.ApiTypeError as e:
            # ToDo: Remove this once we drop support for kfp_server_api < 1.7.1
            if 'description' in e.message and 'unexpected keyword argument' in e.message:
                raise NotImplementedError(
                    'Pipeline version description is not supported in current kfp-server-api pypi package. Upgrade to 1.7.1 or above'
                )
            else:
                raise e

        if self._is_ipython():
            import IPython
            html = '<a href=%s/#/pipelines/details/%s>Pipeline details</a>.' % (
                self._get_url_prefix(), response.id)
            IPython.display.display(IPython.display.HTML(html))
        return response

    def get_pipeline(self, pipeline_id: str) -> kfp_server_api.ApiPipeline:
        """Get pipeline details.

        Args:
          pipeline_id: id of the pipeline.

        Returns:
          A response object including details of a pipeline.

        Raises:
          kfp_server_api.ApiException: If pipeline is not found.
        """
        return self._pipelines_api.get_pipeline(id=pipeline_id)

    def delete_pipeline(self, pipeline_id):
        """Delete pipeline.

        Args:
          pipeline_id: id of the pipeline.

        Returns:
          Object. If the method is called asynchronously, returns the request thread.

        Raises:
          kfp_server_api.ApiException: If pipeline is not found.
        """
        return self._pipelines_api.delete_pipeline(id=pipeline_id)

    def list_pipeline_versions(
            self,
            pipeline_id: str,
            page_token: str = '',
            page_size: int = 10,
            sort_by: str = ''
    ) -> kfp_server_api.ApiListPipelineVersionsResponse:
        """Lists pipeline versions.

        Args:
          pipeline_id: Id of the pipeline to list versions
          page_token: Token for starting of the page.
          page_size: Size of the page.
          sort_by: One of 'field_name', 'field_name desc'. For example, 'name desc'.

        Returns:
          A response object including a list of versions and next page token.

        Raises:
          kfp_server_api.ApiException: If pipeline is not found.
        """

        return self._pipelines_api.list_pipeline_versions(
            page_token=page_token,
            page_size=page_size,
            sort_by=sort_by,
            resource_key_type=kfp_server_api.models.api_resource_type
            .ApiResourceType.PIPELINE,
            resource_key_id=pipeline_id)

    def delete_pipeline_version(self, version_id: str):
        """Delete pipeline version.

        Args:
          version_id: id of the pipeline version.

        Returns:
          Object. If the method is called asynchronously, returns the request thread.

        Raises:
          Exception if pipeline version is not found.
        """
        return self._pipelines_api.delete_pipeline_version(
            version_id=version_id)<|MERGE_RESOLUTION|>--- conflicted
+++ resolved
@@ -95,930 +95,7 @@
 
 
 class Client(object):
-<<<<<<< HEAD
-  """API Client for KubeFlow Pipeline.
-
-  Args:
-    host: The host name to use to talk to Kubeflow Pipelines. If not set, the in-cluster
-        service DNS name will be used, which only works if the current environment is a pod
-        in the same cluster (such as a Jupyter instance spawned by Kubeflow's
-        JupyterHub). If you have a different connection to cluster, such as a kubectl
-        proxy connection, then set it to something like "127.0.0.1:8080/pipeline.
-        If you connect to an IAP enabled cluster, set it to
-        https://<your-deployment>.endpoints.<your-project>.cloud.goog/pipeline".
-    client_id: The client ID used by Identity-Aware Proxy.
-    namespace: The namespace where the kubeflow pipeline system is run.
-    other_client_id: The client ID used to obtain the auth codes and refresh tokens.
-        Reference: https://cloud.google.com/iap/docs/authentication-howto#authenticating_from_a_desktop_app.
-    other_client_secret: The client secret used to obtain the auth codes and refresh tokens.
-    existing_token: Pass in token directly, it's used for cases better get token outside of SDK, e.x. GCP Cloud Functions
-        or caller already has a token
-    cookies: CookieJar object containing cookies that will be passed to the pipelines API.
-    proxy: HTTP or HTTPS proxy server
-    ssl_ca_cert: Cert for proxy
-    kube_context: String name of context within kubeconfig to use, defaults to the current-context set within kubeconfig.
-    credentials: A TokenCredentialsBase object which provides the logic to
-        populate the requests with credentials to authenticate against the API
-        server.
-    ui_host: Base url to use to open the Kubeflow Pipelines UI. This is used when running the client from a notebook to generate and 
-        print links.
-    userid: The ID of the user creating the client.
-  """
-
-  # in-cluster DNS name of the pipeline service
-  IN_CLUSTER_DNS_NAME = 'ml-pipeline.{}.svc.cluster.local:8888'
-  KUBE_PROXY_PATH = 'api/v1/namespaces/{}/services/ml-pipeline:http/proxy/'
-
-  # Auto populated path in pods
-  # https://kubernetes.io/docs/tasks/access-application-cluster/access-cluster/#accessing-the-api-from-a-pod
-  # https://kubernetes.io/docs/reference/access-authn-authz/service-accounts-admin/#serviceaccount-admission-controller
-  NAMESPACE_PATH = '/var/run/secrets/kubernetes.io/serviceaccount/namespace'
-
-  LOCAL_KFP_CONTEXT = os.path.expanduser('~/.config/kfp/context.json')
-  KUBEFLOW_USERID_HEADER = 'kubeflow-userid'
-
-  # TODO: Wrap the configurations for different authentication methods.
-  def __init__(self, host=None, client_id=None, namespace='kubeflow', other_client_id=None, other_client_secret=None, existing_token=None, cookies=None, proxy=None, ssl_ca_cert=None, kube_context=None, credentials=None, ui_host=None, userid=None):
-    """Create a new instance of kfp client.
-    """
-    host = host or os.environ.get(KF_PIPELINES_ENDPOINT_ENV)
-    self._uihost = os.environ.get(KF_PIPELINES_UI_ENDPOINT_ENV, ui_host or host)
-    client_id = client_id or os.environ.get(KF_PIPELINES_IAP_OAUTH2_CLIENT_ID_ENV)
-    other_client_id = other_client_id or os.environ.get(KF_PIPELINES_APP_OAUTH2_CLIENT_ID_ENV)
-    other_client_secret = other_client_secret or os.environ.get(KF_PIPELINES_APP_OAUTH2_CLIENT_SECRET_ENV)
-
-    config = self._load_config(host, client_id, namespace, other_client_id, other_client_secret, existing_token, proxy, ssl_ca_cert, kube_context, credentials)
-    # Save the loaded API client configuration, as a reference if update is
-    # needed.
-    self._load_context_setting_or_default()
-    self._existing_config = config
-    if cookies is None:
-      cookies = self._context_setting.get('client_authentication_cookie')
-    api_client = kfp_server_api.api_client.ApiClient(config, cookie=cookies,
-        header_name=self._context_setting.get('client_authentication_header_name'),
-        header_value=self._context_setting.get('client_authentication_header_value'))
-    if userid:
-      api_client.set_default_header(Client.KUBEFLOW_USERID_HEADER, userid)
-    _add_generated_apis(self, kfp_server_api, api_client)
-    self._job_api = kfp_server_api.api.job_service_api.JobServiceApi(api_client)
-    self._run_api = kfp_server_api.api.run_service_api.RunServiceApi(api_client)
-    self._experiment_api = kfp_server_api.api.experiment_service_api.ExperimentServiceApi(api_client)
-    self._pipelines_api = kfp_server_api.api.pipeline_service_api.PipelineServiceApi(api_client)
-    self._upload_api = kfp_server_api.api.PipelineUploadServiceApi(api_client)
-    self._healthz_api = kfp_server_api.api.healthz_service_api.HealthzServiceApi(api_client)
-    if not self._context_setting['namespace'] and self.get_kfp_healthz().multi_user is True:
-      try:
-        with open(Client.NAMESPACE_PATH, 'r') as f:
-          current_namespace = f.read()
-          self.set_user_namespace(current_namespace)
-      except FileNotFoundError:
-        logging.info('Failed to automatically set namespace.', exc_info=True)
-
-  def _load_config(self, host, client_id, namespace, other_client_id, other_client_secret, existing_token, proxy, ssl_ca_cert, kube_context, credentials):
-    config = kfp_server_api.configuration.Configuration()
-
-    if proxy:
-      # https://github.com/kubeflow/pipelines/blob/c6ac5e0b1fd991e19e96419f0f508ec0a4217c29/backend/api/python_http_client/kfp_server_api/rest.py#L100
-      config.proxy = proxy
-
-    if ssl_ca_cert:
-      config.ssl_ca_cert = ssl_ca_cert
-
-    host = host or ''
-
-    # Defaults to 'https' if host does not contain 'http' or 'https' protocol.
-    if host and not host.startswith('http'):
-      warnings.warn(
-          'The host %s does not contain the "http" or "https" protocol.'
-          ' Defaults to "https".' % host)
-      host = 'https://' + host
-
-    # Preprocess the host endpoint to prevent some common user mistakes.
-    if not client_id:
-      # always preserving the protocol (http://localhost requires it)
-      host = host.rstrip('/')
-
-    if host:
-      config.host = host
-
-    token = None
-
-    # "existing_token" is designed to accept token generated outside of SDK. Here is an example.
-    #
-    # https://cloud.google.com/functions/docs/securing/function-identity
-    # https://cloud.google.com/endpoints/docs/grpc/service-account-authentication
-    #
-    # import requests
-    # import kfp
-    #
-    # def get_access_token():
-    #     url = 'http://metadata.google.internal/computeMetadata/v1/instance/service-accounts/default/token'
-    #     r = requests.get(url, headers={'Metadata-Flavor': 'Google'})
-    #     r.raise_for_status()
-    #     access_token = r.json()['access_token']
-    #     return access_token
-    #
-    # client = kfp.Client(host='<KFPHost>', existing_token=get_access_token())
-    #
-    if existing_token:
-      token = existing_token
-      self._is_refresh_token = False
-    elif client_id:
-      token = get_auth_token(client_id, other_client_id, other_client_secret)
-      self._is_refresh_token = True
-    elif self._is_inverse_proxy_host(host):
-      token = get_gcp_access_token()
-      self._is_refresh_token = False
-    elif credentials:
-      config.api_key['authorization'] = 'placeholder'
-      config.api_key_prefix['authorization'] = 'Bearer'
-      config.refresh_api_key_hook = credentials.refresh_api_key_hook
-
-    if token:
-      config.api_key['authorization'] = token
-      config.api_key_prefix['authorization'] = 'Bearer'
-      return config
-
-    if host:
-      # if host is explicitly set with auth token, it's probably a port forward address.
-      return config
-
-    import kubernetes as k8s
-    in_cluster = True
-    try:
-      k8s.config.load_incluster_config()
-    except:
-      in_cluster = False
-      pass
-
-    if in_cluster:
-      config.host = Client.IN_CLUSTER_DNS_NAME.format(namespace)
-      config = self._get_config_with_default_credentials(config)
-      return config
-
-    try:
-      k8s.config.load_kube_config(client_configuration=config, context=kube_context)
-    except:
-      print('Failed to load kube config.')
-      return config
-
-    if config.host:
-      config.host = config.host + '/' + Client.KUBE_PROXY_PATH.format(namespace)
-    return config
-
-  def _is_inverse_proxy_host(self, host):
-    if host:
-      return re.match(r'\S+.googleusercontent.com/{0,1}$', host)
-    if re.match(r'\w+', host):
-      warnings.warn(
-          'The received host is %s, please include the full endpoint address '
-          '(with ".(pipelines/notebooks).googleusercontent.com")' % host)
-    return False
-
-  def _is_ipython(self):
-    """Returns whether we are running in notebook."""
-    try:
-      import IPython
-      ipy = IPython.get_ipython()
-      if ipy is None:
-        return False
-    except ImportError:
-      return False
-
-    return True
-
-  def _get_url_prefix(self):
-    if self._uihost:
-      # User's own connection.
-      if self._uihost.startswith('http://') or self._uihost.startswith('https://'):
-        return self._uihost
-      else:
-        return 'http://' + self._uihost
-
-    # In-cluster pod. We could use relative URL.
-    return '/pipeline'
-
-  def _load_context_setting_or_default(self):
-    if os.path.exists(Client.LOCAL_KFP_CONTEXT):
-      with open(Client.LOCAL_KFP_CONTEXT, 'r') as f:
-        self._context_setting = json.load(f)
-    else:
-      self._context_setting = {
-        'namespace': '',
-      }
-
-  def _refresh_api_client_token(self):
-    """Refreshes the existing token associated with the kfp_api_client."""
-    if getattr(self, '_is_refresh_token', None):
-      return
-
-    new_token = get_gcp_access_token()
-    self._existing_config.api_key['authorization'] = new_token
-
-  def _get_config_with_default_credentials(self, config):
-    """Apply default credentials to the configuration object.
-
-    This method accepts a Configuration object and extends it with some default
-    credentials interface.
-    """
-    # XXX: The default credentials are audience-based service account tokens
-    # projected by the kubelet (ServiceAccountTokenVolumeCredentials). As we
-    # implement more and more credentials, we can have some heuristic and
-    # choose from a number of options.
-    # See https://github.com/kubeflow/pipelines/pull/5287#issuecomment-805654121
-    from kfp import auth
-    credentials = auth.ServiceAccountTokenVolumeCredentials()
-    config_copy = copy.deepcopy(config)
-
-    try:
-        credentials.refresh_api_key_hook(config_copy)
-    except Exception:
-        logging.warning("Failed to set up default credentials. Proceeding"
-                        " without credentials...")
-        return config
-
-    config.refresh_api_key_hook = credentials.refresh_api_key_hook
-    config.api_key_prefix['authorization'] = 'Bearer'
-    config.refresh_api_key_hook(config)
-    return config
-
-  def set_user_namespace(self, namespace):
-    """Set user namespace into local context setting file.
-
-    This function should only be used when Kubeflow Pipelines is in the multi-user mode.
-
-    Args:
-      namespace: kubernetes namespace the user has access to.
-    """
-    self._context_setting['namespace'] = namespace
-    if not os.path.exists(os.path.dirname(Client.LOCAL_KFP_CONTEXT)):
-        os.makedirs(os.path.dirname(Client.LOCAL_KFP_CONTEXT))
-    with open(Client.LOCAL_KFP_CONTEXT, 'w') as f:
-      json.dump(self._context_setting, f)
-
-  def get_kfp_healthz(self):
-    """Gets healthz info of KFP deployment.
-
-    Returns:
-      response: json formatted response from the healtz endpoint.
-    """
-    count = 0
-    response = None
-    max_attempts = 5
-    while not response:
-      count += 1
-      if count > max_attempts:
-        raise TimeoutError('Failed getting healthz endpoint after {} attempts.'.format(max_attempts))
-      try:
-        response = self._healthz_api.get_healthz()
-        return response
-      # ApiException, including network errors, is the only type that may
-      # recover after retry.
-      except kfp_server_api.ApiException:
-        # logging.exception also logs detailed info about the ApiException
-        logging.exception('Failed to get healthz info attempt {} of 5.'.format(count))
-        time.sleep(5)
-
-  def get_user_namespace(self):
-    """Get user namespace in context config.
-
-    Returns:
-      namespace: kubernetes namespace from the local context file or empty if it wasn't set.
-    """
-    return self._context_setting['namespace']
-
-  def create_experiment(self, name, description=None, namespace=None):
-    """Create a new experiment.
-
-    Args:
-      name: The name of the experiment.
-      description: Description of the experiment.
-      namespace: Kubernetes namespace where the experiment should be created.
-        For single user deployment, leave it as None;
-        For multi user, input a namespace where the user is authorized.
-
-    Returns:
-      An Experiment object. Most important field is id.
-    """
-    namespace = namespace or self.get_user_namespace()
-    experiment = None
-    try:
-      experiment = self.get_experiment(experiment_name=name, namespace=namespace)
-    except ValueError as error:
-      # Ignore error if the experiment does not exist.
-      if not str(error).startswith('No experiment is found with name'):
-        raise error
-
-    if not experiment:
-      logging.info('Creating experiment {}.'.format(name))
-
-      resource_references = []
-      if namespace:
-        key = kfp_server_api.models.ApiResourceKey(id=namespace, type=kfp_server_api.models.ApiResourceType.NAMESPACE)
-        reference = kfp_server_api.models.ApiResourceReference(key=key, relationship=kfp_server_api.models.ApiRelationship.OWNER)
-        resource_references.append(reference)
-
-      experiment = kfp_server_api.models.ApiExperiment(
-        name=name,
-        description=description,
-        resource_references=resource_references)
-      experiment = self._experiment_api.create_experiment(body=experiment)
-
-    if self._is_ipython():
-      import IPython
-      html = \
-          ('<a href="%s/#/experiments/details/%s" target="_blank" >Experiment details</a>.'
-          % (self._get_url_prefix(), experiment.id))
-      IPython.display.display(IPython.display.HTML(html))
-    return experiment
-
-  def get_pipeline_id(self, name):
-    """Find the id of a pipeline by name.
-
-    Args:
-      name: Pipeline name.
-
-    Returns:
-      Returns the pipeline id if a pipeline with the name exists.
-    """
-    pipeline_filter = json.dumps({
-      "predicates": [
-        {
-          "op":  _FILTER_OPERATIONS["EQUALS"],
-          "key": "name",
-          "stringValue": name,
-        }
-      ]
-    })
-    result = self._pipelines_api.list_pipelines(filter=pipeline_filter)
-    if result.pipelines is None:
-      return None
-    if len(result.pipelines)==1:
-      return result.pipelines[0].id
-    elif len(result.pipelines)>1:
-      raise ValueError("Multiple pipelines with the name: {} found, the name needs to be unique".format(name))
-    return None
-
-  def list_experiments(self, page_token='', page_size=10, sort_by='', namespace=None):
-    """List experiments.
-
-    Args:
-      page_token: Token for starting of the page.
-      page_size: Size of the page.
-      sort_by: Can be '[field_name]', '[field_name] desc'. For example, 'name desc'.
-      namespace: Kubernetes namespace where the experiment was created.
-        For single user deployment, leave it as None;
-        For multi user, input a namespace where the user is authorized.
-
-    Returns:
-      A response object including a list of experiments and next page token.
-    """
-    namespace = namespace or self.get_user_namespace()
-    response = self._experiment_api.list_experiment(
-      page_token=page_token,
-      page_size=page_size,
-      sort_by=sort_by,
-      resource_reference_key_type=kfp_server_api.models.api_resource_type.ApiResourceType.NAMESPACE,
-      resource_reference_key_id=namespace)
-    return response
-
-  def get_experiment(self, experiment_id=None, experiment_name=None, namespace=None):
-    """Get details of an experiment
-
-    Either experiment_id or experiment_name is required
-
-    Args:
-      experiment_id: Id of the experiment. (Optional)
-      experiment_name: Name of the experiment. (Optional)
-      namespace: Kubernetes namespace where the experiment was created.
-        For single user deployment, leave it as None;
-        For multi user, input the namespace where the user is authorized.
-
-    Returns:
-      A response object including details of a experiment.
-
-    Throws:
-      Exception if experiment is not found or None of the arguments is provided
-    """
-    namespace = namespace or self.get_user_namespace()
-    if experiment_id is None and experiment_name is None:
-      raise ValueError('Either experiment_id or experiment_name is required')
-    if experiment_id is not None:
-      return self._experiment_api.get_experiment(id=experiment_id)
-    experiment_filter = json.dumps({ 
-        "predicates": [ 
-          { 
-            "op":  _FILTER_OPERATIONS["EQUALS"], 
-            "key": "name", 
-            "stringValue": experiment_name, 
-          }
-        ] 
-      })
-    if namespace:
-      result = self._experiment_api.list_experiment(
-        filter=experiment_filter,
-        resource_reference_key_type=kfp_server_api.models.api_resource_type.ApiResourceType.NAMESPACE, 
-        resource_reference_key_id=namespace)
-    else:
-      result = self._experiment_api.list_experiment(filter=experiment_filter)
-    if not result.experiments:
-      raise ValueError('No experiment is found with name {}.'.format(experiment_name))
-    if len(result.experiments) > 1:
-      raise ValueError('Multiple experiments is found with name {}.'.format(experiment_name))
-    return result.experiments[0]
-
-  def delete_experiment(self, experiment_id):
-    """Delete experiment.
-
-    Args:
-      experiment_id: id of the experiment.
-
-    Returns:
-      Object. If the method is called asynchronously, returns the request thread.
-
-    Throws:
-      Exception if experiment is not found.
-    """
-    return self._experiment_api.delete_experiment(id=experiment_id)
-
-  def _extract_pipeline_yaml(self, package_file):
-    def _choose_pipeline_yaml_file(file_list) -> str:
-      yaml_files = [file for file in file_list if file.endswith('.yaml')]
-      if len(yaml_files) == 0:
-        raise ValueError('Invalid package. Missing pipeline yaml file in the package.')
-
-      if 'pipeline.yaml' in yaml_files:
-        return 'pipeline.yaml'
-      else:
-        if len(yaml_files) == 1:
-          return yaml_files[0]
-        raise ValueError('Invalid package. There is no pipeline.yaml file and there are multiple yaml files.')
-
-    if package_file.endswith('.tar.gz') or package_file.endswith('.tgz'):
-      with tarfile.open(package_file, "r:gz") as tar:
-        file_names = [member.name for member in tar if member.isfile()]
-        pipeline_yaml_file = _choose_pipeline_yaml_file(file_names)
-        with tar.extractfile(tar.getmember(pipeline_yaml_file)) as f:
-          return yaml.safe_load(f)
-    elif package_file.endswith('.zip'):
-      with zipfile.ZipFile(package_file, 'r') as zip:
-        pipeline_yaml_file = _choose_pipeline_yaml_file(zip.namelist())
-        with zip.open(pipeline_yaml_file) as f:
-          return yaml.safe_load(f)
-    elif package_file.endswith('.yaml') or package_file.endswith('.yml'):
-      with open(package_file, 'r') as f:
-        return yaml.safe_load(f)
-    else:
-      raise ValueError('The package_file '+ package_file + ' should end with one of the following formats: [.tar.gz, .tgz, .zip, .yaml, .yml]')
-
-  def _override_caching_options(self, workflow: dict, enable_caching: bool):
-    templates = workflow['spec']['templates']
-    for template in templates:
-      if 'metadata' in template \
-         and 'labels' in template['metadata'] \
-         and 'pipelines.kubeflow.org/enable_caching' in template['metadata']['labels']:
-        template['metadata']['labels']['pipelines.kubeflow.org/enable_caching'] = str(enable_caching).lower()
-
-  def list_pipelines(self, page_token='', page_size=10, sort_by=''):
-    """List pipelines.
-
-    Args:
-      page_token: Token for starting of the page.
-      page_size: Size of the page.
-      sort_by: one of 'field_name', 'field_name desc'. For example, 'name desc'.
-
-    Returns:
-      A response object including a list of pipelines and next page token.
-    """
-    return self._pipelines_api.list_pipelines(page_token=page_token, page_size=page_size, sort_by=sort_by)
-
-  def list_pipeline_versions(self, pipeline_id: str, page_token='', page_size=10, sort_by=''):
-    """List all versions of a given pipeline.
-
-    Args:
-      pipeline_id: The id of a pipeline.
-      page_token: Token for starting of the page.
-      page_size: Size of the page.
-        sort_by: one of 'field_name', 'field_name desc'. For example, 'name desc'.
-
-    Returns:
-      A response object including a list of pipeline versions and next page token.
-    """
-    return self._pipelines_api.list_pipeline_versions(
-        resource_key_type="PIPELINE",
-        resource_key_id=pipeline_id,
-        page_token=page_token,
-        page_size=page_size,
-        sort_by=sort_by
-    )
-
-  # TODO: provide default namespace, similar to kubectl default namespaces.
-  def run_pipeline(
-      self,
-      experiment_id: str,
-      job_name: str,
-      pipeline_package_path: Optional[str] = None,
-      params: Optional[dict] = None,
-      pipeline_id: Optional[str] = None,
-      version_id: Optional[str] = None,
-      pipeline_root: Optional[str] = None,
-      enable_caching: Optional[str] = None,
-  ):
-    """Run a specified pipeline.
-
-    Args:
-      experiment_id: The id of an experiment.
-      job_name: Name of the job.
-      pipeline_package_path: Local path of the pipeline package(the filename should end with one of the following .tar.gz, .tgz, .zip, .yaml, .yml).
-      params: A dictionary with key (string) as param name and value (string) as as param value.
-      pipeline_id: The id of a pipeline.
-      version_id: The id of a pipeline version.
-        If both pipeline_id and version_id are specified, version_id will take precendence.
-        If only pipeline_id is specified, the default version of this pipeline is used to create the run.
-      pipeline_root: The root path of the pipeline outputs. This argument should
-        be used only for pipeline compiled with
-        dsl.PipelineExecutionMode.V2_COMPATIBLE or
-        dsl.PipelineExecutionMode.V2_ENGINGE mode.
-      enable_caching: Optional. Whether or not to enable caching for the run.
-        This setting affects v2 compatible mode and v2 mode only.
-        If not set, defaults to the compile time settings, which are True for all
-        tasks by default, while users may specify different caching options for
-        individual tasks.
-        If set, the setting applies to all tasks in the pipeline -- overrides
-        the compile time settings.
-
-    Returns:
-      A run object. Most important field is id.
-    """
-    if params is None:
-      params = {}
-
-    if pipeline_root is not None:
-      params[dsl.ROOT_PARAMETER_NAME] = pipeline_root
-
-    job_config = self._create_job_config(
-      experiment_id=experiment_id,
-      params=params,
-      pipeline_package_path=pipeline_package_path,
-      pipeline_id=pipeline_id,
-      version_id=version_id,
-      enable_caching=enable_caching,
-    )
-    run_body = kfp_server_api.models.ApiRun(
-        pipeline_spec=job_config.spec, resource_references=job_config.resource_references, name=job_name)
-
-    response = self._run_api.create_run(body=run_body)
-
-    if self._is_ipython():
-      import IPython
-      html = ('<a href="%s/#/runs/details/%s" target="_blank" >Run details</a>.'
-              % (self._get_url_prefix(), response.run.id))
-      IPython.display.display(IPython.display.HTML(html))
-    return response.run
-
-  def create_recurring_run(
-      self,
-      experiment_id: str,
-      job_name: str,
-      description: Optional[str] = None,
-      start_time: Optional[str] = None,
-      end_time: Optional[str] = None,
-      interval_second: Optional[int] = None,
-      cron_expression: Optional[str] = None,
-      max_concurrency: Optional[int] = 1,
-      no_catchup: Optional[bool] = None,
-      params: Optional[dict] = None,
-      pipeline_package_path: Optional[str] = None,
-      pipeline_id: Optional[str] = None,
-      version_id: Optional[str] = None,
-      enabled: bool = True,
-      enable_caching: Optional[bool] = None,
-  ):
-    """Create a recurring run.
-
-    Args:
-      experiment_id: The string id of an experiment.
-      job_name: Name of the job.
-      description: An optional job description.
-      start_time: The RFC3339 time string of the time when to start the job.
-      end_time: The RFC3339 time string of the time when to end the job.
-      interval_second: Integer indicating the seconds between two recurring runs in for a periodic schedule.
-      cron_expression: A cron expression representing a set of times, using 6 space-separated fields, e.g. "0 0 9 ? * 2-6".
-        See `here <https://pkg.go.dev/github.com/robfig/cron#hdr-CRON_Expression_Format>`_ for details of the cron expression format.
-      max_concurrency: Integer indicating how many jobs can be run in parallel.
-      no_catchup: Whether the recurring run should catch up if behind schedule.
-        For example, if the recurring run is paused for a while and re-enabled
-        afterwards. If no_catchup=False, the scheduler will catch up on (backfill) each
-        missed interval. Otherwise, it only schedules the latest interval if more than one interval
-        is ready to be scheduled.
-        Usually, if your pipeline handles backfill internally, you should turn catchup
-        off to avoid duplicate backfill. (default: {False})
-      pipeline_package_path: Local path of the pipeline package(the filename should end with one of the following .tar.gz, .tgz, .zip, .yaml, .yml).
-      params: A dictionary with key (string) as param name and value (string) as param value.
-      pipeline_id: The id of a pipeline.
-      version_id: The id of a pipeline version.
-        If both pipeline_id and version_id are specified, version_id will take precendence.
-        If only pipeline_id is specified, the default version of this pipeline is used to create the run.
-      enabled: A bool indicating whether the recurring run is enabled or disabled.
-      enable_caching: Optional. Whether or not to enable caching for the run.
-        This setting affects v2 compatible mode and v2 mode only.
-        If not set, defaults to the compile time settings, which are True for all
-        tasks by default, while users may specify different caching options for
-        individual tasks.
-        If set, the setting applies to all tasks in the pipeline -- overrides
-        the compile time settings.
-
-    Returns:
-      A Job object. Most important field is id.
-    """
-    job_config = self._create_job_config(
-      experiment_id=experiment_id,
-      params=params,
-      pipeline_package_path=pipeline_package_path,
-      pipeline_id=pipeline_id,
-      version_id=version_id,
-      enable_caching=enable_caching,
-    )
-
-    if all([interval_second, cron_expression]) or not any([interval_second, cron_expression]):
-      raise ValueError('Either interval_second or cron_expression is required')
-    if interval_second is not None:
-      trigger = kfp_server_api.models.ApiTrigger(
-        periodic_schedule=kfp_server_api.models.ApiPeriodicSchedule(
-          start_time=start_time, end_time=end_time, interval_second=interval_second)
-      )
-    if cron_expression is not None:
-      trigger = kfp_server_api.models.ApiTrigger(
-        cron_schedule=kfp_server_api.models.ApiCronSchedule(
-        start_time=start_time, end_time=end_time, cron=cron_expression)
-      )
-
-    job_body = kfp_server_api.models.ApiJob(
-        enabled=enabled,
-        pipeline_spec=job_config.spec,
-        resource_references=job_config.resource_references,
-        name=job_name,
-        description=description,
-        no_catchup=no_catchup,
-        trigger=trigger,
-        max_concurrency=max_concurrency)
-    return self._job_api.create_job(body=job_body)
-
-  def _create_job_config(
-      self,
-      experiment_id: str,
-      params: Optional[dict],
-      pipeline_package_path: Optional[str],
-      pipeline_id: Optional[str],
-      version_id: Optional[str],
-      enable_caching: Optional[bool],
-  ):
-    """Create a JobConfig with spec and resource_references.
-
-    Args:
-      experiment_id: The id of an experiment.
-      pipeline_package_path: Local path of the pipeline package(the filename should end with one of the following .tar.gz, .tgz, .zip, .yaml, .yml).
-      params: A dictionary with key (string) as param name and value (string) as param value.
-      pipeline_id: The id of a pipeline.
-      version_id: The id of a pipeline version.
-        If both pipeline_id and version_id are specified, version_id will take precendence.
-        If only pipeline_id is specified, the default version of this pipeline is used to create the run.
-      enable_caching: Whether or not to enable caching for the run.
-        This setting affects v2 compatible mode and v2 mode only.
-        If not set, defaults to the compile time settings, which are True for all
-        tasks by default, while users may specify different caching options for
-        individual tasks.
-        If set, the setting applies to all tasks in the pipeline -- overrides
-        the compile time settings.
-
-    Returns:
-      A JobConfig object with attributes spec and resource_reference.
-    """
-
-    class JobConfig:
-      def __init__(self, spec, resource_references):
-        self.spec = spec
-        self.resource_references = resource_references
-
-    params = params or {}
-    pipeline_json_string = None
-    if pipeline_package_path:
-      pipeline_obj = self._extract_pipeline_yaml(pipeline_package_path)
-
-      # Caching option set at submission time overrides the compile time settings.
-      if enable_caching is not None:
-        self._override_caching_options(pipeline_obj, enable_caching)
-
-      pipeline_json_string = json.dumps(pipeline_obj)
-    api_params = [kfp_server_api.ApiParameter(
-        name=sanitize_k8s_name(name=k, allow_capital_underscore=True),
-        value=str(v) if type(v) not in (list, dict) else json.dumps(v)) for k,v in params.items()]
-    resource_references = []
-    key = kfp_server_api.models.ApiResourceKey(id=experiment_id,
-                                        type=kfp_server_api.models.ApiResourceType.EXPERIMENT)
-    reference = kfp_server_api.models.ApiResourceReference(key=key,
-                                                           relationship=kfp_server_api.models.ApiRelationship.OWNER)
-    resource_references.append(reference)
-
-    if version_id:
-      key = kfp_server_api.models.ApiResourceKey(id=version_id,
-                                                 type=kfp_server_api.models.ApiResourceType.PIPELINE_VERSION)
-      reference = kfp_server_api.models.ApiResourceReference(key=key,
-                                                             relationship=kfp_server_api.models.ApiRelationship.CREATOR)
-      resource_references.append(reference)
-
-    spec = kfp_server_api.models.ApiPipelineSpec(
-        pipeline_id=pipeline_id,
-        workflow_manifest=pipeline_json_string,
-        parameters=api_params)
-    return JobConfig(spec=spec, resource_references=resource_references)
-
-  def create_run_from_pipeline_func(
-      self,
-      pipeline_func: Callable,
-      arguments: Mapping[str, str],
-      run_name: Optional[str] = None,
-      experiment_name: Optional[str] = None,
-      pipeline_conf: Optional[dsl.PipelineConf] = None,
-      namespace: Optional[str] = None,
-      mode: dsl.PipelineExecutionMode = dsl.PipelineExecutionMode.V1_LEGACY,
-      launcher_image: Optional[str] = None,
-      pipeline_root: Optional[str] = None,
-      enable_caching: Optional[bool] = None,
-  ):
-    """Runs pipeline on KFP-enabled Kubernetes cluster.
-
-    This command compiles the pipeline function, creates or gets an experiment and submits the pipeline for execution.
-
-    Args:
-      pipeline_func: A function that describes a pipeline by calling components and composing them into execution graph.
-      arguments: Arguments to the pipeline function provided as a dict.
-      run_name: Optional. Name of the run to be shown in the UI.
-      experiment_name: Optional. Name of the experiment to add the run to.
-      pipeline_conf: Optional. Pipeline configuration ops that will be applied
-        to all the ops in the pipeline func.
-      namespace: Kubernetes namespace where the pipeline runs are created.
-        For single user deployment, leave it as None;
-        For multi user, input a namespace where the user is authorized
-      mode: The PipelineExecutionMode to use when compiling and running
-        pipeline_func.
-      launcher_image: The launcher image to use if the mode is specified as
-        PipelineExecutionMode.V2_COMPATIBLE. Should only be needed for tests
-        or custom deployments right now.
-      pipeline_root: The root path of the pipeline outputs. This argument should
-        be used only for pipeline compiled with
-        dsl.PipelineExecutionMode.V2_COMPATIBLE or
-        dsl.PipelineExecutionMode.V2_ENGINGE mode.
-      enable_caching: Optional. Whether or not to enable caching for the run.
-        This setting affects v2 compatible mode and v2 mode only.
-        If not set, defaults to the compile time settings, which are True for all
-        tasks by default, while users may specify different caching options for
-        individual tasks.
-        If set, the setting applies to all tasks in the pipeline -- overrides
-        the compile time settings.
-    """
-    if pipeline_root is not None and mode == dsl.PipelineExecutionMode.V1_LEGACY:
-      raise ValueError('`pipeline_root` should not be used with '
-                       'dsl.PipelineExecutionMode.V1_LEGACY mode.')
-
-    #TODO: Check arguments against the pipeline function
-    pipeline_name = pipeline_func.__name__
-    run_name = run_name or pipeline_name + ' ' + datetime.datetime.now().strftime('%Y-%m-%d %H-%M-%S')
-    with tempfile.TemporaryDirectory() as tmpdir:
-      pipeline_package_path = os.path.join(tmpdir, 'pipeline.yaml')
-      compiler.Compiler(mode=mode, launcher_image=launcher_image).compile(
-        pipeline_func=pipeline_func,
-        package_path=pipeline_package_path,
-        pipeline_conf=pipeline_conf)
-
-      return self.create_run_from_pipeline_package(
-        pipeline_file=pipeline_package_path,
-        arguments=arguments,
-        run_name=run_name,
-        experiment_name=experiment_name,
-        namespace=namespace,
-        pipeline_root=pipeline_root,
-        enable_caching=enable_caching,
-      )
-
-  def create_run_from_pipeline_package(
-      self,
-      pipeline_file: str,
-      arguments: Mapping[str, str],
-      run_name: Optional[str] = None,
-      experiment_name: Optional[str] = None,
-      namespace: Optional[str] = None,
-      pipeline_root: Optional[str] = None,
-      enable_caching: Optional[bool] = None,
-  ):
-    """Runs pipeline on KFP-enabled Kubernetes cluster.
-
-    This command takes a local pipeline package, creates or gets an experiment
-    and submits the pipeline for execution.
-
-    Args:
-      pipeline_file: A compiled pipeline package file.
-      arguments: Arguments to the pipeline function provided as a dict.
-      run_name: Optional. Name of the run to be shown in the UI.
-      experiment_name: Optional. Name of the experiment to add the run to.
-      namespace: Kubernetes namespace where the pipeline runs are created.
-        For single user deployment, leave it as None;
-        For multi user, input a namespace where the user is authorized
-      pipeline_root: The root path of the pipeline outputs. This argument should
-        be used only for pipeline compiled with
-        dsl.PipelineExecutionMode.V2_COMPATIBLE or
-        dsl.PipelineExecutionMode.V2_ENGINGE mode.
-      enable_caching: Optional. Whether or not to enable caching for the run.
-        This setting affects v2 compatible mode and v2 mode only.
-        If not set, defaults to the compile time settings, which are True for all
-        tasks by default, while users may specify different caching options for
-        individual tasks.
-        If set, the setting applies to all tasks in the pipeline -- overrides
-        the compile time settings.
-    """
-
-    class RunPipelineResult:
-      def __init__(self, client, run_info):
-        self._client = client
-        self.run_info = run_info
-        self.run_id = run_info.id
-
-      def wait_for_run_completion(self, timeout=None):
-        timeout = timeout or datetime.timedelta.max
-        return self._client.wait_for_run_completion(self.run_id, timeout)
-
-      def __repr__(self):
-        return 'RunPipelineResult(run_id={})'.format(self.run_id)
-
-    #TODO: Check arguments against the pipeline function
-    pipeline_name = os.path.basename(pipeline_file)
-    experiment_name = experiment_name or os.environ.get(KF_PIPELINES_DEFAULT_EXPERIMENT_NAME, None)
-    overridden_experiment_name = os.environ.get(KF_PIPELINES_OVERRIDE_EXPERIMENT_NAME, experiment_name)
-    if overridden_experiment_name != experiment_name:
-      import warnings
-      warnings.warn('Changing experiment name from "{}" to "{}".'.format(experiment_name, overridden_experiment_name))
-    experiment_name = overridden_experiment_name or 'Default'
-    run_name = run_name or (pipeline_name + ' ' +
-                            datetime.datetime.now().strftime(
-                                '%Y-%m-%d %H-%M-%S'))
-    experiment = self.create_experiment(name=experiment_name, namespace=namespace)
-    run_info = self.run_pipeline(
-        experiment_id=experiment.id,
-        job_name=run_name,
-        pipeline_package_path=pipeline_file,
-        params=arguments,
-        pipeline_root=pipeline_root,
-        enable_caching=enable_caching,
-    )
-    return RunPipelineResult(self, run_info)
-
-  def list_runs(self, page_token='', page_size=10, sort_by='', experiment_id=None, namespace=None):
-    """List runs, optionally can be filtered by experiment or namespace.
-
-    Args:
-      page_token: Token for starting of the page.
-      page_size: Size of the page.
-      sort_by: One of 'field_name', 'field_name desc'. For example, 'name desc'.
-      experiment_id: Experiment id to filter upon
-      namespace: Kubernetes namespace to filter upon.
-        For single user deployment, leave it as None;
-        For multi user, input a namespace where the user is authorized.
-
-    Returns:
-      A response object including a list of experiments and next page token.
-    """
-    namespace = namespace or self.get_user_namespace()
-    if experiment_id is not None:
-      response = self._run_api.list_runs(page_token=page_token, page_size=page_size, sort_by=sort_by, resource_reference_key_type=kfp_server_api.models.api_resource_type.ApiResourceType.EXPERIMENT, resource_reference_key_id=experiment_id)
-    elif namespace:
-      response = self._run_api.list_runs(page_token=page_token, page_size=page_size, sort_by=sort_by, resource_reference_key_type=kfp_server_api.models.api_resource_type.ApiResourceType.NAMESPACE, resource_reference_key_id=namespace)
-    else:
-      response = self._run_api.list_runs(page_token=page_token, page_size=page_size, sort_by=sort_by)
-    return response
-
-  def list_recurring_runs(self, page_token='', page_size=10, sort_by='', experiment_id=None):
-    """List recurring runs.
-
-    Args:
-      page_token: Token for starting of the page.
-      page_size: Size of the page.
-      sort_by: One of 'field_name', 'field_name desc'. For example, 'name desc'.
-      experiment_id: Experiment id to filter upon.
-
-    Returns:
-      A response object including a list of recurring_runs and next page token.
-    """
-    if experiment_id is not None:
-      response = self._job_api.list_jobs(page_token=page_token, page_size=page_size, sort_by=sort_by, resource_reference_key_type=kfp_server_api.models.api_resource_type.ApiResourceType.EXPERIMENT, resource_reference_key_id=experiment_id)
-    else:
-      response = self._job_api.list_jobs(page_token=page_token, page_size=page_size, sort_by=sort_by)
-    return response
-
-  def get_recurring_run(self, job_id):
-    """Get recurring_run details.
-=======
     """API Client for KubeFlow Pipeline.
->>>>>>> 49941a14
 
     Args:
       host: The host name to use to talk to Kubeflow Pipelines. If not set, the in-cluster
@@ -1044,6 +121,7 @@
           server.
       ui_host: Base url to use to open the Kubeflow Pipelines UI. This is used when running the client from a notebook to generate and
           print links.
+      userid: The ID of the user creating the client.
     """
 
     # in-cluster DNS name of the pipeline service
@@ -1056,6 +134,7 @@
     NAMESPACE_PATH = '/var/run/secrets/kubernetes.io/serviceaccount/namespace'
 
     LOCAL_KFP_CONTEXT = os.path.expanduser('~/.config/kfp/context.json')
+    KUBEFLOW_USERID_HEADER = 'kubeflow-userid'
 
     # TODO: Wrap the configurations for different authentication methods.
     def __init__(self,
@@ -1070,7 +149,8 @@
                  ssl_ca_cert=None,
                  kube_context=None,
                  credentials=None,
-                 ui_host=None):
+                 ui_host=None,
+                 userid=None):
         """Create a new instance of kfp client."""
         host = host or os.environ.get(KF_PIPELINES_ENDPOINT_ENV)
         self._uihost = os.environ.get(KF_PIPELINES_UI_ENDPOINT_ENV, ui_host or
@@ -1098,6 +178,8 @@
                 'client_authentication_header_name'),
             header_value=self._context_setting.get(
                 'client_authentication_header_value'))
+        if userid:
+            api_client.set_default_header(Client.KUBEFLOW_USERID_HEADER, userid)
         _add_generated_apis(self, kfp_server_api, api_client)
         self._job_api = kfp_server_api.api.job_service_api.JobServiceApi(
             api_client)
