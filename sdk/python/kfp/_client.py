--- conflicted
+++ resolved
@@ -84,12 +84,8 @@
           https://<your-deployment>.endpoints.<your-project>.cloud.goog/pipeline".
       client_id: The client ID used by Identity-Aware Proxy.
     """
-<<<<<<< HEAD
 
     self._uihost = os.environ.get(KF_PIPELINES_UI_ENDPOINT_ENV, host)
-=======
-    self._host = host
->>>>>>> 1793c6b6
     config = self._load_config(host, client_id, namespace)
     api_client = kfp_server_api.api_client.ApiClient(config)
     _add_generated_apis(self, kfp_server_api.api, api_client)
