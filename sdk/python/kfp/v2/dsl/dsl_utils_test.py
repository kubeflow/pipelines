# Copyright 2021 Google LLC
#
# Licensed under the Apache License, Version 2.0 (the "License");
# you may not use this file except in compliance with the License.
# You may obtain a copy of the License at
#
#      http://www.apache.org/licenses/LICENSE-2.0
#
# Unless required by applicable law or agreed to in writing, software
# distributed under the License is distributed on an "AS IS" BASIS,
# WITHOUT WARRANTIES OR CONDITIONS OF ANY KIND, either express or implied.
# See the License for the specific language governing permissions and
# limitations under the License.
"""Tests for kfp.v2.dsl.dsl_utils."""

import unittest

from kfp.v2.dsl import dsl_utils
from kfp.pipeline_spec import pipeline_spec_pb2
from google.protobuf import json_format

class _DummyClass(object):
  pass


class DslUtilsTest(unittest.TestCase):

  def test_sanitize_component_name(self):
    self.assertEqual('comp-my-component',
                     dsl_utils.sanitize_component_name('My component'))

  def test_sanitize_executor_label(self):
    self.assertEqual('exec-my-component',
                     dsl_utils.sanitize_executor_label('My component'))

  def test_sanitize_task_name(self):
    self.assertEqual('task-my-component-1',
                     dsl_utils.sanitize_task_name('My component 1'))

<<<<<<< HEAD
  def test_remove_task_name_prefix(self):
    self.assertEqual('my-component',
                     dsl_utils.remove_task_name_prefix('task-my-component'))

    with self.assertRaises(AssertionError):
      dsl_utils.remove_task_name_prefix('my-component')
=======
  def test_get_ir_value(self):
    self.assertDictEqual(
        json_format.MessageToDict(
            pipeline_spec_pb2.Value(int_value=42)),
        json_format.MessageToDict(dsl_utils.get_value(42)))
    self.assertDictEqual(
        json_format.MessageToDict(
            pipeline_spec_pb2.Value(double_value=12.2)),
        json_format.MessageToDict(dsl_utils.get_value(12.2)))
    self.assertDictEqual(
        json_format.MessageToDict(
          pipeline_spec_pb2.Value(string_value='hello world')),
        json_format.MessageToDict(dsl_utils.get_value('hello world')))
    with self.assertRaisesRegex(TypeError, 'Got unexpected type'):
      dsl_utils.get_value(_DummyClass())
>>>>>>> ec7201db


if __name__ == '__main__':
  unittest.main()<|MERGE_RESOLUTION|>--- conflicted
+++ resolved
@@ -19,6 +19,7 @@
 from kfp.pipeline_spec import pipeline_spec_pb2
 from google.protobuf import json_format
 
+
 class _DummyClass(object):
   pass
 
@@ -37,30 +38,27 @@
     self.assertEqual('task-my-component-1',
                      dsl_utils.sanitize_task_name('My component 1'))
 
-<<<<<<< HEAD
-  def test_remove_task_name_prefix(self):
-    self.assertEqual('my-component',
-                     dsl_utils.remove_task_name_prefix('task-my-component'))
-
-    with self.assertRaises(AssertionError):
-      dsl_utils.remove_task_name_prefix('my-component')
-=======
   def test_get_ir_value(self):
     self.assertDictEqual(
-        json_format.MessageToDict(
-            pipeline_spec_pb2.Value(int_value=42)),
+        json_format.MessageToDict(pipeline_spec_pb2.Value(int_value=42)),
         json_format.MessageToDict(dsl_utils.get_value(42)))
     self.assertDictEqual(
-        json_format.MessageToDict(
-            pipeline_spec_pb2.Value(double_value=12.2)),
+        json_format.MessageToDict(pipeline_spec_pb2.Value(double_value=12.2)),
         json_format.MessageToDict(dsl_utils.get_value(12.2)))
     self.assertDictEqual(
         json_format.MessageToDict(
-          pipeline_spec_pb2.Value(string_value='hello world')),
+            pipeline_spec_pb2.Value(string_value='hello world')),
         json_format.MessageToDict(dsl_utils.get_value('hello world')))
     with self.assertRaisesRegex(TypeError, 'Got unexpected type'):
       dsl_utils.get_value(_DummyClass())
->>>>>>> ec7201db
+
+
+def test_remove_task_name_prefix(self):
+  self.assertEqual('my-component',
+                   dsl_utils.remove_task_name_prefix('task-my-component'))
+
+  with self.assertRaises(AssertionError):
+    dsl_utils.remove_task_name_prefix('my-component')
 
 
 if __name__ == '__main__':
