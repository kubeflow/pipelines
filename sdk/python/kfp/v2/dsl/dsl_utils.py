--- conflicted
+++ resolved
@@ -47,22 +47,6 @@
                                   name.lower())).lstrip('-').rstrip('-')
 
 
-<<<<<<< HEAD
-def remove_task_name_prefix(sanitized_task_name: str) -> str:
-  """Removes the task name prefix from sanitized task name.
-
-  Args:
-    sanitized_task_name: The task name sanitized via `sanitize_task_name(name)`.
-
-  Returns:
-    The name with out task name prefix.
-
-  Raises:
-    AssertionError if the task name doesn't have the expected prefix.
-  """
-  assert sanitized_task_name.startswith(_TASK_NAME_PREFIX)
-  return sanitized_task_name[len(_TASK_NAME_PREFIX):]
-=======
 def get_value(value: Union[str, int, float]) -> pipeline_spec_pb2.Value:
   """Gets pipeline value proto from Python value."""
   result = pipeline_spec_pb2.Value()
@@ -77,4 +61,19 @@
         'Got unexpected type %s for value %s. Currently only support str, int '
         'and float.' % (type(value), value))
   return result
->>>>>>> ec7201db
+
+
+def remove_task_name_prefix(sanitized_task_name: str) -> str:
+  """Removes the task name prefix from sanitized task name.
+
+  Args:
+    sanitized_task_name: The task name sanitized via `sanitize_task_name(name)`.
+
+  Returns:
+    The name with out task name prefix.
+
+  Raises:
+    AssertionError if the task name doesn't have the expected prefix.
+  """
+  assert sanitized_task_name.startswith(_TASK_NAME_PREFIX)
+  return sanitized_task_name[len(_TASK_NAME_PREFIX):]