--- conflicted
+++ resolved
@@ -23,15 +23,11 @@
 
 import kfp
 from kfp.compiler._k8s_helper import sanitize_k8s_name
+from kfp.components import _python_op
 from kfp.v2 import dsl
 from kfp.v2.compiler import compiler_utils
-<<<<<<< HEAD
-from kfp.v2.components import python_op
 from kfp.v2.dsl import component_spec as dsl_component_spec
 from kfp.v2.dsl import dsl_utils
-=======
-from kfp.components import _python_op
->>>>>>> f00dad82
 from kfp.v2.dsl import importer_node
 from kfp.v2.dsl import type_utils
 from kfp.pipeline_spec import pipeline_spec_pb2
