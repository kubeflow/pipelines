--- conflicted
+++ resolved
@@ -1,39 +1,4 @@
 {
-<<<<<<< HEAD
-  "pipelineSpec": {
-    "components": {
-      "comp-component-1": {
-        "executorLabel": "exec-component-1",
-        "inputDefinitions": {
-          "parameters": {
-            "input1": {
-              "parameterType": "STRING"
-            }
-          }
-        },
-        "outputDefinitions": {
-          "parameters": {
-            "output1": {
-              "parameterType": "STRING"
-            }
-          }
-        }
-      },
-      "comp-component-1-2": {
-        "executorLabel": "exec-component-1-2",
-        "inputDefinitions": {
-          "parameters": {
-            "input1": {
-              "parameterType": "STRING"
-            }
-          }
-        },
-        "outputDefinitions": {
-          "parameters": {
-            "output1": {
-              "parameterType": "STRING"
-            }
-=======
   "components": {
     "comp-component-1": {
       "executorLabel": "exec-component-1",
@@ -48,7 +13,6 @@
         "parameters": {
           "output1": {
             "parameterType": "STRING"
->>>>>>> 003dfa4d
           }
         }
       }
@@ -143,26 +107,6 @@
                 }
               }
             }
-<<<<<<< HEAD
-          }
-        }
-      },
-      "inputDefinitions": {
-        "parameters": {
-          "text": {
-            "parameterType": "STRING"
-          }
-        }
-      }
-    },
-    "schemaVersion": "2.1.0",
-    "sdkVersion": "kfp-1.8.6"
-  },
-  "runtimeConfig": {
-    "gcsOutputDirectory": "dummy_root",
-    "parameterValues": {
-      "text": "Hello world!"
-=======
           },
           "taskInfo": {
             "name": "component-1-2"
@@ -177,7 +121,6 @@
           "parameterType": "STRING"
         }
       }
->>>>>>> 003dfa4d
     }
   },
   "schemaVersion": "2.1.0",
