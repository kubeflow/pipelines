{
  "pipelineSpec": {
    "components": {
      "comp-condition-1": {
        "dag": {
          "tasks": {
            "importer-2": {
              "cachingOptions": {
                "enableCache": true
              },
              "componentRef": {
                "name": "comp-importer-2"
              },
              "inputs": {
                "parameters": {
                  "uri": {
                    "componentInputParameter": "pipelineparam--dataset2"
                  }
                }
              },
              "taskInfo": {
                "name": "importer-2"
              }
            },
            "train-2": {
              "cachingOptions": {
                "enableCache": true
              },
              "componentRef": {
                "name": "comp-train-2"
              },
              "dependentTasks": [
                "importer-2"
              ],
              "inputs": {
                "artifacts": {
                  "dataset": {
                    "taskOutputArtifact": {
                      "outputArtifactKey": "artifact",
                      "producerTask": "importer-2"
                    }
                  }
                }
              },
              "taskInfo": {
                "name": "train-2"
              }
            }
          }
        },
        "inputDefinitions": {
          "parameters": {
            "pipelineparam--dataset2": {
              "parameterType": "STRING"
            },
            "pipelineparam--train-scalar": {
              "parameterType": "STRING"
            }
          }
        }
      },
      "comp-importer": {
        "executorLabel": "exec-importer",
        "inputDefinitions": {
          "parameters": {
            "uri": {
              "type": "STRING"
            }
          }
        },
        "outputDefinitions": {
          "artifacts": {
            "artifact": {
              "artifactType": {
                "schemaTitle": "system.Dataset",
                "schemaVersion": "0.0.1"
              }
            }
          }
        }
      },
      "comp-importer-2": {
        "executorLabel": "exec-importer-2",
        "inputDefinitions": {
          "parameters": {
            "uri": {
              "type": "STRING"
            }
          }
        },
        "outputDefinitions": {
          "artifacts": {
            "artifact": {
              "artifactType": {
                "schemaTitle": "system.Dataset",
                "schemaVersion": "0.0.1"
              }
            }
          }
        }
      },
      "comp-train": {
        "executorLabel": "exec-train",
        "inputDefinitions": {
          "artifacts": {
            "dataset": {
              "artifactType": {
                "schemaTitle": "system.Dataset",
                "schemaVersion": "0.0.1"
              }
            }
          }
        },
        "outputDefinitions": {
          "artifacts": {
            "model": {
              "artifactType": {
                "schemaTitle": "system.Model",
                "schemaVersion": "0.0.1"
              }
            }
          },
          "parameters": {
            "scalar": {
              "parameterType": "STRING"
            }
          }
        }
      },
      "comp-train-2": {
        "executorLabel": "exec-train-2",
        "inputDefinitions": {
          "artifacts": {
            "dataset": {
              "artifactType": {
                "schemaTitle": "system.Dataset",
                "schemaVersion": "0.0.1"
              }
            }
          }
        },
        "outputDefinitions": {
          "artifacts": {
            "model": {
              "artifactType": {
                "schemaTitle": "system.Model",
                "schemaVersion": "0.0.1"
              }
            }
          },
          "parameters": {
            "scalar": {
              "parameterType": "STRING"
            }
          }
        }
      }
    },
    "deploymentSpec": {
      "executors": {
        "exec-importer": {
          "importer": {
            "artifactUri": {
              "constant": "gs://ml-pipeline-playground/shakespeare1.txt"
            },
            "typeSchema": {
              "schemaTitle": "system.Dataset",
              "schemaVersion": "0.0.1"
            }
          }
        },
        "exec-importer-2": {
          "importer": {
            "artifactUri": {
              "runtimeParameter": "uri"
            },
            "reimport": true,
            "typeSchema": {
              "schemaTitle": "system.Dataset",
              "schemaVersion": "0.0.1"
            }
          }
        },
        "exec-train": {
          "container": {
            "args": [
              "--executor_input",
              "{{$}}",
              "--function_to_execute",
              "train"
            ],
            "command": [
              "sh",
              "-c",
              "\nif ! [ -x \"$(command -v pip)\" ]; then\n    python3 -m ensurepip || python3 -m ensurepip --user || apt-get install python3-pip\nfi\n\nPIP_DISABLE_PIP_VERSION_CHECK=1 python3 -m pip install --quiet     --no-warn-script-location 'kfp==1.8.7' && \"$0\" \"$@\"\n",
              "sh",
              "-ec",
              "program_path=$(mktemp -d)\nprintf \"%s\" \"$0\" > \"$program_path/ephemeral_component.py\"\npython3 -m kfp.v2.components.executor_main                         --component_module_path                         \"$program_path/ephemeral_component.py\"                         \"$@\"\n",
              "\nimport kfp\nfrom kfp.v2 import dsl\nfrom kfp.v2.dsl import *\nfrom typing import *\n\ndef train(\n    dataset: Input[Dataset]\n) -> NamedTuple('Outputs', [\n    ('scalar', str),\n    ('model', Model),\n]):\n    \"\"\"Dummy Training step.\"\"\"\n    with open(dataset.path, 'r') as f:\n        data = f.read()\n    print('Dataset:', data)\n\n    scalar = '123'\n    model = 'My model trained using data: {}'.format(data)\n\n    from collections import namedtuple\n    output = namedtuple('Outputs', ['scalar', 'model'])\n    return output(scalar, model)\n\n"
            ],
            "image": "python:3.7"
          }
        },
        "exec-train-2": {
          "container": {
            "args": [
              "--executor_input",
              "{{$}}",
              "--function_to_execute",
              "train"
            ],
            "command": [
              "sh",
              "-c",
              "\nif ! [ -x \"$(command -v pip)\" ]; then\n    python3 -m ensurepip || python3 -m ensurepip --user || apt-get install python3-pip\nfi\n\nPIP_DISABLE_PIP_VERSION_CHECK=1 python3 -m pip install --quiet     --no-warn-script-location 'kfp==1.8.7' && \"$0\" \"$@\"\n",
<<<<<<< HEAD
              "sh",
              "-ec",
              "program_path=$(mktemp -d)\nprintf \"%s\" \"$0\" > \"$program_path/ephemeral_component.py\"\npython3 -m kfp.v2.components.executor_main                         --component_module_path                         \"$program_path/ephemeral_component.py\"                         \"$@\"\n",
              "\nimport kfp\nfrom kfp.v2 import dsl\nfrom kfp.v2.dsl import *\nfrom typing import *\n\ndef train(\n    dataset: Input[Dataset]\n) -> NamedTuple('Outputs', [\n    ('scalar', str),\n    ('model', Model),\n]):\n    \"\"\"Dummy Training step.\"\"\"\n    with open(dataset.path, 'r') as f:\n        data = f.read()\n    print('Dataset:', data)\n\n    scalar = '123'\n    model = 'My model trained using data: {}'.format(data)\n\n    from collections import namedtuple\n    output = namedtuple('Outputs', ['scalar', 'model'])\n    return output(scalar, model)\n\n"
            ],
            "image": "python:3.7"
          }
        },
        "exec-train-3": {
          "container": {
            "args": [
              "--executor_input",
              "{{$}}",
              "--function_to_execute",
              "train"
            ],
            "command": [
              "sh",
              "-c",
              "\nif ! [ -x \"$(command -v pip)\" ]; then\n    python3 -m ensurepip || python3 -m ensurepip --user || apt-get install python3-pip\nfi\n\nPIP_DISABLE_PIP_VERSION_CHECK=1 python3 -m pip install --quiet     --no-warn-script-location 'kfp==1.8.7' && \"$0\" \"$@\"\n",
=======
>>>>>>> 7fdba906
              "sh",
              "-ec",
              "program_path=$(mktemp -d)\nprintf \"%s\" \"$0\" > \"$program_path/ephemeral_component.py\"\npython3 -m kfp.v2.components.executor_main                         --component_module_path                         \"$program_path/ephemeral_component.py\"                         \"$@\"\n",
              "\nimport kfp\nfrom kfp.v2 import dsl\nfrom kfp.v2.dsl import *\nfrom typing import *\n\ndef train(\n    dataset: Input[Dataset]\n) -> NamedTuple('Outputs', [\n    ('scalar', str),\n    ('model', Model),\n]):\n    \"\"\"Dummy Training step.\"\"\"\n    with open(dataset.path, 'r') as f:\n        data = f.read()\n    print('Dataset:', data)\n\n    scalar = '123'\n    model = 'My model trained using data: {}'.format(data)\n\n    from collections import namedtuple\n    output = namedtuple('Outputs', ['scalar', 'model'])\n    return output(scalar, model)\n\n"
            ],
            "image": "python:3.7"
          }
        }
      }
    },
    "pipelineInfo": {
      "name": "pipeline-with-importer"
    },
    "root": {
      "dag": {
        "tasks": {
          "condition-1": {
            "componentRef": {
              "name": "comp-condition-1"
            },
            "dependentTasks": [
              "train"
            ],
            "inputs": {
              "parameters": {
                "pipelineparam--dataset2": {
                  "componentInputParameter": "dataset2"
                },
                "pipelineparam--train-scalar": {
                  "taskOutputParameter": {
                    "outputParameterKey": "scalar",
                    "producerTask": "train"
                  }
                }
              }
            },
            "taskInfo": {
              "name": "condition-1"
            },
            "triggerPolicy": {
              "condition": "inputs.parameter_values['pipelineparam--train-scalar'] == '123'"
            }
          },
          "importer": {
            "cachingOptions": {
              "enableCache": true
            },
            "componentRef": {
              "name": "comp-importer"
            },
            "inputs": {
              "parameters": {
                "uri": {
                  "runtimeValue": {
                    "constant": "gs://ml-pipeline-playground/shakespeare1.txt"
                  }
                }
              }
            },
            "taskInfo": {
              "name": "importer"
            }
          },
          "train": {
            "cachingOptions": {
              "enableCache": true
            },
            "componentRef": {
              "name": "comp-train"
            },
            "dependentTasks": [
              "importer"
            ],
            "inputs": {
              "artifacts": {
                "dataset": {
                  "taskOutputArtifact": {
                    "outputArtifactKey": "artifact",
                    "producerTask": "importer"
                  }
                }
              }
            },
            "taskInfo": {
              "name": "train"
            }
          }
        }
      },
      "inputDefinitions": {
        "parameters": {
          "dataset2": {
            "parameterType": "STRING"
          }
        }
      }
    },
    "schemaVersion": "2.1.0",
    "sdkVersion": "kfp-1.8.7"
  },
  "runtimeConfig": {
    "gcsOutputDirectory": "dummy_root",
    "parameterValues": {
      "dataset2": "gs://ml-pipeline-playground/shakespeare2.txt"
    }
  }
}<|MERGE_RESOLUTION|>--- conflicted
+++ resolved
@@ -213,29 +213,6 @@
               "sh",
               "-c",
               "\nif ! [ -x \"$(command -v pip)\" ]; then\n    python3 -m ensurepip || python3 -m ensurepip --user || apt-get install python3-pip\nfi\n\nPIP_DISABLE_PIP_VERSION_CHECK=1 python3 -m pip install --quiet     --no-warn-script-location 'kfp==1.8.7' && \"$0\" \"$@\"\n",
-<<<<<<< HEAD
-              "sh",
-              "-ec",
-              "program_path=$(mktemp -d)\nprintf \"%s\" \"$0\" > \"$program_path/ephemeral_component.py\"\npython3 -m kfp.v2.components.executor_main                         --component_module_path                         \"$program_path/ephemeral_component.py\"                         \"$@\"\n",
-              "\nimport kfp\nfrom kfp.v2 import dsl\nfrom kfp.v2.dsl import *\nfrom typing import *\n\ndef train(\n    dataset: Input[Dataset]\n) -> NamedTuple('Outputs', [\n    ('scalar', str),\n    ('model', Model),\n]):\n    \"\"\"Dummy Training step.\"\"\"\n    with open(dataset.path, 'r') as f:\n        data = f.read()\n    print('Dataset:', data)\n\n    scalar = '123'\n    model = 'My model trained using data: {}'.format(data)\n\n    from collections import namedtuple\n    output = namedtuple('Outputs', ['scalar', 'model'])\n    return output(scalar, model)\n\n"
-            ],
-            "image": "python:3.7"
-          }
-        },
-        "exec-train-3": {
-          "container": {
-            "args": [
-              "--executor_input",
-              "{{$}}",
-              "--function_to_execute",
-              "train"
-            ],
-            "command": [
-              "sh",
-              "-c",
-              "\nif ! [ -x \"$(command -v pip)\" ]; then\n    python3 -m ensurepip || python3 -m ensurepip --user || apt-get install python3-pip\nfi\n\nPIP_DISABLE_PIP_VERSION_CHECK=1 python3 -m pip install --quiet     --no-warn-script-location 'kfp==1.8.7' && \"$0\" \"$@\"\n",
-=======
->>>>>>> 7fdba906
               "sh",
               "-ec",
               "program_path=$(mktemp -d)\nprintf \"%s\" \"$0\" > \"$program_path/ephemeral_component.py\"\npython3 -m kfp.v2.components.executor_main                         --component_module_path                         \"$program_path/ephemeral_component.py\"                         \"$@\"\n",
