# Copyright 2020 Google LLC
#
# Licensed under the Apache License, Version 2.0 (the "License");
# you may not use this file except in compliance with the License.
# You may obtain a copy of the License at
#
#      http://www.apache.org/licenses/LICENSE-2.0
#
# Unless required by applicable law or agreed to in writing, software
# distributed under the License is distributed on an "AS IS" BASIS,
# WITHOUT WARRANTIES OR CONDITIONS OF ANY KIND, either express or implied.
# See the License for the specific language governing permissions and
# limitations under the License.

from kfp.v2 import components
from kfp.v2 import dsl
import kfp.v2.compiler as compiler
import pathlib

test_data_dir = pathlib.Path(__file__).parent / 'component_yaml'

<<<<<<< HEAD
ingestion_op = components.load_component_from_file(
    str(test_data_dir / 'ingestion_component.yaml')
)

training_op = components.load_component_from_file(
    str(test_data_dir / 'fancy_trainer_component.yaml')
)
=======
ingestion_op = kfp.components.load_component_from_file(
    str(test_data_dir / 'ingestion_component.yaml'))

training_op = kfp.components.load_component_from_file(
    str(test_data_dir / 'fancy_trainer_component.yaml'))
>>>>>>> 82b1ed4d


@dsl.pipeline(
    name='two-step-pipeline-with-ontology',
    description='A linear two-step pipeline with artifact ontology types.')
def my_pipeline(input_location='gs://test-bucket/pipeline_root',
                optimizer: str = 'sgd',
                n_epochs: int = 200):
  ingestor = ingestion_op(input_location=input_location)
  _ = training_op(
      examples=ingestor.outputs['examples'],
      schema=ingestor.outputs['schema'],
      optimizer=optimizer,
      n_epochs=n_epochs)


if __name__ == '__main__':
  compiler.Compiler().compile(
      pipeline_func=my_pipeline,
      pipeline_root='dummy_root',
      output_path=__file__ + '.json')<|MERGE_RESOLUTION|>--- conflicted
+++ resolved
@@ -19,21 +19,11 @@
 
 test_data_dir = pathlib.Path(__file__).parent / 'component_yaml'
 
-<<<<<<< HEAD
 ingestion_op = components.load_component_from_file(
-    str(test_data_dir / 'ingestion_component.yaml')
-)
+    str(test_data_dir / 'ingestion_component.yaml'))
 
 training_op = components.load_component_from_file(
-    str(test_data_dir / 'fancy_trainer_component.yaml')
-)
-=======
-ingestion_op = kfp.components.load_component_from_file(
-    str(test_data_dir / 'ingestion_component.yaml'))
-
-training_op = kfp.components.load_component_from_file(
     str(test_data_dir / 'fancy_trainer_component.yaml'))
->>>>>>> 82b1ed4d
 
 
 @dsl.pipeline(
