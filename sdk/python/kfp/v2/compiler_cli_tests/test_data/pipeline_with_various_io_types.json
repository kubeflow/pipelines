--- conflicted
+++ resolved
@@ -285,7 +285,6 @@
   "sdkVersion": "kfp-1.1.0-alpha.1",
   "schemaVersion": "v2alpha1",
   "runtimeParameters": {
-<<<<<<< HEAD
     "input1": {
       "type": "STRING"
     },
@@ -299,12 +298,6 @@
       "type": "STRING",
       "defaultValue": {
         "stringValue": "gs://bucket/metrics"
-=======
-    "input8": {
-      "type": "STRING",
-      "defaultValue": {
-        "stringValue": "gs://path2"
->>>>>>> 935a9b5b
       }
     },
     "input6": {
@@ -313,7 +306,6 @@
         "stringValue": "gs://bucket/dataset"
       }
     },
-<<<<<<< HEAD
     "input7": {
       "type": "STRING",
       "defaultValue": {
@@ -321,9 +313,6 @@
       }
     },
     "input8": {
-=======
-    "input6": {
->>>>>>> 935a9b5b
       "type": "STRING",
       "defaultValue": {
         "stringValue": "gs://bucket/dataset"
