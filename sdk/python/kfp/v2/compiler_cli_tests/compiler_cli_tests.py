--- conflicted
+++ resolved
@@ -109,15 +109,13 @@
   def test_lightweight_python_functions_v2_pipeline(self):
     self._test_compile_py_to_json('lightweight_python_functions_v2_pipeline')
 
-<<<<<<< HEAD
-  def test_xgboost_sample_pipeline(self):
-    self._test_compile_py_to_json('xgboost_sample_pipeline')
-=======
   def test_lightweight_python_functions_v2_with_outputs(self):
     self._test_compile_py_to_json(
         'lightweight_python_functions_v2_with_outputs')
 
->>>>>>> 2fc1016c
+  def test_xgboost_sample_pipeline(self):
+    self._test_compile_py_to_json('xgboost_sample_pipeline')
+
 
 if __name__ == '__main__':
   unittest.main()