--- conflicted
+++ resolved
@@ -31,25 +31,22 @@
         self._input_artifacts: Dict[str, artifact_types.Artifact] = {}
         self._output_artifacts: Dict[str, artifact_types.Artifact] = {}
 
-        for name, artifacts in self._input.get('inputs', {}).get('artifacts',
-                                                                 {}).items():
+        for name, artifacts in self._input.get('inputs',
+                                               {}).get('artifacts', {}).items():
             artifacts_list = artifacts.get('artifacts')
             if artifacts_list:
                 self._input_artifacts[name] = self._make_input_artifact(
-                    artifacts_list[0]
-                )
-
-        for name, artifacts in self._input.get('outputs', {}).get('artifacts',
-                                                                  {}).items():
+                    artifacts_list[0])
+
+        for name, artifacts in self._input.get('outputs',
+                                               {}).get('artifacts', {}).items():
             artifacts_list = artifacts.get('artifacts')
             if artifacts_list:
                 self._output_artifacts[name] = self._make_output_artifact(
-                    artifacts_list[0]
-                )
+                    artifacts_list[0])
 
         self._return_annotation = inspect.signature(
-            self._func
-        ).return_annotation
+            self._func).return_annotation
         self._executor_output = {}
 
     @classmethod
@@ -69,9 +66,8 @@
     def _get_output_artifact(self, name: str):
         return self._output_artifacts.get(name)
 
-    def _get_input_parameter_value(
-        self, parameter_name: str, parameter_type: Any
-    ):
+    def _get_input_parameter_value(self, parameter_name: str,
+                                   parameter_type: Any):
         parameter = self._input.get('inputs',
                                     {}).get('parameters',
                                             {}).get(parameter_name, None)
@@ -109,29 +105,21 @@
         output_artifact = self._output_artifacts.get(artifact_name)
         if not output_artifact:
             raise ValueError(
-<<<<<<< HEAD
-                'Failed to get output artifact path for artifact name {}'.
-                format(artifact_name)
-            )
-=======
                 'Failed to get output artifact path for artifact name {}'
                 .format(artifact_name))
->>>>>>> 991473d3
         return output_artifact.path
 
     def _get_input_artifact_path(self, artifact_name: str):
         input_artifact = self._input_artifacts.get(artifact_name)
         if not input_artifact:
             raise ValueError(
-                'Failed to get input artifact path for artifact name {}'.
-                format(artifact_name)
-            )
+                'Failed to get input artifact path for artifact name {}'.format(
+                    artifact_name))
         return input_artifact.path
 
-    def _write_output_parameter_value(
-        self, name: str, value: Union[str, int, float, bool, dict, list, Dict,
-                                      List]
-    ):
+    def _write_output_parameter_value(self, name: str,
+                                      value: Union[str, int, float, bool, dict,
+                                                   list, Dict, List]):
         if type(value) == str:
             output = {'stringValue': value}
         elif type(value) == int:
@@ -198,37 +186,27 @@
     def _is_named_tuple(cls, annotation: Any) -> bool:
         if type(annotation) == type:
             return issubclass(annotation, tuple) and hasattr(
-                annotation, '_fields'
-            ) and hasattr(annotation, '__annotations__')
+                annotation, '_fields') and hasattr(annotation,
+                                                   '__annotations__')
         return False
 
-    def _handle_single_return_value(
-        self, output_name: str, annotation_type: Any, return_value: Any
-    ):
+    def _handle_single_return_value(self, output_name: str,
+                                    annotation_type: Any, return_value: Any):
         if self._is_parameter(annotation_type):
             origin_type = getattr(annotation_type, '__origin__',
                                   None) or annotation_type
             if not isinstance(return_value, origin_type):
                 raise ValueError(
-<<<<<<< HEAD
-                    'Function `{}` returned value of type {}; want type {}'.
-                    format(
-                        self._func.__name__, type(return_value), annotation_type
-                    )
-                )
-=======
                     'Function `{}` returned value of type {}; want type {}'
                     .format(self._func.__name__, type(return_value),
                             origin_type))
->>>>>>> 991473d3
             self._write_output_parameter_value(output_name, return_value)
         elif self._is_artifact(annotation_type):
             self._write_output_artifact_payload(output_name, return_value)
         else:
             raise RuntimeError(
                 'Unknown return type: {}. Must be one of `str`, `int`, `float`, or a'
-                ' subclass of `Artifact`'.format(annotation_type)
-            )
+                ' subclass of `Artifact`'.format(annotation_type))
 
     def _write_executor_output(self, func_output: Optional[Any] = None):
         if self._output_artifacts:
@@ -248,25 +226,16 @@
             if self._is_parameter(self._return_annotation) or self._is_artifact(
                     self._return_annotation):
                 # Note: single output is named `Output` in component.yaml.
-                self._handle_single_return_value(
-                    'Output', self._return_annotation, func_output
-                )
+                self._handle_single_return_value('Output',
+                                                 self._return_annotation,
+                                                 func_output)
             elif self._is_named_tuple(self._return_annotation):
                 if len(self._return_annotation._fields) != len(func_output):
                     raise RuntimeError(
-<<<<<<< HEAD
-                        'Expected {} return values from function `{}`, got {}'.
-                        format(
-                            len(self._return_annotation._fields),
-                            self._func.__name__, len(func_output)
-                        )
-                    )
-=======
                         'Expected {} return values from function `{}`, got {}'
                         .format(
                             len(self._return_annotation._fields),
                             self._func.__name__, len(func_output)))
->>>>>>> 991473d3
                 for i in range(len(self._return_annotation._fields)):
                     field = self._return_annotation._fields[i]
                     field_type = self._return_annotation.__annotations__[field]
@@ -274,25 +243,18 @@
                         field_value = func_output[i]
                     else:
                         field_value = getattr(func_output, field)
-                    self._handle_single_return_value(
-                        field, field_type, field_value
-                    )
+                    self._handle_single_return_value(field, field_type,
+                                                     field_value)
             else:
                 raise RuntimeError(
                     'Unknown return type: {}. Must be one of `str`, `int`, `float`, a'
                     ' subclass of `Artifact`, or a NamedTuple collection of these types.'
-                    .format(self._return_annotation)
-                )
+                    .format(self._return_annotation))
 
         import os
         os.makedirs(
             os.path.dirname(self._input['outputs']['outputFile']),
-<<<<<<< HEAD
-            exist_ok=True
-        )
-=======
             exist_ok=True)
->>>>>>> 991473d3
         with open(self._input['outputs']['outputFile'], 'w') as f:
             f.write(json.dumps(self._executor_output))
 
