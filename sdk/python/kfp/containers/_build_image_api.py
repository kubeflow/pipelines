# Copyright 2019 Google LLC
#
# Licensed under the Apache License, Version 2.0 (the "License");
# you may not use this file except in compliance with the License.
# You may obtain a copy of the License at
#
#      http://www.apache.org/licenses/LICENSE-2.0
#
# Unless required by applicable law or agreed to in writing, software
# distributed under the License is distributed on an "AS IS" BASIS,
# WITHOUT WARRANTIES OR CONDITIONS OF ANY KIND, either express or implied.
# See the License for the speci

__all__ = [
    'build_image_from_working_dir',
    'default_image_builder',
]


import logging
import os
import re
import shutil
import sys
import tempfile

import requests

from ._cache import calculate_recursive_dir_hash, try_read_value_from_cache, write_value_to_cache
from ._container_builder import ContainerBuilder


default_base_image = 'gcr.io/deeplearning-platform-release/tf-cpu.1-14'


_container_work_dir = '/python_env'


default_image_builder = ContainerBuilder()


def _generate_dockerfile_text(context_dir: str, dockerfile_path: str, base_image: str = None) -> str:
    # Generating the Dockerfile
    logging.info('Generating the Dockerfile')

    requirements_rel_path = 'requirements.txt'
    requirements_path = os.path.join(context_dir, requirements_rel_path)
    requirements_file_exists = os.path.exists(requirements_path)

    if not base_image:
        base_image = default_base_image
    if callable(base_image):
        base_image = base_image()

    dockerfile_lines = []
    dockerfile_lines.append('FROM {}'.format(base_image))
    dockerfile_lines.append('WORKDIR {}'.format(_container_work_dir))
    if requirements_file_exists:
        dockerfile_lines.append('COPY {} .'.format(requirements_rel_path))
        dockerfile_lines.append('RUN python3 -m pip install -r {}'.format(requirements_rel_path))
    dockerfile_lines.append('COPY . .')

    return '\n'.join(dockerfile_lines)


def build_image_from_working_dir(image_name: str = None, working_dir: str = None, file_filter_re: str = r'.*\.py',  timeout: int = 1000, base_image: str = None, builder: ContainerBuilder = None) -> str:
    '''build_image_from_working_dir builds and pushes a new container image that captures the current python working directory.

    This function recursively scans the working directory and captures the following files in the container image context:
    * requirements.txt files
    * all python files (can be overridden by passing a different `file_filter_re` argument)

    The function generates Dockerfile that starts from a python container image, install packages from requirements.txt (if present) and copies all the captured python files to the container image.
    The Dockerfile can be overridden by placing a custom Dockerfile in the root of the working directory.

    Args:
        image_name: Optional. The image repo name where the new container image will be pushed. The name will be generated if not not set.
        working_dir: Optional. The directory that will be captured. The current directory will be used if omitted.
        file_filter_re: Optional. A regular expression that will be used to decide which files to include in the container building context.
        timeout: Optional. The image building timeout in seconds.
        base_image: Optional. The container image to use as the base for the new image. If not set, the Google Deep Learning Tensorflow CPU image will be used.
        builder: Optional. An instance of ContainerBuilder or compatible class that will be used to build the image.

    Returns:
        The full name of the container image including the hash digest. E.g. gcr.io/my-org/my-image@sha256:86c1...793c.
    '''
    current_dir = working_dir or os.getcwd()
    with tempfile.TemporaryDirectory() as context_dir:
        logging.info('Creating the build context directory: {}'.format(context_dir))

        # Copying all *.py and requirements.txt files
        for dirpath, dirnames, filenames in os.walk(current_dir):
            dst_dirpath = os.path.join(context_dir, os.path.relpath(dirpath, current_dir))
            os.makedirs(dst_dirpath, exist_ok=True)
            for file_name in filenames:
                if re.match(file_filter_re, file_name) or file_name == 'requirements.txt':
                    src_path = os.path.join(dirpath, file_name)
                    dst_path = os.path.join(dst_dirpath, file_name)
                    shutil.copy(src_path, dst_path)

        src_dockerfile_path = os.path.join(current_dir, 'Dockerfile')
        dst_dockerfile_path = os.path.join(context_dir, 'Dockerfile')
        if os.path.exists(src_dockerfile_path):
            if base_image:
                raise ValueError('Cannot specify base_image when using custom Dockerfile (which already specifies the base image).')
            shutil.copy(src_dockerfile_path, dst_dockerfile_path)
        else:
            dockerfile_text = _generate_dockerfile_text(context_dir, dst_dockerfile_path, base_image)
            with open(dst_dockerfile_path, 'w') as f:
                f.write(dockerfile_text)
        
        cache_name = 'build_image_from_working_dir'
        cache_key = calculate_recursive_dir_hash(context_dir)
        cached_image_name = try_read_value_from_cache(cache_name, cache_key)
        if cached_image_name:
            return cached_image_name

        if builder is None:
<<<<<<< HEAD
            builder = default_image_builder
        return builder.build(
=======
            builder = _get_default_image_builder()
        image_name = builder.build(
>>>>>>> c26b87e6
            local_dir=context_dir,
            target_image=image_name,
            timeout=timeout,
        )
        if image_name:
            write_value_to_cache(cache_name, cache_key, image_name)
        return image_name<|MERGE_RESOLUTION|>--- conflicted
+++ resolved
@@ -116,13 +116,8 @@
             return cached_image_name
 
         if builder is None:
-<<<<<<< HEAD
             builder = default_image_builder
-        return builder.build(
-=======
-            builder = _get_default_image_builder()
         image_name = builder.build(
->>>>>>> c26b87e6
             local_dir=context_dir,
             target_image=image_name,
             timeout=timeout,
