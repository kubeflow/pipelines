# Copyright 2019 Google LLC
#
# Licensed under the Apache License, Version 2.0 (the "License");
# you may not use this file except in compliance with the License.
# You may obtain a copy of the License at
#
#      http://www.apache.org/licenses/LICENSE-2.0
#
# Unless required by applicable law or agreed to in writing, software
# distributed under the License is distributed on an "AS IS" BASIS,
# WITHOUT WARRANTIES OR CONDITIONS OF ANY KIND, either express or implied.
# See the License for the specific language governing permissions and
# limitations under the License.

import logging
import tarfile
import tempfile
import os
import uuid

SERVICEACCOUNT_NAMESPACE = '/var/run/secrets/kubernetes.io/serviceaccount/namespace'
GCS_STAGING_BLOB_DEFAULT_PREFIX = 'kfp_container_build_staging'
GCR_DEFAULT_IMAGE_SUFFIX = 'kfp_container'


def _get_project_id():
  import requests
  URL = "http://metadata.google.internal/computeMetadata/v1/project/project-id"
  headers = {
    'Metadata-Flavor': 'Google'
  }
  r = requests.get(url = URL, headers = headers)
  if not r.ok:
    raise RuntimeError('ContainerBuilder failed to retrieve the project id.')
  return r.text


def _get_instance_id():
  import requests
  URL = "http://metadata.google.internal/computeMetadata/v1/instance/id"
  headers = {
    'Metadata-Flavor': 'Google'
  }
  r = requests.get(url = URL, headers = headers)
  if not r.ok:
    raise RuntimeError('ContainerBuilder failed to retrieve the instance id.')
  return r.text


class ContainerBuilder(object):
  """
  ContainerBuilder helps build a container image
  """
  def __init__(self, gcs_staging=None, default_image_name=None, namespace=None):
    """
    Args:
      gcs_staging (str): GCS bucket/blob that can store temporary build files,
          default is gs://PROJECT_ID/kfp_container_build_staging.
      default_image_name (str): Target container image name that will be used by the build method if the target_image argument is not specified.
      namespace (str): kubernetes namespace where the pod is launched,
          default is the same namespace as the notebook service account in cluster
              or 'kubeflow' if not in cluster
    """
    self._gcs_staging = gcs_staging
    self._gcs_staging_checked = False
<<<<<<< HEAD
    self._default_image_name = default_image_name

    # Configure the namespace
=======
    self._default_image_name = gcr_image_tag
>>>>>>> fd6c756d
    self._namespace = namespace

  def _get_namespace(self):
    if self._namespace is None:
      # Configure the namespace
      if os.path.exists(SERVICEACCOUNT_NAMESPACE):
        with open(SERVICEACCOUNT_NAMESPACE, 'r') as f:
          self._namespace = f.read()
      else:
        self._namespace = 'kubeflow'
    return self._namespace

  def _get_staging_location(self):
    if self._gcs_staging_checked:
      return self._gcs_staging

    # Configure the GCS staging bucket
    if self._gcs_staging is None:
      try:
        gcs_bucket = _get_project_id()
      except:
        raise ValueError('Cannot get the Google Cloud project ID, please specify the gcs_staging argument.')
      self._gcs_staging = 'gs://' + gcs_bucket + '/' + GCS_STAGING_BLOB_DEFAULT_PREFIX
    else:
      from pathlib import PurePath
      path = PurePath(self._gcs_staging).parts
      if len(path) < 2 or not path[0].startswith('gs'):
        raise ValueError('Error: {} should be a GCS path.'.format(self._gcs_staging))
      gcs_bucket = path[1]
    from ._gcs_helper import GCSHelper
    GCSHelper.create_gcs_bucket_if_not_exist(gcs_bucket)
    self._gcs_staging_checked = True
    return self._gcs_staging

  def _get_default_image_name(self):
    if self._default_image_name is None:
      # KubeFlow Jupyter notebooks have environment variable with the notebook ID
      try:
        nb_id = os.environ.get('NB_PREFIX', _get_instance_id())
      except:
        raise ValueError('Please provide the default_image_name.')
      nb_id = nb_id.replace('/', '-').strip('-')
      self._default_image_name = os.path.join('gcr.io', _get_project_id(), nb_id, GCR_DEFAULT_IMAGE_SUFFIX)
    return self._default_image_name


  def _generate_kaniko_spec(self, context, docker_filename, target_image):
    """_generate_kaniko_yaml generates kaniko job yaml based on a template yaml """
    content = {
        'apiVersion': 'v1',
        'metadata': {
            'generateName': 'kaniko-',
            'namespace': self._get_namespace(),
            'annotations': {
                'sidecar.istio.io/inject': 'false'
            },
        },
        'kind': 'Pod',
        'spec': {
            'restartPolicy': 'Never',
            'containers': [{
                'name': 'kaniko',
                'args': ['--cache=true',
                         '--dockerfile=' + docker_filename,
                         '--context=' + context,
                         '--destination=' + target_image,
                         '--digest-file=/dev/termination-log', # This is suggested by the Kaniko devs as a way to return the image digest from Kaniko Pod. See https://github.com/GoogleContainerTools/kaniko#--digest-file
                ],
                'image': 'gcr.io/kaniko-project/executor@sha256:78d44ec4e9cb5545d7f85c1924695c89503ded86a59f92c7ae658afa3cff5400',
                'env': [{
                    'name': 'GOOGLE_APPLICATION_CREDENTIALS',
                    'value': '/secret/gcp-credentials/user-gcp-sa.json'
                }],
                'volumeMounts': [{
                    'mountPath': '/secret/gcp-credentials',
                    'name': 'gcp-credentials',
                }],
            }],
            'volumes': [{
                'name': 'gcp-credentials',
                'secret': {
                    'secretName': 'user-gcp-sa',
                },
            }],
            'serviceAccountName': 'default'}
    }
    return content

  def _wrap_dir_in_tarball(self, tarball_path, dir_name):
    """ _wrap_files_in_tarball creates a tarball for all the files in the directory"""
    if not tarball_path.endswith('.tar.gz'):
      raise ValueError('the tarball path should end with .tar.gz')
    with tarfile.open(tarball_path, 'w:gz') as tarball:
      tarball.add(dir_name, arcname='')

  def build(self, local_dir, docker_filename : str = 'Dockerfile', target_image=None, timeout=1000):
    """
    Args:
      local_dir (str): local directory that stores all the necessary build files
      docker_filename (str): the path of the Dockerfile relative to the local_dir
      target_image (str): The container image name where the data will be pushed. Can include tag. If not specified, the function will use the default_image_name specified when creating ContainerBuilder.
      timeout (int): time out in seconds. Default: 1000
    """
    target_image = target_image or self._get_default_image_name()
    # Prepare build context
    with tempfile.TemporaryDirectory() as local_build_dir:
      from ._gcs_helper import GCSHelper
      logging.info('Generate build files.')
      local_tarball_path = os.path.join(local_build_dir, 'docker.tmp.tar.gz')
      self._wrap_dir_in_tarball(local_tarball_path, local_dir)
      # Upload to the context
      context = os.path.join(self._get_staging_location(), str(uuid.uuid4()) + '.tar.gz')
      GCSHelper.upload_gcs_file(local_tarball_path, context)

      # Run kaniko job
      kaniko_spec = self._generate_kaniko_spec(context=context,
                                               docker_filename=docker_filename,
                                               target_image=target_image)
      logging.info('Start a kaniko job for build.')
      from ..compiler._k8s_helper import K8sHelper
      k8s_helper = K8sHelper()
      result_pod_obj = k8s_helper.run_job(kaniko_spec, timeout)
      logging.info('Kaniko job complete.')

      # Clean up
      GCSHelper.remove_gcs_blob(context)

      # Returning image name with digest
      (image_repo, _, image_tag) = target_image.partition(':')
      # When Kaniko build completes successfully, the termination message is the hash digest of the newly built image. Otherwise it's empty. See https://github.com/GoogleContainerTools/kaniko#--digest-file https://kubernetes.io/docs/tasks/debug-application-cluster/determine-reason-pod-failure/#customizing-the-termination-message
      termination_message = [status.state.terminated.message for status in result_pod_obj.status.container_statuses if status.name == 'kaniko'][0] # Note: Using status.state instead of status.last_state since last_state entries can still be None
      image_digest = termination_message
      if not image_digest.startswith('sha256:'):
        raise RuntimeError("Kaniko returned invalid image digest: {}".format(image_digest))
      strict_image_name = image_repo + '@' + image_digest
      logging.info('Built and pushed image: {}.'.format(strict_image_name))
      return strict_image_name<|MERGE_RESOLUTION|>--- conflicted
+++ resolved
@@ -63,13 +63,7 @@
     """
     self._gcs_staging = gcs_staging
     self._gcs_staging_checked = False
-<<<<<<< HEAD
     self._default_image_name = default_image_name
-
-    # Configure the namespace
-=======
-    self._default_image_name = gcr_image_tag
->>>>>>> fd6c756d
     self._namespace = namespace
 
   def _get_namespace(self):
