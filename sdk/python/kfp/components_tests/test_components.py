--- conflicted
+++ resolved
@@ -699,7 +699,6 @@
 
         self.assertFalse(hasattr(task, 'output'))
 
-<<<<<<< HEAD
     def test_edit_component_loaded_from_text(self):
         component_text = textwrap.dedent('''\
             implementation:
@@ -757,7 +756,7 @@
             filename=component_path,
             mode='exec',
         )
-=======
+
     def test_prevent_passing_unserializable_objects_as_argument(self):
         component_text = textwrap.dedent('''\
             inputs:
@@ -784,7 +783,6 @@
             component(input_1="value 1", input_2=task1)
         with self.assertRaises(TypeError):
             component(input_1="value 1", input_2=open)
->>>>>>> 9a99a76b
 
     def test_check_type_validation_of_task_spec_outputs(self):
         producer_component_text = '''\
