# Copyright 2018 Google LLC
#
# Licensed under the Apache License, Version 2.0 (the "License");
# you may not use this file except in compliance with the License.
# You may obtain a copy of the License at
#
#      http://www.apache.org/licenses/LICENSE-2.0
#
# Unless required by applicable law or agreed to in writing, software
# distributed under the License is distributed on an "AS IS" BASIS,
# WITHOUT WARRANTIES OR CONDITIONS OF ANY KIND, either express or implied.
# See the License for the specific language governing permissions and
# limitations under the License.

import mock
import os
import requests
import sys
import textwrap
import unittest
from contextlib import contextmanager
from pathlib import Path


from .. import components as comp
from ..components._components import _resolve_command_line_and_paths
from ..components._yaml_utils import load_yaml
from ..components.structures import ComponentSpec


class LoadComponentTestCase(unittest.TestCase):
    def _test_load_component_from_file(self, component_path: str):
        task_factory1 = comp.load_component_from_file(component_path)

        arg1 = 3
        arg2 = 5
        task1 = task_factory1(arg1, arg2)

        self.assertEqual(task_factory1.__name__, 'Add')
        self.assertEqual(task_factory1.__doc__.strip(), 'Add\nReturns sum of two arguments')

        self.assertEqual(task1.component_ref.spec.implementation.container.image, 'python:3.5')

        resolved_cmd = _resolve_command_line_and_paths(task1.component_ref.spec, task1.arguments)
        self.assertEqual(resolved_cmd.args[0], str(arg1))
        self.assertEqual(resolved_cmd.args[1], str(arg2))

    def test_load_component_from_yaml_file(self):
        component_path = Path(__file__).parent / 'test_data' / 'python_add.component.yaml'
        self._test_load_component_from_file(str(component_path))

    def test_load_component_from_zipped_yaml_file(self):
        component_path = Path(__file__).parent / 'test_data' / 'python_add.component.zip'
        self._test_load_component_from_file(str(component_path))

    def test_load_component_from_url(self):
        component_path = Path(__file__).parent / 'test_data' / 'python_add.component.yaml'
        component_url = 'https://raw.githubusercontent.com/some/repo/components/component_group/python_add/component.yaml'
        component_bytes = component_path.read_bytes()
        component_dict = load_yaml(component_bytes)

        def mock_response_factory(url, params=None, **kwargs):
            if url == component_url:
                response = requests.Response()
                response.url = component_url
                response.status_code = 200
                response._content = component_bytes
                return response
            raise RuntimeError('Unexpected URL "{}"'.format(url))

        with mock.patch('requests.get', mock_response_factory):
            task_factory1 = comp.load_component_from_url(component_url)

        self.assertEqual(task_factory1.__doc__, component_dict['name'] + '\n' + component_dict['description'])

        arg1 = 3
        arg2 = 5
        task1 = task_factory1(arg1, arg2)
        self.assertEqual(task1.component_ref.spec.implementation.container.image, component_dict['implementation']['container']['image'])

        resolved_cmd = _resolve_command_line_and_paths(task1.component_ref.spec, task1.arguments)
        self.assertEqual(resolved_cmd.args[0], str(arg1))
        self.assertEqual(resolved_cmd.args[1], str(arg2))

    def test_loading_minimal_component(self):
        component_text = '''\
implementation:
  container:
    image: busybox
'''
        component_dict = load_yaml(component_text)
        task_factory1 = comp.load_component(text=component_text)

        self.assertEqual(task_factory1.component_spec.implementation.container.image, component_dict['implementation']['container']['image'])

    def test_digest_of_loaded_component(self):
        component_text = textwrap.dedent('''\
            implementation:
              container:
                image: busybox
            '''
        )
        task_factory1 = comp.load_component_from_text(component_text)
        task1 = task_factory1()

        self.assertEqual(task1.component_ref.digest, '1ede211233e869581d098673962c2c1e8c1e4cebb7cf5d7332c2f73cb4900823')

    def test_accessing_component_spec_from_task_factory(self):
        component_text = '''\
implementation:
  container:
    image: busybox
'''
        task_factory1 = comp.load_component_from_text(component_text)

        actual_component_spec = task_factory1.component_spec
        actual_component_spec_dict = actual_component_spec.to_dict()
        expected_component_spec_dict = load_yaml(component_text)
        expected_component_spec = ComponentSpec.from_dict(expected_component_spec_dict)
        self.assertEqual(expected_component_spec_dict, actual_component_spec_dict)
        self.assertEqual(expected_component_spec, task_factory1.component_spec)

    def test_fail_on_duplicate_input_names(self):
        component_text = '''\
inputs:
- {name: Data1}
- {name: Data1}
implementation:
  container:
    image: busybox
'''
        with self.assertRaises(ValueError):
            task_factory1 = comp.load_component_from_text(component_text)

    def test_fail_on_duplicate_output_names(self):
        component_text = '''\
outputs:
- {name: Data1}
- {name: Data1}
implementation:
  container:
    image: busybox
'''
        with self.assertRaises(ValueError):
            task_factory1 = comp.load_component_from_text(component_text)

    def test_handle_underscored_input_names(self):
        component_text = '''\
inputs:
- {name: Data}
- {name: _Data}
implementation:
  container:
    image: busybox
'''
        task_factory1 = comp.load_component_from_text(component_text)

    def test_handle_underscored_output_names(self):
        component_text = '''\
outputs:
- {name: Data}
- {name: _Data}
implementation:
  container:
    image: busybox
'''
        task_factory1 = comp.load_component_from_text(component_text)

    def test_handle_input_names_with_spaces(self):
        component_text = '''\
inputs:
- {name: Training data}
implementation:
  container:
    image: busybox
'''
        task_factory1 = comp.load_component_from_text(component_text)

    def test_handle_output_names_with_spaces(self):
        component_text = '''\
outputs:
- {name: Training data}
implementation:
  container:
    image: busybox
'''
        task_factory1 = comp.load_component_from_text(component_text)

    def test_handle_file_outputs_with_spaces(self):
        component_text = '''\
outputs:
- {name: Output data}
implementation:
  container:
    image: busybox
    fileOutputs:
      Output data: /outputs/output-data
'''
        task_factory1 = comp.load_component_from_text(component_text)

    def test_handle_similar_input_names(self):
        component_text = '''\
inputs:
- {name: Input 1}
- {name: Input_1}
- {name: Input-1}
implementation:
  container:
    image: busybox
'''
        task_factory1 = comp.load_component_from_text(component_text)

    def test_conflicting_name_renaming_stability(self):
        # Checking that already pythonic input names are not renamed
        # Checking that renaming is deterministic
        component_text = textwrap.dedent('''\
            inputs:
            - {name: Input 1}
            - {name: Input_1}
            - {name: Input-1}
            - {name: input_1}  # Last in the list, but is pythonic, so it should not be renamed
            implementation:
              container:
                image: busybox
                command:
                - inputValue: Input 1
                - inputValue: Input_1
                - inputValue: Input-1
                - inputValue: input_1
            '''
        )
        task_factory1 = comp.load_component(text=component_text)
        task1 = task_factory1(
          input_1_2='value_1_2',
          input_1_3='value_1_3',
          input_1_4='value_1_4',
          input_1='value_1',  # Expecting this input not to be renamed
        )
        resolved_cmd = _resolve_command_line_and_paths(task1.component_ref.spec, task1.arguments)

        self.assertEqual(resolved_cmd.command, ['value_1_2', 'value_1_3', 'value_1_4', 'value_1'])

    def test_handle_duplicate_input_output_names(self):
        component_text = '''\
inputs:
- {name: Data}
outputs:
- {name: Data}
implementation:
  container:
    image: busybox
'''
        task_factory1 = comp.load_component_from_text(component_text)

    def test_fail_on_unknown_value_argument(self):
        component_text = '''\
inputs:
- {name: Data}
implementation:
  container:
    image: busybox
    args:
      - {inputValue: Wrong}
'''
        with self.assertRaises(TypeError):
            task_factory1 = comp.load_component_from_text(component_text)

    def test_fail_on_unknown_file_output(self):
        component_text = '''\
outputs:
- {name: Data}
implementation:
  container:
    image: busybox
    fileOutputs:
        Wrong: '/outputs/output.txt'
'''
        with self.assertRaises(TypeError):
            task_factory1 = comp.load_component_from_text(component_text)

    def test_load_component_fail_on_no_sources(self):
        with self.assertRaises(ValueError):
            comp.load_component()

    def test_load_component_fail_on_multiple_sources(self):
        with self.assertRaises(ValueError):
            comp.load_component(filename='', text='')

    def test_load_component_fail_on_none_arguments(self):
        with self.assertRaises(ValueError):
            comp.load_component(filename=None, url=None, text=None)

    def test_load_component_from_file_fail_on_none_arg(self):
        with self.assertRaises(TypeError):
            comp.load_component_from_file(None)

    def test_load_component_from_url_fail_on_none_arg(self):
        with self.assertRaises(TypeError):
            comp.load_component_from_url(None)

    def test_load_component_from_text_fail_on_none_arg(self):
        with self.assertRaises(TypeError):
            comp.load_component_from_text(None)

    def test_input_value_resolving(self):
        component_text = '''\
inputs:
- {name: Data}
implementation:
  container:
    image: busybox
    args:
      - --data
      - inputValue: Data
'''
        task_factory1 = comp.load_component(text=component_text)
        task1 = task_factory1('some-data')
        resolved_cmd = _resolve_command_line_and_paths(task1.component_ref.spec, task1.arguments)

        self.assertEqual(resolved_cmd.args, ['--data', 'some-data'])

    def test_automatic_output_resolving(self):
        component_text = '''\
outputs:
- {name: Data}
implementation:
  container:
    image: busybox
    args:
      - --output-data
      - {outputPath: Data}
'''
        task_factory1 = comp.load_component(text=component_text)
        task1 = task_factory1()
        resolved_cmd = _resolve_command_line_and_paths(task1.component_ref.spec, task1.arguments)

        self.assertEqual(len(resolved_cmd.args), 2)
        self.assertEqual(resolved_cmd.args[0], '--output-data')
        self.assertTrue(resolved_cmd.args[1].startswith('/'))

    def test_input_path_placeholder_with_constant_argument(self):
        component_text = '''\
inputs:
- {name: input 1}
implementation:
  container:
    image: busybox
    command:
      - --input-data
      - {inputPath: input 1}
'''
        task_factory1 = comp.load_component_from_text(component_text)
        task1 = task_factory1('Text')
        resolved_cmd = _resolve_command_line_and_paths(task1.component_ref.spec, task1.arguments)

        self.assertEqual(resolved_cmd.command, ['--input-data', resolved_cmd.input_paths['input 1']])
        self.assertEqual(task1.arguments, {'input 1': 'Text'})

    def test_optional_inputs_reordering(self):
        '''Tests optional input reordering.
        In python signature, optional arguments must come after the required arguments.
        '''
        component_text = '''\
inputs:
- {name: in1}
- {name: in2, optional: true}
- {name: in3}
implementation:
  container:
    image: busybox
'''
        task_factory1 = comp.load_component_from_text(component_text)
        import inspect
        signature = inspect.signature(task_factory1)
        actual_signature = list(signature.parameters.keys())
        self.assertSequenceEqual(actual_signature, ['in1', 'in3', 'in2'], str)

    def test_inputs_reordering_when_inputs_have_defaults(self):
        '''Tests reordering of inputs with default values.
        In python signature, optional arguments must come after the required arguments.
        '''
        component_text = '''\
inputs:
- {name: in1}
- {name: in2, default: val}
- {name: in3}
implementation:
  container:
    image: busybox
'''
        task_factory1 = comp.load_component_from_text(component_text)
        import inspect
        signature = inspect.signature(task_factory1)
        actual_signature = list(signature.parameters.keys())
        self.assertSequenceEqual(actual_signature, ['in1', 'in3', 'in2'], str)

    def test_inputs_reordering_stability(self):
        '''Tests input reordering stability. Required inputs and optional/default inputs should keep the ordering.
        In python signature, optional arguments must come after the required arguments.
        '''
        component_text = '''\
inputs:
- {name: a1}
- {name: b1, default: val}
- {name: a2}
- {name: b2, optional: True}
- {name: a3}
- {name: b3, default: val}
- {name: a4}
- {name: b4, optional: True}
implementation:
  container:
    image: busybox
'''
        task_factory1 = comp.load_component_from_text(component_text)
        import inspect
        signature = inspect.signature(task_factory1)
        actual_signature = list(signature.parameters.keys())
        self.assertSequenceEqual(actual_signature, ['a1', 'a2', 'a3', 'a4', 'b1', 'b2', 'b3', 'b4'], str)

    def test_missing_optional_input_value_argument(self):
        '''Missing optional inputs should resolve to nothing'''
        component_text = '''\
inputs:
- {name: input 1, optional: true}
implementation:
  container:
    image: busybox
    command:
      - a
      - {inputValue: input 1}
      - z
'''
        task_factory1 = comp.load_component_from_text(component_text)
        task1 = task_factory1()
        resolved_cmd = _resolve_command_line_and_paths(task1.component_ref.spec, task1.arguments)

        self.assertEqual(resolved_cmd.command, ['a', 'z'])

    def test_missing_optional_input_file_argument(self):
        '''Missing optional inputs should resolve to nothing'''
        component_text = '''\
inputs:
- {name: input 1, optional: true}
implementation:
  container:
    image: busybox
    command:
      - a
      - {inputPath: input 1}
      - z
'''
        task_factory1 = comp.load_component_from_text(component_text)
        task1 = task_factory1()
        resolved_cmd = _resolve_command_line_and_paths(task1.component_ref.spec, task1.arguments)

        self.assertEqual(resolved_cmd.command, ['a', 'z'])

    def test_command_concat(self):
        component_text = '''\
inputs:
- {name: In1}
- {name: In2}
implementation:
  container:
    image: busybox
    args:
      - concat: [{inputValue: In1}, {inputValue: In2}]
'''
        task_factory1 = comp.load_component(text=component_text)
        task1 = task_factory1('some', 'data')
        resolved_cmd = _resolve_command_line_and_paths(task1.component_ref.spec, task1.arguments)

        self.assertEqual(resolved_cmd.args, ['somedata'])

    def test_command_if_boolean_true_then_else(self):
        component_text = '''\
implementation:
  container:
    image: busybox
    args:
      - if:
          cond: true
          then: --true-arg
          else: --false-arg
'''
        task_factory1 = comp.load_component(text=component_text)
        task = task_factory1()
        resolved_cmd = _resolve_command_line_and_paths(task.component_ref.spec, task.arguments)
        self.assertEqual(resolved_cmd.args, ['--true-arg']) 

    def test_command_if_boolean_false_then_else(self):
        component_text = '''\
implementation:
  container:
    image: busybox
    args:
      - if:
          cond: false
          then: --true-arg
          else: --false-arg
'''
        task_factory1 = comp.load_component(text=component_text)
        task = task_factory1()
        resolved_cmd = _resolve_command_line_and_paths(task.component_ref.spec, task.arguments)
        self.assertEqual(resolved_cmd.args, ['--false-arg']) 

    def test_command_if_true_string_then_else(self):
        component_text = '''\
implementation:
  container:
    image: busybox
    args:
      - if:
          cond: 'true'
          then: --true-arg
          else: --false-arg
'''
        task_factory1 = comp.load_component(text=component_text)
        task = task_factory1()
        resolved_cmd = _resolve_command_line_and_paths(task.component_ref.spec, task.arguments)
        self.assertEqual(resolved_cmd.args, ['--true-arg']) 

    def test_command_if_false_string_then_else(self):
        component_text = '''\
implementation:
  container:
    image: busybox
    args:
      - if:
          cond: 'false'
          then: --true-arg
          else: --false-arg
'''
        task_factory1 = comp.load_component(text=component_text)

        task = task_factory1()
        resolved_cmd = _resolve_command_line_and_paths(task.component_ref.spec, task.arguments)
        self.assertEqual(resolved_cmd.args, ['--false-arg']) 

    def test_command_if_is_present_then(self):
        component_text = '''\
inputs:
- {name: In, optional: true}
implementation:
  container:
    image: busybox
    args:
      - if:
          cond: {isPresent: In}
          then: [--in, {inputValue: In}]
          #else: --no-in
'''
        task_factory1 = comp.load_component(text=component_text)

        task_then = task_factory1('data')
        resolved_cmd_then = _resolve_command_line_and_paths(task_then.component_ref.spec, task_then.arguments)
        self.assertEqual(resolved_cmd_then.args, ['--in', 'data']) 
        
        task_else = task_factory1()
        resolved_cmd_else = _resolve_command_line_and_paths(task_else.component_ref.spec, task_else.arguments)
        self.assertEqual(resolved_cmd_else.args, [])

    def test_command_if_is_present_then_else(self):
        component_text = '''\
inputs:
- {name: In, optional: true}
implementation:
  container:
    image: busybox
    args:
      - if:
          cond: {isPresent: In}
          then: [--in, {inputValue: In}]
          else: --no-in
'''
        task_factory1 = comp.load_component(text=component_text)

        task_then = task_factory1('data')
        resolved_cmd_then = _resolve_command_line_and_paths(task_then.component_ref.spec, task_then.arguments)
        self.assertEqual(resolved_cmd_then.args, ['--in', 'data']) 
        
        task_else = task_factory1()
        resolved_cmd_else = _resolve_command_line_and_paths(task_else.component_ref.spec, task_else.arguments)
        self.assertEqual(resolved_cmd_else.args, ['--no-in'])


    def test_command_if_input_value_then(self):
        component_text = '''\
inputs:
- {name: Do test, type: Boolean, optional: true}
- {name: Test data, type: Integer, optional: true}
- {name: Test parameter 1, optional: true}
implementation:
  container:
    image: busybox
    args:
      - if:
          cond: {inputValue: Do test}
          then: [--test-data, {inputValue: Test data}, --test-param1, {inputValue: Test parameter 1}]
'''
        task_factory1 = comp.load_component(text=component_text)

        task_then = task_factory1(True, 'test_data.txt', '42')
        resolved_cmd_then = _resolve_command_line_and_paths(task_then.component_ref.spec, task_then.arguments)
        self.assertEqual(resolved_cmd_then.args, ['--test-data', 'test_data.txt', '--test-param1', '42'])
        
        task_else = task_factory1()
        resolved_cmd_else = _resolve_command_line_and_paths(task_else.component_ref.spec, task_else.arguments)
        self.assertEqual(resolved_cmd_else.args, [])

    def test_handle_default_values_in_task_factory(self):
        component_text = '''\
inputs:
- {name: Data, default: '123'}
implementation:
  container:
    image: busybox
    args:
      - {inputValue: Data}
'''
        task_factory1 = comp.load_component_from_text(text=component_text)

        task1 = task_factory1()
        resolved_cmd1 = _resolve_command_line_and_paths(task1.component_ref.spec, task1.arguments)
        self.assertEqual(resolved_cmd1.args, ['123'])

        task2 = task_factory1('456')
        resolved_cmd2 = _resolve_command_line_and_paths(task2.component_ref.spec, task2.arguments)
        self.assertEqual(resolved_cmd2.args, ['456'])


    def test_check_task_spec_outputs_dictionary(self):
        component_text = '''\
outputs:
- {name: out 1}
- {name: out 2}
implementation:
  container:
    image: busybox
    command: [touch, {outputPath: out 1}, {outputPath: out 2}]
'''
        op = comp.load_component_from_text(component_text)

        task = op()

        self.assertEqual(list(task.outputs.keys()), ['out 1', 'out 2'])

    def test_check_task_object_no_output_attribute_when_0_outputs(self):
        component_text = textwrap.dedent('''\
            implementation:
              container:
                image: busybox
                command: []
            ''',
        )

        op = comp.load_component_from_text(component_text)
        task = op()

        self.assertFalse(hasattr(task, 'output'))

    def test_check_task_object_has_output_attribute_when_1_output(self):
        component_text = textwrap.dedent('''\
            outputs:
            - {name: out 1}
            implementation:
              container:
                image: busybox
                command: [touch, {outputPath: out 1}]
            ''',
        )

        op = comp.load_component_from_text(component_text)
        task = op()

        self.assertEqual(task.output.task_output.output_name, 'out 1')

    def test_check_task_object_no_output_attribute_when_multiple_outputs(self):
        component_text = textwrap.dedent('''\
            outputs:
            - {name: out 1}
            - {name: out 2}
            implementation:
              container:
                image: busybox
                command: [touch, {outputPath: out 1}, {outputPath: out 2}]
            ''',
        )

        op = comp.load_component_from_text(component_text)
        task = op()

        self.assertFalse(hasattr(task, 'output'))

    def test_prevent_passing_unserializable_objects_as_argument(self):
        component_text = textwrap.dedent('''\
            inputs:
            - {name: input 1}
            - {name: input 2}
            implementation:
                container:
                    image: busybox
                    command:
                    - prog
                    - {inputValue: input 1}
                    - {inputPath: input 2}
            '''
        )
        component = comp.load_component_from_text(component_text)
        # Passing normal values to component
        task1 = component(input_1="value 1", input_2="value 2")
        # Passing unserializable values to component
        with self.assertRaises(TypeError):
            component(input_1=task1, input_2="value 2")
        with self.assertRaises(TypeError):
            component(input_1=open, input_2="value 2")
        with self.assertRaises(TypeError):
            component(input_1="value 1", input_2=task1)
        with self.assertRaises(TypeError):
            component(input_1="value 1", input_2=open)

    def test_input_output_uri_resolving(self):
        component_text = textwrap.dedent('''\
            inputs:
            - {name: In1}
            outputs:
            - {name: Out1}
            implementation:
              container:
                image: busybox
                command:
                - program
                - --in1-uri
                - {inputUri: In1}
                - --out1-uri
                - {outputUri: Out1}
            '''
        )
        op = comp.load_component_from_text(text=component_text)
        task = op(in1='foo')
        resolved_cmd = _resolve_command_line_and_paths(
            component_spec=task.component_ref.spec,
            arguments=task.arguments
        )

        self.assertEqual(
            [
                'program',
                '--in1-uri',
                '{{kfp.output_dir}}/{{kfp.run_uid}}/{{inputs.parameters.In1-producer-pod-id-}}/In1',
                '--out1-uri',
                '{{kfp.output_dir}}/{{kfp.run_uid}}/{{pod.name}}/Out1',
            ],
            resolved_cmd.command
<<<<<<< HEAD
=======
        )

    def test_metadata_placeholder_resolving(self):
        component_text = textwrap.dedent("""\
        name: Example function
        inputs:
        - {name: a, type: Dataset}
        - {name: c, type: String}
        outputs:
        - {name: b, type: Model}
        implementation:
          container:
            image: python:3.7
            command:
            - python3
            - -u
            args:
            - --a
            - {inputMetadata: a}
            - --c
            - {inputValue: c}
            - --b
            - {inputOutputPortName: a}
            - --metadata-location
            - {outputMetadata}
        """)

        op = comp.load_component_from_text(text=component_text)
        task = op(a='foo', c='bar')
        resolved_cmd = _resolve_command_line_and_paths(
            component_spec=task.component_ref.spec,
            arguments=task.arguments
        )

        self.assertEqual(
            ['--a',
             '{{kfp.output_dir}}/{{kfp.run_uid}}/{{inputs.parameters.a-producer-pod-id-}}/executor_output.json',
             '--c',
             'bar',
             '--b',
             '{{kfp.input-output-name.a}}',
             '--metadata-location',
             '{{kfp.output_dir}}/{{kfp.run_uid}}/executor_output.json'],
            resolved_cmd.args
>>>>>>> c1bb0129
        )

    def test_check_type_validation_of_task_spec_outputs(self):
        producer_component_text = '''\
outputs:
- {name: out1, type: Integer}
- {name: out2, type: String}
implementation:
  container:
    image: busybox
    command: [touch, {outputPath: out1}, {outputPath: out2}]
'''
        consumer_component_text = '''\
inputs:
- {name: data, type: Integer}
implementation:
  container:
    image: busybox
    command: [echo, {inputValue: data}]
'''
        producer_op = comp.load_component_from_text(producer_component_text)
        consumer_op = comp.load_component_from_text(consumer_component_text)

        producer_task = producer_op()

        consumer_op(producer_task.outputs['out1'])
        consumer_op(producer_task.outputs['out2'].without_type())
        consumer_op(producer_task.outputs['out2'].with_type('Integer'))
        with self.assertRaises(TypeError):
          consumer_op(producer_task.outputs['out2'])

    def test_type_compatibility_check_for_simple_types(self):
        component_a = '''\
outputs:
  - {name: out1, type: custom_type}
implementation:
  container:
    image: busybox
    command: [bash, -c, 'mkdir -p "$(dirname "$0")"; date > "$0"', {outputPath: out1}]
'''
        component_b = '''\
inputs:
  - {name: in1, type: custom_type}
implementation:
  container:
    image: busybox
    command: [echo, {inputValue: in1}]
'''
        task_factory_a = comp.load_component_from_text(component_a)
        task_factory_b = comp.load_component_from_text(component_b)
        a_task = task_factory_a()
        b_task = task_factory_b(in1=a_task.outputs['out1'])

    def test_type_compatibility_check_for_types_with_parameters(self):
        component_a = '''\
outputs:
  - {name: out1, type: {parametrized_type: {property_a: value_a, property_b: value_b}}}
implementation:
  container:
    image: busybox
    command: [bash, -c, 'mkdir -p "$(dirname "$0")"; date > "$0"', {outputPath: out1}]
'''
        component_b = '''\
inputs:
  - {name: in1, type: {parametrized_type: {property_a: value_a, property_b: value_b}}}
implementation:
  container:
    image: busybox
    command: [echo, {inputValue: in1}]
'''
        task_factory_a = comp.load_component_from_text(component_a)
        task_factory_b = comp.load_component_from_text(component_b)
        a_task = task_factory_a()
        b_task = task_factory_b(in1=a_task.outputs['out1'])

    def test_type_compatibility_check_when_using_positional_arguments(self):
        """Tests that `op2(task1.output)` works as good as `op2(in1=task1.output)`"""
        component_a = '''\
outputs:
  - {name: out1, type: {parametrized_type: {property_a: value_a, property_b: value_b}}}
implementation:
  container:
    image: busybox
    command: [bash, -c, 'mkdir -p "$(dirname "$0")"; date > "$0"', {outputPath: out1}]
'''
        component_b = '''\
inputs:
  - {name: in1, type: {parametrized_type: {property_a: value_a, property_b: value_b}}}
implementation:
  container:
    image: busybox
    command: [echo, {inputValue: in1}]
'''
        task_factory_a = comp.load_component_from_text(component_a)
        task_factory_b = comp.load_component_from_text(component_b)
        a_task = task_factory_a()
        b_task = task_factory_b(a_task.outputs['out1'])

    def test_type_compatibility_check_when_input_type_is_missing(self):
        component_a = '''\
outputs:
  - {name: out1, type: custom_type}
implementation:
  container:
    image: busybox
    command: [bash, -c, 'mkdir -p "$(dirname "$0")"; date > "$0"', {outputPath: out1}]
'''
        component_b = '''\
inputs:
  - {name: in1}
implementation:
  container:
    image: busybox
    command: [echo, {inputValue: in1}]
'''
        task_factory_a = comp.load_component_from_text(component_a)
        task_factory_b = comp.load_component_from_text(component_b)
        a_task = task_factory_a()
        b_task = task_factory_b(in1=a_task.outputs['out1'])

    def test_type_compatibility_check_when_argument_type_is_missing(self):
        component_a = '''\
outputs:
  - {name: out1}
implementation:
  container:
    image: busybox
    command: [bash, -c, 'mkdir -p "$(dirname "$0")"; date > "$0"', {outputPath: out1}]
'''
        component_b = '''\
inputs:
  - {name: in1, type: custom_type}
implementation:
  container:
    image: busybox
    command: [echo, {inputValue: in1}]
'''
        task_factory_a = comp.load_component_from_text(component_a)
        task_factory_b = comp.load_component_from_text(component_b)
        a_task = task_factory_a()
        b_task = task_factory_b(in1=a_task.outputs['out1'])

    def test_fail_type_compatibility_check_when_simple_type_name_is_different(self):
        component_a = '''\
outputs:
  - {name: out1, type: type_A}
implementation:
  container:
    image: busybox
    command: [bash, -c, 'mkdir -p "$(dirname "$0")"; date > "$0"', {outputPath: out1}]
'''
        component_b = '''\
inputs:
  - {name: in1, type: type_Z}
implementation:
  container:
    image: busybox
    command: [echo, {inputValue: in1}]
'''
        task_factory_a = comp.load_component_from_text(component_a)
        task_factory_b = comp.load_component_from_text(component_b)
        a_task = task_factory_a()
        with self.assertRaises(TypeError):
            b_task = task_factory_b(in1=a_task.outputs['out1'])

    def test_fail_type_compatibility_check_when_parametrized_type_name_is_different(self):
        component_a = '''\
outputs:
  - {name: out1, type: {parametrized_type_A: {property_a: value_a}}}
implementation:
  container:
    image: busybox
    command: [bash, -c, 'mkdir -p "$(dirname "$0")"; date > "$0"', {outputPath: out1}]
'''
        component_b = '''\
inputs:
  - {name: in1, type: {parametrized_type_Z: {property_a: value_a}}}
implementation:
  container:
    image: busybox
    command: [echo, {inputValue: in1}]
'''
        task_factory_a = comp.load_component_from_text(component_a)
        task_factory_b = comp.load_component_from_text(component_b)
        a_task = task_factory_a()
        with self.assertRaises(TypeError):
            b_task = task_factory_b(in1=a_task.outputs['out1'])

    def test_fail_type_compatibility_check_when_type_property_value_is_different(self):
        component_a = '''\
outputs:
  - {name: out1, type: {parametrized_type: {property_a: value_a}}}
implementation:
  container:
    image: busybox
    command: [bash, -c, 'mkdir -p "$(dirname "$0")"; date > "$0"', {outputPath: out1}]
'''
        component_b = '''\
inputs:
  - {name: in1, type: {parametrized_type: {property_a: DIFFERENT VALUE}}}
implementation:
  container:
    image: busybox
    command: [echo, {inputValue: in1}]
'''
        task_factory_a = comp.load_component_from_text(component_a)
        task_factory_b = comp.load_component_from_text(component_b)
        a_task = task_factory_a()
        with self.assertRaises(TypeError):
            b_task = task_factory_b(in1=a_task.outputs['out1'])

    @unittest.skip('Type compatibility check currently works the opposite way')
    def test_type_compatibility_check_when_argument_type_has_extra_type_parameters(self):
        component_a = '''\
outputs:
  - {name: out1, type: {parametrized_type: {property_a: value_a, extra_property: extra_value}}}
implementation:
  container:
    image: busybox
    command: [bash, -c, 'mkdir -p "$(dirname "$0")"; date > "$0"', {outputPath: out1}]
'''
        component_b = '''\
inputs:
  - {name: in1, type: {parametrized_type: {property_a: value_a}}}
implementation:
  container:
    image: busybox
    command: [echo, {inputValue: in1}]
'''
        task_factory_a = comp.load_component_from_text(component_a)
        task_factory_b = comp.load_component_from_text(component_b)
        a_task = task_factory_a()
        b_task = task_factory_b(in1=a_task.outputs['out1'])

    @unittest.skip('Type compatibility check currently works the opposite way')
    def test_fail_type_compatibility_check_when_argument_type_has_missing_type_parameters(self):
        component_a = '''\
outputs:
  - {name: out1, type: {parametrized_type: {property_a: value_a}}}
implementation:
  container:
    image: busybox
    command: [bash, -c, 'mkdir -p "$(dirname "$0")"; date > "$0"', {outputPath: out1}]
'''
        component_b = '''\
inputs:
  - {name: in1, type: {parametrized_type: {property_a: value_a, property_b: value_b}}}
implementation:
  container:
    image: busybox
    command: [echo, {inputValue: in1}]
'''
        task_factory_a = comp.load_component_from_text(component_a)
        task_factory_b = comp.load_component_from_text(component_b)
        a_task = task_factory_a()
        with self.assertRaises(TypeError):
            b_task = task_factory_b(in1=a_task.outputs['out1'])

    def test_type_compatibility_check_not_failing_when_type_is_ignored(self):
        component_a = '''\
outputs:
  - {name: out1, type: type_A}
implementation:
  container:
    image: busybox
    command: [bash, -c, 'mkdir -p "$(dirname "$0")"; date > "$0"', {outputPath: out1}]
'''
        component_b = '''\
inputs:
  - {name: in1, type: type_Z}
implementation:
  container:
    image: busybox
    command: [echo, {inputValue: in1}]
'''
        task_factory_a = comp.load_component_from_text(component_a)
        task_factory_b = comp.load_component_from_text(component_b)
        a_task = task_factory_a()
        b_task = task_factory_b(in1=a_task.outputs['out1'].without_type())

    def test_type_compatibility_check_for_types_with_schema(self):
        component_a = '''\
outputs:
  - {name: out1, type: {GCSPath: {openapi_schema_validator: {type: string, pattern: "^gs://.*$" } }}}
implementation:
  container:
    image: busybox
    command: [bash, -c, 'mkdir -p "$(dirname "$0")"; date > "$0"', {outputPath: out1}]
'''
        component_b = '''\
inputs:
  - {name: in1, type: {GCSPath: {openapi_schema_validator: {type: string, pattern: "^gs://.*$" } }}}
implementation:
  container:
    image: busybox
    command: [echo, {inputValue: in1}]
'''
        task_factory_a = comp.load_component_from_text(component_a)
        task_factory_b = comp.load_component_from_text(component_b)
        a_task = task_factory_a()
        b_task = task_factory_b(in1=a_task.outputs['out1'])

    def test_fail_type_compatibility_check_for_types_with_different_schemas(self):
        component_a = '''\
outputs:
  - {name: out1, type: {GCSPath: {openapi_schema_validator: {type: string, pattern: AAA } }}}
implementation:
  container:
    image: busybox
    command: [bash, -c, 'mkdir -p "$(dirname "$0")"; date > "$0"', {outputPath: out1}]
'''
        component_b = '''\
inputs:
  - {name: in1, type: {GCSPath: {openapi_schema_validator: {type: string, pattern: ZZZ } }}}
implementation:
  container:
    image: busybox
    command: [echo, {inputValue: in1}]
'''
        task_factory_a = comp.load_component_from_text(component_a)
        task_factory_b = comp.load_component_from_text(component_b)
        a_task = task_factory_a()

        with self.assertRaises(TypeError):
            b_task = task_factory_b(in1=a_task.outputs['out1'])


if __name__ == '__main__':
    unittest.main()<|MERGE_RESOLUTION|>--- conflicted
+++ resolved
@@ -745,6 +745,7 @@
         )
 
         self.assertEqual(
+            resolved_cmd.command,
             [
                 'program',
                 '--in1-uri',
@@ -753,8 +754,6 @@
                 '{{kfp.output_dir}}/{{kfp.run_uid}}/{{pod.name}}/Out1',
             ],
             resolved_cmd.command
-<<<<<<< HEAD
-=======
         )
 
     def test_metadata_placeholder_resolving(self):
@@ -799,7 +798,6 @@
              '--metadata-location',
              '{{kfp.output_dir}}/{{kfp.run_uid}}/executor_output.json'],
             resolved_cmd.args
->>>>>>> c1bb0129
         )
 
     def test_check_type_validation_of_task_spec_outputs(self):
