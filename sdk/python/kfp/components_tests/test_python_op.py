--- conflicted
+++ resolved
@@ -933,14 +933,6 @@
         with self.assertRaises(Exception):
             self.helper_test_component_using_local_call(task_factory2, arguments={}, expected_output_values={})
 
-<<<<<<< HEAD
-    def test_code_with_escapes(self):
-        def my_func():
-            "Hello \n world"
-
-        task_factory = comp.create_component_from_func(my_func)
-        self.helper_test_component_using_local_call(task_factory, arguments={}, expected_output_values={})
-=======
     def test_component_annotations(self):
         def some_func():
             pass
@@ -952,7 +944,13 @@
         task_factory = comp.create_component_from_func(some_func, annotations=annotations)
         component_spec = task_factory.component_spec
         self.assertEqual(component_spec.metadata.annotations, annotations)
->>>>>>> 279694ec
+
+    def test_code_with_escapes(self):
+        def my_func():
+            "Hello \n world"
+
+        task_factory = comp.create_component_from_func(my_func)
+        self.helper_test_component_using_local_call(task_factory, arguments={}, expected_output_values={})
 
     def test_end_to_end_python_component_pipeline(self):
         #Defining the Python function
