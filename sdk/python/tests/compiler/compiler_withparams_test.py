--- conflicted
+++ resolved
@@ -19,12 +19,7 @@
 # -------------------------------------------
 
 if __name__ == '__main__':
-<<<<<<< HEAD
     do_output = True
-=======
-
-    do_output = False
->>>>>>> 820889e2
 
     if do_output:
         @dsl.pipeline(name='my-pipeline', description='A pipeline with multiple pipeline params.')
