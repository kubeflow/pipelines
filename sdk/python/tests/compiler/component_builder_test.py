# Copyright 2018 Google LLC
#
# Licensed under the Apache License, Version 2.0 (the "License");
# you may not use this file except in compliance with the License.
# You may obtain a copy of the License at
#
#      http://www.apache.org/licenses/LICENSE-2.0
#
# Unless required by applicable law or agreed to in writing, software
# distributed under the License is distributed on an "AS IS" BASIS,
# WITHOUT WARRANTIES OR CONDITIONS OF ANY KIND, either express or implied.
# See the License for the specific language governing permissions and
# limitations under the License.

from kfp.compiler._component_builder import _generate_dockerfile, _dependency_to_requirements, _func_to_entrypoint
from kfp.compiler._component_builder import CodeGenerator
from kfp.compiler._component_builder import VersionedDependency
from kfp.compiler._component_builder import DependencyHelper

import os
import unittest
import yaml
import tarfile
from pathlib import Path
import inspect
from collections import OrderedDict

class TestVersionedDependency(unittest.TestCase):

  def test_version(self):
    """ test version overrides min_version and max_version """
    version = VersionedDependency(name='tensorflow', version='0.3.0', min_version='0.1.0', max_version='0.4.0')
    self.assertTrue(version.min_version == '0.3.0')
    self.assertTrue(version.max_version == '0.3.0')
    self.assertTrue(version.has_versions())
    self.assertTrue(version.name == 'tensorflow')

  def test_minmax_version(self):
    """ test if min_version and max_version are configured when version is not given """
    version = VersionedDependency(name='tensorflow', min_version='0.1.0', max_version='0.4.0')
    self.assertTrue(version.min_version == '0.1.0')
    self.assertTrue(version.max_version == '0.4.0')
    self.assertTrue(version.has_versions())

  def test_min_or_max_version(self):
    """ test if min_version and max_version are configured when version is not given """
    version = VersionedDependency(name='tensorflow', min_version='0.1.0')
    self.assertTrue(version.min_version == '0.1.0')
    self.assertTrue(version.has_versions())
    version = VersionedDependency(name='tensorflow', max_version='0.3.0')
    self.assertTrue(version.max_version == '0.3.0')
    self.assertTrue(version.has_versions())

  def test_no_version(self):
    """ test the no version scenario """
    version = VersionedDependency(name='tensorflow')
    self.assertFalse(version.has_min_version())
    self.assertFalse(version.has_max_version())
    self.assertFalse(version.has_versions())

class TestDependencyHelper(unittest.TestCase):

  def test_generate_requirement(self):
    """ Test generating requirement file """

    # prepare
    test_data_dir = os.path.join(os.path.dirname(__file__), 'testdata')
    temp_file = os.path.join(test_data_dir, 'test_requirements.tmp')

    dependency_helper = DependencyHelper()
    dependency_helper.add_python_package(dependency=VersionedDependency(name='tensorflow', min_version='0.10.0', max_version='0.11.0'))
    dependency_helper.add_python_package(dependency=VersionedDependency(name='kubernetes', min_version='0.6.0'))
    dependency_helper.add_python_package(dependency=VersionedDependency(name='pytorch', max_version='0.3.0'))
    dependency_helper.generate_pip_requirements(temp_file)

    golden_requirement_payload = '''\
kubernetes >= 0.6.0
pytorch <= 0.3.0
tensorflow >= 0.10.0, <= 0.11.0
'''
    with open(temp_file, 'r') as f:
      target_requirement_payload = f.read()
    self.assertEqual(target_requirement_payload, golden_requirement_payload)
    os.remove(temp_file)

  def test_add_python_package(self):
    """ Test add_python_package """

    # prepare
    test_data_dir = os.path.join(os.path.dirname(__file__), 'testdata')
    temp_file = os.path.join(test_data_dir, 'test_requirements.tmp')

    dependency_helper = DependencyHelper()
    dependency_helper.add_python_package(dependency=VersionedDependency(name='tensorflow', min_version='0.10.0', max_version='0.11.0'))
    dependency_helper.add_python_package(dependency=VersionedDependency(name='kubernetes', min_version='0.6.0'))
    dependency_helper.add_python_package(dependency=VersionedDependency(name='tensorflow', min_version='0.12.0'), override=True)
    dependency_helper.add_python_package(dependency=VersionedDependency(name='kubernetes', min_version='0.8.0'), override=False)
    dependency_helper.add_python_package(dependency=VersionedDependency(name='pytorch', version='0.3.0'))
    dependency_helper.generate_pip_requirements(temp_file)
    golden_requirement_payload = '''\
kubernetes >= 0.6.0
pytorch >= 0.3.0, <= 0.3.0
tensorflow >= 0.12.0
'''
    with open(temp_file, 'r') as f:
      target_requirement_payload = f.read()
    self.assertEqual(target_requirement_payload, golden_requirement_payload)
    os.remove(temp_file)

def sample_component_func(a: str, b: int) -> float:
  result = 3.45
  if a == "succ":
    result = float(b + 5)
  return result

def basic_decorator(name):
  def wrapper(func):
    return func
  return wrapper

@basic_decorator(name='component_sample')
def sample_component_func_two(a: str, b: int) -> float:
  result = 3.45
  if a == 'succ':
    result = float(b + 5)
  return result

def sample_component_func_three() -> float:
  return 1.0

class TestGenerator(unittest.TestCase):
  def test_generate_dockerfile(self):
    """ Test generate dockerfile """

    # prepare
    test_data_dir = os.path.join(os.path.dirname(__file__), 'testdata')
    target_dockerfile = os.path.join(test_data_dir, 'component.temp.dockerfile')
    golden_dockerfile_payload_one = '''\
FROM gcr.io/ngao-mlpipeline-testing/tensorflow:1.10.0
RUN apt-get update -y && apt-get install --no-install-recommends -y -q python3 python3-pip python3-setuptools
ADD main.py /ml/main.py
<<<<<<< HEAD
ENTRYPOINT ["python3", "/ml/main.py"]'''
=======
ENTRYPOINT ["python3", "-u", "/ml/main.py"]'''
>>>>>>> 0283dddb
    golden_dockerfile_payload_two = '''\
FROM gcr.io/ngao-mlpipeline-testing/tensorflow:1.10.0
RUN apt-get update -y && apt-get install --no-install-recommends -y -q python3 python3-pip python3-setuptools
ADD requirements.txt /ml/requirements.txt
RUN pip3 install -r /ml/requirements.txt
ADD main.py /ml/main.py
<<<<<<< HEAD
ENTRYPOINT ["python3", "/ml/main.py"]'''
=======
ENTRYPOINT ["python3", "-u", "/ml/main.py"]'''
>>>>>>> 0283dddb

    golden_dockerfile_payload_three = '''\
FROM gcr.io/ngao-mlpipeline-testing/tensorflow:1.10.0
RUN apt-get update -y && apt-get install --no-install-recommends -y -q python python-pip python-setuptools
ADD requirements.txt /ml/requirements.txt
RUN pip install -r /ml/requirements.txt
ADD main.py /ml/main.py
<<<<<<< HEAD
ENTRYPOINT ["python", "/ml/main.py"]'''
=======
ENTRYPOINT ["python", "-u", "/ml/main.py"]'''
>>>>>>> 0283dddb
    # check
    _generate_dockerfile(filename=target_dockerfile, base_image='gcr.io/ngao-mlpipeline-testing/tensorflow:1.10.0',
                         entrypoint_filename='main.py', python_version='python3')
    with open(target_dockerfile, 'r') as f:
      target_dockerfile_payload = f.read()
    self.assertEqual(target_dockerfile_payload, golden_dockerfile_payload_one)
    _generate_dockerfile(filename=target_dockerfile, base_image='gcr.io/ngao-mlpipeline-testing/tensorflow:1.10.0',
                         entrypoint_filename='main.py', python_version='python3', requirement_filename='requirements.txt')
    with open(target_dockerfile, 'r') as f:
      target_dockerfile_payload = f.read()
    self.assertEqual(target_dockerfile_payload, golden_dockerfile_payload_two)
    _generate_dockerfile(filename=target_dockerfile, base_image='gcr.io/ngao-mlpipeline-testing/tensorflow:1.10.0',
                         entrypoint_filename='main.py', python_version='python2', requirement_filename='requirements.txt')
    with open(target_dockerfile, 'r') as f:
      target_dockerfile_payload = f.read()
    self.assertEqual(target_dockerfile_payload, golden_dockerfile_payload_three)

    self.assertRaises(ValueError, _generate_dockerfile, filename=target_dockerfile,
                      base_image='gcr.io/ngao-mlpipeline-testing/tensorflow:1.10.0', entrypoint_filename='main.py',
                      python_version='python4', requirement_filename='requirements.txt')

    # clean up
    os.remove(target_dockerfile)

  def test_generate_requirement(self):
    # prepare
    test_data_dir = os.path.join(os.path.dirname(__file__), 'testdata')
    temp_file = os.path.join(test_data_dir, 'test_requirements.tmp')

<<<<<<< HEAD
    dependencies = {
        VersionedDependency(name='tensorflow', min_version='0.10.0', max_version='0.11.0'),
        VersionedDependency(name='kubernetes', min_version='0.6.0'),
    }
    _dependency_to_requirements(dependencies, filename=temp_file)
    golden_payload = '''\
kubernetes >= 0.6.0
tensorflow >= 0.10.0, <= 0.11.0
=======
    dependencies = [
        VersionedDependency(name='tensorflow', min_version='0.10.0', max_version='0.11.0'),
        VersionedDependency(name='kubernetes', min_version='0.6.0'),
    ]
    _dependency_to_requirements(dependencies, filename=temp_file)
    golden_payload = '''\
tensorflow >= 0.10.0, <= 0.11.0
kubernetes >= 0.6.0
>>>>>>> 0283dddb
'''
    with open(temp_file, 'r') as f:
      target_payload = f.read()
    self.assertEqual(target_payload, golden_payload)
    os.remove(temp_file)

  def test_generate_entrypoint(self):
    """ Test entrypoint generation """

    # prepare
    test_data_dir = os.path.join(os.path.dirname(__file__), 'testdata')

    # check
    generated_codes = _func_to_entrypoint(component_func=sample_component_func)
    golden = '''\
def sample_component_func(a: str, b: int) -> float:
  result = 3.45
  if a == "succ":
    result = float(b + 5)
  return result

def wrapper_sample_component_func(a,b,_output_file):
  output = sample_component_func(str(a),int(b))
  import os
  os.makedirs(os.path.dirname(_output_file))
  with open(_output_file, "w") as data:
    data.write(str(output))

import argparse
parser = argparse.ArgumentParser(description="Parsing arguments")
parser.add_argument("a", type=str)
parser.add_argument("b", type=int)
parser.add_argument("_output_file", type=str)
args = vars(parser.parse_args())

if __name__ == "__main__":
  wrapper_sample_component_func(**args)
'''
    self.assertEqual(golden, generated_codes)

    generated_codes = _func_to_entrypoint(component_func=sample_component_func_two)
    golden = '''\
def sample_component_func_two(a: str, b: int) -> float:
  result = 3.45
  if a == 'succ':
    result = float(b + 5)
  return result

def wrapper_sample_component_func_two(a,b,_output_file):
  output = sample_component_func_two(str(a),int(b))
  import os
  os.makedirs(os.path.dirname(_output_file))
  with open(_output_file, "w") as data:
    data.write(str(output))

import argparse
parser = argparse.ArgumentParser(description="Parsing arguments")
parser.add_argument("a", type=str)
parser.add_argument("b", type=int)
parser.add_argument("_output_file", type=str)
args = vars(parser.parse_args())

if __name__ == "__main__":
  wrapper_sample_component_func_two(**args)
'''
    self.assertEqual(golden, generated_codes)

    generated_codes = _func_to_entrypoint(component_func=sample_component_func_three)
    golden = '''\
def sample_component_func_three() -> float:
  return 1.0

def wrapper_sample_component_func_three(_output_file):
  output = sample_component_func_three()
  import os
  os.makedirs(os.path.dirname(_output_file))
  with open(_output_file, "w") as data:
    data.write(str(output))

import argparse
parser = argparse.ArgumentParser(description="Parsing arguments")
parser.add_argument("_output_file", type=str)
args = vars(parser.parse_args())

if __name__ == "__main__":
  wrapper_sample_component_func_three(**args)
'''
    self.assertEqual(golden, generated_codes)

  def test_generate_entrypoint_python2(self):
    """ Test entrypoint generation for python2"""

    # prepare
    test_data_dir = os.path.join(os.path.dirname(__file__), 'testdata')

    # check
    generated_codes = _func_to_entrypoint(component_func=sample_component_func_two, python_version='python2')
    golden = '''\
def sample_component_func_two(a, b):
  result = 3.45
  if a == 'succ':
    result = float(b + 5)
  return result

def wrapper_sample_component_func_two(a,b,_output_file):
  output = sample_component_func_two(str(a),int(b))
  import os
  os.makedirs(os.path.dirname(_output_file))
  with open(_output_file, "w") as data:
    data.write(str(output))

import argparse
parser = argparse.ArgumentParser(description="Parsing arguments")
parser.add_argument("a", type=str)
parser.add_argument("b", type=int)
parser.add_argument("_output_file", type=str)
args = vars(parser.parse_args())

if __name__ == "__main__":
  wrapper_sample_component_func_two(**args)
'''
    self.assertEqual(golden, generated_codes)

# hello function is used by the TestCodeGenerator to verify the auto generated python function
def hello():
  print("hello")

class TestCodeGenerator(unittest.TestCase):
  def test_codegen(self):
    """ Test code generator a function"""
    codegen = CodeGenerator(indentation='  ')
    codegen.begin()
    codegen.writeline('def hello():')
    codegen.indent()
    codegen.writeline('print("hello")')
    generated_codes = codegen.end()
<<<<<<< HEAD
    self.assertEqual(generated_codes, inspect.getsource(hello))
=======
    self.assertEqual(generated_codes, inspect.getsource(hello))

class TestImageBuild(unittest.TestCase):

  def test_wrap_files_in_tarball(self):
    """ Test wrap files in a tarball """

    # prepare
    test_data_dir = os.path.join(os.path.dirname(__file__), 'testdata')
    temp_file_one = os.path.join(test_data_dir, 'test_data_one.tmp')
    temp_file_two = os.path.join(test_data_dir, 'test_data_two.tmp')
    temp_tarball = os.path.join(test_data_dir, 'test_data.tmp.tar.gz')
    with open(temp_file_one, 'w') as f:
      f.write('temporary file one content')
    with open(temp_file_two, 'w') as f:
      f.write('temporary file two content')

    # check
    builder = ImageBuilder(gcs_base=GCS_BASE, target_image='')
    builder._wrap_files_in_tarball(temp_tarball, {'dockerfile':temp_file_one, 'main.py':temp_file_two})
    self.assertTrue(os.path.exists(temp_tarball))
    with tarfile.open(temp_tarball) as temp_tarball_handle:
      temp_files = temp_tarball_handle.getmembers()
      self.assertTrue(len(temp_files) == 2)
      for temp_file in temp_files:
        self.assertTrue(temp_file.name in ['dockerfile', 'main.py'])

    # clean up
    os.remove(temp_file_one)
    os.remove(temp_file_two)
    os.remove(temp_tarball)

  def test_generate_kaniko_yaml(self):
    """ Test generating the kaniko job yaml """

    # prepare
    test_data_dir = os.path.join(os.path.dirname(__file__), 'testdata')

    # check
    builder = ImageBuilder(gcs_base=GCS_BASE, target_image='')
    generated_yaml = builder._generate_kaniko_spec(namespace='default', arc_dockerfile_name='dockerfile',
                                                   gcs_path='gs://mlpipeline/kaniko_build.tar.gz', target_image='gcr.io/mlpipeline/kaniko_image:latest')
    with open(os.path.join(test_data_dir, 'kaniko.basic.yaml'), 'r') as f:
      golden = yaml.safe_load(f)

    self.assertEqual(golden, generated_yaml)
>>>>>>> 0283dddb
<|MERGE_RESOLUTION|>--- conflicted
+++ resolved
@@ -139,22 +139,14 @@
 FROM gcr.io/ngao-mlpipeline-testing/tensorflow:1.10.0
 RUN apt-get update -y && apt-get install --no-install-recommends -y -q python3 python3-pip python3-setuptools
 ADD main.py /ml/main.py
-<<<<<<< HEAD
-ENTRYPOINT ["python3", "/ml/main.py"]'''
-=======
 ENTRYPOINT ["python3", "-u", "/ml/main.py"]'''
->>>>>>> 0283dddb
     golden_dockerfile_payload_two = '''\
 FROM gcr.io/ngao-mlpipeline-testing/tensorflow:1.10.0
 RUN apt-get update -y && apt-get install --no-install-recommends -y -q python3 python3-pip python3-setuptools
 ADD requirements.txt /ml/requirements.txt
 RUN pip3 install -r /ml/requirements.txt
 ADD main.py /ml/main.py
-<<<<<<< HEAD
-ENTRYPOINT ["python3", "/ml/main.py"]'''
-=======
 ENTRYPOINT ["python3", "-u", "/ml/main.py"]'''
->>>>>>> 0283dddb
 
     golden_dockerfile_payload_three = '''\
 FROM gcr.io/ngao-mlpipeline-testing/tensorflow:1.10.0
@@ -162,11 +154,7 @@
 ADD requirements.txt /ml/requirements.txt
 RUN pip install -r /ml/requirements.txt
 ADD main.py /ml/main.py
-<<<<<<< HEAD
-ENTRYPOINT ["python", "/ml/main.py"]'''
-=======
 ENTRYPOINT ["python", "-u", "/ml/main.py"]'''
->>>>>>> 0283dddb
     # check
     _generate_dockerfile(filename=target_dockerfile, base_image='gcr.io/ngao-mlpipeline-testing/tensorflow:1.10.0',
                          entrypoint_filename='main.py', python_version='python3')
@@ -196,16 +184,6 @@
     test_data_dir = os.path.join(os.path.dirname(__file__), 'testdata')
     temp_file = os.path.join(test_data_dir, 'test_requirements.tmp')
 
-<<<<<<< HEAD
-    dependencies = {
-        VersionedDependency(name='tensorflow', min_version='0.10.0', max_version='0.11.0'),
-        VersionedDependency(name='kubernetes', min_version='0.6.0'),
-    }
-    _dependency_to_requirements(dependencies, filename=temp_file)
-    golden_payload = '''\
-kubernetes >= 0.6.0
-tensorflow >= 0.10.0, <= 0.11.0
-=======
     dependencies = [
         VersionedDependency(name='tensorflow', min_version='0.10.0', max_version='0.11.0'),
         VersionedDependency(name='kubernetes', min_version='0.6.0'),
@@ -214,7 +192,6 @@
     golden_payload = '''\
 tensorflow >= 0.10.0, <= 0.11.0
 kubernetes >= 0.6.0
->>>>>>> 0283dddb
 '''
     with open(temp_file, 'r') as f:
       target_payload = f.read()
@@ -351,53 +328,4 @@
     codegen.indent()
     codegen.writeline('print("hello")')
     generated_codes = codegen.end()
-<<<<<<< HEAD
-    self.assertEqual(generated_codes, inspect.getsource(hello))
-=======
-    self.assertEqual(generated_codes, inspect.getsource(hello))
-
-class TestImageBuild(unittest.TestCase):
-
-  def test_wrap_files_in_tarball(self):
-    """ Test wrap files in a tarball """
-
-    # prepare
-    test_data_dir = os.path.join(os.path.dirname(__file__), 'testdata')
-    temp_file_one = os.path.join(test_data_dir, 'test_data_one.tmp')
-    temp_file_two = os.path.join(test_data_dir, 'test_data_two.tmp')
-    temp_tarball = os.path.join(test_data_dir, 'test_data.tmp.tar.gz')
-    with open(temp_file_one, 'w') as f:
-      f.write('temporary file one content')
-    with open(temp_file_two, 'w') as f:
-      f.write('temporary file two content')
-
-    # check
-    builder = ImageBuilder(gcs_base=GCS_BASE, target_image='')
-    builder._wrap_files_in_tarball(temp_tarball, {'dockerfile':temp_file_one, 'main.py':temp_file_two})
-    self.assertTrue(os.path.exists(temp_tarball))
-    with tarfile.open(temp_tarball) as temp_tarball_handle:
-      temp_files = temp_tarball_handle.getmembers()
-      self.assertTrue(len(temp_files) == 2)
-      for temp_file in temp_files:
-        self.assertTrue(temp_file.name in ['dockerfile', 'main.py'])
-
-    # clean up
-    os.remove(temp_file_one)
-    os.remove(temp_file_two)
-    os.remove(temp_tarball)
-
-  def test_generate_kaniko_yaml(self):
-    """ Test generating the kaniko job yaml """
-
-    # prepare
-    test_data_dir = os.path.join(os.path.dirname(__file__), 'testdata')
-
-    # check
-    builder = ImageBuilder(gcs_base=GCS_BASE, target_image='')
-    generated_yaml = builder._generate_kaniko_spec(namespace='default', arc_dockerfile_name='dockerfile',
-                                                   gcs_path='gs://mlpipeline/kaniko_build.tar.gz', target_image='gcr.io/mlpipeline/kaniko_image:latest')
-    with open(os.path.join(test_data_dir, 'kaniko.basic.yaml'), 'r') as f:
-      golden = yaml.safe_load(f)
-
-    self.assertEqual(golden, generated_yaml)
->>>>>>> 0283dddb
+    self.assertEqual(generated_codes, inspect.getsource(hello))