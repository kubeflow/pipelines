--- conflicted
+++ resolved
@@ -92,13 +92,6 @@
            'valueFrom': {'path': '/tmp/message.txt'}
           }],
         'artifacts': [{
-<<<<<<< HEAD
-          'name': 'mlpipeline-metrics',
-          'path': '/mlpipeline-metrics.json',
-        },{
-          'name': 'mlpipeline-ui-metadata',
-          'path': '/mlpipeline-ui-metadata.json',
-=======
           'name': 'mlpipeline-ui-metadata',
           'path': '/mlpipeline-ui-metadata.json',
           'optional': True,
@@ -134,7 +127,6 @@
               'name': 'mlpipeline-minio-artifact',
             }
           }
->>>>>>> c8fb25ad
         }]
       }
     }
@@ -308,13 +300,8 @@
         golden = yaml.safe_load(f)
 
       with open(os.path.join(test_data_dir, target_yaml), 'r') as f:
-<<<<<<< HEAD
-        compiled = yaml.load(f)
-  
-=======
         compiled = yaml.safe_load(f)
 
->>>>>>> c8fb25ad
       self.maxDiff = None
       self.assertEqual(golden, compiled)
     finally:
