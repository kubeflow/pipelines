# Copyright 2018-2019 Google LLC
#
# Licensed under the Apache License, Version 2.0 (the "License");
# you may not use this file except in compliance with the License.
# You may obtain a copy of the License at
#
#      http://www.apache.org/licenses/LICENSE-2.0
#
# Unless required by applicable law or agreed to in writing, software
# distributed under the License is distributed on an "AS IS" BASIS,
# WITHOUT WARRANTIES OR CONDITIONS OF ANY KIND, either express or implied.
# See the License for the specific language governing permissions and
# limitations under the License.
from typing import List

import kfp
import kfp.compiler as compiler
import kfp.dsl as dsl
import json
import os
import shutil
import subprocess
import sys
import zipfile
import tarfile
import tempfile
import unittest
import yaml

from kfp.dsl._component import component
from kfp.dsl import ContainerOp, pipeline
from kfp.dsl.types import Integer, InconsistentTypeException
from kubernetes.client import V1Toleration, V1Affinity, V1NodeSelector, V1NodeSelectorRequirement, V1NodeSelectorTerm, \
  V1NodeAffinity


def some_op():
  return dsl.ContainerOp(
      name='sleep',
      image='busybox',
      command=['sleep 1'],
  )


class TestCompiler(unittest.TestCase):
  # Define the places of samples covered by unit tests.
  core_sample_path = os.path.join(os.path.dirname(__file__), '..', '..', '..',
                                  '..', 'samples', 'core',)

  def test_operator_to_template(self):
    """Test converting operator to template"""

    from kubernetes import client as k8s_client

    def my_pipeline(msg1, json, kind, msg2='value2'):
      op = dsl.ContainerOp(name='echo', image='image', command=['sh', '-c'],
                           arguments=['echo %s %s | tee /tmp/message.txt' % (msg1, msg2)],
                           file_outputs={'merged': '/tmp/message.txt'}) \
        .add_volume_mount(k8s_client.V1VolumeMount(
          mount_path='/secret/gcp-credentials',
          name='gcp-credentials')) \
        .add_env_variable(k8s_client.V1EnvVar(
          name='GOOGLE_APPLICATION_CREDENTIALS',
          value='/secret/gcp-credentials/user-gcp-sa.json'))
      res = dsl.ResourceOp(
        name="test-resource",
        k8s_resource=k8s_client.V1PersistentVolumeClaim(
          api_version="v1",
          kind=kind,
          metadata=k8s_client.V1ObjectMeta(
            name="resource"
          )
        ),
        attribute_outputs={"out": json}
      )
      golden_output = {
        'container': {
          'image': 'image',
          'args': [
            'echo {{inputs.parameters.msg1}} {{inputs.parameters.msg2}} | tee /tmp/message.txt'
          ],
          'command': ['sh', '-c'],
          'env': [
            {
              'name': 'GOOGLE_APPLICATION_CREDENTIALS',
              'value': '/secret/gcp-credentials/user-gcp-sa.json'
            }
          ],
          'volumeMounts':[
            {
              'mountPath': '/secret/gcp-credentials',
              'name': 'gcp-credentials',
            }
          ]
        },
        'inputs': {'parameters':
          [
            {'name': 'msg1'},
            {'name': 'msg2'},
          ]},
        'name': 'echo',
        'outputs': {
          'artifacts': [
            {
              'name': 'echo-merged',
              'path': '/tmp/message.txt',
            },
          ],
          'parameters': [
            {'name': 'echo-merged',
            'valueFrom': {'path': '/tmp/message.txt'}
            }],
        }
      }
      res_output = {
        'inputs': {
          'parameters': [{
            'name': 'json'
          }, {
            'name': 'kind'
          }]
        },
        'name': 'test-resource',
        'outputs': {
          'parameters': [{
            'name': 'test-resource-manifest',
            'valueFrom': {
              'jsonPath': '{}'
            }
          }, {
            'name': 'test-resource-name',
            'valueFrom': {
              'jsonPath': '{.metadata.name}'
            }
          }, {
            'name': 'test-resource-out',
            'valueFrom': {
              'jsonPath': '{{inputs.parameters.json}}'
            }
          }]
        },
        'resource': {
          'action': 'create',
          'manifest': (
            "apiVersion: v1\n"
            "kind: '{{inputs.parameters.kind}}'\n"
            "metadata:\n"
            "  name: resource\n"
          )
        }
      }

      self.maxDiff = None
      self.assertEqual(golden_output, compiler._op_to_template._op_to_template(op))
      self.assertEqual(res_output, compiler._op_to_template._op_to_template(res))

    kfp.compiler.Compiler()._compile(my_pipeline)

  def _get_yaml_from_zip(self, zip_file):
    with zipfile.ZipFile(zip_file, 'r') as zip:
      with open(zip.extract(zip.namelist()[0]), 'r') as yaml_file:
        return yaml.safe_load(yaml_file)

  def _get_yaml_from_tar(self, tar_file):
    with tarfile.open(tar_file, 'r:gz') as tar:
      return yaml.safe_load(tar.extractfile(tar.getmembers()[0]))

  def test_basic_workflow(self):
    """Test compiling a basic workflow."""

    test_data_dir = os.path.join(os.path.dirname(__file__), 'testdata')
    sys.path.append(test_data_dir)
    import basic
    tmpdir = tempfile.mkdtemp()
    package_path = os.path.join(tmpdir, 'workflow.zip')
    try:
      compiler.Compiler().compile(basic.save_most_frequent_word, package_path)
      with open(os.path.join(test_data_dir, 'basic.yaml'), 'r') as f:
        golden = yaml.safe_load(f)
      compiled = self._get_yaml_from_zip(package_path)

      for workflow in golden, compiled:
        del workflow['metadata']
        for template in workflow['spec']['templates']:
          template.pop('metadata', None)

      self.maxDiff = None
      # Comment next line for generating golden yaml.
      self.assertEqual(golden, compiled)
    finally:
      # Replace next line with commented line for gathering golden yaml.
      shutil.rmtree(tmpdir)
      # print(tmpdir)

  def test_basic_workflow_without_decorator(self):
    """Test compiling a workflow and appending pipeline params."""
    test_data_dir = os.path.join(os.path.dirname(__file__), 'testdata')
    sys.path.append(test_data_dir)
    import basic_no_decorator
    tmpdir = tempfile.mkdtemp()
    try:
      compiled_workflow = compiler.Compiler().create_workflow(
          basic_no_decorator.save_most_frequent_word,
          'Save Most Frequent',
          'Get Most Frequent Word and Save to GCS',
          [
            basic_no_decorator.message_param,
            basic_no_decorator.output_path_param
          ])
      with open(os.path.join(test_data_dir, 'basic_no_decorator.yaml'), 'r') as f:
        golden = yaml.safe_load(f)

      for workflow in golden, compiled_workflow:
        del workflow['metadata']

      self.assertEqual(golden, compiled_workflow)
    finally:
      shutil.rmtree(tmpdir)

  def test_composing_workflow(self):
    """Test compiling a simple workflow, and a bigger one composed from the simple one."""

    test_data_dir = os.path.join(os.path.dirname(__file__), 'testdata')
    sys.path.append(test_data_dir)
    import compose
    tmpdir = tempfile.mkdtemp()
    try:
      # First make sure the simple pipeline can be compiled.
      simple_package_path = os.path.join(tmpdir, 'simple.zip')
      compiler.Compiler().compile(compose.save_most_frequent_word, simple_package_path)

      # Then make sure the composed pipeline can be compiled and also compare with golden.
      compose_package_path = os.path.join(tmpdir, 'compose.zip')
      compiler.Compiler().compile(compose.download_save_most_frequent_word, compose_package_path)
      with open(os.path.join(test_data_dir, 'compose.yaml'), 'r') as f:
        golden = yaml.safe_load(f)
      compiled = self._get_yaml_from_zip(compose_package_path)

      for workflow in golden, compiled:
        del workflow['metadata']
        for template in workflow['spec']['templates']:
          template.pop('metadata', None)

      self.maxDiff = None
      # Comment next line for generating golden yaml.
      self.assertEqual(golden, compiled)
    finally:
      # Replace next line with commented line for gathering golden yaml.
      shutil.rmtree(tmpdir)
      # print(tmpdir)

  def _test_py_compile_zip(self, file_base_name):
    test_data_dir = os.path.join(os.path.dirname(__file__), 'testdata')
    py_file = os.path.join(test_data_dir, file_base_name + '.py')
    tmpdir = tempfile.mkdtemp()
    try:
      target_zip = os.path.join(tmpdir, file_base_name + '.zip')
      subprocess.check_call([
          'dsl-compile', '--py', py_file, '--output', target_zip])
      with open(os.path.join(test_data_dir, file_base_name + '.yaml'), 'r') as f:
        golden = yaml.safe_load(f)
      compiled = self._get_yaml_from_zip(target_zip)

      for workflow in golden, compiled:
        del workflow['metadata']
        for template in workflow['spec']['templates']:
          template.pop('metadata', None)

      self.maxDiff = None
      self.assertEqual(golden, compiled)
    finally:
      shutil.rmtree(tmpdir)

  def _test_py_compile_targz(self, file_base_name):
    test_data_dir = os.path.join(os.path.dirname(__file__), 'testdata')
    py_file = os.path.join(test_data_dir, file_base_name + '.py')
    tmpdir = tempfile.mkdtemp()
    try:
      target_tar = os.path.join(tmpdir, file_base_name + '.tar.gz')
      subprocess.check_call([
          'dsl-compile', '--py', py_file, '--output', target_tar])
      with open(os.path.join(test_data_dir, file_base_name + '.yaml'), 'r') as f:
        golden = yaml.safe_load(f)
      compiled = self._get_yaml_from_tar(target_tar)

      for workflow in golden, compiled:
        del workflow['metadata']
        for template in workflow['spec']['templates']:
          template.pop('metadata', None)

      self.maxDiff = None
      self.assertEqual(golden, compiled)
    finally:
      shutil.rmtree(tmpdir)

  def _test_py_compile_yaml(self, file_base_name):
    test_data_dir = os.path.join(os.path.dirname(__file__), 'testdata')
    py_file = os.path.join(test_data_dir, file_base_name + '.py')
    tmpdir = tempfile.mkdtemp()
    try:
      target_yaml = os.path.join(tmpdir, file_base_name + '-pipeline.yaml')
      subprocess.check_call([
          'dsl-compile', '--py', py_file, '--output', target_yaml])
      with open(os.path.join(test_data_dir, file_base_name + '.yaml'), 'r') as f:
        golden = yaml.safe_load(f)

      with open(os.path.join(test_data_dir, target_yaml), 'r') as f:
        compiled = yaml.safe_load(f)

      for workflow in golden, compiled:
        del workflow['metadata']
        for template in workflow['spec']['templates']:
          template.pop('metadata', None)

      self.maxDiff = None
      self.assertEqual(golden, compiled)
    finally:
      shutil.rmtree(tmpdir)

  def _test_sample_py_compile_yaml(self, file_base_name):
    # Jump back to sample dir for sample python file.
    sample_data_dir = os.path.join(self.core_sample_path, file_base_name)
    test_data_dir = os.path.join(os.path.dirname(__file__), 'testdata')
    py_file = os.path.join(sample_data_dir, file_base_name + '.py')
    tmpdir = tempfile.mkdtemp()
    try:
      target_yaml = os.path.join(tmpdir, file_base_name + '-pipeline.yaml')
      subprocess.check_call(
          ['dsl-compile', '--py', py_file, '--output', target_yaml])
      with open(os.path.join(test_data_dir, file_base_name + '.yaml'),
                'r') as f:
        golden = yaml.safe_load(f)

      with open(os.path.join(test_data_dir, target_yaml), 'r') as f:
        compiled = yaml.safe_load(f)

      for workflow in golden, compiled:
        del workflow['metadata']
        for template in workflow['spec']['templates']:
          template.pop('metadata', None)

      self.maxDiff = None
      self.assertEqual(golden, compiled)
    finally:
      shutil.rmtree(tmpdir)

  def test_py_compile_basic(self):
    """Test basic sequential pipeline."""
    self._test_py_compile_zip('basic')

  def test_py_compile_with_sidecar(self):
    """Test pipeline with sidecar."""
    self._test_py_compile_yaml('sidecar')

  def test_py_compile_with_pipelineparams(self):
    """Test pipeline with multiple pipeline params."""
    self._test_py_compile_yaml('pipelineparams')

  def test_py_compile_with_opsgroups(self):
    """Test pipeline with multiple opsgroups."""
    self._test_py_compile_yaml('opsgroups')

  def test_py_compile_condition(self):
    """Test a pipeline with conditions."""
    self._test_py_compile_zip('coin')

  def test_py_compile_default_value(self):
    """Test a pipeline with a parameter with default value."""
    self._test_py_compile_targz('default_value')

  def test_py_volume(self):
    """Test a pipeline with a volume and volume mount."""
    self._test_py_compile_yaml('volume')

  def test_py_retry(self):
    """Test retry functionality."""
    number_of_retries = 137
    def my_pipeline():
      some_op().set_retry(number_of_retries)

    workflow = kfp.compiler.Compiler()._compile(my_pipeline)
    name_to_template = {template['name']: template for template in workflow['spec']['templates']}
    main_dag_tasks = name_to_template[workflow['spec']['entrypoint']]['dag']['tasks']
    template = name_to_template[main_dag_tasks[0]['template']]

    self.assertEqual(template['retryStrategy']['limit'], number_of_retries)

  def test_affinity(self):
    """Test affinity functionality."""
    exp_affinity = {
      'affinity': {
        'nodeAffinity': {
          'requiredDuringSchedulingIgnoredDuringExecution': {
            'nodeSelectorTerms': [
              {'matchExpressions': [
                {
                  'key': 'beta.kubernetes.io/instance-type',
                  'operator': 'In',
                  'values': ['p2.xlarge']}
              ]
              }]
          }}
      }
    }
    def my_pipeline():
      affinity = V1Affinity(
        node_affinity=V1NodeAffinity(
          required_during_scheduling_ignored_during_execution=V1NodeSelector(
            node_selector_terms=[V1NodeSelectorTerm(
              match_expressions=[V1NodeSelectorRequirement(
                key='beta.kubernetes.io/instance-type', operator='In', values=['p2.xlarge'])])])))
      some_op().add_affinity(affinity)

    workflow = kfp.compiler.Compiler()._compile(my_pipeline)

    self.assertEqual(workflow['spec']['templates'][1]['affinity'], exp_affinity['affinity'])

  def test_py_image_pull_secrets(self):
    """Test pipeline imagepullsecret."""
    self._test_sample_py_compile_yaml('imagepullsecrets')

  def test_py_timeout(self):
    """Test pipeline timeout."""
    self._test_py_compile_yaml('timeout')

  def test_py_recursive_do_while(self):
    """Test pipeline recursive."""
    self._test_py_compile_yaml('recursive_do_while')

  def test_py_recursive_while(self):
    """Test pipeline recursive."""
    self._test_py_compile_yaml('recursive_while')

  def test_py_resourceop_basic(self):
    """Test pipeline resourceop_basic."""
    self._test_py_compile_yaml('resourceop_basic')

  def test_py_volumeop_basic(self):
    """Test pipeline volumeop_basic."""
    self._test_py_compile_yaml('volumeop_basic')

  def test_py_volumeop_parallel(self):
    """Test pipeline volumeop_parallel."""
    self._test_py_compile_yaml('volumeop_parallel')

  def test_py_volumeop_dag(self):
    """Test pipeline volumeop_dag."""
    self._test_py_compile_yaml('volumeop_dag')

  def test_py_volume_snapshotop_sequential(self):
    """Test pipeline volume_snapshotop_sequential."""
    self._test_py_compile_yaml('volume_snapshotop_sequential')

  def test_py_volume_snapshotop_rokurl(self):
    """Test pipeline volumeop_sequential."""
    self._test_py_compile_yaml('volume_snapshotop_rokurl')

  def test_py_volumeop_sequential(self):
    """Test pipeline volumeop_sequential."""
    self._test_py_compile_yaml('volumeop_sequential')

  def test_py_param_substitutions(self):
    """Test pipeline param_substitutions."""
    self._test_py_compile_yaml('param_substitutions')

  def test_py_param_op_transform(self):
    """Test pipeline param_op_transform."""
    self._test_py_compile_yaml('param_op_transform')

  def test_py_preemptible_gpu(self):
    """Test preemptible GPU/TPU sample."""
    self._test_sample_py_compile_yaml('preemptible_tpu_gpu')

  def test_type_checking_with_consistent_types(self):
    """Test type check pipeline parameters against component metadata."""
    @component
    def a_op(field_m: {'GCSPath': {'path_type': 'file', 'file_type':'tsv'}}, field_o: Integer()):
      return ContainerOp(
          name = 'operator a',
          image = 'gcr.io/ml-pipeline/component-b',
          arguments = [
              '--field-l', field_m,
              '--field-o', field_o,
          ],
      )

    @pipeline(
        name='p1',
        description='description1'
    )
    def my_pipeline(a: {'GCSPath': {'path_type':'file', 'file_type': 'tsv'}}='good', b: Integer()=12):
      a_op(field_m=a, field_o=b)

    test_data_dir = os.path.join(os.path.dirname(__file__), 'testdata')
    sys.path.append(test_data_dir)
    tmpdir = tempfile.mkdtemp()
    try:
      simple_package_path = os.path.join(tmpdir, 'simple.tar.gz')
      compiler.Compiler().compile(my_pipeline, simple_package_path, type_check=True)

    finally:
      shutil.rmtree(tmpdir)

  def test_type_checking_with_inconsistent_types(self):
    """Test type check pipeline parameters against component metadata."""
    @component
    def a_op(field_m: {'GCSPath': {'path_type': 'file', 'file_type':'tsv'}}, field_o: Integer()):
      return ContainerOp(
          name = 'operator a',
          image = 'gcr.io/ml-pipeline/component-b',
          arguments = [
              '--field-l', field_m,
              '--field-o', field_o,
          ],
      )

    @pipeline(
        name='p1',
        description='description1'
    )
    def my_pipeline(a: {'GCSPath': {'path_type':'file', 'file_type': 'csv'}}='good', b: Integer()=12):
      a_op(field_m=a, field_o=b)

    test_data_dir = os.path.join(os.path.dirname(__file__), 'testdata')
    sys.path.append(test_data_dir)
    tmpdir = tempfile.mkdtemp()
    try:
      simple_package_path = os.path.join(tmpdir, 'simple.tar.gz')
      with self.assertRaises(InconsistentTypeException):
        compiler.Compiler().compile(my_pipeline, simple_package_path, type_check=True)
      compiler.Compiler().compile(my_pipeline, simple_package_path, type_check=False)

    finally:
      shutil.rmtree(tmpdir)

  def test_type_checking_with_json_schema(self):
    """Test type check pipeline parameters against the json schema."""
    @component
    def a_op(field_m: {'GCRPath': {'openapi_schema_validator': {"type": "string", "pattern": "^.*gcr\\.io/.*$"}}}, field_o: 'Integer'):
      return ContainerOp(
          name = 'operator a',
          image = 'gcr.io/ml-pipeline/component-b',
          arguments = [
              '--field-l', field_m,
              '--field-o', field_o,
          ],
      )

    @pipeline(
        name='p1',
        description='description1'
    )
    def my_pipeline(a: {'GCRPath': {'openapi_schema_validator': {"type": "string", "pattern": "^.*gcr\\.io/.*$"}}}='good', b: 'Integer'=12):
      a_op(field_m=a, field_o=b)

    test_data_dir = os.path.join(os.path.dirname(__file__), 'testdata')
    sys.path.append(test_data_dir)
    tmpdir = tempfile.mkdtemp()
    try:
      simple_package_path = os.path.join(tmpdir, 'simple.tar.gz')
      import jsonschema
      with self.assertRaises(jsonschema.exceptions.ValidationError):
        compiler.Compiler().compile(my_pipeline, simple_package_path, type_check=True)

    finally:
      shutil.rmtree(tmpdir)

  def test_compile_pipeline_with_after(self):
    def op():
      return dsl.ContainerOp(
        name='Some component name',
        image='image'
      )

    @dsl.pipeline(name='Pipeline')
    def pipeline():
      task1 = op()
      task2 = op().after(task1)

    compiler.Compiler()._compile(pipeline)

  def _test_op_to_template_yaml(self, ops, file_base_name):
    test_data_dir = os.path.join(os.path.dirname(__file__), 'testdata')
    target_yaml = os.path.join(test_data_dir, file_base_name + '.yaml')
    with open(target_yaml, 'r') as f:
      expected = yaml.safe_load(f)['spec']['templates'][0]

    compiled_template = compiler._op_to_template._op_to_template(ops)

    del compiled_template['name'], expected['name']
    for output in compiled_template['outputs'].get('parameters', []) + compiled_template['outputs'].get('artifacts', []) + expected['outputs'].get('parameters', []) + expected['outputs'].get('artifacts', []):
      del output['name']
    assert compiled_template == expected

  def test_tolerations(self):
    """Test a pipeline with a tolerations."""
    op1 = dsl.ContainerOp(
      name='download',
      image='busybox',
      command=['sh', '-c'],
      arguments=['sleep 10; wget localhost:5678 -O /tmp/results.txt'],
      file_outputs={'downloaded': '/tmp/results.txt'}) \
      .add_toleration(V1Toleration(
      effect='NoSchedule',
      key='gpu',
      operator='Equal',
      value='run'))

    self._test_op_to_template_yaml(op1, file_base_name='tolerations')

  def test_set_display_name(self):
    """Test a pipeline with a customized task names."""

    import kfp
    op1 = kfp.components.load_component_from_text(
      '''
name: Component name
implementation:
  container:
    image: busybox
'''
    )

    @dsl.pipeline()
    def some_pipeline():
      op1().set_display_name('Custom name')

    workflow_dict = kfp.compiler.Compiler()._compile(some_pipeline)
    template = workflow_dict['spec']['templates'][0]
    self.assertEqual(template['metadata']['annotations']['pipelines.kubeflow.org/task_display_name'], 'Custom name')

  def test_set_dynamic_display_name(self):
    """Test a pipeline with a customized task names."""

    def some_pipeline(custom_name):
      some_op().set_display_name(custom_name)

    workflow_dict = kfp.compiler.Compiler()._compile(some_pipeline)
    template = [template for template in workflow_dict['spec']['templates'] if 'container' in template][0]
    self.assertNotIn('pipelineparam', template['metadata']['annotations']['pipelines.kubeflow.org/task_display_name'])

  def test_set_parallelism(self):
    """Test a pipeline with parallelism limits."""
    def some_op():
        return dsl.ContainerOp(
            name='sleep',
            image='busybox',
            command=['sleep 1'],
        )

    @dsl.pipeline()
    def some_pipeline():
      some_op()
      some_op()
      some_op()
      dsl.get_pipeline_conf().set_parallelism(1)

    workflow_dict = kfp.compiler.Compiler()._compile(some_pipeline)
    self.assertEqual(workflow_dict['spec']['parallelism'], 1)

  def test_set_ttl_seconds_after_finished(self):
    """Test a pipeline with ttl after finished."""
    def some_op():
        return dsl.ContainerOp(
            name='sleep',
            image='busybox',
            command=['sleep 1'],
        )

    @dsl.pipeline()
    def some_pipeline():
      some_op()
      dsl.get_pipeline_conf().set_ttl_seconds_after_finished(86400)

    workflow_dict = kfp.compiler.Compiler()._compile(some_pipeline)
    self.assertEqual(workflow_dict['spec']['ttlSecondsAfterFinished'], 86400)

  def test_pod_disruption_budget(self):
    """Test a pipeline with poddisruption budget."""
    def some_op():
        return dsl.ContainerOp(
            name='sleep',
            image='busybox',
            command=['sleep 1'],
        )

    @dsl.pipeline()
    def some_pipeline():
      some_op()
      dsl.get_pipeline_conf().set_pod_disruption_budget("100%")

    workflow_dict = kfp.compiler.Compiler()._compile(some_pipeline)
    self.assertEqual(workflow_dict['spec']["podDisruptionBudget"]['minAvailable'], "100%")

  def test_op_transformers(self):
    def some_op():
      return dsl.ContainerOp(
          name='sleep',
          image='busybox',
          command=['sleep 1'],
      )

    @dsl.pipeline(name='some_pipeline')
    def some_pipeline():
      task1 = some_op()
      task2 = some_op()
      task3 = some_op()

      dsl.get_pipeline_conf().op_transformers.append(lambda op: op.set_retry(5))

    workflow_dict = compiler.Compiler()._compile(some_pipeline)
    for template in workflow_dict['spec']['templates']:
      container = template.get('container', None)
      if container:
        self.assertEqual(template['retryStrategy']['limit'], 5)
  
  def test_image_pull_policy(self):
    def some_op():
      return dsl.ContainerOp(
          name='sleep',
          image='busybox',
          command=['sleep 1'],
      )

    @dsl.pipeline(name='some_pipeline')
    def some_pipeline():
      task1 = some_op()
      task2 = some_op()
      task3 = some_op()

      dsl.get_pipeline_conf().set_image_pull_policy(policy="Always")
    workflow_dict = compiler.Compiler()._compile(some_pipeline)
    for template in workflow_dict['spec']['templates']:
      container = template.get('container', None)
      if container:
        self.assertEqual(template['container']['imagePullPolicy'], "Always")

  
  def test_image_pull_policy_step_spec(self):
    def some_op():
      return dsl.ContainerOp(
          name='sleep',
          image='busybox',
          command=['sleep 1'],
      )

    def some_other_op():
      return dsl.ContainerOp(
          name='other',
          image='busybox',
          command=['sleep 1'],
      )

    @dsl.pipeline(name='some_pipeline')
    def some_pipeline():
      task1 = some_op()
      task2 = some_op()
      task3 = some_other_op().set_image_pull_policy("IfNotPresent")

      dsl.get_pipeline_conf().set_image_pull_policy(policy="Always")
    workflow_dict = compiler.Compiler()._compile(some_pipeline)
    for template in workflow_dict['spec']['templates']:
      container = template.get('container', None)
      if container:
        if template['name' ] == "other":
          self.assertEqual(template['container']['imagePullPolicy'], "IfNotPresent")
        elif template['name' ] == "sleep":
          self.assertEqual(template['container']['imagePullPolicy'], "Always")

  def test_image_pull_policy_invalid_setting(self):
    def some_op():
      return dsl.ContainerOp(
          name='sleep',
          image='busybox',
          command=['sleep 1'],
      )

    with self.assertRaises(ValueError):
      @dsl.pipeline(name='some_pipeline')
      def some_pipeline():
        task1 = some_op()
        task2 = some_op()
        dsl.get_pipeline_conf().set_image_pull_policy(policy="Alwayss")

      workflow_dict = compiler.Compiler()._compile(some_pipeline)

  def test_set_default_pod_node_selector(self):
    """Test a pipeline with node selector."""
    def some_op():
        return dsl.ContainerOp(
            name='sleep',
            image='busybox',
            command=['sleep 1'],
        )

    @dsl.pipeline()
    def some_pipeline():
      some_op()
      dsl.get_pipeline_conf().set_default_pod_node_selector(label_name="cloud.google.com/gke-accelerator", value="nvidia-tesla-p4")

    workflow_dict = kfp.compiler.Compiler()._compile(some_pipeline)
    self.assertEqual(workflow_dict['spec']['nodeSelector'], {"cloud.google.com/gke-accelerator":"nvidia-tesla-p4"})

  def test_container_op_output_error_when_no_or_multiple_outputs(self):

    def no_outputs_pipeline():
      no_outputs_op = dsl.ContainerOp(name='dummy', image='dummy')
      dsl.ContainerOp(name='dummy', image='dummy', arguments=[no_outputs_op.output])

    def one_output_pipeline():
      one_output_op = dsl.ContainerOp(name='dummy', image='dummy', file_outputs={'out1': 'path1'})
      dsl.ContainerOp(name='dummy', image='dummy', arguments=[one_output_op.output])

    def two_outputs_pipeline():
      two_outputs_op = dsl.ContainerOp(name='dummy', image='dummy', file_outputs={'out1': 'path1', 'out2': 'path2'})
      dsl.ContainerOp(name='dummy', image='dummy', arguments=[two_outputs_op.output])

    with self.assertRaises(RuntimeError):
      compiler.Compiler()._compile(no_outputs_pipeline)

    compiler.Compiler()._compile(one_output_pipeline)

    with self.assertRaises(RuntimeError):
      compiler.Compiler()._compile(two_outputs_pipeline)

  def test_withitem_basic(self):
    self._test_py_compile_yaml('withitem_basic')

  def test_withitem_nested(self):
    self._test_py_compile_yaml('withitem_nested')

  def test_add_pod_env(self):
    self._test_py_compile_yaml('add_pod_env')

  def test_init_container(self):
    echo = dsl.UserContainer(
      name='echo',
      image='alpine:latest',
      command=['echo', 'bye'])

    @dsl.pipeline(name='InitContainer', description='A pipeline with init container.')
    def init_container_pipeline():
      dsl.ContainerOp(
        name='hello',
        image='alpine:latest',
        command=['echo', 'hello'],
        init_containers=[echo])

    workflow_dict = compiler.Compiler()._compile(init_container_pipeline)
    for template in workflow_dict['spec']['templates']:
      init_containers = template.get('initContainers', None)
      if init_containers:
        self.assertEqual(len(init_containers),1)
        init_container = init_containers[0]
        self.assertEqual(init_container, {'image':'alpine:latest', 'command': ['echo', 'bye'], 'name': 'echo'})

  def test_delete_resource_op(self):
      """Test a pipeline with a delete resource operation."""
      from kubernetes import client as k8s

      @dsl.pipeline()
      def some_pipeline():
        # create config map object with k6 load test script
        config_map = k8s.V1ConfigMap(
          api_version="v1",
          data={"foo": "bar"},
          kind="ConfigMap",
          metadata=k8s.V1ObjectMeta(
              name="foo-bar-cm",
              namespace="default"
          )
        )
        # delete the config map in k8s
        dsl.ResourceOp(
          name="delete-config-map",
          action="delete",
          k8s_resource=config_map
        )

      workflow_dict = kfp.compiler.Compiler()._compile(some_pipeline)
      delete_op_template = [template for template in workflow_dict['spec']['templates'] if template['name'] == 'delete-config-map'][0]

      # delete resource operation should not have success condition, failure condition or output parameters.
      # See https://github.com/argoproj/argo/blob/5331fc02e257266a4a5887dfe6277e5a0b42e7fc/cmd/argoexec/commands/resource.go#L30
      self.assertIsNone(delete_op_template.get("successCondition"))
      self.assertIsNone(delete_op_template.get("failureCondition"))
      self.assertDictEqual(delete_op_template.get("outputs", {}), {})

  def test_withparam_global(self):
    self._test_py_compile_yaml('withparam_global')

  def test_withparam_global_dict(self):
    self._test_py_compile_yaml('withparam_global_dict')

  def test_withparam_output(self):
    self._test_py_compile_yaml('withparam_output')

  def test_withparam_output_dict(self):
    self._test_py_compile_yaml('withparam_output_dict')

  def test_withparam_lightweight_out(self):
    self._test_py_compile_yaml('loop_over_lightweight_output')

  def test_parallelfor_item_argument_resolving(self):
    self._test_py_compile_yaml('parallelfor_item_argument_resolving')

  def test_py_input_artifact_raw_value(self):
    """Test pipeline input_artifact_raw_value."""
    self._test_py_compile_yaml('input_artifact_raw_value')

  def test_pipeline_name_same_as_task_name(self):
    def some_name():
      dsl.ContainerOp(
        name='some_name',
        image='alpine:latest',
      )

    workflow_dict = compiler.Compiler()._compile(some_name)
    template_names = set(template['name'] for template in workflow_dict['spec']['templates'])
    self.assertGreater(len(template_names), 1)
    self.assertEqual(template_names, {'some-name', 'some-name-2'})

  def test_set_execution_options_caching_strategy(self):
    def some_pipeline():
      task = some_op()
      task.execution_options.caching_strategy.max_cache_staleness = "P30D"

    workflow_dict = kfp.compiler.Compiler()._compile(some_pipeline)
    template = workflow_dict['spec']['templates'][0]
    self.assertEqual(template['metadata']['annotations']['pipelines.kubeflow.org/max_cache_staleness'], "P30D")

  def test_artifact_passing_using_volume(self):
    self._test_py_compile_yaml('artifact_passing_using_volume')

  def test_recursive_argument_mapping(self):
    # Verifying that the recursive call arguments are passed correctly when specified out of order
    component_2_in_0_out_op = kfp.components.load_component_from_text('''
inputs:
- name: in1
- name: in2
implementation:
  container:
    image: busybox
    command:
    - echo
    - inputValue: in1
    - inputValue: in2
    ''')

    @dsl.graph_component
    def subgraph(graph_in1, graph_in2):
      component_2_in_0_out_op(
        in1=graph_in1,
        in2=graph_in2,
      )
      subgraph(
        # Wrong order!
        graph_in2=graph_in2,
        graph_in1=graph_in1,
      )
    def some_pipeline(pipeline_in1, pipeline_in2):
      subgraph(pipeline_in1, pipeline_in2)

    workflow_dict = kfp.compiler.Compiler()._compile(some_pipeline)
    subgraph_template = [template for template in workflow_dict['spec']['templates'] if 'subgraph' in template['name']][0]
    recursive_subgraph_task = [task for task in subgraph_template['dag']['tasks'] if 'subgraph' in task['name']][0]
    for argument in recursive_subgraph_task['arguments']['parameters']:
      if argument['name'].endswith('in1'):
        self.assertTrue(
          argument['value'].endswith('in1}}'),
          'Wrong argument mapping: "{}" passed to "{}"'.format(argument['value'], argument['name']))
      elif argument['name'].endswith('in2'):
        self.assertTrue(
          argument['value'].endswith('in2}}'),
          'Wrong argument mapping: "{}" passed to "{}"'.format(argument['value'], argument['name']))
      else:
        self.fail('Unexpected input name: ' + argument['name'])

  def test_input_name_sanitization(self):
    component_2_in_1_out_op = kfp.components.load_component_from_text('''
inputs:
- name: Input 1
- name: Input 2
outputs:
- name: Output 1
implementation:
  container:
    image: busybox
    command:
    - echo
    - inputValue: Input 1
    - inputPath: Input 2
    - outputPath: Output 1
    ''')
    def some_pipeline():
      task1 = component_2_in_1_out_op('value 1', 'value 2')
      component_2_in_1_out_op(task1.output, task1.output)

    workflow_dict = kfp.compiler.Compiler()._compile(some_pipeline)
    container_templates = [template for template in workflow_dict['spec']['templates'] if 'container' in template]
    for template in container_templates:
      for argument in template['inputs'].get('parameters', []):
        self.assertNotIn(' ', argument['name'], 'The input name "{}" of template "{}" was not sanitized.'.format(argument['name'], template['name']))
      for argument in template['inputs']['artifacts']:
        self.assertNotIn(' ', argument['name'], 'The input name "{}" of template "{}" was not sanitized.'.format(argument['name'], template['name']))

  def test_container_op_with_arbitrary_name(self):
    def some_pipeline():
      dsl.ContainerOp(
        name=r''' !"#$%&'()*+,-./:;<=>?@[\]^_`''',
        image='alpine:latest',
      )
      dsl.ContainerOp(
        name=r''' !"#$%&'()*+,-./:;<=>?@[\]^_`''',
        image='alpine:latest',
      )
    workflow_dict = compiler.Compiler()._compile(some_pipeline)
    for template in workflow_dict['spec']['templates']:
      self.assertNotEqual(template['name'], '')

<<<<<<< HEAD
  def test_keyword_only_argument_for_pipeline_func(self):
    def some_pipeline(casual_argument: str, *, keyword_only_argument: str):
      pass
    kfp.compiler.Compiler()._create_workflow(some_pipeline)

  def test_keyword_only_argument_for_pipeline_func_identity(self):
    test_data_dir = os.path.join(os.path.dirname(__file__), 'testdata')
    sys.path.append(test_data_dir)
    import basic

    pipeline_func_arg = basic.save_most_frequent_word

    # clone name and description
    @dsl.pipeline(
      name = pipeline_func_arg._component_human_name,
      description = pipeline_func_arg._component_description
    )
    def pipeline_func_kwarg(*args, **kwargs):
      return basic.save_most_frequent_word(*args, **kwargs)

    # clone signature, but changing all arguments to keyword-only
    import inspect
    sig = inspect.signature(pipeline_func_arg)
    new_parameters = [
      param.replace(kind = inspect.Parameter.KEYWORD_ONLY)
      for param in sig.parameters.values()
    ]
    new_sig = sig.replace(parameters = new_parameters)
    pipeline_func_kwarg.__signature__ = new_sig

    pipeline_yaml_arg   = kfp.compiler.Compiler()._create_workflow(pipeline_func_arg)
    pipeline_yaml_kwarg = kfp.compiler.Compiler()._create_workflow(pipeline_func_kwarg)

    # the yamls may differ in creation time, remove it
    def remove_creation_time(yaml) -> None:
      del yaml['metadata']['annotations']['pipelines.kubeflow.org/pipeline_compilation_time']
    remove_creation_time(pipeline_yaml_arg)
    remove_creation_time(pipeline_yaml_kwarg)

    # compare
    assert pipeline_yaml_arg == pipeline_yaml_kwarg
=======
  def test_preserving_parameter_arguments_map(self):
    component_2_in_1_out_op = kfp.components.load_component_from_text('''
inputs:
- name: Input 1
- name: Input 2
outputs:
- name: Output 1
implementation:
  container:
    image: busybox
    command:
    - echo
    - inputValue: Input 1
    - inputPath: Input 2
    - outputPath: Output 1
    ''')
    def some_pipeline():
      task1 = component_2_in_1_out_op('value 1', 'value 2')
      component_2_in_1_out_op(task1.output, task1.output)

    workflow_dict = kfp.compiler.Compiler()._compile(some_pipeline)
    container_templates = [template for template in workflow_dict['spec']['templates'] if 'container' in template]
    for template in container_templates:
      parameter_arguments_json = template['metadata']['annotations']['pipelines.kubeflow.org/arguments.parameters']
      parameter_arguments = json.loads(parameter_arguments_json)
      self.assertEqual(set(parameter_arguments.keys()), {'Input 1'})
>>>>>>> ccc763fb
<|MERGE_RESOLUTION|>--- conflicted
+++ resolved
@@ -1018,49 +1018,6 @@
     for template in workflow_dict['spec']['templates']:
       self.assertNotEqual(template['name'], '')
 
-<<<<<<< HEAD
-  def test_keyword_only_argument_for_pipeline_func(self):
-    def some_pipeline(casual_argument: str, *, keyword_only_argument: str):
-      pass
-    kfp.compiler.Compiler()._create_workflow(some_pipeline)
-
-  def test_keyword_only_argument_for_pipeline_func_identity(self):
-    test_data_dir = os.path.join(os.path.dirname(__file__), 'testdata')
-    sys.path.append(test_data_dir)
-    import basic
-
-    pipeline_func_arg = basic.save_most_frequent_word
-
-    # clone name and description
-    @dsl.pipeline(
-      name = pipeline_func_arg._component_human_name,
-      description = pipeline_func_arg._component_description
-    )
-    def pipeline_func_kwarg(*args, **kwargs):
-      return basic.save_most_frequent_word(*args, **kwargs)
-
-    # clone signature, but changing all arguments to keyword-only
-    import inspect
-    sig = inspect.signature(pipeline_func_arg)
-    new_parameters = [
-      param.replace(kind = inspect.Parameter.KEYWORD_ONLY)
-      for param in sig.parameters.values()
-    ]
-    new_sig = sig.replace(parameters = new_parameters)
-    pipeline_func_kwarg.__signature__ = new_sig
-
-    pipeline_yaml_arg   = kfp.compiler.Compiler()._create_workflow(pipeline_func_arg)
-    pipeline_yaml_kwarg = kfp.compiler.Compiler()._create_workflow(pipeline_func_kwarg)
-
-    # the yamls may differ in creation time, remove it
-    def remove_creation_time(yaml) -> None:
-      del yaml['metadata']['annotations']['pipelines.kubeflow.org/pipeline_compilation_time']
-    remove_creation_time(pipeline_yaml_arg)
-    remove_creation_time(pipeline_yaml_kwarg)
-
-    # compare
-    assert pipeline_yaml_arg == pipeline_yaml_kwarg
-=======
   def test_preserving_parameter_arguments_map(self):
     component_2_in_1_out_op = kfp.components.load_component_from_text('''
 inputs:
@@ -1087,4 +1044,45 @@
       parameter_arguments_json = template['metadata']['annotations']['pipelines.kubeflow.org/arguments.parameters']
       parameter_arguments = json.loads(parameter_arguments_json)
       self.assertEqual(set(parameter_arguments.keys()), {'Input 1'})
->>>>>>> ccc763fb
+
+  def test_keyword_only_argument_for_pipeline_func(self):
+    def some_pipeline(casual_argument: str, *, keyword_only_argument: str):
+      pass
+    kfp.compiler.Compiler()._create_workflow(some_pipeline)
+
+  def test_keyword_only_argument_for_pipeline_func_identity(self):
+    test_data_dir = os.path.join(os.path.dirname(__file__), 'testdata')
+    sys.path.append(test_data_dir)
+    import basic
+
+    pipeline_func_arg = basic.save_most_frequent_word
+
+    # clone name and description
+    @dsl.pipeline(
+      name = pipeline_func_arg._component_human_name,
+      description = pipeline_func_arg._component_description
+    )
+    def pipeline_func_kwarg(*args, **kwargs):
+      return basic.save_most_frequent_word(*args, **kwargs)
+
+    # clone signature, but changing all arguments to keyword-only
+    import inspect
+    sig = inspect.signature(pipeline_func_arg)
+    new_parameters = [
+      param.replace(kind = inspect.Parameter.KEYWORD_ONLY)
+      for param in sig.parameters.values()
+    ]
+    new_sig = sig.replace(parameters = new_parameters)
+    pipeline_func_kwarg.__signature__ = new_sig
+
+    pipeline_yaml_arg   = kfp.compiler.Compiler()._create_workflow(pipeline_func_arg)
+    pipeline_yaml_kwarg = kfp.compiler.Compiler()._create_workflow(pipeline_func_kwarg)
+
+    # the yamls may differ in creation time, remove it
+    def remove_creation_time(yaml) -> None:
+      del yaml['metadata']['annotations']['pipelines.kubeflow.org/pipeline_compilation_time']
+    remove_creation_time(pipeline_yaml_arg)
+    remove_creation_time(pipeline_yaml_kwarg)
+
+    # compare
+    assert pipeline_yaml_arg == pipeline_yaml_kwarg