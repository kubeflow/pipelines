--- conflicted
+++ resolved
@@ -1004,14 +1004,6 @@
       for argument in template['inputs']['artifacts']:
         self.assertNotIn(' ', argument['name'], 'The input name "{}" of template "{}" was not sanitized.'.format(argument['name'], template['name']))
 
-<<<<<<< HEAD
-  def test_empty_string_pipeline_parameter_defaults(self):
-    def some_pipeline(param1: str = ''):
-      pass
-
-    workflow_dict = kfp.compiler.Compiler()._compile(some_pipeline)
-    self.assertEqual(workflow_dict['spec']['arguments']['parameters'][0].get('value'), '')
-=======
   def test_container_op_with_arbitrary_name(self):
     def some_pipeline():
       dsl.ContainerOp(
@@ -1025,4 +1017,10 @@
     workflow_dict = compiler.Compiler()._compile(some_pipeline)
     for template in workflow_dict['spec']['templates']:
       self.assertNotEqual(template['name'], '')
->>>>>>> 1aa80685
+
+  def test_empty_string_pipeline_parameter_defaults(self):
+    def some_pipeline(param1: str = ''):
+      pass
+
+    workflow_dict = kfp.compiler.Compiler()._compile(some_pipeline)
+    self.assertEqual(workflow_dict['spec']['arguments']['parameters'][0].get('value'), '')