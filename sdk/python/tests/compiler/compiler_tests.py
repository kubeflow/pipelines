--- conflicted
+++ resolved
@@ -56,94 +56,94 @@
           name='GOOGLE_APPLICATION_CREDENTIALS',
           value='/secret/gcp-credentials/user-gcp-sa.json'))
       res = dsl.ResourceOp(
-          name="test-resource",
-          k8s_resource=k8s_client.V1PersistentVolumeClaim(
-              api_version="v1",
-              kind=kind,
-              metadata=k8s_client.V1ObjectMeta(
-                  name="resource"
-              )
-          ),
-          attribute_outputs={"out": json}
+        name="test-resource",
+        k8s_resource=k8s_client.V1PersistentVolumeClaim(
+          api_version="v1",
+          kind=kind,
+          metadata=k8s_client.V1ObjectMeta(
+            name="resource"
+          )
+        ),
+        attribute_outputs={"out": json}
       )
     golden_output = {
-        'container': {
-            'image': 'image',
-            'args': [
-                'echo {{inputs.parameters.msg1}} {{inputs.parameters.msg2}} | tee /tmp/message.txt'
-            ],
-            'command': ['sh', '-c'],
-            'env': [
-                {
-                    'name': 'GOOGLE_APPLICATION_CREDENTIALS',
-                    'value': '/secret/gcp-credentials/user-gcp-sa.json'
-                }
-            ],
-            'volumeMounts':[
-                {
-                    'mountPath': '/secret/gcp-credentials',
-                    'name': 'gcp-credentials',
-                }
-            ]
-        },
-        'inputs': {'parameters':
-          [
-              {'name': 'msg1'},
-              {'name': 'msg2', 'value': 'value2'},
-          ]},
-        'name': 'echo',
-        'outputs': {
-            'parameters': [
-                {'name': 'echo-merged',
-                 'valueFrom': {'path': '/tmp/message.txt'}
-                 }],
-            'artifacts': [{
-                'name': 'mlpipeline-ui-metadata',
-                'path': '/mlpipeline-ui-metadata.json',
-                'optional': True,
-            },{
-                'name': 'mlpipeline-metrics',
-                'path': '/mlpipeline-metrics.json',
-                'optional': True,
-            }]
-        }
+      'container': {
+        'image': 'image',
+        'args': [
+          'echo {{inputs.parameters.msg1}} {{inputs.parameters.msg2}} | tee /tmp/message.txt'
+        ],
+        'command': ['sh', '-c'],
+        'env': [
+          {
+            'name': 'GOOGLE_APPLICATION_CREDENTIALS',
+            'value': '/secret/gcp-credentials/user-gcp-sa.json'
+          }
+        ],
+        'volumeMounts':[
+          {
+            'mountPath': '/secret/gcp-credentials',
+            'name': 'gcp-credentials',
+          }
+        ]
+      },
+      'inputs': {'parameters':
+        [
+          {'name': 'msg1'},
+          {'name': 'msg2', 'value': 'value2'},
+        ]},
+      'name': 'echo',
+      'outputs': {
+        'parameters': [
+          {'name': 'echo-merged',
+           'valueFrom': {'path': '/tmp/message.txt'}
+          }],
+        'artifacts': [{
+          'name': 'mlpipeline-ui-metadata',
+          'path': '/mlpipeline-ui-metadata.json',
+          'optional': True,
+        },{
+          'name': 'mlpipeline-metrics',
+          'path': '/mlpipeline-metrics.json',
+          'optional': True,
+        }]
+      }
     }
     res_output = {
-        'inputs': {
-            'parameters': [{
-                'name': 'json'
-            }, {
-                'name': 'kind'
-            }]
-        },
-        'name': 'test-resource',
-        'outputs': {
-            'parameters': [{
-                'name': 'test-resource-manifest',
-                'valueFrom': {
-                    'jsonPath': '{}'
-                }
-            }, {
-                'name': 'test-resource-name',
-                'valueFrom': {
-                    'jsonPath': '{.metadata.name}'
-                }
-            }, {
-                'name': 'test-resource-out',
-                'valueFrom': {
-                    'jsonPath': '{{inputs.parameters.json}}'
-                }
-            }]
-        },
-        'resource': {
-            'action': 'create',
-            'manifest': (
-                "apiVersion: v1\n"
-                "kind: '{{inputs.parameters.kind}}'\n"
-                "metadata:\n"
-                "  name: resource\n"
-            )
-        }
+      'inputs': {
+        'parameters': [{
+          'name': 'json'
+        }, {
+          'name': 'kind'
+        }]
+      },
+      'name': 'test-resource',
+      'outputs': {
+        'parameters': [{
+          'name': 'test-resource-manifest',
+          'valueFrom': {
+            'jsonPath': '{}'
+          }
+        }, {
+          'name': 'test-resource-name',
+          'valueFrom': {
+            'jsonPath': '{.metadata.name}'
+          }
+        }, {
+          'name': 'test-resource-out',
+          'valueFrom': {
+            'jsonPath': '{{inputs.parameters.json}}'
+          }
+        }]
+      },
+      'resource': {
+        'action': 'create',
+        'manifest': (
+          "apiVersion: v1\n"
+          "kind: '{{inputs.parameters.kind}}'\n"
+          "metadata:\n"
+          "  name: resource\n"
+        )
+      }
     }
 
     self.maxDiff = None
@@ -286,16 +286,10 @@
       shutil.rmtree(tmpdir)
 
   def _test_sample_py_compile_yaml(self, file_base_name):
-<<<<<<< HEAD
-    # Jump back to sample dir.
-    test_data_dir = os.path.join(self.core_sample_path, file_base_name)
-    py_file = os.path.join(test_data_dir, file_base_name + '.py')
-=======
     # Jump back to sample dir for sample python file.
     sample_data_dir = os.path.join(self.core_sample_path, file_base_name)
     test_data_dir = os.path.join(os.path.dirname(__file__), 'testdata')
     py_file = os.path.join(sample_data_dir, file_base_name + '.py')
->>>>>>> 9a047fb0
     tmpdir = tempfile.mkdtemp()
     try:
       target_yaml = os.path.join(tmpdir, file_base_name + '-pipeline.yaml')
@@ -498,8 +492,8 @@
   def test_compile_pipeline_with_after(self):
     def op():
       return dsl.ContainerOp(
-          name='Some component name',
-          image='image'
+        name='Some component name',
+        image='image'
       )
 
     @dsl.pipeline(name='Pipeline', description='')
@@ -524,16 +518,16 @@
   def test_tolerations(self):
     """Test a pipeline with a tolerations."""
     op1 = dsl.ContainerOp(
-        name='download',
-        image='busybox',
-        command=['sh', '-c'],
-        arguments=['sleep 10; wget localhost:5678 -O /tmp/results.txt'],
-        file_outputs={'downloaded': '/tmp/results.txt'}) \
+      name='download',
+      image='busybox',
+      command=['sh', '-c'],
+      arguments=['sleep 10; wget localhost:5678 -O /tmp/results.txt'],
+      file_outputs={'downloaded': '/tmp/results.txt'}) \
       .add_toleration(V1Toleration(
-        effect='NoSchedule',
-        key='gpu',
-        operator='Equal',
-        value='run'))
+      effect='NoSchedule',
+      key='gpu',
+      operator='Equal',
+      value='run'))
 
     self._test_op_to_template_yaml(op1, file_base_name='tolerations')
 
@@ -542,12 +536,12 @@
 
     import kfp
     op1 = kfp.components.load_component_from_text(
-        '''
-  name: Component name
-  implementation:
-    container:
-      image: busybox
-  '''
+      '''
+name: Component name
+implementation:
+  container:
+    image: busybox
+'''
     )
 
     @dsl.pipeline()
@@ -561,11 +555,11 @@
   def test_set_ttl_seconds_after_finished(self):
     """Test a pipeline with ttl after finished."""
     def some_op():
-      return dsl.ContainerOp(
-          name='sleep',
-          image='busybox',
-          command=['sleep 1'],
-      )
+        return dsl.ContainerOp(
+            name='sleep',
+            image='busybox',
+            command=['sleep 1'],
+        )
 
     @dsl.pipeline()
     def some_pipeline():
@@ -602,17 +596,17 @@
 
   def test_init_container(self):
     echo = dsl.UserContainer(
-        name='echo',
-        image='alpine:latest',
-        command=['echo', 'bye'])
+      name='echo',
+      image='alpine:latest',
+      command=['echo', 'bye'])
 
     @dsl.pipeline(name='InitContainer', description='A pipeline with init container.')
     def init_container_pipeline():
       dsl.ContainerOp(
-          name='hello',
-          image='alpine:latest',
-          command=['echo', 'hello'],
-          init_containers=[echo])
+        name='hello',
+        image='alpine:latest',
+        command=['echo', 'hello'],
+        init_containers=[echo])
 
     workflow_dict = compiler.Compiler()._compile(init_container_pipeline)
     for template in workflow_dict['spec']['templates']:
@@ -620,4 +614,4 @@
       if init_containers:
         self.assertEqual(len(init_containers),1)
         init_container = init_containers[0]
-        self.assertEqual(init_container, {'image':'alpine:latest', 'command': ['echo', 'bye'], 'name': 'echo'})+        self.assertEqual(init_container, {'image':'alpine:latest', 'command': ['echo', 'bye'], 'name': 'echo'})
