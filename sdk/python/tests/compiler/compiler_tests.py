--- conflicted
+++ resolved
@@ -241,7 +241,6 @@
     """Test pipeline imagepullsecret."""
     self._test_py_compile('imagepullsecret')
 
-<<<<<<< HEAD
   def test_type_checking_with_consistent_types(self):
     """Test type check pipeline parameters against component metadata."""
     @component
@@ -303,7 +302,7 @@
 
     finally:
       shutil.rmtree(tmpdir)
-=======
+
   def test_compile_pipeline_with_after(self):
     def op():
       return dsl.ContainerOp(
@@ -316,5 +315,4 @@
       task1 = op()
       task2 = op().after(task1)
     
-    compiler.Compiler()._compile(pipeline)
->>>>>>> 6e24762e
+    compiler.Compiler()._compile(pipeline)