--- conflicted
+++ resolved
@@ -591,17 +591,12 @@
       if container:
         self.assertEqual(template['retryStrategy']['limit'], 5)
 
-<<<<<<< HEAD
   def test_withitem_basic(self):
     self._test_py_compile_yaml('withitem_basic')
 
   def test_withitem_nested(self):
     self._test_py_compile_yaml('withitem_nested')
 
-
-if __name__ == '__main__':
-  unittest.main()
-=======
   def test_add_pod_env(self):
     self._test_py_compile_yaml('add_pod_env')
 
@@ -625,5 +620,4 @@
       if init_containers:
         self.assertEqual(len(init_containers),1)
         init_container = init_containers[0]
-        self.assertEqual(init_container, {'image':'alpine:latest', 'command': ['echo', 'bye'], 'name': 'echo'})
->>>>>>> 0d898cb4
+        self.assertEqual(init_container, {'image':'alpine:latest', 'command': ['echo', 'bye'], 'name': 'echo'})