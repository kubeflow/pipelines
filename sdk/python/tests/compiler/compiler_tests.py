--- conflicted
+++ resolved
@@ -1093,7 +1093,6 @@
       parameter_arguments = json.loads(parameter_arguments_json)
       self.assertEqual(set(parameter_arguments.keys()), {'Input 1'})
 
-<<<<<<< HEAD
   def test__resolve_task_pipeline_param(self):
     p = PipelineParam(name='param2')
     resolved = Compiler._resolve_task_pipeline_param(p)
@@ -1102,7 +1101,6 @@
     p = PipelineParam(name='param1', op_name='op1')
     resolved = Compiler._resolve_task_pipeline_param(p)
     self.assertEqual(resolved, "{{tasks.op1.outputs.parameters.op1-param1}}")
-=======
+
   def test_uri_artifact_passing(self):
-    self._test_py_compile_yaml('uri_artifacts')
->>>>>>> eeb7f8f0
+    self._test_py_compile_yaml('uri_artifacts')