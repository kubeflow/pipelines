--- conflicted
+++ resolved
@@ -702,14 +702,13 @@
       self.assertIsNone(delete_op_template.get("failureCondition"))
       self.assertDictEqual(delete_op_template.get("outputs"), {})
 
-<<<<<<< HEAD
   def test_withparam_global(self):
     self._test_py_compile_yaml('withparam_global')
 
   def test_withparam_output(self):
     self._test_py_compile_yaml('withparam_output')
-=======
+
   def test_py_input_artifact_raw_value(self):
     """Test pipeline input_artifact_raw_value."""
     self._test_py_compile_yaml('input_artifact_raw_value')
->>>>>>> 9104fd32
+    