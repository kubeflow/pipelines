--- conflicted
+++ resolved
@@ -1003,7 +1003,20 @@
       for argument in template['inputs']['artifacts']:
         self.assertNotIn(' ', argument['name'], 'The input name "{}" of template "{}" was not sanitized.'.format(argument['name'], template['name']))
 
-<<<<<<< HEAD
+  def test_container_op_with_arbitrary_name(self):
+    def some_pipeline():
+      dsl.ContainerOp(
+        name=r''' !"#$%&'()*+,-./:;<=>?@[\]^_`''',
+        image='alpine:latest',
+      )
+      dsl.ContainerOp(
+        name=r''' !"#$%&'()*+,-./:;<=>?@[\]^_`''',
+        image='alpine:latest',
+      )
+    workflow_dict = compiler.Compiler()._compile(some_pipeline)
+    for template in workflow_dict['spec']['templates']:
+      self.assertNotEqual(template['name'], '')
+
   def test_preserving_parameter_arguments_map(self):
     component_2_in_1_out_op = kfp.components.load_component_from_text('''
 inputs:
@@ -1029,19 +1042,4 @@
     for template in container_templates:
       parameter_arguments_json = template['metadata']['annotations']['pipelines.kubeflow.org/arguments.parameters']
       parameter_arguments = json.loads(parameter_arguments_json)
-      self.assertEqual(set(parameter_arguments.keys()), {'Input 1'})
-=======
-  def test_container_op_with_arbitrary_name(self):
-    def some_pipeline():
-      dsl.ContainerOp(
-        name=r''' !"#$%&'()*+,-./:;<=>?@[\]^_`''',
-        image='alpine:latest',
-      )
-      dsl.ContainerOp(
-        name=r''' !"#$%&'()*+,-./:;<=>?@[\]^_`''',
-        image='alpine:latest',
-      )
-    workflow_dict = compiler.Compiler()._compile(some_pipeline)
-    for template in workflow_dict['spec']['templates']:
-      self.assertNotEqual(template['name'], '')
->>>>>>> 1aa80685
+      self.assertEqual(set(parameter_arguments.keys()), {'Input 1'})