# Copyright 2019 Google LLC
#
# Licensed under the Apache License, Version 2.0 (the "License");
# you may not use this file except in compliance with the License.
# You may obtain a copy of the License at
#
#      http://www.apache.org/licenses/LICENSE-2.0
#
# Unless required by applicable law or agreed to in writing, software
# distributed under the License is distributed on an "AS IS" BASIS,
# WITHOUT WARRANTIES OR CONDITIONS OF ANY KIND, either express or implied.
# See the License for the specific language governing permissions and
# limitations under the License.
---
apiVersion: argoproj.io/v1alpha1
metadata:
  generateName: pipelineparams-
spec:
  entrypoint: pipelineparams
  arguments:
    parameters:
    - name: tag
      value: latest
    - name: sleep-ms
      value: '10'
  templates:
  - name: download
    inputs:
      parameters:
      - name: sleep-ms
      - name: tag
    container:
      image: busybox:{{inputs.parameters.tag}}
      args:
      - sleep {{inputs.parameters.sleep-ms}}; wget localhost:5678 -O /tmp/results.txt
      command:
      - sh
      - "-c"
    outputs:
      artifacts:
<<<<<<< HEAD
      - name: mlpipeline-metrics
        path: "/mlpipeline-metrics.json"
      - name: mlpipeline-ui-metadata
        path: "/mlpipeline-ui-metadata.json"
=======
      - name: mlpipeline-ui-metadata
        path: "/mlpipeline-ui-metadata.json"
        optional: true
        s3:
          endpoint: minio-service.kubeflow:9000
          insecure: true
          bucket: mlpipeline
          accessKeySecret:
            name: mlpipeline-minio-artifact
            key: accesskey
          secretKeySecret:
            name: mlpipeline-minio-artifact
            key: secretkey
          key: runs/{{workflow.uid}}/{{pod.name}}/mlpipeline-ui-metadata.tgz
      - name: mlpipeline-metrics
        path: "/mlpipeline-metrics.json"
        optional: true
        s3:
          endpoint: minio-service.kubeflow:9000
          insecure: true
          bucket: mlpipeline
          accessKeySecret:
            name: mlpipeline-minio-artifact
            key: accesskey
          secretKeySecret:
            name: mlpipeline-minio-artifact
            key: secretkey
          key: runs/{{workflow.uid}}/{{pod.name}}/mlpipeline-metrics.tgz
>>>>>>> c8fb25ad
      parameters:
      - name: download-downloaded
        valueFrom:
          path: "/tmp/results.txt"
    sidecars:
    - image: hashicorp/http-echo:{{inputs.parameters.tag}}
      name: echo
      args:
      - -text="hello world"
  - name: echo
    inputs:
      parameters:
      - name: download-downloaded
    container:
      image: library/bash
      args:
      - echo $MSG {{inputs.parameters.download-downloaded}}
      command:
      - sh
      - "-c"
      env:
      - name: MSG
        value: 'pipelineParams: '
    outputs:
      artifacts:
<<<<<<< HEAD
      - name: mlpipeline-metrics
        path: "/mlpipeline-metrics.json"
      - name: mlpipeline-ui-metadata
        path: "/mlpipeline-ui-metadata.json"
=======
      - name: mlpipeline-ui-metadata
        path: "/mlpipeline-ui-metadata.json"
        optional: true
        s3:
          endpoint: minio-service.kubeflow:9000
          insecure: true
          bucket: mlpipeline
          accessKeySecret:
            name: mlpipeline-minio-artifact
            key: accesskey
          secretKeySecret:
            name: mlpipeline-minio-artifact
            key: secretkey
          key: runs/{{workflow.uid}}/{{pod.name}}/mlpipeline-ui-metadata.tgz
      - name: mlpipeline-metrics
        path: "/mlpipeline-metrics.json"
        optional: true
        s3:
          endpoint: minio-service.kubeflow:9000
          insecure: true
          bucket: mlpipeline
          accessKeySecret:
            name: mlpipeline-minio-artifact
            key: accesskey
          secretKeySecret:
            name: mlpipeline-minio-artifact
            key: secretkey
          key: runs/{{workflow.uid}}/{{pod.name}}/mlpipeline-metrics.tgz
>>>>>>> c8fb25ad
  - name: pipelineparams
    inputs:
      parameters:
      - name: sleep-ms
      - name: tag
    dag:
      tasks:
      - name: download
        arguments:
          parameters:
          - name: sleep-ms
            value: "{{inputs.parameters.sleep-ms}}"
          - name: tag
            value: "{{inputs.parameters.tag}}"
        template: download
      - dependencies:
        - download
        arguments:
          parameters:
          - name: download-downloaded
            value: "{{tasks.download.outputs.parameters.download-downloaded}}"
        name: echo
        template: echo
  serviceAccountName: pipeline-runner
kind: Workflow<|MERGE_RESOLUTION|>--- conflicted
+++ resolved
@@ -38,12 +38,6 @@
       - "-c"
     outputs:
       artifacts:
-<<<<<<< HEAD
-      - name: mlpipeline-metrics
-        path: "/mlpipeline-metrics.json"
-      - name: mlpipeline-ui-metadata
-        path: "/mlpipeline-ui-metadata.json"
-=======
       - name: mlpipeline-ui-metadata
         path: "/mlpipeline-ui-metadata.json"
         optional: true
@@ -72,7 +66,6 @@
             name: mlpipeline-minio-artifact
             key: secretkey
           key: runs/{{workflow.uid}}/{{pod.name}}/mlpipeline-metrics.tgz
->>>>>>> c8fb25ad
       parameters:
       - name: download-downloaded
         valueFrom:
@@ -98,12 +91,6 @@
         value: 'pipelineParams: '
     outputs:
       artifacts:
-<<<<<<< HEAD
-      - name: mlpipeline-metrics
-        path: "/mlpipeline-metrics.json"
-      - name: mlpipeline-ui-metadata
-        path: "/mlpipeline-ui-metadata.json"
-=======
       - name: mlpipeline-ui-metadata
         path: "/mlpipeline-ui-metadata.json"
         optional: true
@@ -132,7 +119,6 @@
             name: mlpipeline-minio-artifact
             key: secretkey
           key: runs/{{workflow.uid}}/{{pod.name}}/mlpipeline-metrics.tgz
->>>>>>> c8fb25ad
   - name: pipelineparams
     inputs:
       parameters:
