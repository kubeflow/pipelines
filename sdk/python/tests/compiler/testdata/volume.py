--- conflicted
+++ resolved
@@ -27,18 +27,6 @@
       image='google/cloud-sdk',
       command=['sh', '-c'],
       arguments=['ls | tee /tmp/results.txt'],
-<<<<<<< HEAD
-      file_outputs={'downloaded': '/tmp/results.txt'}). \
-    add_volume(k8s_client.V1Volume(name='gcp-credentials',
-                                   secret=k8s_client.V1SecretVolumeSource(
-                                       secret_name='user-gcp-sa'))). \
-    add_volume_mount(k8s_client.V1VolumeMount(
-      mount_path='/secret/gcp-credentials', name='gcp-credentials')). \
-    add_env_variable(k8s_client.V1EnvVar(
-      name='GOOGLE_APPLICATION_CREDENTIALS',
-      value='/secret/gcp-credentials/user-gcp-sa.json')). \
-    add_env_variable(k8s_client.V1EnvVar(name='Foo', value='bar'))
-=======
       file_outputs={'downloaded': '/tmp/results.txt'}) \
     .add_volume(k8s_client.V1Volume(name='gcp-credentials',
                                    secret=k8s_client.V1SecretVolumeSource(
@@ -49,7 +37,6 @@
       name='GOOGLE_APPLICATION_CREDENTIALS',
       value='/secret/gcp-credentials/user-gcp-sa.json')) \
     .add_env_variable(k8s_client.V1EnvVar(name='Foo', value='bar'))
->>>>>>> f28a9891
   op2 = dsl.ContainerOp(
       name='echo',
       image='library/bash',
