--- conflicted
+++ resolved
@@ -56,13 +56,6 @@
     name: download
     outputs:
       artifacts:
-<<<<<<< HEAD
-      - name: mlpipeline-metrics
-        path: /mlpipeline-metrics.json
-      - name: mlpipeline-ui-metadata
-        path: /mlpipeline-ui-metadata.json
-
-=======
       - name: mlpipeline-ui-metadata
         path: /mlpipeline-ui-metadata.json
         optional: true
@@ -91,7 +84,6 @@
           secretKeySecret:
             key: secretkey
             name: mlpipeline-minio-artifact
->>>>>>> c8fb25ad
       parameters:
       - name: download-downloaded
         valueFrom:
@@ -109,12 +101,6 @@
     name: echo
     outputs:
       artifacts:
-<<<<<<< HEAD
-      - name: mlpipeline-metrics
-        path: /mlpipeline-metrics.json
-      - name: mlpipeline-ui-metadata
-        path: /mlpipeline-ui-metadata.json
-=======
       - name: mlpipeline-ui-metadata
         path: /mlpipeline-ui-metadata.json
         optional: true
@@ -142,5 +128,4 @@
           key: runs/{{workflow.uid}}/{{pod.name}}/mlpipeline-metrics.tgz
           secretKeySecret:
             key: secretkey
-            name: mlpipeline-minio-artifact
->>>>>>> c8fb25ad
+            name: mlpipeline-minio-artifact