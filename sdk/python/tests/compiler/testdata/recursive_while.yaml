apiVersion: argoproj.io/v1alpha1
kind: Workflow
metadata:
  generateName: pipeline-flip-coin-
spec:
  arguments:
    parameters: []
  entrypoint: pipeline-flip-coin
  serviceAccountName: pipeline-runner
  templates:
  - dag:
      tasks:
      - arguments:
          parameters:
          - name: flip-output
            value: '{{inputs.parameters.flip-output}}'
        dependencies:
        - print
        name: flip-3
        template: flip-3
      - arguments:
          parameters:
          - name: flip-output
            value: '{{tasks.flip-3.outputs.parameters.flip-3-output}}'
        dependencies:
        - flip-3
        name: graph-flip-component-1
        template: graph-flip-component-1
      - arguments:
          parameters:
          - name: flip-output
            value: '{{inputs.parameters.flip-output}}'
        name: print
        template: print
    inputs:
      parameters:
      - name: flip-output
    name: condition-2
  - container:
      args:
      - python -c "import random; result = 'heads' if random.randint(0,1) == 0 else
        'tails'; print(result)" | tee /tmp/output
      command:
      - sh
      - -c
      image: python:alpine3.6
    name: flip
    outputs:
      artifacts:
<<<<<<< HEAD
      - name: mlpipeline-metrics
        path: /mlpipeline-metrics.json
      - name: mlpipeline-ui-metadata
        path: /mlpipeline-ui-metadata.json

=======
      - name: mlpipeline-ui-metadata
        path: /mlpipeline-ui-metadata.json
        optional: true
        s3:
          accessKeySecret:
            key: accesskey
            name: mlpipeline-minio-artifact
          bucket: mlpipeline
          endpoint: minio-service.kubeflow:9000
          insecure: true
          key: runs/{{workflow.uid}}/{{pod.name}}/mlpipeline-ui-metadata.tgz
          secretKeySecret:
            key: secretkey
            name: mlpipeline-minio-artifact
      - name: mlpipeline-metrics
        path: /mlpipeline-metrics.json
        optional: true
        s3:
          accessKeySecret:
            key: accesskey
            name: mlpipeline-minio-artifact
          bucket: mlpipeline
          endpoint: minio-service.kubeflow:9000
          insecure: true
          key: runs/{{workflow.uid}}/{{pod.name}}/mlpipeline-metrics.tgz
          secretKeySecret:
            key: secretkey
            name: mlpipeline-minio-artifact
>>>>>>> c8fb25ad
      parameters:
      - name: flip-output
        valueFrom:
          path: /tmp/output
  - container:
      args:
      - python -c "import random; result = 'heads' if random.randint(0,1) == 0 else
        'tails'; print(result)" | tee /tmp/output
      command:
      - sh
      - -c
      image: python:alpine3.6
    name: flip-2
    outputs:
      artifacts:
<<<<<<< HEAD
      - name: mlpipeline-metrics
        path: /mlpipeline-metrics.json
      - name: mlpipeline-ui-metadata
        path: /mlpipeline-ui-metadata.json

=======
      - name: mlpipeline-ui-metadata
        path: /mlpipeline-ui-metadata.json
        optional: true
        s3:
          accessKeySecret:
            key: accesskey
            name: mlpipeline-minio-artifact
          bucket: mlpipeline
          endpoint: minio-service.kubeflow:9000
          insecure: true
          key: runs/{{workflow.uid}}/{{pod.name}}/mlpipeline-ui-metadata.tgz
          secretKeySecret:
            key: secretkey
            name: mlpipeline-minio-artifact
      - name: mlpipeline-metrics
        path: /mlpipeline-metrics.json
        optional: true
        s3:
          accessKeySecret:
            key: accesskey
            name: mlpipeline-minio-artifact
          bucket: mlpipeline
          endpoint: minio-service.kubeflow:9000
          insecure: true
          key: runs/{{workflow.uid}}/{{pod.name}}/mlpipeline-metrics.tgz
          secretKeySecret:
            key: secretkey
            name: mlpipeline-minio-artifact
>>>>>>> c8fb25ad
      parameters:
      - name: flip-2-output
        valueFrom:
          path: /tmp/output
  - container:
      args:
      - python -c "import random; result = 'heads' if random.randint(0,1) == 0 else
        'tails'; print(result)" | tee /tmp/output
      command:
      - sh
      - -c
      image: python:alpine3.6
    name: flip-3
    outputs:
      artifacts:
<<<<<<< HEAD
      - name: mlpipeline-metrics
        path: /mlpipeline-metrics.json
      - name: mlpipeline-ui-metadata
        path: /mlpipeline-ui-metadata.json

=======
      - name: mlpipeline-ui-metadata
        path: /mlpipeline-ui-metadata.json
        optional: true
        s3:
          accessKeySecret:
            key: accesskey
            name: mlpipeline-minio-artifact
          bucket: mlpipeline
          endpoint: minio-service.kubeflow:9000
          insecure: true
          key: runs/{{workflow.uid}}/{{pod.name}}/mlpipeline-ui-metadata.tgz
          secretKeySecret:
            key: secretkey
            name: mlpipeline-minio-artifact
      - name: mlpipeline-metrics
        path: /mlpipeline-metrics.json
        optional: true
        s3:
          accessKeySecret:
            key: accesskey
            name: mlpipeline-minio-artifact
          bucket: mlpipeline
          endpoint: minio-service.kubeflow:9000
          insecure: true
          key: runs/{{workflow.uid}}/{{pod.name}}/mlpipeline-metrics.tgz
          secretKeySecret:
            key: secretkey
            name: mlpipeline-minio-artifact
>>>>>>> c8fb25ad
      parameters:
      - name: flip-3-output
        valueFrom:
          path: /tmp/output
  - dag:
      tasks:
      - arguments:
          parameters:
          - name: flip-output
            value: '{{inputs.parameters.flip-output}}'
        name: condition-2
        template: condition-2
        when: '{{inputs.parameters.flip-output}} == heads'
    inputs:
      parameters:
      - name: flip-output
    name: graph-flip-component-1
  - dag:
      tasks:
      - name: flip
        template: flip
      - name: flip-2
        template: flip-2
      - arguments:
          parameters:
          - name: flip-output
            value: '{{tasks.flip.outputs.parameters.flip-output}}'
        dependencies:
        - flip
        - flip-2
        name: graph-flip-component-1
        template: graph-flip-component-1
      - arguments:
          parameters:
          - name: flip-output
            value: '{{tasks.flip.outputs.parameters.flip-output}}'
        dependencies:
        - flip
        - graph-flip-component-1
        name: print-2
        template: print-2
    name: pipeline-flip-coin
  - container:
      command:
      - echo
      - '{{inputs.parameters.flip-output}}'
      image: alpine:3.6
    inputs:
      parameters:
      - name: flip-output
    name: print
    outputs:
      artifacts:
<<<<<<< HEAD
      - name: mlpipeline-metrics
        path: /mlpipeline-metrics.json
      - name: mlpipeline-ui-metadata
        path: /mlpipeline-ui-metadata.json

=======
      - name: mlpipeline-ui-metadata
        path: /mlpipeline-ui-metadata.json
        optional: true
        s3:
          accessKeySecret:
            key: accesskey
            name: mlpipeline-minio-artifact
          bucket: mlpipeline
          endpoint: minio-service.kubeflow:9000
          insecure: true
          key: runs/{{workflow.uid}}/{{pod.name}}/mlpipeline-ui-metadata.tgz
          secretKeySecret:
            key: secretkey
            name: mlpipeline-minio-artifact
      - name: mlpipeline-metrics
        path: /mlpipeline-metrics.json
        optional: true
        s3:
          accessKeySecret:
            key: accesskey
            name: mlpipeline-minio-artifact
          bucket: mlpipeline
          endpoint: minio-service.kubeflow:9000
          insecure: true
          key: runs/{{workflow.uid}}/{{pod.name}}/mlpipeline-metrics.tgz
          secretKeySecret:
            key: secretkey
            name: mlpipeline-minio-artifact
>>>>>>> c8fb25ad
  - container:
      command:
      - echo
      - cool, it is over. {{inputs.parameters.flip-output}}
      image: alpine:3.6
    inputs:
      parameters:
      - name: flip-output
    name: print-2
    outputs:
      artifacts:
<<<<<<< HEAD
      - name: mlpipeline-metrics
        path: /mlpipeline-metrics.json
      - name: mlpipeline-ui-metadata
        path: /mlpipeline-ui-metadata.json
=======
      - name: mlpipeline-ui-metadata
        path: /mlpipeline-ui-metadata.json
        optional: true
        s3:
          accessKeySecret:
            key: accesskey
            name: mlpipeline-minio-artifact
          bucket: mlpipeline
          endpoint: minio-service.kubeflow:9000
          insecure: true
          key: runs/{{workflow.uid}}/{{pod.name}}/mlpipeline-ui-metadata.tgz
          secretKeySecret:
            key: secretkey
            name: mlpipeline-minio-artifact
      - name: mlpipeline-metrics
        path: /mlpipeline-metrics.json
        optional: true
        s3:
          accessKeySecret:
            key: accesskey
            name: mlpipeline-minio-artifact
          bucket: mlpipeline
          endpoint: minio-service.kubeflow:9000
          insecure: true
          key: runs/{{workflow.uid}}/{{pod.name}}/mlpipeline-metrics.tgz
          secretKeySecret:
            key: secretkey
            name: mlpipeline-minio-artifact
>>>>>>> c8fb25ad
<|MERGE_RESOLUTION|>--- conflicted
+++ resolved
@@ -47,42 +47,34 @@
     name: flip
     outputs:
       artifacts:
-<<<<<<< HEAD
-      - name: mlpipeline-metrics
-        path: /mlpipeline-metrics.json
-      - name: mlpipeline-ui-metadata
-        path: /mlpipeline-ui-metadata.json
-
-=======
-      - name: mlpipeline-ui-metadata
-        path: /mlpipeline-ui-metadata.json
-        optional: true
-        s3:
-          accessKeySecret:
-            key: accesskey
-            name: mlpipeline-minio-artifact
-          bucket: mlpipeline
-          endpoint: minio-service.kubeflow:9000
-          insecure: true
-          key: runs/{{workflow.uid}}/{{pod.name}}/mlpipeline-ui-metadata.tgz
-          secretKeySecret:
-            key: secretkey
-            name: mlpipeline-minio-artifact
-      - name: mlpipeline-metrics
-        path: /mlpipeline-metrics.json
-        optional: true
-        s3:
-          accessKeySecret:
-            key: accesskey
-            name: mlpipeline-minio-artifact
-          bucket: mlpipeline
-          endpoint: minio-service.kubeflow:9000
-          insecure: true
-          key: runs/{{workflow.uid}}/{{pod.name}}/mlpipeline-metrics.tgz
-          secretKeySecret:
-            key: secretkey
-            name: mlpipeline-minio-artifact
->>>>>>> c8fb25ad
+      - name: mlpipeline-ui-metadata
+        path: /mlpipeline-ui-metadata.json
+        optional: true
+        s3:
+          accessKeySecret:
+            key: accesskey
+            name: mlpipeline-minio-artifact
+          bucket: mlpipeline
+          endpoint: minio-service.kubeflow:9000
+          insecure: true
+          key: runs/{{workflow.uid}}/{{pod.name}}/mlpipeline-ui-metadata.tgz
+          secretKeySecret:
+            key: secretkey
+            name: mlpipeline-minio-artifact
+      - name: mlpipeline-metrics
+        path: /mlpipeline-metrics.json
+        optional: true
+        s3:
+          accessKeySecret:
+            key: accesskey
+            name: mlpipeline-minio-artifact
+          bucket: mlpipeline
+          endpoint: minio-service.kubeflow:9000
+          insecure: true
+          key: runs/{{workflow.uid}}/{{pod.name}}/mlpipeline-metrics.tgz
+          secretKeySecret:
+            key: secretkey
+            name: mlpipeline-minio-artifact
       parameters:
       - name: flip-output
         valueFrom:
@@ -98,42 +90,34 @@
     name: flip-2
     outputs:
       artifacts:
-<<<<<<< HEAD
-      - name: mlpipeline-metrics
-        path: /mlpipeline-metrics.json
-      - name: mlpipeline-ui-metadata
-        path: /mlpipeline-ui-metadata.json
-
-=======
-      - name: mlpipeline-ui-metadata
-        path: /mlpipeline-ui-metadata.json
-        optional: true
-        s3:
-          accessKeySecret:
-            key: accesskey
-            name: mlpipeline-minio-artifact
-          bucket: mlpipeline
-          endpoint: minio-service.kubeflow:9000
-          insecure: true
-          key: runs/{{workflow.uid}}/{{pod.name}}/mlpipeline-ui-metadata.tgz
-          secretKeySecret:
-            key: secretkey
-            name: mlpipeline-minio-artifact
-      - name: mlpipeline-metrics
-        path: /mlpipeline-metrics.json
-        optional: true
-        s3:
-          accessKeySecret:
-            key: accesskey
-            name: mlpipeline-minio-artifact
-          bucket: mlpipeline
-          endpoint: minio-service.kubeflow:9000
-          insecure: true
-          key: runs/{{workflow.uid}}/{{pod.name}}/mlpipeline-metrics.tgz
-          secretKeySecret:
-            key: secretkey
-            name: mlpipeline-minio-artifact
->>>>>>> c8fb25ad
+      - name: mlpipeline-ui-metadata
+        path: /mlpipeline-ui-metadata.json
+        optional: true
+        s3:
+          accessKeySecret:
+            key: accesskey
+            name: mlpipeline-minio-artifact
+          bucket: mlpipeline
+          endpoint: minio-service.kubeflow:9000
+          insecure: true
+          key: runs/{{workflow.uid}}/{{pod.name}}/mlpipeline-ui-metadata.tgz
+          secretKeySecret:
+            key: secretkey
+            name: mlpipeline-minio-artifact
+      - name: mlpipeline-metrics
+        path: /mlpipeline-metrics.json
+        optional: true
+        s3:
+          accessKeySecret:
+            key: accesskey
+            name: mlpipeline-minio-artifact
+          bucket: mlpipeline
+          endpoint: minio-service.kubeflow:9000
+          insecure: true
+          key: runs/{{workflow.uid}}/{{pod.name}}/mlpipeline-metrics.tgz
+          secretKeySecret:
+            key: secretkey
+            name: mlpipeline-minio-artifact
       parameters:
       - name: flip-2-output
         valueFrom:
@@ -149,42 +133,34 @@
     name: flip-3
     outputs:
       artifacts:
-<<<<<<< HEAD
-      - name: mlpipeline-metrics
-        path: /mlpipeline-metrics.json
-      - name: mlpipeline-ui-metadata
-        path: /mlpipeline-ui-metadata.json
-
-=======
-      - name: mlpipeline-ui-metadata
-        path: /mlpipeline-ui-metadata.json
-        optional: true
-        s3:
-          accessKeySecret:
-            key: accesskey
-            name: mlpipeline-minio-artifact
-          bucket: mlpipeline
-          endpoint: minio-service.kubeflow:9000
-          insecure: true
-          key: runs/{{workflow.uid}}/{{pod.name}}/mlpipeline-ui-metadata.tgz
-          secretKeySecret:
-            key: secretkey
-            name: mlpipeline-minio-artifact
-      - name: mlpipeline-metrics
-        path: /mlpipeline-metrics.json
-        optional: true
-        s3:
-          accessKeySecret:
-            key: accesskey
-            name: mlpipeline-minio-artifact
-          bucket: mlpipeline
-          endpoint: minio-service.kubeflow:9000
-          insecure: true
-          key: runs/{{workflow.uid}}/{{pod.name}}/mlpipeline-metrics.tgz
-          secretKeySecret:
-            key: secretkey
-            name: mlpipeline-minio-artifact
->>>>>>> c8fb25ad
+      - name: mlpipeline-ui-metadata
+        path: /mlpipeline-ui-metadata.json
+        optional: true
+        s3:
+          accessKeySecret:
+            key: accesskey
+            name: mlpipeline-minio-artifact
+          bucket: mlpipeline
+          endpoint: minio-service.kubeflow:9000
+          insecure: true
+          key: runs/{{workflow.uid}}/{{pod.name}}/mlpipeline-ui-metadata.tgz
+          secretKeySecret:
+            key: secretkey
+            name: mlpipeline-minio-artifact
+      - name: mlpipeline-metrics
+        path: /mlpipeline-metrics.json
+        optional: true
+        s3:
+          accessKeySecret:
+            key: accesskey
+            name: mlpipeline-minio-artifact
+          bucket: mlpipeline
+          endpoint: minio-service.kubeflow:9000
+          insecure: true
+          key: runs/{{workflow.uid}}/{{pod.name}}/mlpipeline-metrics.tgz
+          secretKeySecret:
+            key: secretkey
+            name: mlpipeline-minio-artifact
       parameters:
       - name: flip-3-output
         valueFrom:
@@ -238,42 +214,34 @@
     name: print
     outputs:
       artifacts:
-<<<<<<< HEAD
-      - name: mlpipeline-metrics
-        path: /mlpipeline-metrics.json
-      - name: mlpipeline-ui-metadata
-        path: /mlpipeline-ui-metadata.json
-
-=======
-      - name: mlpipeline-ui-metadata
-        path: /mlpipeline-ui-metadata.json
-        optional: true
-        s3:
-          accessKeySecret:
-            key: accesskey
-            name: mlpipeline-minio-artifact
-          bucket: mlpipeline
-          endpoint: minio-service.kubeflow:9000
-          insecure: true
-          key: runs/{{workflow.uid}}/{{pod.name}}/mlpipeline-ui-metadata.tgz
-          secretKeySecret:
-            key: secretkey
-            name: mlpipeline-minio-artifact
-      - name: mlpipeline-metrics
-        path: /mlpipeline-metrics.json
-        optional: true
-        s3:
-          accessKeySecret:
-            key: accesskey
-            name: mlpipeline-minio-artifact
-          bucket: mlpipeline
-          endpoint: minio-service.kubeflow:9000
-          insecure: true
-          key: runs/{{workflow.uid}}/{{pod.name}}/mlpipeline-metrics.tgz
-          secretKeySecret:
-            key: secretkey
-            name: mlpipeline-minio-artifact
->>>>>>> c8fb25ad
+      - name: mlpipeline-ui-metadata
+        path: /mlpipeline-ui-metadata.json
+        optional: true
+        s3:
+          accessKeySecret:
+            key: accesskey
+            name: mlpipeline-minio-artifact
+          bucket: mlpipeline
+          endpoint: minio-service.kubeflow:9000
+          insecure: true
+          key: runs/{{workflow.uid}}/{{pod.name}}/mlpipeline-ui-metadata.tgz
+          secretKeySecret:
+            key: secretkey
+            name: mlpipeline-minio-artifact
+      - name: mlpipeline-metrics
+        path: /mlpipeline-metrics.json
+        optional: true
+        s3:
+          accessKeySecret:
+            key: accesskey
+            name: mlpipeline-minio-artifact
+          bucket: mlpipeline
+          endpoint: minio-service.kubeflow:9000
+          insecure: true
+          key: runs/{{workflow.uid}}/{{pod.name}}/mlpipeline-metrics.tgz
+          secretKeySecret:
+            key: secretkey
+            name: mlpipeline-minio-artifact
   - container:
       command:
       - echo
@@ -285,38 +253,31 @@
     name: print-2
     outputs:
       artifacts:
-<<<<<<< HEAD
-      - name: mlpipeline-metrics
-        path: /mlpipeline-metrics.json
-      - name: mlpipeline-ui-metadata
-        path: /mlpipeline-ui-metadata.json
-=======
-      - name: mlpipeline-ui-metadata
-        path: /mlpipeline-ui-metadata.json
-        optional: true
-        s3:
-          accessKeySecret:
-            key: accesskey
-            name: mlpipeline-minio-artifact
-          bucket: mlpipeline
-          endpoint: minio-service.kubeflow:9000
-          insecure: true
-          key: runs/{{workflow.uid}}/{{pod.name}}/mlpipeline-ui-metadata.tgz
-          secretKeySecret:
-            key: secretkey
-            name: mlpipeline-minio-artifact
-      - name: mlpipeline-metrics
-        path: /mlpipeline-metrics.json
-        optional: true
-        s3:
-          accessKeySecret:
-            key: accesskey
-            name: mlpipeline-minio-artifact
-          bucket: mlpipeline
-          endpoint: minio-service.kubeflow:9000
-          insecure: true
-          key: runs/{{workflow.uid}}/{{pod.name}}/mlpipeline-metrics.tgz
-          secretKeySecret:
-            key: secretkey
-            name: mlpipeline-minio-artifact
->>>>>>> c8fb25ad
+      - name: mlpipeline-ui-metadata
+        path: /mlpipeline-ui-metadata.json
+        optional: true
+        s3:
+          accessKeySecret:
+            key: accesskey
+            name: mlpipeline-minio-artifact
+          bucket: mlpipeline
+          endpoint: minio-service.kubeflow:9000
+          insecure: true
+          key: runs/{{workflow.uid}}/{{pod.name}}/mlpipeline-ui-metadata.tgz
+          secretKeySecret:
+            key: secretkey
+            name: mlpipeline-minio-artifact
+      - name: mlpipeline-metrics
+        path: /mlpipeline-metrics.json
+        optional: true
+        s3:
+          accessKeySecret:
+            key: accesskey
+            name: mlpipeline-minio-artifact
+          bucket: mlpipeline
+          endpoint: minio-service.kubeflow:9000
+          insecure: true
+          key: runs/{{workflow.uid}}/{{pod.name}}/mlpipeline-metrics.tgz
+          secretKeySecret:
+            key: secretkey
+            name: mlpipeline-minio-artifact