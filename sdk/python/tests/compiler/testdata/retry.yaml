apiVersion: argoproj.io/v1alpha1
kind: Workflow
metadata:
  generateName: pipeline-includes-two-steps-which-fail-randomly-
spec:
  arguments:
    parameters: []
  entrypoint: pipeline-includes-two-steps-which-fail-randomly
  serviceAccountName: pipeline-runner
  templates:
  - dag:
      tasks:
      - name: random-failure
        template: random-failure
      - name: random-failure-2
        template: random-failure-2
    name: pipeline-includes-two-steps-which-fail-randomly
  - container:
      args:
      - import random; import sys; exit_code = random.choice([0,1,2,3]); print(exit_code);
        sys.exit(exit_code)
      command:
      - python
      - -c
      image: python:alpine3.6
    name: random-failure
    outputs:
      artifacts:
<<<<<<< HEAD
      - name: mlpipeline-metrics
        path: /mlpipeline-metrics.json
      - name: mlpipeline-ui-metadata
        path: /mlpipeline-ui-metadata.json

=======
      - name: mlpipeline-ui-metadata
        path: /mlpipeline-ui-metadata.json
        optional: true
        s3:
          accessKeySecret:
            key: accesskey
            name: mlpipeline-minio-artifact
          bucket: mlpipeline
          endpoint: minio-service.kubeflow:9000
          insecure: true
          key: runs/{{workflow.uid}}/{{pod.name}}/mlpipeline-ui-metadata.tgz
          secretKeySecret:
            key: secretkey
            name: mlpipeline-minio-artifact
      - name: mlpipeline-metrics
        path: /mlpipeline-metrics.json
        optional: true
        s3:
          accessKeySecret:
            key: accesskey
            name: mlpipeline-minio-artifact
          bucket: mlpipeline
          endpoint: minio-service.kubeflow:9000
          insecure: true
          key: runs/{{workflow.uid}}/{{pod.name}}/mlpipeline-metrics.tgz
          secretKeySecret:
            key: secretkey
            name: mlpipeline-minio-artifact
>>>>>>> c8fb25ad
    retryStrategy:
      limit: 100
  - container:
      args:
      - import random; import sys; exit_code = random.choice([0,1]); print(exit_code);
        sys.exit(exit_code)
      command:
      - python
      - -c
      image: python:alpine3.6
    name: random-failure-2
    outputs:
      artifacts:
<<<<<<< HEAD
      - name: mlpipeline-metrics
        path: /mlpipeline-metrics.json
      - name: mlpipeline-ui-metadata
        path: /mlpipeline-ui-metadata.json

=======
      - name: mlpipeline-ui-metadata
        path: /mlpipeline-ui-metadata.json
        optional: true
        s3:
          accessKeySecret:
            key: accesskey
            name: mlpipeline-minio-artifact
          bucket: mlpipeline
          endpoint: minio-service.kubeflow:9000
          insecure: true
          key: runs/{{workflow.uid}}/{{pod.name}}/mlpipeline-ui-metadata.tgz
          secretKeySecret:
            key: secretkey
            name: mlpipeline-minio-artifact
      - name: mlpipeline-metrics
        path: /mlpipeline-metrics.json
        optional: true
        s3:
          accessKeySecret:
            key: accesskey
            name: mlpipeline-minio-artifact
          bucket: mlpipeline
          endpoint: minio-service.kubeflow:9000
          insecure: true
          key: runs/{{workflow.uid}}/{{pod.name}}/mlpipeline-metrics.tgz
          secretKeySecret:
            key: secretkey
            name: mlpipeline-minio-artifact
>>>>>>> c8fb25ad
    retryStrategy:
      limit: 50<|MERGE_RESOLUTION|>--- conflicted
+++ resolved
@@ -26,13 +26,6 @@
     name: random-failure
     outputs:
       artifacts:
-<<<<<<< HEAD
-      - name: mlpipeline-metrics
-        path: /mlpipeline-metrics.json
-      - name: mlpipeline-ui-metadata
-        path: /mlpipeline-ui-metadata.json
-
-=======
       - name: mlpipeline-ui-metadata
         path: /mlpipeline-ui-metadata.json
         optional: true
@@ -61,7 +54,6 @@
           secretKeySecret:
             key: secretkey
             name: mlpipeline-minio-artifact
->>>>>>> c8fb25ad
     retryStrategy:
       limit: 100
   - container:
@@ -75,13 +67,6 @@
     name: random-failure-2
     outputs:
       artifacts:
-<<<<<<< HEAD
-      - name: mlpipeline-metrics
-        path: /mlpipeline-metrics.json
-      - name: mlpipeline-ui-metadata
-        path: /mlpipeline-ui-metadata.json
-
-=======
       - name: mlpipeline-ui-metadata
         path: /mlpipeline-ui-metadata.json
         optional: true
@@ -110,6 +95,5 @@
           secretKeySecret:
             key: secretkey
             name: mlpipeline-minio-artifact
->>>>>>> c8fb25ad
     retryStrategy:
       limit: 50