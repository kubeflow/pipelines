--- conflicted
+++ resolved
@@ -35,13 +35,6 @@
     name: download
     outputs:
       artifacts:
-<<<<<<< HEAD
-      - name: mlpipeline-metrics
-        path: /mlpipeline-metrics.json
-      - name: mlpipeline-ui-metadata
-        path: /mlpipeline-ui-metadata.json
-
-=======
       - name: mlpipeline-ui-metadata
         path: /mlpipeline-ui-metadata.json
         optional: true
@@ -70,7 +63,6 @@
           secretKeySecret:
             key: secretkey
             name: mlpipeline-minio-artifact
->>>>>>> c8fb25ad
       parameters:
       - name: download-downloaded
         valueFrom:
@@ -88,13 +80,6 @@
     name: echo
     outputs:
       artifacts:
-<<<<<<< HEAD
-      - name: mlpipeline-metrics
-        path: /mlpipeline-metrics.json
-      - name: mlpipeline-ui-metadata
-        path: /mlpipeline-ui-metadata.json
-
-=======
       - name: mlpipeline-ui-metadata
         path: /mlpipeline-ui-metadata.json
         optional: true
@@ -123,7 +108,6 @@
           secretKeySecret:
             key: secretkey
             name: mlpipeline-minio-artifact
->>>>>>> c8fb25ad
   - dag:
       tasks:
       - name: download
