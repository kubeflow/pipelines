# Copyright 2018 Google LLC
#
# Licensed under the Apache License, Version 2.0 (the "License");
# you may not use this file except in compliance with the License.
# You may obtain a copy of the License at
#
#      http://www.apache.org/licenses/LICENSE-2.0
#
# Unless required by applicable law or agreed to in writing, software
# distributed under the License is distributed on an "AS IS" BASIS,
# WITHOUT WARRANTIES OR CONDITIONS OF ANY KIND, either express or implied.
# See the License for the specific language governing permissions and
# limitations under the License.

import kfp
<<<<<<< HEAD
import kfp.dsl as dsl
from kfp.dsl._component import component, graph_component
from kfp.dsl._metadata import ComponentMeta, ParameterMeta, TypeMeta
from kfp.dsl._types import GCSPath, Integer, InconsistentTypeException
from kfp.dsl import ContainerOp, Pipeline, PipelineParam
=======
from kfp.dsl import component
from kfp.dsl._metadata import ComponentMeta, ParameterMeta, TypeMeta
from kfp.dsl.types import Integer, GCSPath, InconsistentTypeException
from kfp.dsl import ContainerOp, Pipeline
>>>>>>> 1c4f9eb4
import unittest

class TestPythonComponent(unittest.TestCase):

  def test_component_metadata(self):
    """Test component decorator metadata."""

    class MockContainerOp:
      def _set_metadata(self, component_meta):
        self._metadata = component_meta

    @component
    def componentA(a: {'ArtifactA': {'file_type': 'csv'}}, b: Integer() = 12, c: {'ArtifactB': {'path_type': 'file', 'file_type':'tsv'}} = 'gs://hello/world') -> {'model': Integer()}:
      return MockContainerOp()

    containerOp = componentA(1,2,c=3)

    golden_meta = ComponentMeta(name='componentA', description='')
    golden_meta.inputs.append(ParameterMeta(name='a', description='', param_type=TypeMeta(name='ArtifactA', properties={'file_type': 'csv'})))
    golden_meta.inputs.append(ParameterMeta(name='b', description='', param_type=TypeMeta(name='Integer'), default=12))
    golden_meta.inputs.append(ParameterMeta(name='c', description='', param_type=TypeMeta(name='ArtifactB', properties={'path_type':'file', 'file_type': 'tsv'}), default='gs://hello/world'))
    golden_meta.outputs.append(ParameterMeta(name='model', description='', param_type=TypeMeta(name='Integer')))

    self.assertEqual(containerOp._metadata, golden_meta)

  def test_type_check_with_same_representation(self):
    """Test type check at the decorator."""
    kfp.TYPE_CHECK = True
    @component
    def a_op(field_l: Integer()) -> {'field_m': GCSPath(), 'field_n': {'customized_type': {'property_a': 'value_a', 'property_b': 'value_b'}}, 'field_o': 'GcsUri'}:
      return ContainerOp(
        name = 'operator a',
        image = 'gcr.io/ml-pipeline/component-a',
        arguments = [
          '--field-l', field_l,
        ],
        file_outputs = {
          'field_m': '/schema.txt',
          'field_n': '/feature.txt',
          'field_o': '/output.txt'
        }
      )

    @component
    def b_op(field_x: {'customized_type': {'property_a': 'value_a', 'property_b': 'value_b'}},
        field_y: 'GcsUri',
        field_z: GCSPath()) -> {'output_model_uri': 'GcsUri'}:
      return ContainerOp(
          name = 'operator b',
          image = 'gcr.io/ml-pipeline/component-b',
          command = [
              'python3',
              field_x,
          ],
          arguments = [
              '--field-y', field_y,
              '--field-z', field_z,
          ],
          file_outputs = {
              'output_model_uri': '/schema.txt',
          }
      )

    with Pipeline('pipeline') as p:
      a = a_op(field_l=12)
      b = b_op(field_x=a.outputs['field_n'], field_y=a.outputs['field_o'], field_z=a.outputs['field_m'])

  def test_type_check_with_different_represenation(self):
    """Test type check at the decorator."""
    kfp.TYPE_CHECK = True
    @component
    def a_op(field_l: Integer()) -> {'field_m': 'GCSPath', 'field_n': {'customized_type': {'property_a': 'value_a', 'property_b': 'value_b'}}, 'field_o': 'Integer'}:
      return ContainerOp(
          name = 'operator a',
          image = 'gcr.io/ml-pipeline/component-b',
          arguments = [
              '--field-l', field_l,
          ],
          file_outputs = {
              'field_m': '/schema.txt',
              'field_n': '/feature.txt',
              'field_o': '/output.txt'
          }
      )

    @component
    def b_op(field_x: {'customized_type': {'property_a': 'value_a', 'property_b': 'value_b'}},
        field_y: Integer(),
        field_z: GCSPath()) -> {'output_model_uri': 'GcsUri'}:
      return ContainerOp(
          name = 'operator b',
          image = 'gcr.io/ml-pipeline/component-a',
          command = [
              'python3',
              field_x,
          ],
          arguments = [
              '--field-y', field_y,
              '--field-z', field_z,
          ],
          file_outputs = {
              'output_model_uri': '/schema.txt',
          }
      )

    with Pipeline('pipeline') as p:
      a = a_op(field_l=12)
      b = b_op(field_x=a.outputs['field_n'], field_y=a.outputs['field_o'], field_z=a.outputs['field_m'])

  def test_type_check_with_inconsistent_types_property_value(self):
    """Test type check at the decorator."""
    kfp.TYPE_CHECK = True
    @component
    def a_op(field_l: Integer()) -> {'field_m': {'ArtifactB': {'path_type': 'file', 'file_type':'tsv'}}, 'field_n': {'customized_type': {'property_a': 'value_a', 'property_b': 'value_b'}}, 'field_o': 'Integer'}:
      return ContainerOp(
          name = 'operator a',
          image = 'gcr.io/ml-pipeline/component-b',
          arguments = [
              '--field-l', field_l,
          ],
          file_outputs = {
              'field_m': '/schema.txt',
              'field_n': '/feature.txt',
              'field_o': '/output.txt'
          }
      )

    @component
    def b_op(field_x: {'customized_type': {'property_a': 'value_a', 'property_b': 'value_b'}},
        field_y: Integer(),
        field_z: {'ArtifactB': {'path_type': 'file', 'file_type':'csv'}}) -> {'output_model_uri': 'GcsUri'}:
      return ContainerOp(
          name = 'operator b',
          image = 'gcr.io/ml-pipeline/component-a',
          command = [
              'python3',
              field_x,
          ],
          arguments = [
              '--field-y', field_y,
              '--field-z', field_z,
          ],
          file_outputs = {
              'output_model_uri': '/schema.txt',
          }
      )

    with self.assertRaises(InconsistentTypeException):
      with Pipeline('pipeline') as p:
        a = a_op(field_l=12)
        b = b_op(field_x=a.outputs['field_n'], field_y=a.outputs['field_o'], field_z=a.outputs['field_m'])

  def test_type_check_with_inconsistent_types_type_name(self):
    """Test type check at the decorator."""
    kfp.TYPE_CHECK = True
    @component
    def a_op(field_l: Integer()) -> {'field_m': {'ArtifactB': {'path_type': 'file', 'file_type':'tsv'}}, 'field_n': {'customized_type': {'property_a': 'value_a', 'property_b': 'value_b'}}, 'field_o': 'Integer'}:
      return ContainerOp(
          name = 'operator a',
          image = 'gcr.io/ml-pipeline/component-b',
          arguments = [
              '--field-l', field_l,
          ],
          file_outputs = {
              'field_m': '/schema.txt',
              'field_n': '/feature.txt',
              'field_o': '/output.txt'
          }
      )

    @component
    def b_op(field_x: {'customized_type_a': {'property_a': 'value_a', 'property_b': 'value_b'}},
        field_y: Integer(),
        field_z: {'ArtifactB': {'path_type': 'file', 'file_type':'tsv'}}) -> {'output_model_uri': 'GcsUri'}:
      return ContainerOp(
          name = 'operator b',
          image = 'gcr.io/ml-pipeline/component-a',
          command = [
              'python3',
              field_x,
          ],
          arguments = [
              '--field-y', field_y,
              '--field-z', field_z,
          ],
          file_outputs = {
              'output_model_uri': '/schema.txt',
          }
      )

    with self.assertRaises(InconsistentTypeException):
      with Pipeline('pipeline') as p:
        a = a_op(field_l=12)
        b = b_op(field_x=a.outputs['field_n'], field_y=a.outputs['field_o'], field_z=a.outputs['field_m'])

  def test_type_check_without_types(self):
    """Test type check at the decorator."""
    kfp.TYPE_CHECK = True
    @component
    def a_op(field_l: Integer()) -> {'field_m': {'ArtifactB': {'path_type': 'file', 'file_type':'tsv'}}, 'field_n': {'customized_type': {'property_a': 'value_a', 'property_b': 'value_b'}}}:
      return ContainerOp(
          name = 'operator a',
          image = 'gcr.io/ml-pipeline/component-b',
          arguments = [
              '--field-l', field_l,
          ],
          file_outputs = {
              'field_m': '/schema.txt',
              'field_n': '/feature.txt',
              'field_o': '/output.txt'
          }
      )

    @component
    def b_op(field_x,
        field_y: Integer(),
        field_z: {'ArtifactB': {'path_type': 'file', 'file_type':'tsv'}}) -> {'output_model_uri': 'GcsUri'}:
      return ContainerOp(
          name = 'operator b',
          image = 'gcr.io/ml-pipeline/component-a',
          command = [
              'python3',
              field_x,
          ],
          arguments = [
              '--field-y', field_y,
              '--field-z', field_z,
          ],
          file_outputs = {
              'output_model_uri': '/schema.txt',
          }
      )

    with Pipeline('pipeline') as p:
      a = a_op(field_l=12)
      b = b_op(field_x=a.outputs['field_n'], field_y=a.outputs['field_o'], field_z=a.outputs['field_m'])

  def test_type_check_nonnamed_inputs(self):
    """Test type check at the decorator."""
    kfp.TYPE_CHECK = True
    @component
    def a_op(field_l: Integer()) -> {'field_m': {'ArtifactB': {'path_type': 'file', 'file_type':'tsv'}}, 'field_n': {'customized_type': {'property_a': 'value_a', 'property_b': 'value_b'}}}:
      return ContainerOp(
          name = 'operator a',
          image = 'gcr.io/ml-pipeline/component-b',
          arguments = [
              '--field-l', field_l,
          ],
          file_outputs = {
              'field_m': '/schema.txt',
              'field_n': '/feature.txt',
              'field_o': '/output.txt'
          }
      )

    @component
    def b_op(field_x,
        field_y: Integer(),
        field_z: {'ArtifactB': {'path_type': 'file', 'file_type':'tsv'}}) -> {'output_model_uri': 'GcsUri'}:
      return ContainerOp(
          name = 'operator b',
          image = 'gcr.io/ml-pipeline/component-a',
          command = [
              'python3',
              field_x,
          ],
          arguments = [
              '--field-y', field_y,
              '--field-z', field_z,
          ],
          file_outputs = {
              'output_model_uri': '/schema.txt',
          }
      )

    with Pipeline('pipeline') as p:
      a = a_op(field_l=12)
      b = b_op(a.outputs['field_n'], field_z=a.outputs['field_m'], field_y=a.outputs['field_o'])

  def test_type_check_with_inconsistent_types_disabled(self):
    """Test type check at the decorator."""
    kfp.TYPE_CHECK = False
    @component
    def a_op(field_l: Integer()) -> {'field_m': {'ArtifactB': {'path_type': 'file', 'file_type':'tsv'}}, 'field_n': {'customized_type': {'property_a': 'value_a', 'property_b': 'value_b'}}, 'field_o': 'Integer'}:
      return ContainerOp(
          name = 'operator a',
          image = 'gcr.io/ml-pipeline/component-b',
          arguments = [
              '--field-l', field_l,
          ],
          file_outputs = {
              'field_m': '/schema.txt',
              'field_n': '/feature.txt',
              'field_o': '/output.txt'
          }
      )

    @component
    def b_op(field_x: {'customized_type_a': {'property_a': 'value_a', 'property_b': 'value_b'}},
        field_y: Integer(),
        field_z: {'ArtifactB': {'path_type': 'file', 'file_type':'tsv'}}) -> {'output_model_uri': 'GcsUri'}:
      return ContainerOp(
          name = 'operator b',
          image = 'gcr.io/ml-pipeline/component-a',
          command = [
              'python3',
              field_x,
          ],
          arguments = [
              '--field-y', field_y,
              '--field-z', field_z,
          ],
          file_outputs = {
              'output_model_uri': '/schema.txt',
          }
      )

    with Pipeline('pipeline') as p:
      a = a_op(field_l=12)
      b = b_op(field_x=a.outputs['field_n'], field_y=a.outputs['field_o'], field_z=a.outputs['field_m'])

  def test_type_check_with_openapi_schema(self):
    """Test type check at the decorator."""
    kfp.TYPE_CHECK = True
    @component
    def a_op(field_l: Integer()) -> {'field_m': 'GCSPath', 'field_n': {'customized_type': {'openapi_schema_validator': '{"type": "string", "pattern": "^gs://.*$"}'}}, 'field_o': 'Integer'}:
      return ContainerOp(
          name = 'operator a',
          image = 'gcr.io/ml-pipeline/component-b',
          arguments = [
              '--field-l', field_l,
          ],
          file_outputs = {
              'field_m': '/schema.txt',
              'field_n': '/feature.txt',
              'field_o': '/output.txt'
          }
      )

    @component
    def b_op(field_x: {'customized_type': {'openapi_schema_validator': '{"type": "string", "pattern": "^gs://.*$"}'}},
        field_y: Integer(),
        field_z: GCSPath()) -> {'output_model_uri': 'GcsUri'}:
      return ContainerOp(
          name = 'operator b',
          image = 'gcr.io/ml-pipeline/component-a',
          command = [
              'python3',
              field_x,
          ],
          arguments = [
              '--field-y', field_y,
              '--field-z', field_z,
          ],
          file_outputs = {
              'output_model_uri': '/schema.txt',
          }
      )

    with Pipeline('pipeline') as p:
      a = a_op(field_l=12)
      b = b_op(field_x=a.outputs['field_n'], field_y=a.outputs['field_o'], field_z=a.outputs['field_m'])

  def test_type_check_with_ignore_type(self):
    """Test type check at the decorator."""
    kfp.TYPE_CHECK = True
    @component
    def a_op(field_l: Integer()) -> {'field_m': 'GCSPath', 'field_n': {'customized_type': {'openapi_schema_validator': '{"type": "string", "pattern": "^gs://.*$"}'}}, 'field_o': 'Integer'}:
      return ContainerOp(
          name = 'operator a',
          image = 'gcr.io/ml-pipeline/component-b',
          arguments = [
              '--field-l', field_l,
          ],
          file_outputs = {
              'field_m': '/schema.txt',
              'field_n': '/feature.txt',
              'field_o': '/output.txt'
          }
      )

    @component
    def b_op(field_x: {'customized_type': {'openapi_schema_validator': '{"type": "string", "pattern": "^gcs://.*$"}'}},
        field_y: Integer(),
        field_z: GCSPath()) -> {'output_model_uri': 'GcsUri'}:
      return ContainerOp(
          name = 'operator b',
          image = 'gcr.io/ml-pipeline/component-a',
          command = [
              'python3',
              field_x,
          ],
          arguments = [
              '--field-y', field_y,
              '--field-z', field_z,
          ],
          file_outputs = {
              'output_model_uri': '/schema.txt',
          }
      )

    with Pipeline('pipeline') as p:
      a = a_op(field_l=12)
      with self.assertRaises(InconsistentTypeException):
        b = b_op(field_x=a.outputs['field_n'], field_y=a.outputs['field_o'], field_z=a.outputs['field_m'])
      b = b_op(field_x=a.outputs['field_n'].ignore_type(), field_y=a.outputs['field_o'], field_z=a.outputs['field_m'])

class TestGraphComponent(unittest.TestCase):

  def test_graphcomponent_basic(self):
    """Test graph_component decorator metadata."""
    @graph_component
    def flip_component(flip_result):
      with dsl.Condition(flip_result == 'heads'):
        flip_component(flip_result)
      return {'flip_result': flip_result}

    with Pipeline('pipeline') as p:
      param = PipelineParam(name='param')
      flip_component(param)
      self.assertEqual(1, len(p.groups))
      self.assertEqual(1, len(p.groups[0].groups)) # pipeline
      self.assertEqual(1, len(p.groups[0].groups[0].groups)) # flip_component
      self.assertEqual(1, len(p.groups[0].groups[0].groups[0].groups)) # condition
      self.assertEqual(0, len(p.groups[0].groups[0].groups[0].groups[0].groups)) # recursive flip_component
      recursive_group = p.groups[0].groups[0].groups[0].groups[0]
      self.assertTrue(recursive_group.recursive_ref is not None)
      self.assertEqual(1, len(recursive_group.inputs))
      self.assertEqual('param', recursive_group.inputs[0].name)
      original_group = p.groups[0].groups[0]
      self.assertTrue('flip_result' in original_group.outputs)
      self.assertEqual('param', original_group.outputs['flip_result'])<|MERGE_RESOLUTION|>--- conflicted
+++ resolved
@@ -13,18 +13,11 @@
 # limitations under the License.
 
 import kfp
-<<<<<<< HEAD
 import kfp.dsl as dsl
-from kfp.dsl._component import component, graph_component
-from kfp.dsl._metadata import ComponentMeta, ParameterMeta, TypeMeta
-from kfp.dsl._types import GCSPath, Integer, InconsistentTypeException
-from kfp.dsl import ContainerOp, Pipeline, PipelineParam
-=======
-from kfp.dsl import component
+from kfp.dsl import component, graph_component
 from kfp.dsl._metadata import ComponentMeta, ParameterMeta, TypeMeta
 from kfp.dsl.types import Integer, GCSPath, InconsistentTypeException
-from kfp.dsl import ContainerOp, Pipeline
->>>>>>> 1c4f9eb4
+from kfp.dsl import ContainerOp, Pipeline, PipelineParam
 import unittest
 
 class TestPythonComponent(unittest.TestCase):
