# Copyright 2019 Google LLC
#
# Licensed under the Apache License, Version 2.0 (the "License");
# you may not use this file except in compliance with the License.
# You may obtain a copy of the License at
#
#      http://www.apache.org/licenses/LICENSE-2.0
#
# Unless required by applicable law or agreed to in writing, software
# distributed under the License is distributed on an "AS IS" BASIS,
# WITHOUT WARRANTIES OR CONDITIONS OF ANY KIND, either express or implied.
# See the License for the specific language governing permissions and
# limitations under the License.

<<<<<<< HEAD
import kfp
from kfp.dsl import VolumeOp, ContainerOp, PipelineVolume
=======

from kfp.dsl import (Pipeline, VolumeOp, ContainerOp, PipelineVolume,
                     PipelineParam)
>>>>>>> 9104fd32
import unittest


class TestPipelineVolume(unittest.TestCase):

    def test_basic(self):
        """Test basic usage."""
        def my_pipeline():
            vol = VolumeOp(
                name="myvol_creation",
                resource_name="myvol",
                size="1Gi"
            )
            op1 = ContainerOp(
                name="op1",
                image="image",
                pvolumes={"/mnt": vol.volume}
            )
            op2 = ContainerOp(
                name="op2",
                image="image",
                pvolumes={"/data": op1.pvolume}
            )

            self.assertEqual(vol.volume.dependent_names, [])
            self.assertEqual(op1.pvolume.dependent_names, [op1.name])
            self.assertEqual(op2.dependent_names, [op1.name])
        
        kfp.compiler.Compiler()._compile(my_pipeline)

    def test_after_method(self):
        """Test the after method."""
        def my_pipeline():
            op1 = ContainerOp(name="op1", image="image")
            op2 = ContainerOp(name="op2", image="image").after(op1)
            op3 = ContainerOp(name="op3", image="image")
            vol1 = PipelineVolume(name="pipeline-volume")
            vol2 = vol1.after(op1)
            vol3 = vol2.after(op2)
            vol4 = vol3.after(op1, op2)
            vol5 = vol4.after(op3)

            self.assertEqual(vol1.dependent_names, [])
            self.assertEqual(vol2.dependent_names, [op1.name])
            self.assertEqual(vol3.dependent_names, [op2.name])
            self.assertEqual(sorted(vol4.dependent_names), [op1.name, op2.name])
            self.assertEqual(sorted(vol5.dependent_names),
                            [op1.name, op2.name, op3.name])

        kfp.compiler.Compiler()._compile(my_pipeline)

    def test_omitting_name(self):
        """Test PipelineVolume creation when omitting "name"."""
        vol1 = PipelineVolume(pvc="foo")
        vol2 = PipelineVolume(name="provided", pvc="foo")
        name1 = ("pvolume-127ac63cf2013e9b95c192eb6a2c7d5a023ebeb51f6a114486e3"
                 "1216e083a563")
        name2 = "provided"
        self.assertEqual(vol1.name, name1)
        self.assertEqual(vol2.name, name2)

        # Testing json.dumps() when pvc is a PipelineParam to avoid
        # `TypeError: Object of type PipelineParam is not JSON serializable`
        param = PipelineParam(name="foo")
        vol3 = PipelineVolume(pvc=param)<|MERGE_RESOLUTION|>--- conflicted
+++ resolved
@@ -12,14 +12,8 @@
 # See the License for the specific language governing permissions and
 # limitations under the License.
 
-<<<<<<< HEAD
 import kfp
 from kfp.dsl import VolumeOp, ContainerOp, PipelineVolume
-=======
-
-from kfp.dsl import (Pipeline, VolumeOp, ContainerOp, PipelineVolume,
-                     PipelineParam)
->>>>>>> 9104fd32
 import unittest
 
 
@@ -73,15 +67,16 @@
 
     def test_omitting_name(self):
         """Test PipelineVolume creation when omitting "name"."""
-        vol1 = PipelineVolume(pvc="foo")
-        vol2 = PipelineVolume(name="provided", pvc="foo")
-        name1 = ("pvolume-127ac63cf2013e9b95c192eb6a2c7d5a023ebeb51f6a114486e3"
-                 "1216e083a563")
-        name2 = "provided"
-        self.assertEqual(vol1.name, name1)
-        self.assertEqual(vol2.name, name2)
+        def my_pipeline(param='foo'):
+            vol1 = PipelineVolume(pvc="foo")
+            vol2 = PipelineVolume(name="provided", pvc="foo")
+            name1 = ("pvolume-127ac63cf2013e9b95c192eb6a2c7d5a023ebeb51f6a114486e3"
+                     "1216e083a563")
+            name2 = "provided"
+            self.assertEqual(vol1.name, name1)
+            self.assertEqual(vol2.name, name2)
 
-        # Testing json.dumps() when pvc is a PipelineParam to avoid
-        # `TypeError: Object of type PipelineParam is not JSON serializable`
-        param = PipelineParam(name="foo")
-        vol3 = PipelineVolume(pvc=param)+            # Testing json.dumps() when pvc is a PipelineParam to avoid
+            # `TypeError: Object of type PipelineParam is not JSON serializable`
+            vol3 = PipelineVolume(pvc=param)
+        kfp.compiler.Compiler()._compile(my_pipeline)