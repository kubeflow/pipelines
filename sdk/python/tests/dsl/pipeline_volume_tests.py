--- conflicted
+++ resolved
@@ -65,12 +65,8 @@
         """Test PipelineVolume creation when omitting "name"."""
         vol1 = PipelineVolume(pvc="foo")
         vol2 = PipelineVolume(name="provided", pvc="foo")
-<<<<<<< HEAD
-        name1 = "pvolume-"
-=======
         name1 = ("pvolume-09f01902e87dc9412e06bc23457456afc12ad58115c1e788709e"
                  "f6a7ab283018")
->>>>>>> 64bf6219
         name2 = "provided"
-        self.assertTrue(vol1.name.startswith(name1))
+        self.assertEqual(vol1.name, name1)
         self.assertEqual(vol2.name, name2)