# Copyright 2018 Google LLC
#
# Licensed under the Apache License, Version 2.0 (the "License");
# you may not use this file except in compliance with the License.
# You may obtain a copy of the License at
#
#      http://www.apache.org/licenses/LICENSE-2.0
#
# Unless required by applicable law or agreed to in writing, software
# distributed under the License is distributed on an "AS IS" BASIS,
# WITHOUT WARRANTIES OR CONDITIONS OF ANY KIND, either express or implied.
# See the License for the specific language governing permissions and
# limitations under the License.

from kubernetes.client.models import V1Container, V1EnvVar
from kfp.dsl import PipelineParam
<<<<<<< HEAD
from kfp.dsl._pipeline_param import _extract_pipelineparams, extract_pipelineparams_from_any
=======
from kfp.dsl._pipeline_param import _extract_pipelineparams
from kfp.dsl._metadata import TypeMeta
>>>>>>> f98ec684
import unittest


class TestPipelineParam(unittest.TestCase):
  
  def test_invalid(self):
    """Invalid pipeline param name and op_name."""
    with self.assertRaises(ValueError):
      p = PipelineParam(name='123_abc')

  def test_str_repr(self):
    """Test string representation."""

    p = PipelineParam(name='param1', op_name='op1')
    self.assertEqual('{{pipelineparam:op=op1;name=param1;value=;type=;}}', str(p))

    p = PipelineParam(name='param2')
    self.assertEqual('{{pipelineparam:op=;name=param2;value=;type=;}}', str(p))

    p = PipelineParam(name='param3', value='value3')
    self.assertEqual('{{pipelineparam:op=;name=param3;value=value3;type=;}}', str(p))

  def test_extract_pipelineparams(self):
    """Test _extract_pipeleineparams."""

    p1 = PipelineParam(name='param1', op_name='op1')
    p2 = PipelineParam(name='param2')
    p3 = PipelineParam(name='param3', value='value3')
    stuff_chars = ' between '
    payload = str(p1) + stuff_chars + str(p2) + stuff_chars + str(p3)
    params = _extract_pipelineparams(payload)
    self.assertListEqual([p1, p2, p3], params)
    payload = [str(p1) + stuff_chars + str(p2), str(p2) + stuff_chars + str(p3)]
    params = _extract_pipelineparams(payload)
    self.assertListEqual([p1, p2, p3], params)

<<<<<<< HEAD
  def test_extract_pipelineparams_from_any(self):
    """Test extract_pipeleineparams."""
    p1 = PipelineParam(name='param1', op_name='op1')
    p2 = PipelineParam(name='param2')
    p3 = PipelineParam(name='param3', value='value3')
    stuff_chars = ' between '
    payload = str(p1) + stuff_chars + str(p2) + stuff_chars + str(p3)

    container = V1Container(name=p1, 
                            image=p2, 
                            env=[V1EnvVar(name="foo", value=payload)])

    params = extract_pipelineparams_from_any(container)   
    self.assertListEqual(sorted([p1, p2, p3]), sorted(params))
=======
  def test_extract_pipelineparam_with_types(self):
    """Test _extract_pipelineparams. """
    p1 = PipelineParam(name='param1', op_name='op1', param_type=TypeMeta(name='customized_type_a', properties={'property_a': 'value_a'}))
    p2 = PipelineParam(name='param2', param_type=TypeMeta(name='customized_type_b'))
    p3 = PipelineParam(name='param3', value='value3', param_type=TypeMeta(name='customized_type_c', properties={'property_c': 'value_c'}))
    stuff_chars = ' between '
    payload = str(p1) + stuff_chars + str(p2) + stuff_chars + str(p3)
    params = _extract_pipelineparams(payload)
    self.assertListEqual([p1, p2, p3], params)
    # Expecting the _extract_pipelineparam to dedup the pipelineparams among all the payloads.
    payload = [str(p1) + stuff_chars + str(p2), str(p2) + stuff_chars + str(p3)]
    params = _extract_pipelineparams(payload)
    self.assertListEqual([p1, p2, p3], params)
>>>>>>> f98ec684
<|MERGE_RESOLUTION|>--- conflicted
+++ resolved
@@ -14,12 +14,8 @@
 
 from kubernetes.client.models import V1Container, V1EnvVar
 from kfp.dsl import PipelineParam
-<<<<<<< HEAD
 from kfp.dsl._pipeline_param import _extract_pipelineparams, extract_pipelineparams_from_any
-=======
-from kfp.dsl._pipeline_param import _extract_pipelineparams
 from kfp.dsl._metadata import TypeMeta
->>>>>>> f98ec684
 import unittest
 
 
@@ -56,7 +52,6 @@
     params = _extract_pipelineparams(payload)
     self.assertListEqual([p1, p2, p3], params)
 
-<<<<<<< HEAD
   def test_extract_pipelineparams_from_any(self):
     """Test extract_pipeleineparams."""
     p1 = PipelineParam(name='param1', op_name='op1')
@@ -71,7 +66,7 @@
 
     params = extract_pipelineparams_from_any(container)   
     self.assertListEqual(sorted([p1, p2, p3]), sorted(params))
-=======
+    
   def test_extract_pipelineparam_with_types(self):
     """Test _extract_pipelineparams. """
     p1 = PipelineParam(name='param1', op_name='op1', param_type=TypeMeta(name='customized_type_a', properties={'property_a': 'value_a'}))
@@ -84,5 +79,4 @@
     # Expecting the _extract_pipelineparam to dedup the pipelineparams among all the payloads.
     payload = [str(p1) + stuff_chars + str(p2), str(p2) + stuff_chars + str(p3)]
     params = _extract_pipelineparams(payload)
-    self.assertListEqual([p1, p2, p3], params)
->>>>>>> f98ec684
+    self.assertListEqual([p1, p2, p3], params)