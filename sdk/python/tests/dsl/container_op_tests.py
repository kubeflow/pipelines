--- conflicted
+++ resolved
@@ -14,99 +14,8 @@
 
 
 from kfp.dsl import Pipeline, PipelineParam, ContainerOp
-from kfp.dsl import ComponentMeta, ParameterMeta, TypeMeta
 import unittest
 
-<<<<<<< HEAD
-class TestComponentMeta(unittest.TestCase):
-
-  def test_to_dict(self):
-    component_meta = ComponentMeta(name='foobar',
-                                   description='foobar example',
-                                   inputs=[ParameterMeta(name='input1',
-                                                         description='input1 desc',
-                                                         param_type=TypeMeta(name='GCSPath',
-                                                                             properties={'bucket_type': 'directory',
-                                                                                         'file_type': 'csv'
-                                                                                         }
-                                                                             ),
-                                                         default='default1'
-                                                         ),
-                                           ParameterMeta(name='input2',
-                                                         description='input2 desc',
-                                                         param_type=TypeMeta(name='TFModel',
-                                                                             properties={'input_data': 'tensor',
-                                                                                         'version': '1.8.0'
-                                                                                         }
-                                                                             ),
-                                                         default='default2'
-                                                         ),
-                                           ],
-                                   outputs=[ParameterMeta(name='output1',
-                                                          description='output1 desc',
-                                                          param_type=TypeMeta(name='Schema',
-                                                                              properties={'file_type': 'tsv'
-                                                                                          }
-                                                                              ),
-                                                          default='default_output1'
-                                                          )
-                                            ]
-                                   )
-    golden_meta = {
-        'name': 'foobar',
-        'description': 'foobar example',
-        'inputs': [
-            {
-                'name': 'input1',
-                'description': 'input1 desc',
-                'type': {
-                    'GCSPath': {
-                        'bucket_type': 'directory',
-                        'file_type': 'csv'
-                    }
-                },
-                'default': 'default1'
-            },
-            {
-                'name': 'input2',
-                'description': 'input2 desc',
-                'type': {
-                    'TFModel': {
-                        'input_data': 'tensor',
-                        'version': '1.8.0'
-                    }
-                },
-                'default': 'default2'
-            }
-        ],
-        'outputs': [
-            {
-                'name': 'output1',
-                'description': 'output1 desc',
-                'type': {
-                    'Schema': {
-                        'file_type': 'tsv'
-                    }
-                },
-                'default': 'default_output1'
-            }
-        ]
-    }
-    self.assertEqual(component_meta.to_dict(), golden_meta)
-
-  def test_type_meta_from_dict(self):
-    component_dict = {
-        'GCSPath': {
-            'bucket_type': 'directory',
-            'file_type': 'csv'
-        }
-    }
-    golden_type_meta = TypeMeta(name='GCSPath', properties={'bucket_type': 'directory',
-                                                            'file_type': 'csv'})
-    self.assertEqual(TypeMeta.from_dict(component_dict), golden_type_meta)
-
-=======
->>>>>>> 9c233b36
 class TestContainerOp(unittest.TestCase):
 
   def test_basic(self):
