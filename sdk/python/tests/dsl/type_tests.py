--- conflicted
+++ resolved
@@ -30,17 +30,10 @@
 
   def test_check_types(self):
     #Core types
-<<<<<<< HEAD
-    typeA = {'GCSPath': {'path_type': 'file', 'file_type':'csv'}}
-    typeB = {'GCSPath': {'path_type': 'file', 'file_type':'csv'}}
-    self.assertTrue(check_types(typeA, typeB))
-    typeC = {'GCSPath': {'path_type': 'file', 'file_type':'tsv'}}
-=======
     typeA = {'ArtifactA': {'path_type': 'file', 'file_type':'csv'}}
     typeB = {'ArtifactA': {'path_type': 'file', 'file_type':'csv'}}
     self.assertTrue(check_types(typeA, typeB))
     typeC = {'ArtifactA': {'path_type': 'file', 'file_type':'tsv'}}
->>>>>>> c6ca1ac3
     self.assertFalse(check_types(typeA, typeC))
 
     # Custom types
