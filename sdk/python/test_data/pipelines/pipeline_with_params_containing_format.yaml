--- conflicted
+++ resolved
@@ -65,36 +65,6 @@
         - "\nif ! [ -x \"$(command -v pip)\" ]; then\n    python3 -m ensurepip ||\
           \ python3 -m ensurepip --user || apt-get install python3-pip\nfi\n\nPIP_DISABLE_PIP_VERSION_CHECK=1\
           \ python3 -m pip install --quiet     --no-warn-script-location 'kfp==2.0.0-beta.12'\
-<<<<<<< HEAD
-=======
-          \ && \"$0\" \"$@\"\n"
-        - sh
-        - -ec
-        - 'program_path=$(mktemp -d)
-
-          printf "%s" "$0" > "$program_path/ephemeral_component.py"
-
-          python3 -m kfp.components.executor_main                         --component_module_path                         "$program_path/ephemeral_component.py"                         "$@"
-
-          '
-        - "\nimport kfp\nfrom kfp import dsl\nfrom kfp.dsl import *\nfrom typing import\
-          \ *\n\ndef print_op(text: str) -> str:\n    print(text)\n    return text\n\
-          \n"
-        image: python:3.7
-    exec-print-op-2:
-      container:
-        args:
-        - --executor_input
-        - '{{$}}'
-        - --function_to_execute
-        - print_op
-        command:
-        - sh
-        - -c
-        - "\nif ! [ -x \"$(command -v pip)\" ]; then\n    python3 -m ensurepip ||\
-          \ python3 -m ensurepip --user || apt-get install python3-pip\nfi\n\nPIP_DISABLE_PIP_VERSION_CHECK=1\
-          \ python3 -m pip install --quiet     --no-warn-script-location 'kfp==2.0.0-beta.12'\
->>>>>>> 386ff882
           \ && \"$0\" \"$@\"\n"
         - sh
         - -ec
