--- conflicted
+++ resolved
@@ -38,12 +38,8 @@
     'Deprecated',
     'strip-hints',
     'docstring-parser>=0.7.3',
-<<<<<<< HEAD
     'kfp-pipeline-spec>=0.1.4, <0.2.0',
-=======
-    'kfp-pipeline-spec>=0.1.0, <0.2.0',
     'fire>=0.3.1'
->>>>>>> a36a62a7
 ]
 
 TESTS_REQUIRE = [
