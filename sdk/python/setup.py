--- conflicted
+++ resolved
@@ -30,12 +30,7 @@
     # kfp-server-api package is released. Update the lower version when there is
     # a breaking change in kfp-server-api, or kfp sdk depends on new api changes
     # in kfp-server-api.
-<<<<<<< HEAD
-    'kfp-server-api>=0.2.5, <0.4.0',
-=======
     'kfp-server-api>=0.2.5, <0.6.0',
-    'argo-models == 2.2.1a',  #2.2.1a is equivalent to argo 2.2.1
->>>>>>> 173556b5
     'jsonschema >= 3.0.1',
     'tabulate',
     'click',
