--- conflicted
+++ resolved
@@ -22,14 +22,6 @@
 # NOTICE, after any updates to the following, ./requirements.in should be updated
 # accordingly.
 REQUIRES = [
-<<<<<<< HEAD
-    'PyYAML',
-    'google-cloud-storage>=1.13.0',
-    'kubernetes>=8.0.0, <13.0.0',
-    'google-auth>=1.6.1',
-    'requests_toolbelt>=0.8.0',
-    'cloudpickle',
-=======
     'absl-py>=0.9,<=0.11',
     'PyYAML>=5.3,<6',
     # `Blob.from_string` was introduced in google-cloud-storage 1.20.0
@@ -42,7 +34,6 @@
     'google-auth>=1.6.1,<2',
     'requests-toolbelt>=0.8.0,<1',
     'cloudpickle>=1.3.0,<2',
->>>>>>> 6ccf5bcd
     # Update the upper version whenever a new major version of the
     # kfp-server-api package is released.
     # Update the lower version when kfp sdk depends on new apis/fields in
