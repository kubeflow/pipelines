--- conflicted
+++ resolved
@@ -68,35 +68,8 @@
     extras_require={
         'all': ['docker'],
     },
-<<<<<<< HEAD
-    packages=[
-        'kfp',
-        'kfp.deprecated',
-        'kfp.deprecated.auth',
-        'kfp.deprecated.cli',
-        'kfp.deprecated.cli.diagnose_me',
-        'kfp.deprecated.compiler',
-        'kfp.deprecated.components',
-        'kfp.deprecated.components.structures',
-        'kfp.deprecated.containers',
-        'kfp.deprecated.dsl',
-        'kfp.deprecated.dsl.extensions',
-        'kfp.deprecated.notebook',
-        'kfp.cli',
-        'kfp.cli.diagnose_me',
-        'kfp.client',
-        'kfp.cli',
-        'kfp.cli.diagnose_me',
-        'kfp.compiler',
-        'kfp.components',
-        'kfp.components.types',
-        'kfp.dsl',
-        'kfp.utils',
-    ],
-=======
     packages=setuptools.find_packages(
         where=os.path.dirname(__file__), exclude=["*test*"]),
->>>>>>> 94960cf5
     classifiers=[
         'Intended Audience :: Developers',
         'Intended Audience :: Education',
