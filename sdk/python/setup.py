--- conflicted
+++ resolved
@@ -54,11 +54,8 @@
     'pydantic>=1.8.2,<2',
     # Standard library backports
     'dataclasses;python_version<"3.7"',
-<<<<<<< HEAD
     'typer>=0.3.2,<1.0',
-=======
     'typing-extensions>=3.7.4,<4;python_version<"3.9"',
->>>>>>> 991473d3
 ]
 
 TESTS_REQUIRE = [
@@ -93,10 +90,14 @@
     author='The Kubeflow Authors',
     url="https://github.com/kubeflow/pipelines",
     project_urls={
-        "Documentation": "https://kubeflow-pipelines.readthedocs.io/en/stable/",
-        "Bug Tracker": "https://github.com/kubeflow/pipelines/issues",
-        "Source": "https://github.com/kubeflow/pipelines/tree/master/sdk",
-        "Changelog": "https://github.com/kubeflow/pipelines/blob/master/sdk/RELEASE.md",
+        "Documentation":
+            "https://kubeflow-pipelines.readthedocs.io/en/stable/",
+        "Bug Tracker":
+            "https://github.com/kubeflow/pipelines/issues",
+        "Source":
+            "https://github.com/kubeflow/pipelines/tree/master/sdk",
+        "Changelog":
+            "https://github.com/kubeflow/pipelines/blob/master/sdk/RELEASE.md",
     },
     install_requires=REQUIRES,
     tests_require=TESTS_REQUIRE,
