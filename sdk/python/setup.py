--- conflicted
+++ resolved
@@ -18,29 +18,18 @@
 VERSION = '0.1.16'
 
 REQUIRES = [
-<<<<<<< HEAD
-    'urllib3 >= 1.15',
-=======
     'urllib3>=1.15',
->>>>>>> 69da4e55
     'six >= 1.10',
     'certifi',
     'python-dateutil',
     'PyYAML',
     'google-cloud-storage>=1.13.0',
-<<<<<<< HEAD
-    'kubernetes>= 8.0.0',
-=======
     'kubernetes>=8.0.0, <=9.0.0',
->>>>>>> 69da4e55
     'PyJWT>=1.6.4',
     'cryptography>=2.4.2',
     'google-auth>=1.6.1',
     'requests_toolbelt>=0.8.0',
-<<<<<<< HEAD
     'yaml>=0.1.7',
-=======
->>>>>>> 69da4e55
 ]
 
 setup(
