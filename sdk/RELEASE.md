# Current Version (Still in Development)

## Major Features and Improvements

## Breaking Changes

### For Pipeline Authors

### For Component Authors

## Deprecations

## Bug Fixes and Other Changes

* Fix a couple of bugs that affect nested loops and conditions in v2. [\#6643](https://github.com/kubeflow/pipelines/pull/6643)

## Documentation Updates

# 1.8.3

## Major Features and Improvements

* Support URI templates with ComponentStore. [\#6515](https://github.com/kubeflow/pipelines/pull/6515)

## Breaking Changes

* N/A

### For Pipeline Authors

* N/A

### For Component Authors

* N/A

## Deprecations

* N/A

## Bug Fixes and Other Changes

* Fix duplicate function for `list_pipeline_versions()`. [\#6594](https://github.com/kubeflow/pipelines/pull/6594)
* Support re-use of PVC with VolumeOp. [\#6582](https://github.com/kubeflow/pipelines/pull/6582)
* When namespace file is missing, remove stack trace so it doesn't look like an error [\#6590](https://github.com/kubeflow/pipelines/pull/6590)
* Local runner supports additional docker options. [\#6599](https://github.com/kubeflow/pipelines/pull/6599)
<<<<<<< HEAD
* Fix the error that kfp v1 compiler failed to provide unique name for ops of the same component. [\#6600](https://github.com/kubeflow/pipelines/pull/6600)
* Add IfPresentPlaceholder and ConcatPlaceholder for v2 ComponentSpec.[\#6639](https://github.com/kubeflow/pipelines/pull/6639)
=======
* Fix the error that kfp v1 and v2 compiler failed to provide unique name for ops of the same component. [\#6600](https://github.com/kubeflow/pipelines/pull/6600)
>>>>>>> b466f59e

## Documentation Updates

* N/A

# 1.8.2

## Major Features and Improvements

* N/A

## Breaking Changes

* N/A

### For Pipeline Authors

* N/A

### For Component Authors

* N/A

## Deprecations

* N/A

## Bug Fixes and Other Changes

* Fix component decorator could result in invalid component if `install_kfp_package=False`. [\#6527](https://github.com/kubeflow/pipelines/pull/6527))
* v2 compiler to throw no task defined error. [\#6545](https://github.com/kubeflow/pipelines/pull/6545)
* Improve output parameter type checking in V2 SDK. [\#6566](https://github.com/kubeflow/pipelines/pull/6566)
* Use `Annotated` rather than `Union` for `Input` and `Output`. [\#6573](https://github.com/kubeflow/pipelines/pull/6573)
* Depends on `typing-extensions>=3.10.0.2,<4`. [\#6573](https://github.com/kubeflow/pipelines/pull/6573)

## Documentation Updates

* N/A


# 1.8.1

## Major Features and Improvements

* Support container environment variable in v2. [\#6515](https://github.com/kubeflow/pipelines/pull/6515)

## Breaking Changes

* N/A

### For Pipeline Authors

* N/A

### For Component Authors

* N/A

## Deprecations

* N/A

## Bug Fixes and Other Changes

* Define PipelineParameterChannel and PipelineArtifactChannel in v2. [\#6470](https://github.com/kubeflow/pipelines/pull/6470)
* Remove dead code on importer check in v1. [\#6508](https://github.com/kubeflow/pipelines/pull/6508)
* Fix issue where dict, list, bool typed input parameters don't accept constant values or pipeline inputs. [\#6523](https://github.com/kubeflow/pipelines/pull/6523)
* Fix passing in "" to a str parameter causes the parameter to receive it as None instead. [\#6533](https://github.com/kubeflow/pipelines/pull/6533)
* Get short name of complex input/output types to ensure we can map to appropriate de|serializer. [\#6504](https://github.com/kubeflow/pipelines/pull/6504)
* Fix Optional type hint causing executor to ignore user inputs for parameters. [\#6541](https://github.com/kubeflow/pipelines/pull/6541)
* Depends on `kfp-pipeline-spec>=0.1.10,<0.2.0` [\#6515](https://github.com/kubeflow/pipelines/pull/6515)
* Depends on `kubernetes>=8.0.0,<19`. [\#6532](https://github.com/kubeflow/pipelines/pull/6532)

## Documentation Updates

* N/A


# 1.8.0

## Major Features and Improvements

* Add "--detail" option to kfp run get. [\#6404](https://github.com/kubeflow/pipelines/pull/6404)
* Support `set_display_name` in v2. [\#6471](https://github.com/kubeflow/pipelines/issues/6471)

## Breaking Changes

* Revert: "Add description to upload_pipeline_version in kfp" [\#6468](https://github.com/kubeflow/pipelines/pull/6468)

### For Pipeline Authors

* N/A

### For Component Authors

* N/A

## Deprecations

* N/A

## Bug Fixes and Other Changes

* Fix bug in PodSpec that overwrites nodeSelector [\#6512](https://github.com/kubeflow/pipelines/issues/6512)
* Add Alpha feature notice for local client [\#6462](https://github.com/kubeflow/pipelines/issues/6462)
* Import mock from stdlib and drop dependency. [\#6456](https://github.com/kubeflow/pipelines/issues/6456)
* Update yapf config and move it to sdk folder. [\#6467](https://github.com/kubeflow/pipelines/issues/6467)
* Fix typing issues. [\#6480](https://github.com/kubeflow/pipelines/issues/6480)
* Load v1 and v2 component yaml into v2 ComponentSpec and convert v1 component
  spec to v2 component spec [\#6497](https://github.com/kubeflow/pipelines/issues/6497)
* Format all Python files under SDK folder. [\#6501](https://github.com/kubeflow/pipelines/issues/6501)

## Documentation Updates

* N/A

# 1.7.2

## Major Features and Improvements

* Add support to specify description for pipeline version [\#6395](https://github.com/kubeflow/pipelines/issues/6395).
* Add support for schema_version in pipeline [\#6366](https://github.com/kubeflow/pipelines/issues/6366)
* Add support for enabling service account for cloud scheduler in google client [\#6013](https://github.com/kubeflow/pipelines/issues/6013)

## Breaking Changes

* `kfp.v2.components`no longer imports everything from `kfp.components`. For instance, `load_component_from_*` methods are available only from `kfp.components`, but not from `kfp.v2.components`.
* No more ['_path' suffix striping](https://github.com/kubeflow/pipelines/issues/5279) from v2 components.

### For Pipeline Authors

* N/A

### For Component Authors

* N/A

## Deprecations

* N/A

## Bug Fixes and Other Changes

* Refactor and move v2 related code to under the v2 namespace [\#6358](https://github.com/kubeflow/pipelines/issues/6358)
* Fix importer not taking output from upstream [\#6439](https://github.com/kubeflow/pipelines/issues/6439)
* Clean up the unused arg in AIPlatformCient docstring [\#6406](https://github.com/kubeflow/pipelines/issues/6406)
* Add BaseModel data classes and pipeline saving [\#6372](https://github.com/kubeflow/pipelines/issues/6372)

## Documentation Updates

* N/A

# 1.7.1

## Major Features and Improvements

* Surfaces Kubernetes configuration in container builder [\#6095](https://github.com/kubeflow/pipelines/issues/6095)

## Breaking Changes

* N/A

### For Pipeline Authors

* N/A

### For Component Authors

* N/A

## Deprecations

* N/A

## Bug Fixes and Other Changes

* Relaxes the requirement that component inputs/outputs must appear on the command line. [\#6268](https://github.com/kubeflow/pipelines/issues/6268)
* Fixed the compiler bug for legacy outputs mlpipeline-ui-metadata and mlpipeline-metrics. [\#6325](https://github.com/kubeflow/pipelines/issues/6325)
* Raises error on using importer in v2 compatible mode. [\#6330](https://github.com/kubeflow/pipelines/issues/6330)
* Raises error on missing pipeline name in v2 compatible mode. [\#6332](https://github.com/kubeflow/pipelines/issues/6332)
* Raises warning on container component without command. [\#6335](https://github.com/kubeflow/pipelines/issues/6335)
* Fixed the issue that SlicedClassificationMetrics, HTML, and Markdown type are not exposed in dsl package. [\#6343](https://github.com/kubeflow/pipelines/issues/6343)
* Fixed the issue that pip may not be available in lightweight component base image. [\#6359](https://github.com/kubeflow/pipelines/issues/6359)

## Documentation Updates

* N/A<|MERGE_RESOLUTION|>--- conflicted
+++ resolved
@@ -13,6 +13,7 @@
 ## Bug Fixes and Other Changes
 
 * Fix a couple of bugs that affect nested loops and conditions in v2. [\#6643](https://github.com/kubeflow/pipelines/pull/6643)
+* Add IfPresentPlaceholder and ConcatPlaceholder for v2 ComponentSpec.[\#6639](https://github.com/kubeflow/pipelines/pull/6639)
 
 ## Documentation Updates
 
@@ -44,12 +45,7 @@
 * Support re-use of PVC with VolumeOp. [\#6582](https://github.com/kubeflow/pipelines/pull/6582)
 * When namespace file is missing, remove stack trace so it doesn't look like an error [\#6590](https://github.com/kubeflow/pipelines/pull/6590)
 * Local runner supports additional docker options. [\#6599](https://github.com/kubeflow/pipelines/pull/6599)
-<<<<<<< HEAD
-* Fix the error that kfp v1 compiler failed to provide unique name for ops of the same component. [\#6600](https://github.com/kubeflow/pipelines/pull/6600)
-* Add IfPresentPlaceholder and ConcatPlaceholder for v2 ComponentSpec.[\#6639](https://github.com/kubeflow/pipelines/pull/6639)
-=======
 * Fix the error that kfp v1 and v2 compiler failed to provide unique name for ops of the same component. [\#6600](https://github.com/kubeflow/pipelines/pull/6600)
->>>>>>> b466f59e
 
 ## Documentation Updates
 
