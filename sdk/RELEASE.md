# Current Version (Still in Development)

## Major Features and Improvements
* Support parallelism setting in ParallelFor [\#8146](https://github.com/kubeflow/pipelines/pull/8146)
<<<<<<< HEAD
* Support pipeline as a component [\#8179](https://github.com/kubeflow/pipelines/pull/8179)
=======
* Support for Python v3.10 [\#8186](https://github.com/kubeflow/pipelines/pull/8186)
>>>>>>> dab54600

## Breaking Changes

### For Pipeline Authors
* Pipeline compilation is now triggered from `@pipeline` decorator instead of `Compiler.compile()` method. 
Technically no breaking changes but compilation error could be exposed in a different (and earlier) stage. [\#8179](https://github.com/kubeflow/pipelines/pull/8179)

### For Component Authors

## Deprecations

## Bug Fixes and Other Changes

## Documentation Updates
# 2.0.0-beta.3

## Major Features and Improvements

## Breaking Changes

### For Pipeline Authors

### For Component Authors
* Add support for ConcatPlaceholder and IfPresentPlaceholder in containerized component [\#8145](https://github.com/kubeflow/pipelines/pull/8145)
## Deprecations

## Bug Fixes and Other Changes

## Documentation Updates

# 2.0.0-beta.2

## Major Features and Improvements

## Breaking Changes

### For Pipeline Authors

### For Component Authors
* Add support for containerized component [\#8066](https://github.com/kubeflow/pipelines/pull/8066)

## Deprecations

## Bug Fixes and Other Changes
* Enable overriding caching options at submission time [\#7912](https://github.com/kubeflow/pipelines/pull/7912)
* Allow artifact inputs in pipeline definition. [\#8044](https://github.com/kubeflow/pipelines/pull/8044)
* Support task-level retry policy [\#7867](https://github.com/kubeflow/pipelines/pull/7867)
* Support multiple exit handlers per pipeline [\#8088](https://github.com/kubeflow/pipelines/pull/8088)

## Documentation Updates

# 2.0.0-beta.1

## Major Features and Improvements

## Breaking Changes

### For Pipeline Authors

### For Component Authors

## Deprecations

## Bug Fixes and Other Changes
* Include default registry context JSON in package distribution [\#7987](https://github.com/kubeflow/pipelines/pull/7987)

## Documentation Updates

# 2.0.0-beta.0

## Major Features and Improvements

## Breaking Changes

### For Pipeline Authors

### For Component Authors

## Deprecations

## Bug Fixes and Other Changes

## Documentation Updates

# 2.0.0-alpha.5

## Major Features and Improvements
* Implement Registry Client [\#7597](https://github.com/kubeflow/pipelines/pull/7597), [\#7763](https://github.com/kubeflow/pipelines/pull/7763)
* Write compiled JSON with formatting (multiline with indentation) [\#7712](https://github.com/kubeflow/pipelines/pull/7712)
* Add function to sdk client for terminating run [\#7835](https://github.com/kubeflow/pipelines/pull/7835)
* Re-enable component compilation via @component decorator (deprecated) [\#7554](https://github.com/kubeflow/pipelines/pull/7554)

## Breaking Changes
* Make CLI output consistent, readable, and usable [\#7739](https://github.com/kubeflow/pipelines/pull/7739)

### For Pipeline Authors

### For Component Authors

## Deprecations

## Bug Fixes and Other Changes
* Fix CLI upload pipeline version [\#7722](https://github.com/kubeflow/pipelines/pull/7722)

## Documentation Updates
# 2.0.0-alpha.3

## Major Features and Improvements
* feat(sdk): add `.list_pipeline_versions` and `.unarchive_experiment` methods to Client [\#7563](https://github.com/kubeflow/pipelines/pull/7563)
* Add additional methods to `kfp.client.Client` [\#7562](https://github.com/kubeflow/pipelines/pull/7562), [\#7463](https://github.com/kubeflow/pipelines/pull/7463)
* Migrate V1 CLI to V2, with improvements [\#7547](https://github.com/kubeflow/pipelines/pull/7547), [\#7558](https://github.com/kubeflow/pipelines/pull/7558), [\#7559](https://github.com/kubeflow/pipelines/pull/7559), [\#7560](https://github.com/kubeflow/pipelines/pull/7560), , [\#7569](https://github.com/kubeflow/pipelines/pull/7569), [\#7567](https://github.com/kubeflow/pipelines/pull/7567), [\#7603](https://github.com/kubeflow/pipelines/pull/7603), [\#7606](https://github.com/kubeflow/pipelines/pull/7606), [\#7607](https://github.com/kubeflow/pipelines/pull/7607), [\#7628](https://github.com/kubeflow/pipelines/pull/7628), [\#7618](https://github.com/kubeflow/pipelines/pull/7618)

## Breaking Changes

### For Pipeline Authors

### For Component Authors

## Deprecations

## Bug Fixes and Other Changes
* Accepts `typing-extensions>=4,<5` in addition to `typing-extensions>=3.7.4,<4` [\#7632](https://github.com/kubeflow/pipelines/pull/7632)
* Remove dependency on `pydantic` [\#7639](https://github.com/kubeflow/pipelines/pull/7639)

## Documentation Updates

# 2.0.0-alpha.2

## Major Features and Improvements

* Enable pip installation from custom PyPI repository [\#7453](https://github.com/kubeflow/pipelines/pull/7453)

## Breaking Changes

### For Pipeline Authors

### For Component Authors

## Deprecations

## Bug Fixes and Other Changes

* Fix wrong kfp import causes wrong sdk_version being set in pipeline_spec. [\#7433](https://github.com/kubeflow/pipelines/pull/7433)
* Use YAML as default serialization format for package IR [\#7431](https://github.com/kubeflow/pipelines/pull/7431)
* Support submitting pipeline IR in yaml format via `kfp.client`. [\#7458](https://github.com/kubeflow/pipelines/pull/7458)
* Add pipeline_task_name to PipelineTaskFinalStatus [\#7464](https://github.com/kubeflow/pipelines/pull/7464)
* Depends on `kfp-pipeline-spec>=0.1.14,<0.2.0` [\#7464](https://github.com/kubeflow/pipelines/pull/7464)
* Depends on `google-cloud-storage>=2.2.1,<3` [\#7493](https://github.com/kubeflow/pipelines/pull/7493)

## Documentation Updates

# 1.8.12
## Major Features and Improvements

* Enable pip installation from custom PyPI repository [\#7470](https://github.com/kubeflow/pipelines/pull/7470)
* Support getting pipeline status in exit handler. [\#7483](https://github.com/kubeflow/pipelines/pull/7483)
## Breaking Changes

### For Pipeline Authors

### For Component Authors

## Deprecations

## Bug Fixes and Other Changes
* No longer require KFP client for kfp components build [\#7410](https://github.com/kubeflow/pipelines/pull/7410)
* Require google-api-core>=1.31.5, >=2.3.2 [#7377](https://github.com/kubeflow/pipelines/pull/7377)

## Documentation Updates

# 2.0.0-alpha.1

## Major Features and Improvements

## Breaking Changes

### For Pipeline Authors

### For Component Authors

## Deprecations

## Bug Fixes and Other Changes

* Depends on `kfp-server-api>=2.0.0a0, <3` [\#7427](https://github.com/kubeflow/pipelines/pull/7427)

## Documentation Updates

# 2.0.0-alpha.0

## Major Features and Improvements

* Support passing parameters in v2 using google.protobuf.Value [\#6804](https://github.com/kubeflow/pipelines/pull/6804).
* Implement experimental v2 `@component` component [\#6825](https://github.com/kubeflow/pipelines/pull/6825)
* Add load_component_from_* for v2 [\#6822](https://github.com/kubeflow/pipelines/pull/6822)
* Merge v2 experimental change back to v2 namespace [\#6890](https://github.com/kubeflow/pipelines/pull/6890)
* Add ImporterSpec v2 [\#6917](https://github.com/kubeflow/pipelines/pull/6917)
* Add add set_env_variable for Pipeline task [\#6919](https://github.com/kubeflow/pipelines/pull/6919)
* Add metadata field for importer [\#7112](https://github.com/kubeflow/pipelines/pull/7112)
* Add in filter to list_pipeline_versions SDK method [\#7223](https://github.com/kubeflow/pipelines/pull/7223)
* Add `enable_job` method to client [\#7239](https://github.com/kubeflow/pipelines/pull/7239)
* Support getting pipeline status in exit handler. [\#7309](https://github.com/kubeflow/pipelines/pull/7309)
* Support KFP v2 API in kfp.client [\#7411](https://github.com/kubeflow/pipelines/pull/7411)

## Breaking Changes

* Remove sdk/python/kfp/v2/google directory for v2, including google client and custom job [\#6886](https://github.com/kubeflow/pipelines/pull/6886)
* APIs imported from the v1 namespace are no longer supported by the v2 compiler. [\#6890](https://github.com/kubeflow/pipelines/pull/6890)
* Deprecate v2 compatible mode in v1 compiler. [\#6958](https://github.com/kubeflow/pipelines/pull/6958)
* Drop support for python 3.6 [\#7303](https://github.com/kubeflow/pipelines/pull/7303)
* Deprecate v1 code to deprecated folder [\#7291](https://github.com/kubeflow/pipelines/pull/7291)
* Disable output_component_file temporarily for v2 early release [\#7390](https://github.com/kubeflow/pipelines/pull/7390)

### For Pipeline Authors

### For Component Authors

## Deprecations

## Bug Fixes and Other Changes

* Fix importer ignoring reimport setting, and switch to Protobuf.Value for import uri [\#6827](https://github.com/kubeflow/pipelines/pull/6827)
* Fix display name support for groups [\#6832](https://github.com/kubeflow/pipelines/pull/6832)
* Fix regression on optional inputs [\#6905](https://github.com/kubeflow/pipelines/pull/6905) [\#6937](https://github.com/kubeflow/pipelines/pull/6937)
* Depends on `google-auth>=1.6.1,<3` [\#6939](https://github.com/kubeflow/pipelines/pull/6939)
* Change otherwise to else in yaml [\#6952](https://github.com/kubeflow/pipelines/pull/6952)
* Avoid pydantic bug on Union type [\#6957](https://github.com/kubeflow/pipelines/pull/6957)
* Fix bug for if and concat placeholders [\#6978](https://github.com/kubeflow/pipelines/pull/6978)
* Fix bug for resourceSpec [\#6979](https://github.com/kubeflow/pipelines/pull/6979)
* Fix regression on nested loops [\#6990](https://github.com/kubeflow/pipelines/pull/6990)
* Fix bug for input/outputspec and positional arguments [\#6980](https://github.com/kubeflow/pipelines/pull/6980)
* Fix importer not using correct output artifact type [\#7235](https://github.com/kubeflow/pipelines/pull/7235)
* Add verify_ssl for Kubeflow client [\#7174](https://github.com/kubeflow/pipelines/pull/7174)
* Depends on `typing-extensions>=3.7.4,<5; python_version<"3.9"` [\#7288](https://github.com/kubeflow/pipelines/pull/7288)
* Depends on `google-api-core>=1.31.5, >=2.3.2` [\#7377](https://github.com/kubeflow/pipelines/pull/7377)
* Fix bug that required KFP API server for `kfp components build` command to work [\#7430](https://github.com/kubeflow/pipelines/pull/7430)
* Pass default value for inputs and remove deprecated items in v1 [\#7405](https://github.com/kubeflow/pipelines/pull/7405)


## Documentation Updates

# 1.8.11

## Major Features and Improvements

* kfp.Client uses namespace from initialization if set for the instance context [\#7056](https://github.com/kubeflow/pipelines/pull/7056)
* Add importer_spec metadata to v1 [\#7180](https://github.com/kubeflow/pipelines/pull/7180)

## Breaking Changes

* Fix breaking change in Argo 3.0, to define TTL for workflows. Makes SDK incompatible with KFP pre-1.7 versions [\#7141](https://github.com/kubeflow/pipelines/pull/7141)

### For Pipeline Authors

### For Component Authors

## Deprecations

## Bug Fixes and Other Changes

* Remove redundant check in set_gpu_limit [\#6866](https://github.com/kubeflow/pipelines/pull/6866)
* Fix create_runtime_artifact not covering all types. [\#7168](https://github.com/kubeflow/pipelines/pull/7168)
* Depend on `absl-py>=0.9,<2` [\#7172](https://github.com/kubeflow/pipelines/pull/7172)

## Documentation Updates

# 1.8.10

## Major Features and Improvements

* Improve CLI experience for archiving experiments, managing recurring runs and listing resources [\#6934](https://github.com/kubeflow/pipelines/pull/6934)

## Breaking Changes

* N/A

### For Pipeline Authors

* N/A

### For Component Authors

* N/A

## Deprecations

* N/A

## Bug Fixes and Other Changes

* Visualizations and metrics do not work with data_passing_methods. [\#6882](https://github.com/kubeflow/pipelines/pull/6882)
* Fix a warning message. [\#6911](https://github.com/kubeflow/pipelines/pull/6911)
* Refresh access token only when it expires. [\#6941](https://github.com/kubeflow/pipelines/pull/6941)
* Fix bug in checking values in _param_values. [\#6965](https://github.com/kubeflow/pipelines/pull/6965)

## Documentation Updates

* N/A

# 1.8.9

## Major Features and Improvements

* N/A

## Breaking Changes

* N/A

### For Pipeline Authors

* N/A

### For Component Authors

* N/A

## Deprecations

* N/A

## Bug Fixes and Other Changes

* Make `Artifact` type be compatible with any sub-artifact types bidirectionally [\#6859](https://github.com/kubeflow/pipelines/pull/6859)

## Documentation Updates

* N/A

# 1.8.8

## Major Features and Improvements

* N/A

## Breaking Changes

* N/A

### For Pipeline Authors

* N/A

### For Component Authors

* N/A

## Deprecations

* N/A

## Bug Fixes and Other Changes

* Fix cloud scheduler's job name [\#6844](https://github.com/kubeflow/pipelines/pull/6844)
* Add deprecation warnings for v2 [\#6851](https://github.com/kubeflow/pipelines/pull/6851)

## Documentation Updates

* N/A

# 1.8.7

## Major Features and Improvements

* Add optional support to specify description for pipeline version [\#6472](https://github.com/kubeflow/pipelines/issues/6472).
* New v2 experimental compiler [\#6803](https://github.com/kubeflow/pipelines/pull/6803).

## Breaking Changes

* N/A

### For Pipeline Authors

* N/A

### For Component Authors

* N/A

## Deprecations

* N/A

## Bug Fixes and Other Changes

* Fix the the specified 'mlpipeline-ui-metadata','mlpipeline-metrics' path is overrided by default value [\#6796](https://github.com/kubeflow/pipelines/pull/6796)
* Fix placeholder mapping error in v2. [\#6794](https://github.com/kubeflow/pipelines/pull/6794)
* Add `OnTransientError` to allowed retry policies [\#6808](https://github.com/kubeflow/pipelines/pull/6808)
* Add optional `filter` argument to list methods of KFP client [\#6748](https://github.com/kubeflow/pipelines/pull/6748)
* Depends on `kfp-pipeline-spec>=0.1.13,<0.2.0` [\#6803](https://github.com/kubeflow/pipelines/pull/6803)

## Documentation Updates

* N/A

# 1.8.6

## Major Features and Improvements

* Add functions to sdk client to delete and disable jobs [\#6754](https://github.com/kubeflow/pipelines/pull/6754)

## Breaking Changes

* N/A

### For Pipeline Authors

* N/A

### For Component Authors

* N/A

## Deprecations

* N/A

## Bug Fixes and Other Changes

* Require base and target images for components built using
  `kfp components build` CLI command to be unique
  [\#6731](https://github.com/kubeflow/pipelines/pull/6731)
* Try to use `apt-get python3-pip` when pip does not exist in containers used by
  v2 lightweight components [\#6737](https://github.com/kubeflow/pipelines/pull/6737)
* Implement LoopArgument and LoopArgumentVariable v2. [\#6755](https://github.com/kubeflow/pipelines/pull/6755)
* Implement Pipeline task settings for v2 dsl. [\#6746](https://github.com/kubeflow/pipelines/pull/6746)

## Documentation Updates

* N/A

# 1.8.5

## Major Features and Improvements

* Add v2 placeholder variables [\#6693](https://github.com/kubeflow/pipelines/pull/6693)
* Add a new command in KFP's CLI, `components`, that enables users to manage and build
  v2 components in a container with Docker [\#6417](https://github.com/kubeflow/pipelines/pull/6417)
* Add `load_component_from_spec` for SDK v1 which brings back the ability to build components directly in python, using `ComponentSpec` [\#6690](https://github.com/kubeflow/pipelines/pull/6690)

## Breaking Changes

* N/A

### For Pipeline Authors

* N/A

### For Component Authors

* N/A

## Deprecations

* N/A

## Bug Fixes and Other Changes

* Fix executor getting None as value when float 0 is passed in. [\#6682](https://github.com/kubeflow/pipelines/pull/6682)
* Fix function-based components not preserving the namespace of GCPC artifact types. [\#6702](https://github.com/kubeflow/pipelines/pull/6702)
* Fix `dsl.` prefix in component I/O type annotation breaking component at runtime. [\#6714](https://github.com/kubeflow/pipelines/pull/6714)
* Update v2 yaml format [\#6661](https://github.com/kubeflow/pipelines/pull/6661)
* Implement v2 PipelineTask [\#6713](https://github.com/kubeflow/pipelines/pull/6713)
* Fix type_utils [\#6719](https://github.com/kubeflow/pipelines/pull/6719)
* Depends on `typing-extensions>=3.7.4,<4; python_version<"3.9"` [\#6683](https://github.com/kubeflow/pipelines/pull/6683)
* Depends on `click>=7.1.2,<9` [\#6691](https://github.com/kubeflow/pipelines/pull/6691)
* Depends on `cloudpickle>=2.0.0,<3` [\#6703](https://github.com/kubeflow/pipelines/pull/6703)
* Depends on `typer>=0.3.2,<1.0` [\#6417](https://github.com/kubeflow/pipelines/pull/6417)

## Documentation Updates

* N/A

# 1.8.4

## Major Features and Improvements

* N/A

## Breaking Changes

* N/A

### For Pipeline Authors

* N/A

### For Component Authors

* N/A

## Deprecations

* N/A

## Bug Fixes and Other Changes

* Support artifact types under google namespace [\#6648](https://github.com/kubeflow/pipelines/pull/6648)
* Fix a couple of bugs that affect nested loops and conditions in v2. [\#6643](https://github.com/kubeflow/pipelines/pull/6643)
* Add IfPresentPlaceholder and ConcatPlaceholder for v2 ComponentSpec.[\#6639](https://github.com/kubeflow/pipelines/pull/6639)

## Documentation Updates

* N/A

# 1.8.3

## Major Features and Improvements

* Support URI templates with ComponentStore. [\#6515](https://github.com/kubeflow/pipelines/pull/6515)

## Breaking Changes

* N/A

### For Pipeline Authors

* N/A

### For Component Authors

* N/A

## Deprecations

* N/A

## Bug Fixes and Other Changes

* Fix duplicate function for `list_pipeline_versions()`. [\#6594](https://github.com/kubeflow/pipelines/pull/6594)
* Support re-use of PVC with VolumeOp. [\#6582](https://github.com/kubeflow/pipelines/pull/6582)
* When namespace file is missing, remove stack trace so it doesn't look like an error [\#6590](https://github.com/kubeflow/pipelines/pull/6590)
* Local runner supports additional docker options. [\#6599](https://github.com/kubeflow/pipelines/pull/6599)
* Fix the error that kfp v1 and v2 compiler failed to provide unique name for ops of the same component. [\#6600](https://github.com/kubeflow/pipelines/pull/6600)

## Documentation Updates

* N/A

# 1.8.2

## Major Features and Improvements

* N/A

## Breaking Changes

* N/A

### For Pipeline Authors

* N/A

### For Component Authors

* N/A

## Deprecations

* N/A

## Bug Fixes and Other Changes

* Fix component decorator could result in invalid component if `install_kfp_package=False`. [\#6527](https://github.com/kubeflow/pipelines/pull/6527))
* v2 compiler to throw no task defined error. [\#6545](https://github.com/kubeflow/pipelines/pull/6545)
* Improve output parameter type checking in V2 SDK. [\#6566](https://github.com/kubeflow/pipelines/pull/6566)
* Use `Annotated` rather than `Union` for `Input` and `Output`. [\#6573](https://github.com/kubeflow/pipelines/pull/6573)
* Depends on `typing-extensions>=3.10.0.2,<4`. [\#6573](https://github.com/kubeflow/pipelines/pull/6573)

## Documentation Updates

* N/A


# 1.8.1

## Major Features and Improvements

* Support container environment variable in v2. [\#6515](https://github.com/kubeflow/pipelines/pull/6515)

## Breaking Changes

* N/A

### For Pipeline Authors

* N/A

### For Component Authors

* N/A

## Deprecations

* N/A

## Bug Fixes and Other Changes

* Define PipelineParameterChannel and PipelineArtifactChannel in v2. [\#6470](https://github.com/kubeflow/pipelines/pull/6470)
* Remove dead code on importer check in v1. [\#6508](https://github.com/kubeflow/pipelines/pull/6508)
* Fix issue where dict, list, bool typed input parameters don't accept constant values or pipeline inputs. [\#6523](https://github.com/kubeflow/pipelines/pull/6523)
* Fix passing in "" to a str parameter causes the parameter to receive it as None instead. [\#6533](https://github.com/kubeflow/pipelines/pull/6533)
* Get short name of complex input/output types to ensure we can map to appropriate de|serializer. [\#6504](https://github.com/kubeflow/pipelines/pull/6504)
* Fix Optional type hint causing executor to ignore user inputs for parameters. [\#6541](https://github.com/kubeflow/pipelines/pull/6541)
* Depends on `kfp-pipeline-spec>=0.1.10,<0.2.0` [\#6515](https://github.com/kubeflow/pipelines/pull/6515)
* Depends on `kubernetes>=8.0.0,<19`. [\#6532](https://github.com/kubeflow/pipelines/pull/6532)

## Documentation Updates

* N/A


# 1.8.0

## Major Features and Improvements

* Add "--detail" option to kfp run get. [\#6404](https://github.com/kubeflow/pipelines/pull/6404)
* Support `set_display_name` in v2. [\#6471](https://github.com/kubeflow/pipelines/issues/6471)

## Breaking Changes

* Revert: "Add description to upload_pipeline_version in kfp" [\#6468](https://github.com/kubeflow/pipelines/pull/6468)

### For Pipeline Authors

* N/A

### For Component Authors

* N/A

## Deprecations

* N/A

## Bug Fixes and Other Changes

* Fix bug in PodSpec that overwrites nodeSelector [\#6512](https://github.com/kubeflow/pipelines/issues/6512)
* Add Alpha feature notice for local client [\#6462](https://github.com/kubeflow/pipelines/issues/6462)
* Import mock from stdlib and drop dependency. [\#6456](https://github.com/kubeflow/pipelines/issues/6456)
* Update yapf config and move it to sdk folder. [\#6467](https://github.com/kubeflow/pipelines/issues/6467)
* Fix typing issues. [\#6480](https://github.com/kubeflow/pipelines/issues/6480)
* Load v1 and v2 component yaml into v2 ComponentSpec and convert v1 component
  spec to v2 component spec [\#6497](https://github.com/kubeflow/pipelines/issues/6497)
* Format all Python files under SDK folder. [\#6501](https://github.com/kubeflow/pipelines/issues/6501)

## Documentation Updates

* N/A

# 1.7.2

## Major Features and Improvements

* Add support to specify description for pipeline version [\#6395](https://github.com/kubeflow/pipelines/issues/6395).
* Add support for schema_version in pipeline [\#6366](https://github.com/kubeflow/pipelines/issues/6366)
* Add support for enabling service account for cloud scheduler in google client [\#6013](https://github.com/kubeflow/pipelines/issues/6013)

## Breaking Changes

* `kfp.components`no longer imports everything from `kfp.components`. For instance, `load_component_from_*` methods are available only from `kfp.components`, but not from `kfp.components`.
* No more ['_path' suffix striping](https://github.com/kubeflow/pipelines/issues/5279) from v2 components.

### For Pipeline Authors

* N/A

### For Component Authors

* N/A

## Deprecations

* N/A

## Bug Fixes and Other Changes

* Refactor and move v2 related code to under the v2 namespace [\#6358](https://github.com/kubeflow/pipelines/issues/6358)
* Fix importer not taking output from upstream [\#6439](https://github.com/kubeflow/pipelines/issues/6439)
* Clean up the unused arg in AIPlatformCient docstring [\#6406](https://github.com/kubeflow/pipelines/issues/6406)
* Add BaseModel data classes and pipeline saving [\#6372](https://github.com/kubeflow/pipelines/issues/6372)

## Documentation Updates

* N/A

# 1.7.1

## Major Features and Improvements

* Surfaces Kubernetes configuration in container builder [\#6095](https://github.com/kubeflow/pipelines/issues/6095)

## Breaking Changes

* N/A

### For Pipeline Authors

* N/A

### For Component Authors

* N/A

## Deprecations

* N/A

## Bug Fixes and Other Changes

* Relaxes the requirement that component inputs/outputs must appear on the command line. [\#6268](https://github.com/kubeflow/pipelines/issues/6268)
* Fixed the compiler bug for legacy outputs mlpipeline-ui-metadata and mlpipeline-metrics. [\#6325](https://github.com/kubeflow/pipelines/issues/6325)
* Raises error on using importer in v2 compatible mode. [\#6330](https://github.com/kubeflow/pipelines/issues/6330)
* Raises error on missing pipeline name in v2 compatible mode. [\#6332](https://github.com/kubeflow/pipelines/issues/6332)
* Raises warning on container component without command. [\#6335](https://github.com/kubeflow/pipelines/issues/6335)
* Fixed the issue that SlicedClassificationMetrics, HTML, and Markdown type are not exposed in dsl package. [\#6343](https://github.com/kubeflow/pipelines/issues/6343)
* Fixed the issue that pip may not be available in lightweight component base image. [\#6359](https://github.com/kubeflow/pipelines/issues/6359)

## Documentation Updates

* N/A<|MERGE_RESOLUTION|>--- conflicted
+++ resolved
@@ -2,11 +2,8 @@
 
 ## Major Features and Improvements
 * Support parallelism setting in ParallelFor [\#8146](https://github.com/kubeflow/pipelines/pull/8146)
-<<<<<<< HEAD
 * Support pipeline as a component [\#8179](https://github.com/kubeflow/pipelines/pull/8179)
-=======
 * Support for Python v3.10 [\#8186](https://github.com/kubeflow/pipelines/pull/8186)
->>>>>>> dab54600
 
 ## Breaking Changes
 
@@ -21,6 +18,7 @@
 ## Bug Fixes and Other Changes
 
 ## Documentation Updates
+
 # 2.0.0-beta.3
 
 ## Major Features and Improvements
