# Current Version (Still in Development)

## Major Features and Improvements

## Breaking Changes

### For Pipeline Authors

### For Component Authors

## Deprecations

## Bug Fixes and Other Changes
<<<<<<< HEAD

* When namespace file is missing, remove stack trace so it doesn't look like an error [\#6590](https://github.com/kubeflow/pipelines/pull/6590)

=======
* Fix duplicate function for `list_pipeline_versions()`. [\#6594](https://github.com/kubeflow/pipelines/pull/6594)
* Support re-use of PVC with VolumeOp. [\#6582](https://github.com/kubeflow/pipelines/pull/6582)
>>>>>>> 6e32f423
## Documentation Updates

# 1.8.2

## Major Features and Improvements

* N/A

## Breaking Changes

* N/A

### For Pipeline Authors

* N/A

### For Component Authors

* N/A

## Deprecations

* N/A

## Bug Fixes and Other Changes

* Fix component decorator could result in invalid component if `install_kfp_package=False`. [\#6527](https://github.com/kubeflow/pipelines/pull/6527))
* v2 compiler to throw no task defined error. [\#6545](https://github.com/kubeflow/pipelines/pull/6545)
* Improve output parameter type checking in V2 SDK. [\#6566](https://github.com/kubeflow/pipelines/pull/6566)
* Use `Annotated` rather than `Union` for `Input` and `Output`. [\#6573](https://github.com/kubeflow/pipelines/pull/6573)
* Depends on `typing-extensions>=3.10.0.2,<4`. [\#6573](https://github.com/kubeflow/pipelines/pull/6573)

## Documentation Updates

* N/A


# 1.8.1

## Major Features and Improvements

* Support container environment variable in v2. [\#6515](https://github.com/kubeflow/pipelines/pull/6515)

## Breaking Changes

* N/A

### For Pipeline Authors

* N/A

### For Component Authors

* N/A

## Deprecations

* N/A

## Bug Fixes and Other Changes

* Define PipelineParameterChannel and PipelineArtifactChannel in v2. [\#6470](https://github.com/kubeflow/pipelines/pull/6470)
* Remove dead code on importer check in v1. [\#6508](https://github.com/kubeflow/pipelines/pull/6508)
* Fix issue where dict, list, bool typed input parameters don't accept constant values or pipeline inputs. [\#6523](https://github.com/kubeflow/pipelines/pull/6523)
* Fix passing in "" to a str parameter causes the parameter to receive it as None instead. [\#6533](https://github.com/kubeflow/pipelines/pull/6533)
* Get short name of complex input/output types to ensure we can map to appropriate de|serializer. [\#6504](https://github.com/kubeflow/pipelines/pull/6504)
* Fix Optional type hint causing executor to ignore user inputs for parameters. [\#6541](https://github.com/kubeflow/pipelines/pull/6541)
* Depends on `kfp-pipeline-spec>=0.1.10,<0.2.0` [\#6515](https://github.com/kubeflow/pipelines/pull/6515)
* Depends on `kubernetes>=8.0.0,<19`. [\#6532](https://github.com/kubeflow/pipelines/pull/6532)

## Documentation Updates

* N/A


# 1.8.0

## Major Features and Improvements

* Add "--detail" option to kfp run get. [\#6404](https://github.com/kubeflow/pipelines/pull/6404)
* Support `set_display_name` in v2. [\#6471](https://github.com/kubeflow/pipelines/issues/6471)

## Breaking Changes

* Revert: "Add description to upload_pipeline_version in kfp" [\#6468](https://github.com/kubeflow/pipelines/pull/6468)

### For Pipeline Authors

* N/A

### For Component Authors

* N/A

## Deprecations

* N/A

## Bug Fixes and Other Changes

* Fix bug in PodSpec that overwrites nodeSelector [\#6512](https://github.com/kubeflow/pipelines/issues/6512)
* Add Alpha feature notice for local client [\#6462](https://github.com/kubeflow/pipelines/issues/6462)
* Import mock from stdlib and drop dependency. [\#6456](https://github.com/kubeflow/pipelines/issues/6456)
* Update yapf config and move it to sdk folder. [\#6467](https://github.com/kubeflow/pipelines/issues/6467)
* Fix typing issues. [\#6480](https://github.com/kubeflow/pipelines/issues/6480)
* Load v1 and v2 component yaml into v2 ComponentSpec and convert v1 component
  spec to v2 component spec [\#6497](https://github.com/kubeflow/pipelines/issues/6497)
* Format all Python files under SDK folder. [\#6501](https://github.com/kubeflow/pipelines/issues/6501)

## Documentation Updates

* N/A

# 1.7.2

## Major Features and Improvements

* Add support to specify description for pipeline version [\#6395](https://github.com/kubeflow/pipelines/issues/6395).
* Add support for schema_version in pipeline [\#6366](https://github.com/kubeflow/pipelines/issues/6366)
* Add support for enabling service account for cloud scheduler in google client [\#6013](https://github.com/kubeflow/pipelines/issues/6013)

## Breaking Changes

* `kfp.v2.components`no longer imports everything from `kfp.components`. For instance, `load_component_from_*` methods are available only from `kfp.components`, but not from `kfp.v2.components`.
* No more ['_path' suffix striping](https://github.com/kubeflow/pipelines/issues/5279) from v2 components.

### For Pipeline Authors

* N/A

### For Component Authors

* N/A

## Deprecations

* N/A

## Bug Fixes and Other Changes

* Refactor and move v2 related code to under the v2 namespace [\#6358](https://github.com/kubeflow/pipelines/issues/6358)
* Fix importer not taking output from upstream [\#6439](https://github.com/kubeflow/pipelines/issues/6439)
* Clean up the unused arg in AIPlatformCient docstring [\#6406](https://github.com/kubeflow/pipelines/issues/6406)
* Add BaseModel data classes and pipeline saving [\#6372](https://github.com/kubeflow/pipelines/issues/6372)

## Documentation Updates

* N/A

# 1.7.1

## Major Features and Improvements

* Surfaces Kubernetes configuration in container builder [\#6095](https://github.com/kubeflow/pipelines/issues/6095)

## Breaking Changes

* N/A

### For Pipeline Authors

* N/A

### For Component Authors

* N/A

## Deprecations

* N/A

## Bug Fixes and Other Changes

* Relaxes the requirement that component inputs/outputs must appear on the command line. [\#6268](https://github.com/kubeflow/pipelines/issues/6268)
* Fixed the compiler bug for legacy outputs mlpipeline-ui-metadata and mlpipeline-metrics. [\#6325](https://github.com/kubeflow/pipelines/issues/6325)
* Raises error on using importer in v2 compatible mode. [\#6330](https://github.com/kubeflow/pipelines/issues/6330)
* Raises error on missing pipeline name in v2 compatible mode. [\#6332](https://github.com/kubeflow/pipelines/issues/6332)
* Raises warning on container component without command. [\#6335](https://github.com/kubeflow/pipelines/issues/6335)
* Fixed the issue that SlicedClassificationMetrics, HTML, and Markdown type are not exposed in dsl package. [\#6343](https://github.com/kubeflow/pipelines/issues/6343)
* Fixed the issue that pip may not be available in lightweight component base image. [\#6359](https://github.com/kubeflow/pipelines/issues/6359)

## Documentation Updates

* N/A<|MERGE_RESOLUTION|>--- conflicted
+++ resolved
@@ -11,14 +11,11 @@
 ## Deprecations
 
 ## Bug Fixes and Other Changes
-<<<<<<< HEAD
-
-* When namespace file is missing, remove stack trace so it doesn't look like an error [\#6590](https://github.com/kubeflow/pipelines/pull/6590)
-
-=======
+
 * Fix duplicate function for `list_pipeline_versions()`. [\#6594](https://github.com/kubeflow/pipelines/pull/6594)
 * Support re-use of PVC with VolumeOp. [\#6582](https://github.com/kubeflow/pipelines/pull/6582)
->>>>>>> 6e32f423
+* When namespace file is missing, remove stack trace so it doesn't look like an error [\#6590](https://github.com/kubeflow/pipelines/pull/6590)
+
 ## Documentation Updates
 
 # 1.8.2
