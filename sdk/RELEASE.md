# Current Version (Still in Development)
## Major Features and Improvements

## Breaking Changes

### For Pipeline Authors

### For Component Authors

## Deprecations

## Bug Fixes and Other Changes
* Upgrade kubernetes library to v19 to get access to EphemeralVolume [#8526](https://github.com/kubeflow/pipelines/pull/8526)  [#8563](https://github.com/kubeflow/pipelines/pull/8563)

## Documentation Updates
# 1.8.17
## Major Features and Improvements
## Breaking Changes

### For Pipeline Authors

### For Component Authors

## Deprecations

## Bug Fixes and Other Changes
* Fix bug when writing to same file using gcsfuse and distributed training strategy in lightweight/containerized Python components [#8543](https://github.com/kubeflow/pipelines/pull/8543) [alternative fix after [#8454](https://github.com/kubeflow/pipelines/pull/8454) in `kfp==1.8.15`]
<<<<<<< HEAD
* Upgrade kubernetes library to v19 to get access to EphemeralVolume [#8526](https://github.com/kubeflow/pipelines/pull/8526) 
* Allow ephemeral storage to be set via component output parameter [#8428](https://github.com/kubeflow/pipelines/pull/8428)
=======
>>>>>>> c1673b39

## Documentation Updates
# 1.8.16
## Major Features and Improvements

## Breaking Changes

### For Pipeline Authors

### For Component Authors

## Deprecations

## Bug Fixes and Other Changes
* Relax required google-auth version from `>=1.6.1,<2` to `>=1.6.1,<3` [#8470](https://github.com/kubeflow/pipelines/pull/8470), [#8473](https://github.com/kubeflow/pipelines/pull/8473)

## Documentation Updates
# 1.8.15
## Major Features and Improvements
* Add ability to skip building image when using `kfp component build` [#8383](https://github.com/kubeflow/pipelines/pull/8383)

## Breaking Changes

### For Pipeline Authors

### For Component Authors

## Deprecations

## Bug Fixes and Other Changes
* Fix bug when writing to same file using gcsfuse and distributed training strategy in lightweight/containerized Python components [#8454](https://github.com/kubeflow/pipelines/pull/8454)

## Documentation Updates
# 1.8.14
## Major Features and Improvements
* Support parallelism setting in ParallelFor [/#8112](https://github.com/kubeflow/pipelines/pull/8112)

## Breaking Changes

### For Pipeline Authors
* Support dynamic importer metadata [/#8226](https://github.com/kubeflow/pipelines/pull/8226)

### For Component Authors

## Deprecations

## Bug Fixes and Other Changes
* Migrate Out-Of-Band (OOB) authentication flow [\#8262](https://github.com/kubeflow/pipelines/pull/8262)

## Documentation Updates
* Add importer documentation [\#3344](https://github.com/kubeflow/website/pull/3344)

# 1.8.13
## Major Features and Improvements

## Breaking Changes

### For Pipeline Authors
* Add support for task-level retry policy when compiling pipeline to IR [\#7875](https://github.com/kubeflow/pipelines/pull/7875)

### For Component Authors

## Deprecations

## Bug Fixes and Other Changes
* Depends on `google-cloud-storage>=2.2.1,<3` [\#7502](https://github.com/kubeflow/pipelines/pull/7502)
* Accepts `typing-extensions>=4,<5` in addition to `typing-extensions>=3.7.4,<4` [\#7801](https://github.com/kubeflow/pipelines/pull/7801)
* Fixes 'ComponentStore' object has no attribute 'uri_search_template'. [\#8002](https://github.com/kubeflow/pipelines/pull/8002)

## Documentation Updates

# 1.8.12
## Major Features and Improvements

* Enable pip installation from custom PyPI repository [\#7470](https://github.com/kubeflow/pipelines/pull/7470)
* Support getting pipeline status in exit handler. [\#7483](https://github.com/kubeflow/pipelines/pull/7483)
## Breaking Changes

### For Pipeline Authors

### For Component Authors

## Deprecations

## Bug Fixes and Other Changes
* No longer require KFP client for kfp components build [\#7410](https://github.com/kubeflow/pipelines/pull/7410)
* Require google-api-core>=1.31.5, >=2.3.2 [#7377](https://github.com/kubeflow/pipelines/pull/7377)

## Documentation Updates

# 2.0.0-alpha.1

## Major Features and Improvements

## Breaking Changes

### For Pipeline Authors

### For Component Authors

## Deprecations

## Bug Fixes and Other Changes

* Depends on `kfp-server-api>=2.0.0a0, <3` [\#7427](https://github.com/kubeflow/pipelines/pull/7427)

## Documentation Updates

# 2.0.0-alpha.0

## Major Features and Improvements

* Support passing parameters in v2 using google.protobuf.Value [\#6804](https://github.com/kubeflow/pipelines/pull/6804).
* Implement experimental v2 `@component` component [\#6825](https://github.com/kubeflow/pipelines/pull/6825)
* Add load_component_from_* for v2 [\#6822](https://github.com/kubeflow/pipelines/pull/6822)
* Merge v2 experimental change back to v2 namespace [\#6890](https://github.com/kubeflow/pipelines/pull/6890)
* Add ImporterSpec v2 [\#6917](https://github.com/kubeflow/pipelines/pull/6917)
* Add add set_env_variable for Pipeline task [\#6919](https://github.com/kubeflow/pipelines/pull/6919)
* Add metadata field for importer [\#7112](https://github.com/kubeflow/pipelines/pull/7112)
* Add in filter to list_pipeline_versions SDK method [\#7223](https://github.com/kubeflow/pipelines/pull/7223)
* Add `enable_job` method to client [\#7239](https://github.com/kubeflow/pipelines/pull/7239)
* Support getting pipeline status in exit handler. [\#7309](https://github.com/kubeflow/pipelines/pull/7309)
* Support KFP v2 API in kfp.client [\#7411](https://github.com/kubeflow/pipelines/pull/7411)

## Breaking Changes

* Remove sdk/python/kfp/v2/google directory for v2, including google client and custom job [\#6886](https://github.com/kubeflow/pipelines/pull/6886)
* APIs imported from the v1 namespace are no longer supported by the v2 compiler. [\#6890](https://github.com/kubeflow/pipelines/pull/6890)
* Deprecate v2 compatible mode in v1 compiler. [\#6958](https://github.com/kubeflow/pipelines/pull/6958)
* Drop support for python 3.6 [\#7303](https://github.com/kubeflow/pipelines/pull/7303)
* Deprecate v1 code to deprecated folder [\#7291](https://github.com/kubeflow/pipelines/pull/7291)
* Disable output_component_file temporarily for v2 early release [\#7390](https://github.com/kubeflow/pipelines/pull/7390)

### For Pipeline Authors

### For Component Authors

## Deprecations

## Bug Fixes and Other Changes

* Fix importer ignoring reimport setting, and switch to Protobuf.Value for import uri [\#6827](https://github.com/kubeflow/pipelines/pull/6827)
* Fix display name support for groups [\#6832](https://github.com/kubeflow/pipelines/pull/6832)
* Fix regression on optional inputs [\#6905](https://github.com/kubeflow/pipelines/pull/6905) [\#6937](https://github.com/kubeflow/pipelines/pull/6937)
* Depends on `google-auth>=1.6.1,<3` [\#6939](https://github.com/kubeflow/pipelines/pull/6939)
* Change otherwise to else in yaml [\#6952](https://github.com/kubeflow/pipelines/pull/6952)
* Avoid pydantic bug on Union type [\#6957](https://github.com/kubeflow/pipelines/pull/6957)
* Fix bug for if and concat placeholders [\#6978](https://github.com/kubeflow/pipelines/pull/6978)
* Fix bug for resourceSpec [\#6979](https://github.com/kubeflow/pipelines/pull/6979)
* Fix regression on nested loops [\#6990](https://github.com/kubeflow/pipelines/pull/6990)
* Fix bug for input/outputspec and positional arguments [\#6980](https://github.com/kubeflow/pipelines/pull/6980)
* Fix importer not using correct output artifact type [\#7235](https://github.com/kubeflow/pipelines/pull/7235)
* Add verify_ssl for Kubeflow client [\#7174](https://github.com/kubeflow/pipelines/pull/7174)
* Depends on `typing-extensions>=3.7.4,<5; python_version<"3.9"` [\#7288](https://github.com/kubeflow/pipelines/pull/7288)
* Depends on `google-api-core>=1.31.5, >=2.3.2` [\#7377](https://github.com/kubeflow/pipelines/pull/7377)
* Fix bug that required KFP API server for `kfp components build` command to work [\#7430](https://github.com/kubeflow/pipelines/pull/7430)
* Pass default value for inputs and remove deprecated items in v1 [\#7405](https://github.com/kubeflow/pipelines/pull/7405)


## Documentation Updates

# 1.8.11

## Major Features and Improvements

* kfp.Client uses namespace from initialization if set for the instance context [\#7056](https://github.com/kubeflow/pipelines/pull/7056)
* Add importer_spec metadata to v1 [\#7180](https://github.com/kubeflow/pipelines/pull/7180)

## Breaking Changes

* Fix breaking change in Argo 3.0, to define TTL for workflows. Makes SDK incompatible with KFP pre-1.7 versions [\#7141](https://github.com/kubeflow/pipelines/pull/7141)

### For Pipeline Authors

### For Component Authors

## Deprecations

## Bug Fixes and Other Changes

* Remove redundant check in set_gpu_limit [\#6866](https://github.com/kubeflow/pipelines/pull/6866)
* Fix create_runtime_artifact not covering all types. [\#7168](https://github.com/kubeflow/pipelines/pull/7168)
* Depend on `absl-py>=0.9,<2` [\#7172](https://github.com/kubeflow/pipelines/pull/7172)

## Documentation Updates

# 1.8.10

## Major Features and Improvements

* Improve CLI experience for archiving experiments, managing recurring runs and listing resources [\#6934](https://github.com/kubeflow/pipelines/pull/6934)

## Breaking Changes

* N/A

### For Pipeline Authors

* N/A

### For Component Authors

* N/A

## Deprecations

* N/A

## Bug Fixes and Other Changes

* Visualizations and metrics do not work with data_passing_methods. [\#6882](https://github.com/kubeflow/pipelines/pull/6882)
* Fix a warning message. [\#6911](https://github.com/kubeflow/pipelines/pull/6911)
* Refresh access token only when it expires. [\#6941](https://github.com/kubeflow/pipelines/pull/6941)
* Fix bug in checking values in _param_values. [\#6965](https://github.com/kubeflow/pipelines/pull/6965)

## Documentation Updates

* N/A

# 1.8.9

## Major Features and Improvements

* N/A

## Breaking Changes

* N/A

### For Pipeline Authors

* N/A

### For Component Authors

* N/A

## Deprecations

* N/A

## Bug Fixes and Other Changes

* Make `Artifact` type be compatible with any sub-artifact types bidirectionally [\#6859](https://github.com/kubeflow/pipelines/pull/6859)

## Documentation Updates

* N/A

# 1.8.8

## Major Features and Improvements

* N/A

## Breaking Changes

* N/A

### For Pipeline Authors

* N/A

### For Component Authors

* N/A

## Deprecations

* N/A

## Bug Fixes and Other Changes

* Fix cloud scheduler's job name [\#6844](https://github.com/kubeflow/pipelines/pull/6844)
* Add deprecation warnings for v2 [\#6851](https://github.com/kubeflow/pipelines/pull/6851)

## Documentation Updates

* N/A

# 1.8.7

## Major Features and Improvements

* Add optional support to specify description for pipeline version [\#6472](https://github.com/kubeflow/pipelines/issues/6472).
* New v2 experimental compiler [\#6803](https://github.com/kubeflow/pipelines/pull/6803).

## Breaking Changes

* N/A

### For Pipeline Authors

* N/A

### For Component Authors

* N/A

## Deprecations

* N/A

## Bug Fixes and Other Changes

* Fix the the specified 'mlpipeline-ui-metadata','mlpipeline-metrics' path is overrided by default value [\#6796](https://github.com/kubeflow/pipelines/pull/6796)
* Fix placeholder mapping error in v2. [\#6794](https://github.com/kubeflow/pipelines/pull/6794)
* Add `OnTransientError` to allowed retry policies [\#6808](https://github.com/kubeflow/pipelines/pull/6808)
* Add optional `filter` argument to list methods of KFP client [\#6748](https://github.com/kubeflow/pipelines/pull/6748)
* Depends on `kfp-pipeline-spec>=0.1.13,<0.2.0` [\#6803](https://github.com/kubeflow/pipelines/pull/6803)

## Documentation Updates

* N/A

# 1.8.6

## Major Features and Improvements

* Add functions to sdk client to delete and disable jobs [\#6754](https://github.com/kubeflow/pipelines/pull/6754)

## Breaking Changes

* N/A

### For Pipeline Authors

* N/A

### For Component Authors

* N/A

## Deprecations

* N/A

## Bug Fixes and Other Changes

* Require base and target images for components built using
  `kfp components build` CLI command to be unique
  [\#6731](https://github.com/kubeflow/pipelines/pull/6731)
* Try to use `apt-get python3-pip` when pip does not exist in containers used by
  v2 lightweight components [\#6737](https://github.com/kubeflow/pipelines/pull/6737)
* Implement LoopArgument and LoopArgumentVariable v2. [\#6755](https://github.com/kubeflow/pipelines/pull/6755)
* Implement Pipeline task settings for v2 dsl. [\#6746](https://github.com/kubeflow/pipelines/pull/6746)

## Documentation Updates

* N/A

# 1.8.5

## Major Features and Improvements

* Add v2 placeholder variables [\#6693](https://github.com/kubeflow/pipelines/pull/6693)
* Add a new command in KFP's CLI, `components`, that enables users to manage and build
  v2 components in a container with Docker [\#6417](https://github.com/kubeflow/pipelines/pull/6417)
* Add `load_component_from_spec` for SDK v1 which brings back the ability to build components directly in python, using `ComponentSpec` [\#6690](https://github.com/kubeflow/pipelines/pull/6690)

## Breaking Changes

* N/A

### For Pipeline Authors

* N/A

### For Component Authors

* N/A

## Deprecations

* N/A

## Bug Fixes and Other Changes

* Fix executor getting None as value when float 0 is passed in. [\#6682](https://github.com/kubeflow/pipelines/pull/6682)
* Fix function-based components not preserving the namespace of GCPC artifact types. [\#6702](https://github.com/kubeflow/pipelines/pull/6702)
* Fix `dsl.` prefix in component I/O type annotation breaking component at runtime. [\#6714](https://github.com/kubeflow/pipelines/pull/6714)
* Update v2 yaml format [\#6661](https://github.com/kubeflow/pipelines/pull/6661)
* Implement v2 PipelineTask [\#6713](https://github.com/kubeflow/pipelines/pull/6713)
* Fix type_utils [\#6719](https://github.com/kubeflow/pipelines/pull/6719)
* Depends on `typing-extensions>=3.7.4,<4; python_version<"3.9"` [\#6683](https://github.com/kubeflow/pipelines/pull/6683)
* Depends on `click>=7.1.2,<9` [\#6691](https://github.com/kubeflow/pipelines/pull/6691)
* Depends on `cloudpickle>=2.0.0,<3` [\#6703](https://github.com/kubeflow/pipelines/pull/6703)
* Depends on `typer>=0.3.2,<1.0` [\#6417](https://github.com/kubeflow/pipelines/pull/6417)

## Documentation Updates

* N/A

# 1.8.4

## Major Features and Improvements

* N/A

## Breaking Changes

* N/A

### For Pipeline Authors

* N/A

### For Component Authors

* N/A

## Deprecations

* N/A

## Bug Fixes and Other Changes

* Support artifact types under google namespace [\#6648](https://github.com/kubeflow/pipelines/pull/6648)
* Fix a couple of bugs that affect nested loops and conditions in v2. [\#6643](https://github.com/kubeflow/pipelines/pull/6643)
* Add IfPresentPlaceholder and ConcatPlaceholder for v2 ComponentSpec.[\#6639](https://github.com/kubeflow/pipelines/pull/6639)

## Documentation Updates

* N/A

# 1.8.3

## Major Features and Improvements

* Support URI templates with ComponentStore. [\#6515](https://github.com/kubeflow/pipelines/pull/6515)

## Breaking Changes

* N/A

### For Pipeline Authors

* N/A

### For Component Authors

* N/A

## Deprecations

* N/A

## Bug Fixes and Other Changes

* Fix duplicate function for `list_pipeline_versions()`. [\#6594](https://github.com/kubeflow/pipelines/pull/6594)
* Support re-use of PVC with VolumeOp. [\#6582](https://github.com/kubeflow/pipelines/pull/6582)
* When namespace file is missing, remove stack trace so it doesn't look like an error [\#6590](https://github.com/kubeflow/pipelines/pull/6590)
* Local runner supports additional docker options. [\#6599](https://github.com/kubeflow/pipelines/pull/6599)
* Fix the error that kfp v1 and v2 compiler failed to provide unique name for ops of the same component. [\#6600](https://github.com/kubeflow/pipelines/pull/6600)

## Documentation Updates

* N/A

# 1.8.2

## Major Features and Improvements

* N/A

## Breaking Changes

* N/A

### For Pipeline Authors

* N/A

### For Component Authors

* N/A

## Deprecations

* N/A

## Bug Fixes and Other Changes

* Fix component decorator could result in invalid component if `install_kfp_package=False`. [\#6527](https://github.com/kubeflow/pipelines/pull/6527))
* v2 compiler to throw no task defined error. [\#6545](https://github.com/kubeflow/pipelines/pull/6545)
* Improve output parameter type checking in V2 SDK. [\#6566](https://github.com/kubeflow/pipelines/pull/6566)
* Use `Annotated` rather than `Union` for `Input` and `Output`. [\#6573](https://github.com/kubeflow/pipelines/pull/6573)
* Depends on `typing-extensions>=3.10.0.2,<4`. [\#6573](https://github.com/kubeflow/pipelines/pull/6573)

## Documentation Updates

* N/A


# 1.8.1

## Major Features and Improvements

* Support container environment variable in v2. [\#6515](https://github.com/kubeflow/pipelines/pull/6515)

## Breaking Changes

* N/A

### For Pipeline Authors

* N/A

### For Component Authors

* N/A

## Deprecations

* N/A

## Bug Fixes and Other Changes

* Define PipelineParameterChannel and PipelineArtifactChannel in v2. [\#6470](https://github.com/kubeflow/pipelines/pull/6470)
* Remove dead code on importer check in v1. [\#6508](https://github.com/kubeflow/pipelines/pull/6508)
* Fix issue where dict, list, bool typed input parameters don't accept constant values or pipeline inputs. [\#6523](https://github.com/kubeflow/pipelines/pull/6523)
* Fix passing in "" to a str parameter causes the parameter to receive it as None instead. [\#6533](https://github.com/kubeflow/pipelines/pull/6533)
* Get short name of complex input/output types to ensure we can map to appropriate de|serializer. [\#6504](https://github.com/kubeflow/pipelines/pull/6504)
* Fix Optional type hint causing executor to ignore user inputs for parameters. [\#6541](https://github.com/kubeflow/pipelines/pull/6541)
* Depends on `kfp-pipeline-spec>=0.1.10,<0.2.0` [\#6515](https://github.com/kubeflow/pipelines/pull/6515)
* Depends on `kubernetes>=8.0.0,<19`. [\#6532](https://github.com/kubeflow/pipelines/pull/6532)

## Documentation Updates

* N/A


# 1.8.0

## Major Features and Improvements

* Add "--detail" option to kfp run get. [\#6404](https://github.com/kubeflow/pipelines/pull/6404)
* Support `set_display_name` in v2. [\#6471](https://github.com/kubeflow/pipelines/issues/6471)

## Breaking Changes

* Revert: "Add description to upload_pipeline_version in kfp" [\#6468](https://github.com/kubeflow/pipelines/pull/6468)

### For Pipeline Authors

* N/A

### For Component Authors

* N/A

## Deprecations

* N/A

## Bug Fixes and Other Changes

* Fix bug in PodSpec that overwrites nodeSelector [\#6512](https://github.com/kubeflow/pipelines/issues/6512)
* Add Alpha feature notice for local client [\#6462](https://github.com/kubeflow/pipelines/issues/6462)
* Import mock from stdlib and drop dependency. [\#6456](https://github.com/kubeflow/pipelines/issues/6456)
* Update yapf config and move it to sdk folder. [\#6467](https://github.com/kubeflow/pipelines/issues/6467)
* Fix typing issues. [\#6480](https://github.com/kubeflow/pipelines/issues/6480)
* Load v1 and v2 component yaml into v2 ComponentSpec and convert v1 component
  spec to v2 component spec [\#6497](https://github.com/kubeflow/pipelines/issues/6497)
* Format all Python files under SDK folder. [\#6501](https://github.com/kubeflow/pipelines/issues/6501)

## Documentation Updates

* N/A

# 1.7.2

## Major Features and Improvements

* Add support to specify description for pipeline version [\#6395](https://github.com/kubeflow/pipelines/issues/6395).
* Add support for schema_version in pipeline [\#6366](https://github.com/kubeflow/pipelines/issues/6366)
* Add support for enabling service account for cloud scheduler in google client [\#6013](https://github.com/kubeflow/pipelines/issues/6013)

## Breaking Changes

* `kfp.components`no longer imports everything from `kfp.components`. For instance, `load_component_from_*` methods are available only from `kfp.components`, but not from `kfp.components`.
* No more ['_path' suffix striping](https://github.com/kubeflow/pipelines/issues/5279) from v2 components.

### For Pipeline Authors

* N/A

### For Component Authors

* N/A

## Deprecations

* N/A

## Bug Fixes and Other Changes

* Refactor and move v2 related code to under the v2 namespace [\#6358](https://github.com/kubeflow/pipelines/issues/6358)
* Fix importer not taking output from upstream [\#6439](https://github.com/kubeflow/pipelines/issues/6439)
* Clean up the unused arg in AIPlatformCient docstring [\#6406](https://github.com/kubeflow/pipelines/issues/6406)
* Add BaseModel data classes and pipeline saving [\#6372](https://github.com/kubeflow/pipelines/issues/6372)

## Documentation Updates

* N/A

# 1.7.1

## Major Features and Improvements

* Surfaces Kubernetes configuration in container builder [\#6095](https://github.com/kubeflow/pipelines/issues/6095)

## Breaking Changes

* N/A

### For Pipeline Authors

* N/A

### For Component Authors

* N/A

## Deprecations

* N/A

## Bug Fixes and Other Changes

* Relaxes the requirement that component inputs/outputs must appear on the command line. [\#6268](https://github.com/kubeflow/pipelines/issues/6268)
* Fixed the compiler bug for legacy outputs mlpipeline-ui-metadata and mlpipeline-metrics. [\#6325](https://github.com/kubeflow/pipelines/issues/6325)
* Raises error on using importer in v2 compatible mode. [\#6330](https://github.com/kubeflow/pipelines/issues/6330)
* Raises error on missing pipeline name in v2 compatible mode. [\#6332](https://github.com/kubeflow/pipelines/issues/6332)
* Raises warning on container component without command. [\#6335](https://github.com/kubeflow/pipelines/issues/6335)
* Fixed the issue that SlicedClassificationMetrics, HTML, and Markdown type are not exposed in dsl package. [\#6343](https://github.com/kubeflow/pipelines/issues/6343)
* Fixed the issue that pip may not be available in lightweight component base image. [\#6359](https://github.com/kubeflow/pipelines/issues/6359)

## Documentation Updates

* N/A<|MERGE_RESOLUTION|>--- conflicted
+++ resolved
@@ -25,11 +25,8 @@
 
 ## Bug Fixes and Other Changes
 * Fix bug when writing to same file using gcsfuse and distributed training strategy in lightweight/containerized Python components [#8543](https://github.com/kubeflow/pipelines/pull/8543) [alternative fix after [#8454](https://github.com/kubeflow/pipelines/pull/8454) in `kfp==1.8.15`]
-<<<<<<< HEAD
 * Upgrade kubernetes library to v19 to get access to EphemeralVolume [#8526](https://github.com/kubeflow/pipelines/pull/8526) 
 * Allow ephemeral storage to be set via component output parameter [#8428](https://github.com/kubeflow/pipelines/pull/8428)
-=======
->>>>>>> c1673b39
 
 ## Documentation Updates
 # 1.8.16
