# Current Version (Still in Development)

## Major Features and Improvements

## Breaking Changes

### For Pipeline Authors

### For Component Authors

## Deprecations

## Bug Fixes and Other Changes
* Require base and target images for components built using
  `kfp components build` CLI command to be unique
  [\#6731](https://github.com/kubeflow/pipelines/pull/6731)
* Try to use `apt-get python3-pip` when pip does not exist in containers used by
  v2 lightweight components [\#6737](https://github.com/kubeflow/pipelines/pull/6737)
* Implement LoopArgument and LoopArgumentVariable v2. [\#6755](https://github.com/kubeflow/pipelines/pull/6755)
<<<<<<< HEAD
* Add functions to sdk client to delete and disable jobs [\#6754](https://github.com/kubeflow/pipelines/pull/6754)
=======
* Implement Pipeline task settings for v2 dsl. [\#6746](https://github.com/kubeflow/pipelines/pull/6746)
>>>>>>> 78dfac78

## Documentation Updates

# 1.8.5

## Major Features and Improvements

* Add v2 placeholder variables [\#6693](https://github.com/kubeflow/pipelines/pull/6693)
* Add a new command in KFP's CLI, `components`, that enables users to manage and build
  v2 components in a container with Docker [\#6417](https://github.com/kubeflow/pipelines/pull/6417)

## Breaking Changes

* N/A

### For Pipeline Authors

* N/A

### For Component Authors

* N/A

## Deprecations

* N/A

## Bug Fixes and Other Changes

* Fix executor getting None as value when float 0 is passed in. [\#6682](https://github.com/kubeflow/pipelines/pull/6682)
* Fix function-based components not preserving the namespace of GCPC artifact types. [\#6702](https://github.com/kubeflow/pipelines/pull/6702)
* Fix `dsl.` prefix in component I/O type annotation breaking component at runtime. [\#6714](https://github.com/kubeflow/pipelines/pull/6714)
* Update v2 yaml format [\#6661](https://github.com/kubeflow/pipelines/pull/6661)
* Implement v2 PipelineTask [\#6713](https://github.com/kubeflow/pipelines/pull/6713)
* Fix type_utils [\#6719](https://github.com/kubeflow/pipelines/pull/6719)
* Depends on `typing-extensions>=3.7.4,<4; python_version<"3.9"` [\#6683](https://github.com/kubeflow/pipelines/pull/6683)
* Depends on `click>=7.1.2,<9` [\#6691](https://github.com/kubeflow/pipelines/pull/6691)
* Depends on `cloudpickle>=2.0.0,<3` [\#6703](https://github.com/kubeflow/pipelines/pull/6703)
* Depends on `typer>=0.3.2,<1.0` [\#6417](https://github.com/kubeflow/pipelines/pull/6417)

## Documentation Updates

* N/A

# 1.8.4

## Major Features and Improvements

* N/A

## Breaking Changes

* N/A

### For Pipeline Authors

* N/A

### For Component Authors

* N/A

## Deprecations

* N/A

## Bug Fixes and Other Changes

* Support artifact types under google namespace [\#6648](https://github.com/kubeflow/pipelines/pull/6648)
* Fix a couple of bugs that affect nested loops and conditions in v2. [\#6643](https://github.com/kubeflow/pipelines/pull/6643)
* Add IfPresentPlaceholder and ConcatPlaceholder for v2 ComponentSpec.[\#6639](https://github.com/kubeflow/pipelines/pull/6639)

## Documentation Updates

* N/A

# 1.8.3

## Major Features and Improvements

* Support URI templates with ComponentStore. [\#6515](https://github.com/kubeflow/pipelines/pull/6515)

## Breaking Changes

* N/A

### For Pipeline Authors

* N/A

### For Component Authors

* N/A

## Deprecations

* N/A

## Bug Fixes and Other Changes

* Fix duplicate function for `list_pipeline_versions()`. [\#6594](https://github.com/kubeflow/pipelines/pull/6594)
* Support re-use of PVC with VolumeOp. [\#6582](https://github.com/kubeflow/pipelines/pull/6582)
* When namespace file is missing, remove stack trace so it doesn't look like an error [\#6590](https://github.com/kubeflow/pipelines/pull/6590)
* Local runner supports additional docker options. [\#6599](https://github.com/kubeflow/pipelines/pull/6599)
* Fix the error that kfp v1 and v2 compiler failed to provide unique name for ops of the same component. [\#6600](https://github.com/kubeflow/pipelines/pull/6600)

## Documentation Updates

* N/A

# 1.8.2

## Major Features and Improvements

* N/A

## Breaking Changes

* N/A

### For Pipeline Authors

* N/A

### For Component Authors

* N/A

## Deprecations

* N/A

## Bug Fixes and Other Changes

* Fix component decorator could result in invalid component if `install_kfp_package=False`. [\#6527](https://github.com/kubeflow/pipelines/pull/6527))
* v2 compiler to throw no task defined error. [\#6545](https://github.com/kubeflow/pipelines/pull/6545)
* Improve output parameter type checking in V2 SDK. [\#6566](https://github.com/kubeflow/pipelines/pull/6566)
* Use `Annotated` rather than `Union` for `Input` and `Output`. [\#6573](https://github.com/kubeflow/pipelines/pull/6573)
* Depends on `typing-extensions>=3.10.0.2,<4`. [\#6573](https://github.com/kubeflow/pipelines/pull/6573)

## Documentation Updates

* N/A


# 1.8.1

## Major Features and Improvements

* Support container environment variable in v2. [\#6515](https://github.com/kubeflow/pipelines/pull/6515)

## Breaking Changes

* N/A

### For Pipeline Authors

* N/A

### For Component Authors

* N/A

## Deprecations

* N/A

## Bug Fixes and Other Changes

* Define PipelineParameterChannel and PipelineArtifactChannel in v2. [\#6470](https://github.com/kubeflow/pipelines/pull/6470)
* Remove dead code on importer check in v1. [\#6508](https://github.com/kubeflow/pipelines/pull/6508)
* Fix issue where dict, list, bool typed input parameters don't accept constant values or pipeline inputs. [\#6523](https://github.com/kubeflow/pipelines/pull/6523)
* Fix passing in "" to a str parameter causes the parameter to receive it as None instead. [\#6533](https://github.com/kubeflow/pipelines/pull/6533)
* Get short name of complex input/output types to ensure we can map to appropriate de|serializer. [\#6504](https://github.com/kubeflow/pipelines/pull/6504)
* Fix Optional type hint causing executor to ignore user inputs for parameters. [\#6541](https://github.com/kubeflow/pipelines/pull/6541)
* Depends on `kfp-pipeline-spec>=0.1.10,<0.2.0` [\#6515](https://github.com/kubeflow/pipelines/pull/6515)
* Depends on `kubernetes>=8.0.0,<19`. [\#6532](https://github.com/kubeflow/pipelines/pull/6532)

## Documentation Updates

* N/A


# 1.8.0

## Major Features and Improvements

* Add "--detail" option to kfp run get. [\#6404](https://github.com/kubeflow/pipelines/pull/6404)
* Support `set_display_name` in v2. [\#6471](https://github.com/kubeflow/pipelines/issues/6471)

## Breaking Changes

* Revert: "Add description to upload_pipeline_version in kfp" [\#6468](https://github.com/kubeflow/pipelines/pull/6468)

### For Pipeline Authors

* N/A

### For Component Authors

* N/A

## Deprecations

* N/A

## Bug Fixes and Other Changes

* Fix bug in PodSpec that overwrites nodeSelector [\#6512](https://github.com/kubeflow/pipelines/issues/6512)
* Add Alpha feature notice for local client [\#6462](https://github.com/kubeflow/pipelines/issues/6462)
* Import mock from stdlib and drop dependency. [\#6456](https://github.com/kubeflow/pipelines/issues/6456)
* Update yapf config and move it to sdk folder. [\#6467](https://github.com/kubeflow/pipelines/issues/6467)
* Fix typing issues. [\#6480](https://github.com/kubeflow/pipelines/issues/6480)
* Load v1 and v2 component yaml into v2 ComponentSpec and convert v1 component
  spec to v2 component spec [\#6497](https://github.com/kubeflow/pipelines/issues/6497)
* Format all Python files under SDK folder. [\#6501](https://github.com/kubeflow/pipelines/issues/6501)

## Documentation Updates

* N/A

# 1.7.2

## Major Features and Improvements

* Add support to specify description for pipeline version [\#6395](https://github.com/kubeflow/pipelines/issues/6395).
* Add support for schema_version in pipeline [\#6366](https://github.com/kubeflow/pipelines/issues/6366)
* Add support for enabling service account for cloud scheduler in google client [\#6013](https://github.com/kubeflow/pipelines/issues/6013)

## Breaking Changes

* `kfp.v2.components`no longer imports everything from `kfp.components`. For instance, `load_component_from_*` methods are available only from `kfp.components`, but not from `kfp.v2.components`.
* No more ['_path' suffix striping](https://github.com/kubeflow/pipelines/issues/5279) from v2 components.

### For Pipeline Authors

* N/A

### For Component Authors

* N/A

## Deprecations

* N/A

## Bug Fixes and Other Changes

* Refactor and move v2 related code to under the v2 namespace [\#6358](https://github.com/kubeflow/pipelines/issues/6358)
* Fix importer not taking output from upstream [\#6439](https://github.com/kubeflow/pipelines/issues/6439)
* Clean up the unused arg in AIPlatformCient docstring [\#6406](https://github.com/kubeflow/pipelines/issues/6406)
* Add BaseModel data classes and pipeline saving [\#6372](https://github.com/kubeflow/pipelines/issues/6372)

## Documentation Updates

* N/A

# 1.7.1

## Major Features and Improvements

* Surfaces Kubernetes configuration in container builder [\#6095](https://github.com/kubeflow/pipelines/issues/6095)

## Breaking Changes

* N/A

### For Pipeline Authors

* N/A

### For Component Authors

* N/A

## Deprecations

* N/A

## Bug Fixes and Other Changes

* Relaxes the requirement that component inputs/outputs must appear on the command line. [\#6268](https://github.com/kubeflow/pipelines/issues/6268)
* Fixed the compiler bug for legacy outputs mlpipeline-ui-metadata and mlpipeline-metrics. [\#6325](https://github.com/kubeflow/pipelines/issues/6325)
* Raises error on using importer in v2 compatible mode. [\#6330](https://github.com/kubeflow/pipelines/issues/6330)
* Raises error on missing pipeline name in v2 compatible mode. [\#6332](https://github.com/kubeflow/pipelines/issues/6332)
* Raises warning on container component without command. [\#6335](https://github.com/kubeflow/pipelines/issues/6335)
* Fixed the issue that SlicedClassificationMetrics, HTML, and Markdown type are not exposed in dsl package. [\#6343](https://github.com/kubeflow/pipelines/issues/6343)
* Fixed the issue that pip may not be available in lightweight component base image. [\#6359](https://github.com/kubeflow/pipelines/issues/6359)

## Documentation Updates

* N/A<|MERGE_RESOLUTION|>--- conflicted
+++ resolved
@@ -1,6 +1,7 @@
 # Current Version (Still in Development)
 
 ## Major Features and Improvements
+* Add functions to sdk client to delete and disable jobs [\#6754](https://github.com/kubeflow/pipelines/pull/6754)
 
 ## Breaking Changes
 
@@ -17,11 +18,7 @@
 * Try to use `apt-get python3-pip` when pip does not exist in containers used by
   v2 lightweight components [\#6737](https://github.com/kubeflow/pipelines/pull/6737)
 * Implement LoopArgument and LoopArgumentVariable v2. [\#6755](https://github.com/kubeflow/pipelines/pull/6755)
-<<<<<<< HEAD
-* Add functions to sdk client to delete and disable jobs [\#6754](https://github.com/kubeflow/pipelines/pull/6754)
-=======
 * Implement Pipeline task settings for v2 dsl. [\#6746](https://github.com/kubeflow/pipelines/pull/6746)
->>>>>>> 78dfac78
 
 ## Documentation Updates
 
