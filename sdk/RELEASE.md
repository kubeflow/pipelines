# Current Version (Still in Development)

## Major Features and Improvements

* Support URI templates with ComponentStore. [\#6515](https://github.com/kubeflow/pipelines/pull/6515)

## Breaking Changes

### For Pipeline Authors

### For Component Authors

## Deprecations

## Bug Fixes and Other Changes

* Fix duplicate function for `list_pipeline_versions()`. [\#6594](https://github.com/kubeflow/pipelines/pull/6594)
* Support re-use of PVC with VolumeOp. [\#6582](https://github.com/kubeflow/pipelines/pull/6582)
<<<<<<< HEAD
* Fix the error that kfp v1 compiler failed to provide unique name for ops of the same component. [\#6600](https://github.com/kubeflow/pipelines/pull/6600)
=======
* When namespace file is missing, remove stack trace so it doesn't look like an error [\#6590](https://github.com/kubeflow/pipelines/pull/6590)
* Local runner supports additional docker options. [\#6599](https://github.com/kubeflow/pipelines/pull/6599)


>>>>>>> daccc5a4
## Documentation Updates

# 1.8.2

## Major Features and Improvements

* N/A

## Breaking Changes

* N/A

### For Pipeline Authors

* N/A

### For Component Authors

* N/A

## Deprecations

* N/A

## Bug Fixes and Other Changes

* Fix component decorator could result in invalid component if `install_kfp_package=False`. [\#6527](https://github.com/kubeflow/pipelines/pull/6527))
* v2 compiler to throw no task defined error. [\#6545](https://github.com/kubeflow/pipelines/pull/6545)
* Improve output parameter type checking in V2 SDK. [\#6566](https://github.com/kubeflow/pipelines/pull/6566)
* Use `Annotated` rather than `Union` for `Input` and `Output`. [\#6573](https://github.com/kubeflow/pipelines/pull/6573)
* Depends on `typing-extensions>=3.10.0.2,<4`. [\#6573](https://github.com/kubeflow/pipelines/pull/6573)

## Documentation Updates

* N/A


# 1.8.1

## Major Features and Improvements

* Support container environment variable in v2. [\#6515](https://github.com/kubeflow/pipelines/pull/6515)

## Breaking Changes

* N/A

### For Pipeline Authors

* N/A

### For Component Authors

* N/A

## Deprecations

* N/A

## Bug Fixes and Other Changes

* Define PipelineParameterChannel and PipelineArtifactChannel in v2. [\#6470](https://github.com/kubeflow/pipelines/pull/6470)
* Remove dead code on importer check in v1. [\#6508](https://github.com/kubeflow/pipelines/pull/6508)
* Fix issue where dict, list, bool typed input parameters don't accept constant values or pipeline inputs. [\#6523](https://github.com/kubeflow/pipelines/pull/6523)
* Fix passing in "" to a str parameter causes the parameter to receive it as None instead. [\#6533](https://github.com/kubeflow/pipelines/pull/6533)
* Get short name of complex input/output types to ensure we can map to appropriate de|serializer. [\#6504](https://github.com/kubeflow/pipelines/pull/6504)
* Fix Optional type hint causing executor to ignore user inputs for parameters. [\#6541](https://github.com/kubeflow/pipelines/pull/6541)
* Depends on `kfp-pipeline-spec>=0.1.10,<0.2.0` [\#6515](https://github.com/kubeflow/pipelines/pull/6515)
* Depends on `kubernetes>=8.0.0,<19`. [\#6532](https://github.com/kubeflow/pipelines/pull/6532)

## Documentation Updates

* N/A


# 1.8.0

## Major Features and Improvements

* Add "--detail" option to kfp run get. [\#6404](https://github.com/kubeflow/pipelines/pull/6404)
* Support `set_display_name` in v2. [\#6471](https://github.com/kubeflow/pipelines/issues/6471)

## Breaking Changes

* Revert: "Add description to upload_pipeline_version in kfp" [\#6468](https://github.com/kubeflow/pipelines/pull/6468)

### For Pipeline Authors

* N/A

### For Component Authors

* N/A

## Deprecations

* N/A

## Bug Fixes and Other Changes

* Fix bug in PodSpec that overwrites nodeSelector [\#6512](https://github.com/kubeflow/pipelines/issues/6512)
* Add Alpha feature notice for local client [\#6462](https://github.com/kubeflow/pipelines/issues/6462)
* Import mock from stdlib and drop dependency. [\#6456](https://github.com/kubeflow/pipelines/issues/6456)
* Update yapf config and move it to sdk folder. [\#6467](https://github.com/kubeflow/pipelines/issues/6467)
* Fix typing issues. [\#6480](https://github.com/kubeflow/pipelines/issues/6480)
* Load v1 and v2 component yaml into v2 ComponentSpec and convert v1 component
  spec to v2 component spec [\#6497](https://github.com/kubeflow/pipelines/issues/6497)
* Format all Python files under SDK folder. [\#6501](https://github.com/kubeflow/pipelines/issues/6501)

## Documentation Updates

* N/A

# 1.7.2

## Major Features and Improvements

* Add support to specify description for pipeline version [\#6395](https://github.com/kubeflow/pipelines/issues/6395).
* Add support for schema_version in pipeline [\#6366](https://github.com/kubeflow/pipelines/issues/6366)
* Add support for enabling service account for cloud scheduler in google client [\#6013](https://github.com/kubeflow/pipelines/issues/6013)

## Breaking Changes

* `kfp.v2.components`no longer imports everything from `kfp.components`. For instance, `load_component_from_*` methods are available only from `kfp.components`, but not from `kfp.v2.components`.
* No more ['_path' suffix striping](https://github.com/kubeflow/pipelines/issues/5279) from v2 components.

### For Pipeline Authors

* N/A

### For Component Authors

* N/A

## Deprecations

* N/A

## Bug Fixes and Other Changes

* Refactor and move v2 related code to under the v2 namespace [\#6358](https://github.com/kubeflow/pipelines/issues/6358)
* Fix importer not taking output from upstream [\#6439](https://github.com/kubeflow/pipelines/issues/6439)
* Clean up the unused arg in AIPlatformCient docstring [\#6406](https://github.com/kubeflow/pipelines/issues/6406)
* Add BaseModel data classes and pipeline saving [\#6372](https://github.com/kubeflow/pipelines/issues/6372)

## Documentation Updates

* N/A

# 1.7.1

## Major Features and Improvements

* Surfaces Kubernetes configuration in container builder [\#6095](https://github.com/kubeflow/pipelines/issues/6095)

## Breaking Changes

* N/A

### For Pipeline Authors

* N/A

### For Component Authors

* N/A

## Deprecations

* N/A

## Bug Fixes and Other Changes

* Relaxes the requirement that component inputs/outputs must appear on the command line. [\#6268](https://github.com/kubeflow/pipelines/issues/6268)
* Fixed the compiler bug for legacy outputs mlpipeline-ui-metadata and mlpipeline-metrics. [\#6325](https://github.com/kubeflow/pipelines/issues/6325)
* Raises error on using importer in v2 compatible mode. [\#6330](https://github.com/kubeflow/pipelines/issues/6330)
* Raises error on missing pipeline name in v2 compatible mode. [\#6332](https://github.com/kubeflow/pipelines/issues/6332)
* Raises warning on container component without command. [\#6335](https://github.com/kubeflow/pipelines/issues/6335)
* Fixed the issue that SlicedClassificationMetrics, HTML, and Markdown type are not exposed in dsl package. [\#6343](https://github.com/kubeflow/pipelines/issues/6343)
* Fixed the issue that pip may not be available in lightweight component base image. [\#6359](https://github.com/kubeflow/pipelines/issues/6359)

## Documentation Updates

* N/A<|MERGE_RESOLUTION|>--- conflicted
+++ resolved
@@ -16,14 +16,10 @@
 
 * Fix duplicate function for `list_pipeline_versions()`. [\#6594](https://github.com/kubeflow/pipelines/pull/6594)
 * Support re-use of PVC with VolumeOp. [\#6582](https://github.com/kubeflow/pipelines/pull/6582)
-<<<<<<< HEAD
-* Fix the error that kfp v1 compiler failed to provide unique name for ops of the same component. [\#6600](https://github.com/kubeflow/pipelines/pull/6600)
-=======
 * When namespace file is missing, remove stack trace so it doesn't look like an error [\#6590](https://github.com/kubeflow/pipelines/pull/6590)
 * Local runner supports additional docker options. [\#6599](https://github.com/kubeflow/pipelines/pull/6599)
-
-
->>>>>>> daccc5a4
+* Fix the error that kfp v1 compiler failed to provide unique name for ops of the same component. [\#6600](https://github.com/kubeflow/pipelines/pull/6600)
+
 ## Documentation Updates
 
 # 1.8.2
