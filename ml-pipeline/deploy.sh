--- conflicted
+++ resolved
@@ -152,24 +152,14 @@
 fi
 
 # Generate a ksonnet component manifest and assign parameters
-<<<<<<< HEAD
 ( cd ${APP_DIR} && ks generate ml-pipeline ml-pipeline )
 ( cd ${APP_DIR} && ks env set default --namespace ${NAMESPACE} )
-( cd ${APP_DIR} && ks param set ml-pipeline api_image ${API_SERVER_IMAGE} )
-( cd ${APP_DIR} && ks param set ml-pipeline scheduledworkflow_image ${SCHEDULED_WORKFLOW_IMAGE} )
-( cd ${APP_DIR} && ks param set ml-pipeline persistenceagent_image ${PERSISTENCE_AGENT_IMAGE} )
-( cd ${APP_DIR} && ks param set ml-pipeline ui_image ${UI_IMAGE} )
-( cd ${APP_DIR} && ks param set ml-pipeline deploy_argo ${DEPLOY_ARGO} )
-( cd ${APP_DIR} && ks param set ml-pipeline report_usage ${REPORT_USAGE} )
-=======
-( cd ${APP_DIR} && ks generate ml-pipeline ml-pipeline --namespace=${NAMESPACE} )
 ( cd ${APP_DIR} && ks param set ml-pipeline apiImage ${API_SERVER_IMAGE} )
 ( cd ${APP_DIR} && ks param set ml-pipeline scheduledWorkflowImage ${SCHEDULED_WORKFLOW_IMAGE} )
 ( cd ${APP_DIR} && ks param set ml-pipeline persistenceAgentImage ${PERSISTENCE_AGENT_IMAGE} )
 ( cd ${APP_DIR} && ks param set ml-pipeline uiImage ${UI_IMAGE} )
 ( cd ${APP_DIR} && ks param set ml-pipeline deployArgo ${DEPLOY_ARGO} )
 ( cd ${APP_DIR} && ks param set ml-pipeline reportUsage ${REPORT_USAGE} )
->>>>>>> d4629e84
 ( cd ${APP_DIR} && ks param set ml-pipeline usage_id $(uuidgen) )
 
 # Get current active service account and create a user-gcp-sa secret with the service key
