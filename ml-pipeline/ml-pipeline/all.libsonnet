{
  parts(_env, _params):: {
    local params = _env + _params,

    local argo = import "ml-pipeline/ml-pipeline/argo.libsonnet",
    local minio = import "ml-pipeline/ml-pipeline/minio.libsonnet",
    local mysql = import "ml-pipeline/ml-pipeline/mysql.libsonnet",
    local pipeline_apiserver = import "ml-pipeline/ml-pipeline/pipeline-apiserver.libsonnet",
    local pipeline_scheduledworkflow = import "ml-pipeline/ml-pipeline/pipeline-scheduledworkflow.libsonnet",
    local pipeline_persistenceagent = import "ml-pipeline/ml-pipeline/pipeline-persistenceagent.libsonnet",
    local pipeline_ui = import "ml-pipeline/ml-pipeline/pipeline-ui.libsonnet",
    local spartakus = import "ml-pipeline/ml-pipeline/spartakus.libsonnet",

    local name = params.name,
    local namespace = params.namespace,
    local apiImage = params.apiImage,
    local scheduledWorkflowImage = params.scheduledWorkflowImage,
    local persistenceAgentImage = params.persistenceAgentImage,
    local uiImage = params.uiImage,
    local deployArgo = params.deployArgo,
    local reportUsage = params.reportUsage,
    local usage_id = params.usage_id,
<<<<<<< HEAD
    reporting:: if (report_usage == true) || (report_usage == "true") then
      spartakus.all(namespace, usage_id)
    else [],
    argo:: if (deploy_argo == true) || (deploy_argo == "true") then
      argo.parts(namespace).all
    else [],
    all:: minio.parts(namespace).all +
          mysql.parts(namespace).all +
          pipeline_apiserver.all(namespace, api_image) +
          pipeline_scheduledworkflow.all(namespace, scheduledworkflow_image) +
          pipeline_persistenceagent.all(namespace, persistenceagent_image) +
          pipeline_ui.all(namespace, ui_image) +
=======
    reporting:: if (reportUsage == true) || (reportUsage == "true") then
                  spartakus.all(namespace,usage_id)
                else [],
    argo:: if (deployArgo == true) || (deployArgo == "true") then
             argo.parts(namespace).all
           else [],
    all:: minio.parts(namespace).all +
          mysql.parts(namespace).all +
          pipeline_apiserver.all(namespace,apiImage) +
          pipeline_scheduledworkflow.all(namespace,scheduledWorkflowImage) +
          pipeline_persistenceagent.all(namespace,persistenceAgentImage) +
          pipeline_ui.all(namespace,uiImage) +
>>>>>>> 1bec4fe4
          $.parts(_env, _params).argo +
          $.parts(_env, _params).reporting,
  },
}<|MERGE_RESOLUTION|>--- conflicted
+++ resolved
@@ -19,34 +19,19 @@
     local uiImage = params.uiImage,
     local deployArgo = params.deployArgo,
     local reportUsage = params.reportUsage,
-    local usage_id = params.usage_id,
-<<<<<<< HEAD
+    local usageId = params.usageId,
     reporting:: if (report_usage == true) || (report_usage == "true") then
-      spartakus.all(namespace, usage_id)
+      spartakus.all(namespace, usageId)
     else [],
     argo:: if (deploy_argo == true) || (deploy_argo == "true") then
       argo.parts(namespace).all
     else [],
     all:: minio.parts(namespace).all +
           mysql.parts(namespace).all +
-          pipeline_apiserver.all(namespace, api_image) +
-          pipeline_scheduledworkflow.all(namespace, scheduledworkflow_image) +
-          pipeline_persistenceagent.all(namespace, persistenceagent_image) +
-          pipeline_ui.all(namespace, ui_image) +
-=======
-    reporting:: if (reportUsage == true) || (reportUsage == "true") then
-                  spartakus.all(namespace,usage_id)
-                else [],
-    argo:: if (deployArgo == true) || (deployArgo == "true") then
-             argo.parts(namespace).all
-           else [],
-    all:: minio.parts(namespace).all +
-          mysql.parts(namespace).all +
-          pipeline_apiserver.all(namespace,apiImage) +
-          pipeline_scheduledworkflow.all(namespace,scheduledWorkflowImage) +
-          pipeline_persistenceagent.all(namespace,persistenceAgentImage) +
-          pipeline_ui.all(namespace,uiImage) +
->>>>>>> 1bec4fe4
+          pipeline_apiserver.all(namespace, apiImage) +
+          pipeline_scheduledworkflow.all(namespace, scheduledWorkflowImage) +
+          pipeline_persistenceagent.all(namespace, persistenceAgentImage) +
+          pipeline_ui.all(namespace, uiImage) +
           $.parts(_env, _params).argo +
           $.parts(_env, _params).reporting,
   },
