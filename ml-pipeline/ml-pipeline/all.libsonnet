{
  parts(_env, _params):: {
    local params = _env + _params,

    local argo = import "ml-pipeline/ml-pipeline/argo.libsonnet",
    local minio = import "ml-pipeline/ml-pipeline/minio.libsonnet",
    local mysql = import "ml-pipeline/ml-pipeline/mysql.libsonnet",
    local pipeline_apiserver = import "ml-pipeline/ml-pipeline/pipeline-apiserver.libsonnet",
    local pipeline_scheduledworkflow = import "ml-pipeline/ml-pipeline/pipeline-scheduledworkflow.libsonnet",
    local pipeline_persistenceagent = import "ml-pipeline/ml-pipeline/pipeline-persistenceagent.libsonnet",
    local pipeline_ui = import "ml-pipeline/ml-pipeline/pipeline-ui.libsonnet",
    local spartakus = import "ml-pipeline/ml-pipeline/spartakus.libsonnet",

    local name = params.name,
    local namespace = params.namespace,
    local apiImage = params.apiImage,
    local scheduledWorkflowImage = params.scheduledWorkflowImage,
    local persistenceAgentImage = params.persistenceAgentImage,
    local uiImage = params.uiImage,
    local deployArgo = params.deployArgo,
    local reportUsage = params.reportUsage,
    local usage_id = params.usage_id,
    reporting:: if (reportUsage == true) || (reportUsage == "true") then
                  spartakus.all(namespace,usage_id)
                else [],
    argo:: if (deployArgo == true) || (deployArgo == "true") then
             argo.parts(namespace).all
           else [],
    all:: minio.parts(namespace).all +
          mysql.parts(namespace).all +
<<<<<<< HEAD
          pipeline_apiserver.all(namespace,api_image) +
          pipeline_scheduledworkflow.all(namespace,scheduledworkflow_image) +
          pipeline_persistenceagent.all(namespace,persistenceagent_image) +
          pipeline_ui.all(namespace,ui_image) +
          $.parts(_env, _params).argo +
          $.parts(_env, _params).reporting,
=======
          pipeline_apiserver.all(namespace,apiImage) +
          pipeline_scheduledworkflow.all(namespace,scheduledWorkflowImage) +
          pipeline_persistenceagent.all(namespace,persistenceAgentImage) +
          pipeline_ui.all(namespace,uiImage) +
          $.parts(params).argo +
          $.parts(params).reporting,
>>>>>>> d4629e84
  },
}<|MERGE_RESOLUTION|>--- conflicted
+++ resolved
@@ -28,20 +28,11 @@
            else [],
     all:: minio.parts(namespace).all +
           mysql.parts(namespace).all +
-<<<<<<< HEAD
-          pipeline_apiserver.all(namespace,api_image) +
-          pipeline_scheduledworkflow.all(namespace,scheduledworkflow_image) +
-          pipeline_persistenceagent.all(namespace,persistenceagent_image) +
-          pipeline_ui.all(namespace,ui_image) +
-          $.parts(_env, _params).argo +
-          $.parts(_env, _params).reporting,
-=======
           pipeline_apiserver.all(namespace,apiImage) +
           pipeline_scheduledworkflow.all(namespace,scheduledWorkflowImage) +
           pipeline_persistenceagent.all(namespace,persistenceAgentImage) +
           pipeline_ui.all(namespace,uiImage) +
-          $.parts(params).argo +
-          $.parts(params).reporting,
->>>>>>> d4629e84
+          $.parts(_env, _params).argo +
+          $.parts(_env, _params).reporting,
   },
 }