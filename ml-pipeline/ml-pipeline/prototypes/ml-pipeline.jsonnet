--- conflicted
+++ resolved
@@ -3,22 +3,12 @@
 // @description ML pipeline. Currently includes pipeline API server, frontend and dependencies.
 // @shortDescription ML pipeline
 // @param name string Name to give to each of the components
-<<<<<<< HEAD
-// @optionalParam api_image string gcr.io/ml-pipeline/api-server:0.1.2 API docker image
-// @optionalParam scheduledworkflow_image string gcr.io/ml-pipeline/scheduledworkflow:0.1.2 schedule workflow docker image
-// @optionalParam persistenceagent_image string gcr.io/ml-pipeline/persistenceagent:0.1.2 persistence agent docker image
-// @optionalParam ui_image string gcr.io/ml-pipeline/frontend:0.1.2 UI docker image
-// @optionalParam deploy_argo string false flag to deploy argo
-// @optionalParam report_usage string false flag to report usage
-=======
-// @optionalParam namespace string default Namespace
 // @optionalParam apiImage string gcr.io/ml-pipeline/api-server:0.1.2 API docker image
 // @optionalParam scheduledWorkflowImage string gcr.io/ml-pipeline/scheduledworkflow:0.1.2 schedule workflow docker image
 // @optionalParam persistenceAgentImage string gcr.io/ml-pipeline/persistenceagent:0.1.2 persistence agent docker image
 // @optionalParam uiImage string gcr.io/ml-pipeline/frontend:0.1.2 UI docker image
 // @optionalParam deployArgo string false flag to deploy argo
 // @optionalParam reportUsage string false flag to report usage
->>>>>>> d4629e84
 
 local k = import "k.libsonnet";
 local all = import "ml-pipeline/ml-pipeline/all.libsonnet";
