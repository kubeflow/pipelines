# Copyright 2021 The Kubeflow Authors
#
# Licensed under the Apache License, Version 2.0 (the "License");
# you may not use this file except in compliance with the License.
# You may obtain a copy of the License at
#
#      http://www.apache.org/licenses/LICENSE-2.0
#
# Unless required by applicable law or agreed to in writing, software
# distributed under the License is distributed on an "AS IS" BASIS,
# WITHOUT WARRANTIES OR CONDITIONS OF ANY KIND, either express or implied.
# See the License for the specific language governing permissions and
# limitations under the License.

# create an .env file to override dev vars locally
-include .env
LAUNCHER_IMAGE=gcr.io/ml-pipeline/kfp-launcher
LAUNCHER_IMAGE_DEV?=gcr.io/ml-pipeline-test/dev/kfp-launcher

build-launcher:
	@docker build -t ${LAUNCHER_IMAGE} -f launcher_container/Dockerfile .

push-launcher: build-launcher
	@docker push ${LAUNCHER_IMAGE}

all: push-launcher

<<<<<<< HEAD
.PHONY: start-mlmd
start-mlmd:
# Run a temporary MLMD server, useful for development / testing.
	docker run -p 8080:8080 \
		--env MLMD_CONFIG=connection_config{sqlite{filename_uri:\"file:///mlmd.db\"}} \
		--entrypoint /bin/bash \
		gcr.io/tfx-oss-public/ml_metadata_store_server:0.25.1 \
		-exc 'echo "$${MLMD_CONFIG}" > config && /bin/metadata_store_server -metadata_store_server_config_file config'
=======
# The following are dev rules:

dev-build-launcher: build/launcher launcher_container/Dockerfile.dev launcher_container/mount_launcher.sh
	@docker build -t ${LAUNCHER_IMAGE_DEV} -f launcher_container/Dockerfile.dev ./

dev-push-launcher: dev-build-launcher
	@docker push ${LAUNCHER_IMAGE_DEV}

# always rebuild, it's hard to set up exact dependencies
.PHONY: build/launcher
build/launcher:
	GO111MODULE=on \
	CGO_ENABLED=0 \
	GOOS=linux \
	GOARCH=amd64 \
	go build -tags netgo -ldflags '-extldflags "-static"' -o build/launcher github.com/kubeflow/pipelines/v2/cmd/launch
>>>>>>> 66a603eb
<|MERGE_RESOLUTION|>--- conflicted
+++ resolved
@@ -25,16 +25,6 @@
 
 all: push-launcher
 
-<<<<<<< HEAD
-.PHONY: start-mlmd
-start-mlmd:
-# Run a temporary MLMD server, useful for development / testing.
-	docker run -p 8080:8080 \
-		--env MLMD_CONFIG=connection_config{sqlite{filename_uri:\"file:///mlmd.db\"}} \
-		--entrypoint /bin/bash \
-		gcr.io/tfx-oss-public/ml_metadata_store_server:0.25.1 \
-		-exc 'echo "$${MLMD_CONFIG}" > config && /bin/metadata_store_server -metadata_store_server_config_file config'
-=======
 # The following are dev rules:
 
 dev-build-launcher: build/launcher launcher_container/Dockerfile.dev launcher_container/mount_launcher.sh
@@ -51,4 +41,12 @@
 	GOOS=linux \
 	GOARCH=amd64 \
 	go build -tags netgo -ldflags '-extldflags "-static"' -o build/launcher github.com/kubeflow/pipelines/v2/cmd/launch
->>>>>>> 66a603eb
+
+.PHONY: start-mlmd
+start-mlmd:
+# Run a temporary MLMD server, useful for development / testing.
+	docker run -p 8080:8080 \
+		--env MLMD_CONFIG=connection_config{sqlite{filename_uri:\"file:///mlmd.db\"}} \
+		--entrypoint /bin/bash \
+		gcr.io/tfx-oss-public/ml_metadata_store_server:0.25.1 \
+		-exc 'echo "$${MLMD_CONFIG}" > config && /bin/metadata_store_server -metadata_store_server_config_file config'