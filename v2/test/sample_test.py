# Copyright 2021 The Kubeflow Authors
#
# Licensed under the Apache License, Version 2.0 (the "License");
# you may not use this file except in compliance with the License.
# You may obtain a copy of the License at
#
#      http://www.apache.org/licenses/LICENSE-2.0
#
# Unless required by applicable law or agreed to in writing, software
# distributed under the License is distributed on an "AS IS" BASIS,
# WITHOUT WARRANTIES OR CONDITIONS OF ANY KIND, either express or implied.
# See the License for the specific language governing permissions and
# limitations under the License.

# %%
import os
from typing import Dict, List, Optional

from kubernetes import client as k8s_client
import yaml

import kfp

REPO_ROOT = os.path.join('..', '..')
SAMPLES_CONFIG_PATH = os.path.join(REPO_ROOT, 'samples', 'test', 'config.yaml')
SAMPLES_CONFIG = None
with open(SAMPLES_CONFIG_PATH, 'r') as stream:
    SAMPLES_CONFIG = yaml.safe_load(stream)

download_gcs_tgz = kfp.components.load_component_from_file(
    'components/download_gcs_tgz.yaml')
run_sample = kfp.components.load_component_from_file(
    'components/run_sample.yaml')
kaniko = kfp.components.load_component_from_file('components/kaniko.yaml')
build_go = kfp.components.load_component_from_file('components/build_go.yaml')

PIPELINE_TIME_OUT = 40 * 60  # 40 minutes


@kfp.dsl.pipeline(name='v2 sample test')
def v2_sample_test(
    context: 'URI' = 'gs://your-bucket/path/to/context.tar.gz',
    gcs_root: 'URI' = 'gs://ml-pipeline-test/v2',
    image_registry: 'URI' = 'gcr.io/ml-pipeline-test',
    kfp_host: 'URI' = 'http://ml-pipeline:8888',
    samples_config: List[Dict] = SAMPLES_CONFIG,
    kfp_package_path:
    'URI' = 'git+https://github.com/kubeflow/pipelines#egg=kfp&subdirectory=sdk/python'
):
    # pipeline configs
    conf = kfp.dsl.get_pipeline_conf()
    conf.set_timeout(
        PIPELINE_TIME_OUT
    )  # add timeout to avoid pipelines stuck in running leak indefinetely

    download_src_op = download_gcs_tgz(gcs_path=context).set_cpu_limit(
        '0.5').set_memory_limit('500Mi').set_display_name('download_src')
    download_src_op.execution_options.caching_strategy.max_cache_staleness = "P0D"

    def build_image(name: str, dockerfile: str) -> kfp.dsl.ContainerOp:
        task: kfp.dsl.ContainerOp = kaniko(
            context_artifact=download_src_op.outputs['folder'],
            destination=f'{image_registry}/{name}',
            dockerfile=dockerfile,
        )
        # CPU request/limit can be more flexible (request < limit), because being assigned to a node
        # with insufficient CPU resource will only slow the task down, but not fail.
        task.container.set_cpu_request('1').set_cpu_limit('2')
        # Memory request/limit needs to be more rigid (request == limit), because in a node without
        # enough memory, the task can hang indefinetely or OOM.
        task.container.set_memory_request('4Gi').set_memory_limit('4Gi')
        task.set_display_name(f'build-image-{name}')
        task.set_retry(
            1, policy='Always'
        )  # Always -> retry on both system error and user code failure.
        return task

    # build v2 go images
    build_go_op = build_go(
        destination=f'{image_registry}/kfp-',
        context=download_src_op.outputs['folder'],
    )
    build_go_op.set_retry(1, policy='Always')
    build_go_op.container.set_cpu_request('1').set_cpu_limit('2')
    build_go_op.container.set_memory_request('4Gi').set_memory_limit('4Gi')

    # build sample test image
    build_samples_image_op = build_image(
        name='v2-sample-test',
        dockerfile='v2/test/Dockerfile',
    )
<<<<<<< HEAD
    # build v2 engine images
    build_kfp_launcher_v2_op = build_image(
        name='kfp-launcher-v2',
        dockerfile='v2/container/launcher-v2/Dockerfile')
    build_kfp_driver_op = build_image(
        name='kfp-driver', dockerfile='v2/container/driver/Dockerfile')
=======
>>>>>>> ef37236d

    # run test samples in parallel
    with kfp.dsl.ParallelFor(samples_config) as sample:
        run_sample_op: kfp.dsl.ContainerOp = run_sample(
            name=sample.name,
            sample_path=sample.path,
            gcs_root=gcs_root,
            external_host=kfp_host,
            launcher_image=build_go_op.outputs['digest_launcher'],
            launcher_v2_image=build_go_op.outputs['digest_launcher_v2'],
            driver_image=build_go_op.outputs['digest_driver'],
            backend_compiler=build_go_op.outputs['backend_compiler'],
        )
        run_sample_op.container.image = build_samples_image_op.outputs['digest']
        run_sample_op.set_display_name(f'sample_{sample.name}')
        run_sample_op.set_retry(1, policy='Always')

        run_sample_op.container.add_env_variable(
            k8s_client.V1EnvVar(name='KFP_PACKAGE_PATH',
                                value=kfp_package_path))


def main(
    context: str,
    host: str,
    gcr_root: str,
    gcs_root: str,
    experiment: str = 'v2_sample_test',
    kfp_package_path:
    str = 'git+https://github.com/kubeflow/pipelines#egg=kfp&subdirectory=sdk/python'
):
    client = kfp.Client(host=host)
    client.create_experiment(
        name=experiment,
        description='An experiment with Kubeflow Pipelines v2 sample test runs.'
    )

    print('Using KFP package path: {}'.format(kfp_package_path))
    run_result = client.create_run_from_pipeline_func(
        v2_sample_test,
        {
            'context': context,
            'image_registry': f'{gcr_root}/test',
            'gcs_root': gcs_root,
            'kfp_host': host,
            'kfp_package_path': kfp_package_path,
        },
        experiment_name=experiment,
    )
    print("Run details page URL:")
    print(f"{host}/#/runs/details/{run_result.run_id}")
    run_response = run_result.wait_for_run_completion(PIPELINE_TIME_OUT)
    run = run_response.run
    from pprint import pprint
    # Hide verbose content
    run_response.run.pipeline_spec.workflow_manifest = None
    pprint(run_response.run)
    print("Run details page URL:")
    print(f"{host}/#/runs/details/{run_result.run_id}")
    assert run.status == 'Succeeded'
    # TODO(Bobgy): print debug info


# %%
if __name__ == "__main__":
    import fire
    fire.Fire(main)<|MERGE_RESOLUTION|>--- conflicted
+++ resolved
@@ -89,15 +89,12 @@
         name='v2-sample-test',
         dockerfile='v2/test/Dockerfile',
     )
-<<<<<<< HEAD
     # build v2 engine images
     build_kfp_launcher_v2_op = build_image(
         name='kfp-launcher-v2',
         dockerfile='v2/container/launcher-v2/Dockerfile')
     build_kfp_driver_op = build_image(
         name='kfp-driver', dockerfile='v2/container/driver/Dockerfile')
-=======
->>>>>>> ef37236d
 
     # run test samples in parallel
     with kfp.dsl.ParallelFor(samples_config) as sample:
