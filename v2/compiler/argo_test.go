--- conflicted
+++ resolved
@@ -17,271 +17,6 @@
 		{
 			jobPath: "testdata/hello_world.json",
 			expectedText: `
-<<<<<<< HEAD
-  apiVersion: argoproj.io/v1alpha1
-  kind: Workflow
-  metadata:
-    annotations:
-      pipelines.kubeflow.org/v2_pipeline: "true"
-    creationTimestamp: null
-    generateName: hello-world-
-  spec:
-    arguments: {}
-    entrypoint: root
-    podMetadata:
-      annotations:
-        pipelines.kubeflow.org/v2_component: "true"
-      labels:
-        pipelines.kubeflow.org/v2_component: "true"
-    serviceAccountName: pipeline-runner
-    templates:
-    - container:
-        args:
-        - --type
-        - CONTAINER
-        - --pipeline_name
-        - hello-world
-        - --run_id
-        - '{{workflow.uid}}'
-        - --dag_context_id
-        - '{{inputs.parameters.dag-context-id}}'
-        - --dag_execution_id
-        - '{{inputs.parameters.dag-execution-id}}'
-        - --component
-        - '{{inputs.parameters.component}}'
-        - --task
-        - '{{inputs.parameters.task}}'
-        - --execution_id_path
-        - '{{outputs.parameters.execution-id.path}}'
-        - --executor_input_path
-        - '{{outputs.parameters.executor-input.path}}'
-        command:
-        - driver
-        image: gcr.io/ml-pipeline/kfp-driver:latest
-        name: ""
-        resources: {}
-      inputs:
-        parameters:
-        - name: component
-        - name: task
-        - name: dag-context-id
-        - name: dag-execution-id
-      metadata: {}
-      name: system-container-driver
-      outputs:
-        parameters:
-        - name: execution-id
-          valueFrom:
-            path: /var/run/kfp/parameter/execution-id
-        - name: executor-input
-          valueFrom:
-            path: /var/run/kfp/parameter/executor-input
-    - container:
-        args:
-        - sh
-        - -ec
-        - |
-          program_path=$(mktemp)
-          printf "%s" "$0" > "$program_path"
-          python3 -u "$program_path" "$@"
-        - |
-          def hello_world(text):
-              print(text)
-              return text
-
-          import argparse
-          _parser = argparse.ArgumentParser(prog='Hello world', description='')
-          _parser.add_argument("--text", dest="text", type=str, required=True, default=argparse.SUPPRESS)
-          _parsed_args = vars(_parser.parse_args())
-
-          _outputs = hello_world(**_parsed_args)
-        - --text
-        - '{{$.inputs.parameters[''text'']}}'
-        command:
-        - /var/run/kfp/bin/launch
-        - --execution_id
-        - '{{inputs.parameters.execution-id}}'
-        - --executor_input
-        - '{{inputs.parameters.executor-input}}'
-        - --component_spec
-        - '{{inputs.parameters.component}}'
-        - --pod_name
-        - $(KFP_POD_NAME)
-        - --pod_uid
-        - $(KFP_POD_UID)
-        - --mlmd_server_address
-        - $(METADATA_GRPC_SERVICE_HOST)
-        - --mlmd_server_port
-        - $(METADATA_GRPC_SERVICE_PORT)
-        - --
-        env:
-        - name: KFP_POD_NAME
-          valueFrom:
-            fieldRef:
-              fieldPath: metadata.name
-        - name: KFP_POD_UID
-          valueFrom:
-            fieldRef:
-              fieldPath: metadata.uid
-        envFrom:
-        - configMapRef:
-            name: metadata-grpc-configmap
-            optional: true
-        image: python:3.7
-        name: ""
-        resources: {}
-        volumeMounts:
-        - mountPath: /var/run/kfp
-          name: kfp-launcher
-        - mountPath: /gcs
-          name: gcs
-      initContainers:
-      - command:
-        - launcher-v2
-        - --copy
-        - /var/run/kfp/bin/launch
-        image: gcr.io/ml-pipeline/kfp-launcher-v2:latest
-        imagePullPolicy: Always
-        name: kfp-launcher
-        resources: {}
-        volumeMounts:
-        - mountPath: /var/run/kfp
-          name: kfp-launcher
-        - mountPath: /gcs
-          name: gcs
-      inputs:
-        parameters:
-        - name: executor-input
-        - name: execution-id
-        - name: component
-      metadata: {}
-      name: comp-hello-world-container
-      outputs: {}
-      volumes:
-      - emptyDir: {}
-        name: kfp-launcher
-      - emptyDir: {}
-        name: gcs
-    - dag:
-        tasks:
-        - arguments:
-            parameters:
-            - name: component
-              value: '{{inputs.parameters.component}}'
-            - name: task
-              value: '{{inputs.parameters.task}}'
-            - name: dag-context-id
-              value: '{{inputs.parameters.dag-context-id}}'
-            - name: dag-execution-id
-              value: '{{inputs.parameters.dag-execution-id}}'
-          name: driver
-          template: system-container-driver
-        - arguments:
-            parameters:
-            - name: executor-input
-              value: '{{tasks.driver.outputs.parameters.executor-input}}'
-            - name: execution-id
-              value: '{{tasks.driver.outputs.parameters.execution-id}}'
-            - name: component
-              value: '{{inputs.parameters.component}}'
-          dependencies:
-          - driver
-          name: container
-          template: comp-hello-world-container
-      inputs:
-        parameters:
-        - name: task
-        - name: dag-context-id
-        - name: dag-execution-id
-        - default: '{"inputDefinitions":{"parameters":{"text":{"type":"STRING"}}},"executorLabel":"exec-hello-world"}'
-          name: component
-      metadata: {}
-      name: comp-hello-world
-      outputs: {}
-    - dag:
-        tasks:
-        - arguments:
-            parameters:
-            - name: dag-context-id
-              value: '{{inputs.parameters.dag-context-id}}'
-            - name: dag-execution-id
-              value: '{{inputs.parameters.dag-execution-id}}'
-            - name: task
-              value: '{"taskInfo":{"name":"hello-world"},"inputs":{"parameters":{"text":{"componentInputParameter":"text"}}},"cachingOptions":{"enableCache":true},"componentRef":{"name":"comp-hello-world"}}'
-          name: hello-world
-          template: comp-hello-world
-      inputs:
-        parameters:
-        - name: dag-context-id
-        - name: dag-execution-id
-      metadata: {}
-      name: root-dag
-      outputs: {}
-    - container:
-        args:
-        - --type
-        - ROOT_DAG
-        - --pipeline_name
-        - hello-world
-        - --run_id
-        - '{{workflow.uid}}'
-        - --component
-        - '{{inputs.parameters.component}}'
-        - --runtime_config
-        - '{{inputs.parameters.runtime-config}}'
-        - --execution_id_path
-        - '{{outputs.parameters.execution-id.path}}'
-        - --context_id_path
-        - '{{outputs.parameters.context-id.path}}'
-        command:
-        - driver
-        image: gcr.io/ml-pipeline/kfp-driver:latest
-        name: ""
-        resources: {}
-      inputs:
-        parameters:
-        - name: component
-        - name: runtime-config
-      metadata: {}
-      name: system-dag-driver
-      outputs:
-        parameters:
-        - name: execution-id
-          valueFrom:
-            path: /var/run/kfp/parameter/execution-id
-        - name: context-id
-          valueFrom:
-            path: /var/run/kfp/parameter/context-id
-    - dag:
-        tasks:
-        - arguments:
-            parameters:
-            - name: component
-              value: '{"inputDefinitions":{"parameters":{"text":{"type":"STRING"}}},"dag":{"tasks":{"hello-world":{"taskInfo":{"name":"hello-world"},"inputs":{"parameters":{"text":{"componentInputParameter":"text"}}},"cachingOptions":{"enableCache":true},"componentRef":{"name":"comp-hello-world"}}}}}'
-            - name: task
-              value: '{}'
-            - name: runtime-config
-              value: '{"parameters":{"text":{"stringValue":"hi there"}}}'
-          name: driver
-          template: system-dag-driver
-        - arguments:
-            parameters:
-            - name: dag-execution-id
-              value: '{{tasks.driver.outputs.parameters.execution-id}}'
-            - name: dag-context-id
-              value: '{{tasks.driver.outputs.parameters.context-id}}'
-          dependencies:
-          - driver
-          name: dag
-          template: root-dag
-      inputs: {}
-      metadata: {}
-      name: root
-      outputs: {}
-  status:
-    finishedAt: null
-    startedAt: null
-=======
         apiVersion: argoproj.io/v1alpha1
         kind: Workflow
         metadata:
@@ -341,15 +76,15 @@
               parameters:
               - name: execution-id
                 valueFrom:
-                  path: /tmp/outputs/execution-id
+                  path: /var/run/kfp/parameter/execution-id
               - name: executor-input
                 valueFrom:
-                  path: /tmp/outputs/executor-input
+                  path: /var/run/kfp/parameter/executor-input
               - default: "false"
                 name: cached-decision
                 valueFrom:
                   default: "false"
-                  path: /tmp/outputs/cached-decision
+                  path: /var/run/kfp/parameter/cached-decision
           - container:
               args:
               - sh
@@ -362,17 +97,17 @@
                 def hello_world(text):
                     print(text)
                     return text
-        
+
                 import argparse
                 _parser = argparse.ArgumentParser(prog='Hello world', description='')
                 _parser.add_argument("--text", dest="text", type=str, required=True, default=argparse.SUPPRESS)
                 _parsed_args = vars(_parser.parse_args())
-        
+
                 _outputs = hello_world(**_parsed_args)
               - --text
               - '{{$.inputs.parameters[''text'']}}'
               command:
-              - /kfp-launcher/launch
+              - /var/run/kfp/bin/launch
               - --pipeline_name
               - hello-world
               - --run_id
@@ -409,20 +144,24 @@
               name: ""
               resources: {}
               volumeMounts:
-              - mountPath: /kfp-launcher
+              - mountPath: /var/run/kfp
                 name: kfp-launcher
+              - mountPath: /gcs
+                name: gcs
             initContainers:
             - command:
               - launcher-v2
               - --copy
-              - /kfp-launcher/launch
+              - /var/run/kfp/bin/launch
               image: gcr.io/ml-pipeline/kfp-launcher-v2:latest
               imagePullPolicy: Always
               name: kfp-launcher
               resources: {}
               volumeMounts:
-              - mountPath: /kfp-launcher
+              - mountPath: /var/run/kfp
                 name: kfp-launcher
+              - mountPath: /gcs
+                name: gcs
             inputs:
               parameters:
               - name: executor-input
@@ -434,6 +173,8 @@
             volumes:
             - emptyDir: {}
               name: kfp-launcher
+            - emptyDir: {}
+              name: gcs
           - dag:
               tasks:
               - arguments:
@@ -528,10 +269,10 @@
               parameters:
               - name: execution-id
                 valueFrom:
-                  path: /tmp/outputs/execution-id
+                  path: /var/run/kfp/parameter/execution-id
               - name: context-id
                 valueFrom:
-                  path: /tmp/outputs/context-id
+                  path: /var/run/kfp/parameter/context-id
           - dag:
               tasks:
               - arguments:
@@ -561,7 +302,6 @@
         status:
           finishedAt: null
           startedAt: null
->>>>>>> 98677b21
     `,
 		},
 		{
