--- conflicted
+++ resolved
@@ -92,7 +92,6 @@
 		executorInput: taskOutputParameter(name, paramExecutorInput),
 		executionID:   taskOutputParameter(name, paramExecutionID),
 		cached:        taskOutputParameter(name, paramCachedDecision),
-
 	}
 	return dagTask, outputs
 }
@@ -116,14 +115,9 @@
 		},
 		Outputs: wfapi.Outputs{
 			Parameters: []wfapi.Parameter{
-<<<<<<< HEAD
 				{Name: paramExecutionID, ValueFrom: &wfapi.ValueFrom{Path: "/var/run/kfp/parameter/execution-id"}},
 				{Name: paramExecutorInput, ValueFrom: &wfapi.ValueFrom{Path: "/var/run/kfp/parameter/executor-input"}},
-=======
-				{Name: paramExecutionID, ValueFrom: &wfapi.ValueFrom{Path: "/tmp/outputs/execution-id"}},
-				{Name: paramExecutorInput, ValueFrom: &wfapi.ValueFrom{Path: "/tmp/outputs/executor-input"}},
-				{Name: paramCachedDecision, Default: wfapi.AnyStringPtr("false"), ValueFrom: &wfapi.ValueFrom{Path: "/tmp/outputs/cached-decision", Default: wfapi.AnyStringPtr("false")}},
->>>>>>> 98677b21
+				{Name: paramCachedDecision, Default: wfapi.AnyStringPtr("false"), ValueFrom: &wfapi.ValueFrom{Path: "/var/run/kfp/parameter/cached-decision", Default: wfapi.AnyStringPtr("false")}},
 			},
 		},
 		Container: &k8score.Container{
@@ -154,14 +148,10 @@
 	userCmdArgs = append(userCmdArgs, container.Command...)
 	userCmdArgs = append(userCmdArgs, container.Args...)
 	launcherCmd := []string{
-<<<<<<< HEAD
 		volumePathKFPLauncher + "/bin/launch",
-=======
-		volumePathKFPLauncher + "/launch",
 		// TODO no need to pass pipeline_name and run_id, these info can be fetched via pipeline context and pipeline run context which have been created by root DAG driver.
 		"--pipeline_name", pipelineName,
 		"--run_id", runID(),
->>>>>>> 98677b21
 		"--execution_id", inputValue(paramExecutionID),
 		"--executor_input", inputValue(paramExecutorInput),
 		"--component_spec", inputValue(paramComponent),
