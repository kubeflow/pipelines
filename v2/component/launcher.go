--- conflicted
+++ resolved
@@ -246,25 +246,13 @@
 	}
 
 	return &Launcher{
-<<<<<<< HEAD
 		options:        options,
 		runtimeInfo:    rt,
 		metadataClient: metadataClient,
 		cacheClient:    cacheClient,
 		bucketConfig:   bc,
 		k8sClient:      k8sClient,
-		namespace:      namespace,
 		cmdArgs:        cmdArgs,
-=======
-		options:                 options,
-		placeholderReplacements: pr,
-		runtimeInfo:             rt,
-		metadataClient:          metadataClient,
-		cacheClient:             cacheClient,
-		bucketConfig:            bc,
-		k8sClient:               k8sClient,
-		cmdArgs:                 cmdArgs,
->>>>>>> 354e4251
 	}, nil
 }
 
@@ -646,11 +634,7 @@
 		if err != nil {
 			return nil, fmt.Errorf("failed to determine schema for output %q: %w", name, err)
 		}
-<<<<<<< HEAD
 		mlmdArtifact, err := l.metadataClient.RecordArtifact(ctx, name, schema, outputArtifact, pb.Artifact_LIVE)
-=======
-		mlmdArtifact, err = l.metadataClient.RecordArtifact(ctx, name, schema, mlmdArtifact, pb.Artifact_LIVE)
->>>>>>> 354e4251
 		if err != nil {
 			return nil, metadataErr(err)
 		}
