// Copyright 2021 The Kubeflow Authors
//
// Licensed under the Apache License, Version 2.0 (the "License");
// you may not use this file except in compliance with the License.
// You may obtain a copy of the License at
//
//      http://www.apache.org/licenses/LICENSE-2.0
//
// Unless required by applicable law or agreed to in writing, software
// distributed under the License is distributed on an "AS IS" BASIS,
// WITHOUT WARRANTIES OR CONDITIONS OF ANY KIND, either express or implied.
// See the License for the specific language governing permissions and
// limitations under the License.

package component

import (
	"encoding/json"
	"fmt"
	"io/ioutil"
	"path"
	"testing"

	"github.com/google/go-cmp/cmp"
	"github.com/google/go-cmp/cmp/cmpopts"
	"github.com/kubeflow/pipelines/v2/third_party/pipeline_spec"
	"google.golang.org/protobuf/testing/protocmp"
	"google.golang.org/protobuf/types/known/structpb"
)

func Test_parseRuntimeInfo(t *testing.T) {
	tests := []struct {
		name        string
		jsonEncoded string
		want        *runtimeInfo
		wantErr     bool
	}{
		{
			name: "Parse input ints",
			jsonEncoded: `{
				"inputParameters": {
					"my_param": {
						"type": "INT",
						"value": "BEGIN-KFP-PARAM[123]END-KFP-PARAM"
					}
				}
			}`,
			want: &runtimeInfo{
				InputParameters: map[string]*inputParameter{
					"my_param": {
						Type:  "INT",
						Value: "123",
					},
				},
			},
			wantErr: false,
		},
		{
			name: "Parse input strings with quotes",
			jsonEncoded: `{
				"inputParameters": {
					"my_param": {
						"type": "STRING",
						"value": "BEGIN-KFP-PARAM[some random "value" 'with' "quotes"]END-KFP-PARAM"
					}
				}
			}`,
			want: &runtimeInfo{
				InputParameters: map[string]*inputParameter{
					"my_param": {
						Type:  "STRING",
						Value: "some random \"value\" 'with' \"quotes\"",
					},
				},
			},
			wantErr: false,
		},
		{
			name: "Parse serialized dictionaries",
			jsonEncoded: `{
				"inputParameters": {
					"my_param": {
						"type": "STRING",
						"value": "BEGIN-KFP-PARAM[{"A": "a-value", "B": 123}]END-KFP-PARAM"
					}
				}
			}`,
			want: &runtimeInfo{
				InputParameters: map[string]*inputParameter{
					"my_param": {
						Type:  "STRING",
						Value: "{\"A\": \"a-value\", \"B\": 123}",
					},
				},
			},
			wantErr: false,
		},
		{
			name: "Parses OutputParameters Correctly",
			jsonEncoded: `{
				"outputParameters": {
					"my_param": {
						"type": "INT",
						"path": "/tmp/outputs/my_param/data"
					}
				}
			}`,
			want: &runtimeInfo{
				OutputParameters: map[string]*outputParameter{
					"my_param": {
						Type: "INT",
						Path: "/tmp/outputs/my_param/data",
					},
				},
			},
			wantErr: false,
		},
		{
			name: "Parses OutputArtifacts Correctly",
			jsonEncoded: `{
				"outputArtifacts": {
					"my_artifact": {
						"instanceSchema": "properties:\ntitle: kfp.Dataset\ntype: object\n",
					  "metadataPath": "/tmp/outputs/my_artifact/data"
					}
				}
			}`,
			want: &runtimeInfo{
				OutputArtifacts: map[string]*outputArtifact{
					"my_artifact": {
						InstanceSchema: "properties:\ntitle: kfp.Dataset\ntype: object\n",
						MetadataPath:   "/tmp/outputs/my_artifact/data",
					},
				},
			},
			wantErr: false,
		},
		// TODO add tests for input params, artifacts.
	}
	for _, tt := range tests {
		t.Run(tt.name, func(t *testing.T) {
			got, err := parseRuntimeInfo(tt.jsonEncoded)
			if (err != nil) != tt.wantErr {
				t.Errorf("parseRuntimeInfo() error = %v, wantErr %v", err, tt.wantErr)
				return
			}
			if diff := cmp.Diff(tt.want, got, cmpopts.EquateEmpty(), protocmp.Transform()); diff != "" {
				t.Errorf("parseRuntimeInfo() = %+v, want %+v\nDiff (-want, +got)\n%s", got, tt.want, diff)
				s, _ := json.MarshalIndent(tt.want, "", "  ")
				fmt.Printf("Want %s", s)
			}

		})
	}
}

func TestExecutorInputGeneration(t *testing.T) {
	tempDir, err := ioutil.TempDir("", "kfp-launcher-test")
	if err != nil {
		t.Fatal(err)
	}

	dataset_one_path := path.Join(tempDir, "dataset_one")
	dataset_one_contents := `{"id":"1", "typeId":"46", "uri":"gs://some-bucket/dataset-one"}`
	if err := ioutil.WriteFile(dataset_one_path, []byte(dataset_one_contents), 0644); err != nil {
		t.Fatal(err)
	}

	dataset_two_path := path.Join(tempDir, "dataset_two")
	dataset_two_contents := `{"id":"2", "typeId":"46", "uri":"gs://some-bucket/dataset-two"}`
	if err := ioutil.WriteFile(dataset_two_path, []byte(dataset_two_contents), 0644); err != nil {
		t.Fatal(err)
	}

	outputMetadataFilepath := "/tmp/kfp_outputs/output_metadata.json"
	generateOutputUri := func(output string) string {
		return "gs://my-bucket/some-prefix/pipeline/task/" + output
	}

	tests := []struct {
		name        string
		jsonEncoded string
		want        *pipeline_spec.ExecutorInput
		wantErr     bool
	}{
		{
			name: "Parses InputParameters Correctly",
			jsonEncoded: fmt.Sprintf(`{
				"inputParameters": {
					"message": {
						"type": "STRING",
						"value": "Some string value"
					},
					"num_steps": {
						"type": "INT",
						"value": "5"
					}
				},
				"inputArtifacts": {
					"dataset_one": {
						"metadataPath": "%s",
						"schemaTitle": "",
						"instanceSchema": "title: kfp.Dataset\ntype: object\nproperties:\n  payload_format:\n    type: string\n  container_format:\n    type: string\n"
					},
					"dataset_two": {
						"metadataPath": "%s",
						"schemaTitle": "kfp.Model",
						"instanceSchema": ""
					}
				},
				"outputParameters": {
					"output_parameter_one": {
						"type": "STRING",
						"path": "/tmp/outputs/output_parameter_one/data"
					},
					"output_parameter_two": {
						"type": "INT",
						"path": "/tmp/outputs/output_parameter_two/data"
					}
				},
				"outputArtifacts": {
					"model": {
						"schemaTitle": "",
						"instanceSchema": "title: kfp.Model\ntype: object\nproperties:\n  framework:\n    type: string\n  framework_version:\n    type: string\n",
						"metadataPath": "/tmp/outputs/model/data"
					},
					"metrics": {
						"schemaTitle": "kfp.Metrics",
						"instanceSchema": "",
						"metadataPath": "/tmp/outputs/metrics/data"
					}
				}
			}`, dataset_one_path, dataset_two_path),
			want: &pipeline_spec.ExecutorInput{
				Inputs: &pipeline_spec.ExecutorInput_Inputs{
					Parameters: map[string]*pipeline_spec.Value{
						"message":   {Value: &pipeline_spec.Value_StringValue{StringValue: "Some string value"}},
						"num_steps": {Value: &pipeline_spec.Value_IntValue{IntValue: 5}},
					},
					Artifacts: map[string]*pipeline_spec.ArtifactList{
						"dataset_one": {
							Artifacts: []*pipeline_spec.RuntimeArtifact{
								{
									Name: "1",
									Type: &pipeline_spec.ArtifactTypeSchema{
										Kind: &pipeline_spec.ArtifactTypeSchema_InstanceSchema{InstanceSchema: "title: kfp.Dataset\ntype: object\nproperties:\n  payload_format:\n    type: string\n  container_format:\n    type: string\n"},
									},
									Uri:      "gs://some-bucket/dataset-one",
									Metadata: &structpb.Struct{},
								}}},
						"dataset_two": {
							Artifacts: []*pipeline_spec.RuntimeArtifact{
								{
									Name: "2",
									Type: &pipeline_spec.ArtifactTypeSchema{
										Kind: &pipeline_spec.ArtifactTypeSchema_SchemaTitle{SchemaTitle: "kfp.Model"},
									},
									Uri:      "gs://some-bucket/dataset-two",
									Metadata: &structpb.Struct{},
								}}},
					},
				},
				Outputs: &pipeline_spec.ExecutorInput_Outputs{
					Parameters: map[string]*pipeline_spec.ExecutorInput_OutputParameter{
						"output_parameter_one": {OutputFile: "/tmp/outputs/output_parameter_one/data"},
						"output_parameter_two": {OutputFile: "/tmp/outputs/output_parameter_two/data"},
					},
					Artifacts: map[string]*pipeline_spec.ArtifactList{
						"model": {
							Artifacts: []*pipeline_spec.RuntimeArtifact{
								{
									Name: "model",
									Type: &pipeline_spec.ArtifactTypeSchema{
										Kind: &pipeline_spec.ArtifactTypeSchema_InstanceSchema{InstanceSchema: "title: kfp.Model\ntype: object\nproperties:\n  framework:\n    type: string\n  framework_version:\n    type: string\n"},
									},
<<<<<<< HEAD
									Uri:      "gs://my-bucket/some-prefix/pipeline/task/model",
									Metadata: &structpb.Struct{},
								},
							},
						},
=======
									Uri: "gs://my-bucket/some-prefix/pipeline/task/model",
									Metadata: &structpb.Struct{}}}},
>>>>>>> 039e8a6f
						"metrics": {
							Artifacts: []*pipeline_spec.RuntimeArtifact{
								{
									Name: "metrics",
									Type: &pipeline_spec.ArtifactTypeSchema{
										Kind: &pipeline_spec.ArtifactTypeSchema_SchemaTitle{SchemaTitle: "kfp.Metrics"},
									},
<<<<<<< HEAD
									Uri:      "gs://my-bucket/some-prefix/pipeline/task/metrics",
									Metadata: &structpb.Struct{},
								},
							},
						},
=======
									Uri: "gs://my-bucket/some-prefix/pipeline/task/metrics",
									Metadata: &structpb.Struct{}}}},
>>>>>>> 039e8a6f
					},
					OutputFile: outputMetadataFilepath,
				},
			},
			wantErr: false,
		},
	}
	for _, test := range tests {

		t.Run(test.name, func(t *testing.T) {
			rti, err := parseRuntimeInfo(test.jsonEncoded)
			if (err != nil) != test.wantErr {
				t.Errorf("parseRuntimeInfo() error = %v", err)
				return
			}

			got, err := rti.generateExecutorInput(generateOutputUri, outputMetadataFilepath)
			if (err != nil) != test.wantErr {
				t.Errorf("generateExecutorInput() error = %v", err)
				return
			}

			if diff := cmp.Diff(test.want, got, cmpopts.EquateEmpty(), protocmp.Transform()); diff != "" {
				t.Errorf("generateExecutorInput() = %+v, want %+v\nDiff (-want, +got)\n%s", got, test.want, diff)
				s, _ := json.MarshalIndent(test.want, "", "  ")
				fmt.Printf("Want\n%s", s)
			}

		})
	}
}<|MERGE_RESOLUTION|>--- conflicted
+++ resolved
@@ -273,16 +273,8 @@
 									Type: &pipeline_spec.ArtifactTypeSchema{
 										Kind: &pipeline_spec.ArtifactTypeSchema_InstanceSchema{InstanceSchema: "title: kfp.Model\ntype: object\nproperties:\n  framework:\n    type: string\n  framework_version:\n    type: string\n"},
 									},
-<<<<<<< HEAD
 									Uri:      "gs://my-bucket/some-prefix/pipeline/task/model",
-									Metadata: &structpb.Struct{},
-								},
-							},
-						},
-=======
-									Uri: "gs://my-bucket/some-prefix/pipeline/task/model",
 									Metadata: &structpb.Struct{}}}},
->>>>>>> 039e8a6f
 						"metrics": {
 							Artifacts: []*pipeline_spec.RuntimeArtifact{
 								{
@@ -290,16 +282,8 @@
 									Type: &pipeline_spec.ArtifactTypeSchema{
 										Kind: &pipeline_spec.ArtifactTypeSchema_SchemaTitle{SchemaTitle: "kfp.Metrics"},
 									},
-<<<<<<< HEAD
 									Uri:      "gs://my-bucket/some-prefix/pipeline/task/metrics",
-									Metadata: &structpb.Struct{},
-								},
-							},
-						},
-=======
-									Uri: "gs://my-bucket/some-prefix/pipeline/task/metrics",
 									Metadata: &structpb.Struct{}}}},
->>>>>>> 039e8a6f
 					},
 					OutputFile: outputMetadataFilepath,
 				},
